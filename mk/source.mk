PG_SRC = \
            pg/adc.c \
            pg/alt_hold_multirotor.c \
            pg/alt_hold_wing.c \
            pg/autopilot_multirotor.c \
            pg/autopilot_wing.c \
            pg/beeper.c \
            pg/beeper_dev.c \
            pg/board.c \
            pg/bus_i2c.c \
            pg/bus_quadspi.c \
            pg/bus_spi.c \
            pg/dashboard.c \
            pg/displayport_profiles.c \
            pg/dyn_notch.c \
            pg/flash.c \
            pg/gimbal.c \
            pg/gps.c \
            pg/gps_lap_timer.c \
            pg/gps_rescue_multirotor.c \
            pg/gps_rescue_wing.c \
            pg/gyrodev.c \
            pg/max7456.c \
            pg/mco.c \
            pg/motor.c \
            pg/msp.c \
            pg/pg.c \
            pg/pilot.c \
            pg/piniobox.c \
            pg/pinio.c \
            pg/pin_pull_up_down.c \
            pg/pos_hold_multirotor.c \
            pg/pos_hold_wing.c \
            pg/rcdevice.c \
            pg/rpm_filter.c \
            pg/rx.c \
            pg/rx_pwm.c \
            pg/rx_spi.c \
            pg/rx_spi_cc2500.c \
            pg/rx_spi_expresslrs.c \
            pg/scheduler.c \
            pg/sdcard.c \
            pg/sdio.c \
            pg/serial_uart.c \
            pg/stats.c \
            pg/timerio.c \
            pg/timerup.c \
            pg/usb.c \
            pg/vcd.c \
            pg/vtx_io.c \
            pg/vtx_table.c

COMMON_SRC = \
            build/build_config.c \
            build/debug.c \
            build/debug_pin.c \
            build/version.c \
            main.c \
            common/bitarray.c \
            common/chirp.c \
            common/colorconversion.c \
            common/crc.c \
            common/encoding.c \
            common/explog_approx.c \
            common/filter.c \
            common/gps_conversion.c \
            common/huffman.c \
            common/huffman_table.c \
            common/maths.c \
            common/printf.c \
            common/printf_serial.c \
            common/pwl.c \
            common/sdft.c \
            common/sensor_alignment.c \
            common/stopwatch.c \
            common/streambuf.c \
            common/string_light.c \
            common/strtol.c \
            common/time.c \
            common/typeconversion.c \
            common/uvarint.c \
            common/vector.c \
            config/config.c \
            config/config_eeprom.c \
            config/config_streamer.c \
            config/feature.c \
            config/simplified_tuning.c \
            cli/cli.c \
            cli/settings.c \
            config/config.c \
            drivers/dshot.c \
            drivers/dshot_command.c \
            drivers/buf_writer.c \
            drivers/bus.c \
            drivers/bus_i2c_busdev.c \
            drivers/bus_i2c_utils.c \
            drivers/bus_i2c_soft.c \
            drivers/bus_octospi.c \
            drivers/bus_quadspi.c \
            drivers/buttons.c \
            drivers/camera_control.c \
            drivers/display.c \
            drivers/display_canvas.c \
            drivers/dma_common.c \
            drivers/io.c \
            drivers/io_preinit.c \
            drivers/light_led.c \
            drivers/mco.c \
            drivers/motor.c \
            drivers/pinio.c \
            drivers/pin_pull_up_down.c \
            drivers/pwm_output.c \
            drivers/resource.c \
            drivers/serial.c \
            drivers/serial_impl.c \
            drivers/sound_beeper.c \
            drivers/stack_check.c \
            drivers/timer_common.c \
            drivers/transponder_ir_arcitimer.c \
            drivers/transponder_ir_ilap.c \
            drivers/transponder_ir_erlt.c \
            fc/board_info.c \
            fc/dispatch.c \
            fc/hardfaults.c \
            fc/tasks.c \
            fc/runtime_config.c \
            fc/stats.c \
            io/beeper.c \
            io/piniobox.c \
            io/serial.c \
            io/serial_resource.c \
            io/smartaudio_protocol.c \
            io/statusindicator.c \
            io/tramp_protocol.c \
            io/transponder_ir.c \
            io/usb_cdc_hid.c \
            io/usb_msc.c \
            msp/msp.c \
            msp/msp_box.c \
            msp/msp_build_info.c \
            msp/msp_serial.c \
            scheduler/scheduler.c \
            sensors/adcinternal.c \
            sensors/battery.c \
            sensors/current.c \
            sensors/voltage.c \
            target/config_helper.c \
            fc/init.c \
            fc/controlrate_profile.c \
            drivers/accgyro/gyro_sync.c \
            drivers/rx/rx_spi.c \
            drivers/rx/rx_xn297.c \
            drivers/rx/rx_pwm.c \
            drivers/serial_softserial.c \
            fc/core.c \
            fc/gps_lap_timer.c \
            fc/rc.c \
            fc/rc_adjustments.c \
            fc/rc_controls.c \
            fc/rc_modes.c \
<<<<<<< HEAD
            flight/alt_hold.c \
            flight/autopilot.c \
            flight/kalman_filter_1d.c \
            flight/altitude.c \
=======
            flight/alt_hold_multirotor.c \
            flight/alt_hold_wing.c \
            flight/autopilot_multirotor.c \
            flight/autopilot_wing.c \
>>>>>>> a94083e7
            flight/dyn_notch_filter.c \
            flight/failsafe.c \
            flight/gps_rescue_multirotor.c \
            flight/gps_rescue_wing.c \
            flight/imu.c \
            flight/mixer.c \
            flight/mixer_init.c \
            flight/mixer_tricopter.c \
            flight/pid.c \
            flight/pid_init.c \
            flight/position.c \
            flight/pos_hold_multirotor.c \
            flight/pos_hold_wing.c \
            flight/rpm_filter.c \
            flight/servos.c \
            flight/servos_tricopter.c \
            io/serial_4way.c \
            io/serial_4way_avrootloader.c \
            io/serial_4way_stk500v2.c \
            rx/ibus.c \
            rx/jetiexbus.c \
            rx/msp.c \
            rx/pwm.c \
            rx/frsky_crc.c \
            rx/rc_stats.c \
            rx/rx.c \
            rx/rx_bind.c \
            rx/rx_spi.c \
            rx/rx_spi_common.c \
            rx/crsf.c \
            rx/ghst.c \
            rx/sbus.c \
            rx/sbus_channels.c \
            rx/spektrum.c \
            rx/srxl2.c \
            io/spektrum_vtx_control.c \
            io/spektrum_rssi.c \
            rx/sumd.c \
            rx/sumh.c \
            rx/xbus.c \
            rx/fport.c \
            rx/msp_override.c \
            sensors/acceleration.c \
            sensors/acceleration_init.c \
            sensors/boardalignment.c \
            sensors/compass.c \
            sensors/gyro.c \
            sensors/gyro_init.c \
            sensors/initialisation.c \
            blackbox/blackbox.c \
            blackbox/blackbox_encoding.c \
            blackbox/blackbox_io.c \
            cms/cms.c \
            cms/cms_menu_blackbox.c \
            cms/cms_menu_failsafe.c \
            cms/cms_menu_firmware.c \
            cms/cms_menu_gps_rescue_multirotor.c \
            cms/cms_menu_gps_rescue_wing.c \
            cms/cms_menu_gps_lap_timer.c \
            cms/cms_menu_imu.c \
            cms/cms_menu_ledstrip.c \
            cms/cms_menu_main.c \
            cms/cms_menu_misc.c \
            cms/cms_menu_osd.c \
            cms/cms_menu_power.c \
            cms/cms_menu_saveexit.c \
            cms/cms_menu_vtx_common.c \
            cms/cms_menu_vtx_rtc6705.c \
            cms/cms_menu_vtx_smartaudio.c \
            cms/cms_menu_vtx_tramp.c \
            cms/cms_menu_persistent_stats.c \
            cms/cms_menu_rpm_limit.c \
            cms/cms_menu_quick.c \
            drivers/display_ug2864hsweg01.c \
            drivers/light_ws2811strip.c \
            drivers/rangefinder/rangefinder_hcsr04.c \
            drivers/rangefinder/rangefinder_lidartf.c \
            drivers/rangefinder/rangefinder_lidarmt.c \
            drivers/vtx_common.c \
            drivers/vtx_table.c \
            io/dashboard.c \
            io/displayport_frsky_osd.c \
            io/displayport_max7456.c \
            io/displayport_msp.c \
            io/displayport_oled.c \
            io/displayport_srxl.c \
            io/displayport_crsf.c \
            io/displayport_hott.c \
            io/frsky_osd.c \
            io/gimbal_control.c \
            io/rcdevice_cam.c \
            io/rcdevice.c \
            io/gps.c \
            io/ledstrip.c \
            io/pidaudio.c \
            osd/osd.c \
            osd/osd_elements.c \
            osd/osd_warnings.c \
            sensors/barometer.c \
            sensors/rangefinder.c \
            sensors/opticalflow.c \
            telemetry/telemetry.c \
            telemetry/crsf.c \
            telemetry/ghst.c \
            telemetry/srxl.c \
            telemetry/frsky_hub.c \
            telemetry/hott.c \
            telemetry/jetiexbus.c \
            telemetry/smartport.c \
            telemetry/ltm.c \
            telemetry/mavlink.c \
            telemetry/msp_shared.c \
            telemetry/ibus.c \
            telemetry/ibus_shared.c \
            sensors/esc_sensor.c \
            io/vtx.c \
            io/vtx_rtc6705.c \
            io/vtx_smartaudio.c \
            io/vtx_tramp.c \
            io/vtx_control.c \
            io/vtx_msp.c \
            cms/cms_menu_vtx_msp.c

ifneq ($(SIMULATOR_BUILD),yes)

COMMON_SRC += \
            drivers/bus_spi.c \
            drivers/serial_uart.c \
            drivers/accgyro/accgyro_mpu6050.c \
            drivers/accgyro/accgyro_mpu6500.c \
            drivers/accgyro/accgyro_mpu.c \
            drivers/accgyro/accgyro_spi_bmi160.c \
            drivers/accgyro/accgyro_spi_bmi270.c \
            drivers/accgyro/accgyro_spi_icm20649.c \
            drivers/accgyro/accgyro_spi_icm20689.c \
            drivers/accgyro/accgyro_spi_icm426xx.c \
            drivers/accgyro/accgyro_spi_icm456xx.c \
            drivers/accgyro/accgyro_spi_icm40609.c \
            drivers/accgyro/accgyro_spi_l3gd20.c \
            drivers/accgyro/accgyro_spi_lsm6dso.c \
            drivers/accgyro/accgyro_spi_lsm6dso_init.c \
            drivers/accgyro/accgyro_spi_lsm6dsv16x.c \
            drivers/accgyro/accgyro_spi_mpu6000.c \
            drivers/accgyro/accgyro_spi_mpu6500.c \
            drivers/accgyro/accgyro_spi_mpu9250.c \
            drivers/accgyro/accgyro_virtual.c \
            drivers/accgyro/gyro_sync.c \
            BoschSensortec/BMI270-Sensor-API/bmi270_maximum_fifo.c \
            drivers/barometer/barometer_2smpb_02b.c \
            drivers/barometer/barometer_bmp085.c \
            drivers/barometer/barometer_bmp280.c \
            drivers/barometer/barometer_bmp388.c \
            drivers/barometer/barometer_dps310.c \
            drivers/barometer/barometer_lps22df.c \
            drivers/barometer/barometer_lps.c \
            drivers/barometer/barometer_ms5611.c \
            drivers/barometer/barometer_qmp6988.c \
            drivers/barometer/barometer_virtual.c \
            drivers/compass/compass_ak8963.c \
            drivers/compass/compass_ak8975.c \
            drivers/compass/compass_hmc5883l.c \
            drivers/compass/compass_ist8310.c \
            drivers/compass/compass_lis2mdl.c \
            drivers/compass/compass_lis3mdl.c \
            drivers/compass/compass_mpu925x_ak8963.c \
            drivers/compass/compass_qmc5883l.c \
            drivers/compass/compass_virtual.c \
            drivers/max7456.c \
            drivers/vtx_rtc6705.c \
            drivers/vtx_rtc6705_soft_spi.c

RX_SRC = \
            drivers/rx/expresslrs_driver.c \
            drivers/rx/rx_a7105.c \
            drivers/rx/rx_cc2500.c \
            drivers/rx/rx_cyrf6936.c \
            drivers/rx/rx_nrf24l01.c \
            drivers/rx/rx_pwm.c \
            drivers/rx/rx_spi.c \
            drivers/rx/rx_sx127x.c \
            drivers/rx/rx_sx1280.c \
            drivers/rx/rx_xn297.c \
            rx/cc2500_common.c \
            rx/cc2500_frsky_shared.c \
            rx/cc2500_frsky_d.c \
            rx/cc2500_frsky_x.c \
            rx/cc2500_sfhss.c \
            rx/cc2500_redpine.c \
            rx/a7105_flysky.c \
            rx/cyrf6936_spektrum.c \
            rx/expresslrs.c \
            rx/expresslrs_common.c \
            rx/expresslrs_telemetry.c

FLASH_SRC += \
            drivers/flash/flash.c \
            drivers/flash/flash_m25p16.c \
            drivers/flash/flash_w25m.c \
            drivers/flash/flash_w25n.c \
            drivers/flash/flash_w25q128fv.c \
            io/flashfs.c

SDCARD_SRC += \
            drivers/sdcard.c \
            drivers/sdcard_spi.c \
            drivers/sdcard_sdio_baremetal.c \
            drivers/sdcard_standard.c \
            io/asyncfatfs/asyncfatfs.c \
            io/asyncfatfs/fat_standard.c

INCLUDE_DIRS += $(FATFS_DIR)
VPATH        := $(VPATH):$(FATFS_DIR)

# Gyro driver files that only contain initialization and configuration code - not runtime code
SIZE_OPTIMISED_SRC += \
            drivers/accgyro/accgyro_mpu6050.c \
            drivers/accgyro/accgyro_mpu6500.c \
            drivers/accgyro/accgyro_spi_mpu6000.c \
            drivers/accgyro/accgyro_spi_mpu6500.c \
            drivers/accgyro/accgyro_spi_mpu9250.c \
            drivers/accgyro/accgyro_spi_icm20689.c \
            drivers/accgyro/accgyro_spi_icm426xx.c \
            drivers/accgyro/accgyro_spi_lsm6dso_init.c \
            drivers/barometer/barometer_bmp085.c \
            drivers/barometer/barometer_bmp280.c \
            drivers/barometer/barometer_ms5611.c \
            drivers/barometer/barometer_lps.c \
            drivers/barometer/barometer_qmp6988.c \
            drivers/barometer/barometer_2smpb_02b.c \
            drivers/compass/compass_ak8963.c \
            drivers/compass/compass_ak8975.c \
            drivers/compass/compass_hmc5883l.c \
            drivers/compass/compass_qmc5883l.c \
            drivers/compass/compass_lis2mdl.c \
            drivers/compass/compass_lis3mdl.c \
            drivers/compass/compass_ist8310.c \
            drivers/display_ug2864hsweg01.c \
            drivers/vtx_rtc6705_soft_spi.c \
            drivers/vtx_rtc6705.c


SPEED_OPTIMISED_SRC += \
            drivers/bus_spi.c \
            drivers/serial_uart.c \
            drivers/accgyro/accgyro_mpu.c \
            drivers/accgyro/accgyro_spi_bmi160.c \
            drivers/accgyro/accgyro_spi_bmi270.c \
            drivers/accgyro/accgyro_spi_lsm6dso.c

endif

COMMON_DEVICE_SRC = $(CMSIS_SRC) $(DEVICE_STDPERIPH_SRC)

COMMON_SRC += $(CONFIG_SRC) $(PG_SRC) $(COMMON_DEVICE_SRC) $(RX_SRC)

ifeq ($(EXST),yes)
TARGET_FLAGS += -DUSE_EXST
endif

ifeq ($(RAM_BASED),yes)
TARGET_FLAGS += -DUSE_EXST -DCONFIG_IN_RAM -DRAMBASED
endif

ifeq ($(SIMULATOR_BUILD),yes)
TARGET_FLAGS += -DSIMULATOR_BUILD
endif

SPEED_OPTIMISED_SRC += \
            common/encoding.c \
            common/filter.c \
            common/maths.c \
            common/pwl.c \
            common/sdft.c \
            common/stopwatch.c \
            common/typeconversion.c \
            common/vector.c \
            drivers/buf_writer.c \
            drivers/bus.c \
            drivers/bus_quadspi.c \
            drivers/io.c \
            drivers/serial.c \
            fc/core.c \
            fc/tasks.c \
            fc/rc.c \
            fc/rc_controls.c \
            fc/runtime_config.c \
            flight/dyn_notch_filter.c \
            flight/imu.c \
            flight/mixer.c \
            flight/pid.c \
            flight/rpm_filter.c \
            rx/ibus.c \
            rx/rc_stats.c \
            rx/rx.c \
            rx/rx_spi.c \
            rx/crsf.c \
            rx/frsky_crc.c \
            rx/sbus.c \
            rx/sbus_channels.c \
            rx/spektrum.c \
            rx/srxl2.c \
            rx/sumd.c \
            rx/xbus.c \
            rx/fport.c \
            rx/frsky_crc.c \
            scheduler/scheduler.c \
            sensors/acceleration.c \
            sensors/boardalignment.c \
            sensors/gyro.c \
            $(CMSIS_SRC) \
            $(DEVICE_STDPERIPH_SRC) \

SIZE_OPTIMISED_SRC += \
            sensors/gyro_init.c \
            sensors/acceleration_init.c \
            flight/pid_init.c \
            flight/mixer_init.c \
            cli/cli.c \
            cli/settings.c \
            drivers/light_ws2811strip.c \
            drivers/vtx_common.c \
            fc/init.c \
            fc/board_info.c \
            config/config_eeprom.c \
            config/feature.c \
            config/config_streamer.c \
            config/simplified_tuning.c \
            io/dashboard.c \
            io/serial.c \
            io/serial_4way.c \
            io/serial_4way_avrootloader.c \
            io/serial_4way_stk500v2.c \
            io/transponder_ir.c \
            io/usb_cdc_hid.c \
            msp/msp_serial.c \
            cms/cms.c \
            cms/cms_menu_blackbox.c \
            cms/cms_menu_failsafe.c \
            cms/cms_menu_firmware.c \
            cms/cms_menu_gps_rescue_multirotor.c \
            cms/cms_menu_gps_rescue_wing.c \
            cms/cms_menu_gps_lap_timer.c \
            cms/cms_menu_imu.c \
            cms/cms_menu_ledstrip.c \
            cms/cms_menu_main.c \
            cms/cms_menu_misc.c \
            cms/cms_menu_osd.c \
            cms/cms_menu_power.c \
            cms/cms_menu_saveexit.c \
            cms/cms_menu_vtx_common.c \
            cms/cms_menu_vtx_rtc6705.c \
            cms/cms_menu_vtx_smartaudio.c \
            cms/cms_menu_vtx_tramp.c \
            cms/cms_menu_persistent_stats.c \
            cms/cms_menu_rpm_limit.c \
            cms/cms_menu_quick.c \
            io/vtx.c \
            io/vtx_rtc6705.c \
            io/vtx_smartaudio.c \
            io/vtx_tramp.c \
            io/vtx_control.c \
            io/spektrum_vtx_control.c \
            osd/osd.c \
            osd/osd_elements.c \
            osd/osd_warnings.c \
            rx/rx_bind.c \
            io/vtx_msp.c \
            cms/cms_menu_vtx_msp.c

# check if target.mk supplied
SRC := $(STARTUP_SRC) $(MCU_COMMON_SRC) $(TARGET_SRC) $(VARIANT_SRC)

# Files that should not be optimized, useful for debugging IMPRECISE cpu faults.
# Specify FULL PATH, e.g. "./lib/main/STM32F7/Drivers/STM32F7xx_HAL_Driver/Src/stm32f7xx_ll_sdmmc.c"
NOT_OPTIMISED_SRC := $(NOT_OPTIMISED_SRC) \

ifneq ($(DSP_LIB),)

INCLUDE_DIRS += $(DSP_LIB)/Include
SRC += $(wildcard $(DSP_LIB)/Source/*/*.S)

endif

SRC += $(FLASH_SRC) $(MSC_SRC) $(SDCARD_SRC) $(COMMON_SRC)

#excludes
SRC   := $(filter-out $(MCU_EXCLUDES), $(SRC))

SRC += $(VCP_SRC)

# end target specific make file checks

# Search path and source files for the Open Location Code library
OLC_DIR := google/olc

ifneq ($(OLC_DIR),)
INCLUDE_DIRS += $(LIB_MAIN_DIR)/$(OLC_DIR)
SRC += $(OLC_DIR)/olc.c
SIZE_OPTIMISED_SRC += $(OLC_DIR)/olc.c
endif<|MERGE_RESOLUTION|>--- conflicted
+++ resolved
@@ -158,17 +158,12 @@
             fc/rc_adjustments.c \
             fc/rc_controls.c \
             fc/rc_modes.c \
-<<<<<<< HEAD
-            flight/alt_hold.c \
-            flight/autopilot.c \
-            flight/kalman_filter_1d.c \
-            flight/altitude.c \
-=======
             flight/alt_hold_multirotor.c \
             flight/alt_hold_wing.c \
             flight/autopilot_multirotor.c \
             flight/autopilot_wing.c \
->>>>>>> a94083e7
+            flight/kalman_filter_1d.c \
+            flight/altitude.c \
             flight/dyn_notch_filter.c \
             flight/failsafe.c \
             flight/gps_rescue_multirotor.c \
