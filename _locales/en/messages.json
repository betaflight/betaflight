{
    "translation_version": {
        "message": "0"
    },

    "options_title": {
        "message": "Application Options"
    },
    "options_receive_app_notifications": {
        "message": "Receive desktop <strong>notification</strong> when application updates"
    },
    "options_improve_configurator": {
        "message": "Send anonymous usage data to the developer team"
    },

    "reviewHead": {
        "message": "Application Review"
    },
    "reviewInitial": {
        "message": "Do you like this app?"
    },
    "reviewStore": {
        "message": "We are glad to hear that, would you like to send a review to make the application more popular?"
    },
    "reviewBug": {
        "message": "We are sorry to hear that, would you like to submit a ticker and tell us what bothers you?"
    },
    "reviewYes": {
        "message": "Yes"
    },
    "reviewNo": {
        "message": "No"
    },

    "connect": {
        "message": "Connect"
    },
    "connecting": {
        "message": "Connecting"
    },
    "disconnect": {
        "message": "Disconnect"
    },
    "autoConnect": {
        "message": "Auto-Connect"
    },
    "autoConnectEnabled": {
        "message": "Auto-Connect: Enabled - Configurator automatically tries to connect when new port is detected"
    },
    "autoConnectDisabled": {
        "message": "Auto-Connect: Disabled - User needs to select the correct serial port and click \"Connect\" button on its own"
    },
    "deviceRebooting": {
        "message": "Device - <span style=\"color: red\">Rebooting</span>"
    },
    "deviceReady": {
        "message": "Device - <span style=\"color: green\">Ready</span>"
    },

    "backupFileIncompatible": {
        "message": "Backup file provided was generated for older version of configurator and is incompatible with this version of configurator. Sorry"
    },

    "tabSetup": {
        "message": "Setup"
    },
    "tabConfiguration": {
        "message": "Configuration"
    },
<<<<<<< HEAD
    "tab2": {
        "message": "PID"
=======
    "tabPidTuning": {
        "message": "PID Tuning"
>>>>>>> b3ae9b29
    },
    "tabReceiver": {
        "message": "Receiver"
    },
<<<<<<< HEAD
    "tab4": {
        "message": "Auxiliary"
    },
    "tab5": {
        "message": "Adjustments"
    },
    "tab6": {
        "message": "Servos"
    },
    "tab7": {
        "message": "GPS"
    },
    "tab8": {
        "message": "Motors"
    },
    "tab9": {
        "message": "Sensors"
    },
    "tab10": {
        "message": "CLI"
    },
    "tab11": {
=======
    "tabModeSelection": {
        "message": "Mode Selection"
    },
    "tabServos": {
        "message": "Servos"
    },
    "tabGPS": {
        "message": "GPS"
    },
    "tabMotorTesting": {
        "message": "Motor Testing"
    },
    "tabRawSensorData": {
        "message": "Raw Sensor Data"
    },
    "tabCLI": {
        "message": "CLI"
    },
    "tabLogging": {
>>>>>>> b3ae9b29
        "message": "Logging"
    },

    "serialPortOpened": {
        "message": "Serial port <span style=\"color: green\">successfully</span> opened with ID: $1"
    },
    "serialPortOpenFail": {
        "message": "<span style=\"color: red\">Failed</span> to open serial port"
    },
    "serialPortClosedOk": {
        "message": "Serial port <span style=\"color: green\">successfully</span> closed"
    },
    "serialPortClosedFail": {
        "message": "<span style=\"color: red\">Failed</span> to close serial port"
    },
    
    "noConfigurationReceived": {
        "message": "No configuration received within <span style=\"color: red\">10 seconds</span>, communication <span style=\"color: red\">failed</span>"
    },
    "firmwareVersionNotSupported": {
        "message": "This firmware version is <span style=\"color: red\">not supported</span>. Please upgrade to version <strong>$1</strong> or higher"
    },
    "firmwareVersion": {
        "message": "Firmware Version: <strong>$1</strong>"
    },
    "apiVersionReceived": {
        "message": "MultiWii API version <span style=\"color: green\">received</span> - <strong>$1</strong>"
    },
    "uniqueDeviceIdReceived": {
        "message": "Unique device ID <span style=\"color: green\">received</span> - <strong>0x$1</strong>"
    },

    "notifications_app_just_updated_to_version": {
        "message": "Application just updated to version: $1"
    },
    "notifications_click_here_to_start_app": {
        "message": "Click here to start the application"
    },

    "statusbar_port_utilization": {
        "message": "Port utilization:"
    },
    "statusbar_usage_download": {
        "message": "D: $1%"
    },
    "statusbar_usage_upload": {
        "message": "U: $1%"
    },
    "statusbar_packet_error": {
        "message": "Packet error:"
    },
    "statusbar_i2c_error": {
        "message": "I2C error:"
    },
    "statusbar_cycle_time": {
        "message": "Cycle Time:"
    },

    "please_grant_usb_permissions": {
        "message": "Please click on <strong>\"Request Optional Permissions\"</strong> button to grant application <strong style=\"color: red\">required</strong> <strong>USB</strong> access"
    },
    "usb_permissions_granted": {
        "message": "Optional <strong>USB</strong> permissions <strong style=\"color: green\">granted</strong>"
    },

    "eeprom_saved_ok": {
        "message": "EEPROM <span style=\"color: green\">saved</span>"
    },

    "default_optional_permissions_head": {
        "message": "Optional USB Permissions"
    },
    "default_optional_permissions_text": {
        "message": "Due to addition of <strong>Naze32PRO</strong> to the supported hardware family, Configurator <strong style=\"color: red\">requires</strong> USB access to allow firmware flashing via DFU"
    },
    "default_request_optional_permissions": {
        "message": "Request Optional Permissions"
    },
    "defaultWelcomeText": {
<<<<<<< HEAD
        "message": "Welcome to <strong>Cleanflight - Configurator</strong>, utility designed to simplify updating, configuring and tuning of your flight controller.<br /><br />Application supports hardware that run cleanflight (acro naze, naze, afromini, flip32, flip32+, chebuzz f3, stm32f3discovery, naze32pro, etc)<br /><br />The firmware source code can be downloaded from <a href=\"https://github.com/hydra/cleanflight\" title=\"www.github.com\" target=\"_blank\">here</a><br />The newest binary firmware image is available <a href=\"https://github.com/hydra/cleanflight/tree/master/obj\" title=\"www.github.com\" target=\"_blank\">here</a><br /><br />Latest <strong>CP210x Drivers</strong> can be downloaded from <a href=\"http://www.silabs.com/products/mcu/pages/usbtouartbridgevcpdrivers.aspx\" title=\"http://www.silabs.com/\" target=\"_blank\">here</a><br />"
=======
        "message": "Welcome to <strong>Baseflight - Configurator</strong>, utility designed to simplify updating, configuring and tuning of your flight controller.<br />Application supports complete family of Baseflight hardware (acro naze, naze32, naze32pro and afromini).<br /><br />&bull; <strong>Baseflight</strong> wiki can be found <a href=\"https://github.com/multiwii/baseflight/wiki\" title=\"www.github.com\" target=\"_blank\">here</a><br />&bull; Latest <strong>CP210x Drivers</strong> can be downloaded from <a href=\"http://www.silabs.com/products/mcu/pages/usbtouartbridgevcpdrivers.aspx\" title=\"www.silabs.com\" target=\"_blank\">here</a><br />"
>>>>>>> b3ae9b29
    },
    "defaultChangelogHead": {
        "message": "Configurator - Changelog"
    },
    "defaultButtonFirmwareFlasher": {
        "message": "Firmware Flasher"
    },
    "defaultDonateHead": {
        "message": "Open Source / Donation Notice"
    },
    "defaultDonateText": {
        "message": "This utility is fully <strong>open source</strong> and is available free of charge to all <strong>cleanflight</strong> users.<br />If you found the cleanflight or cleanflight configurator useful, please consider <strong>supporting</strong> its development by donating."
    },
    "initialSetupButtonCalibrateAccel": {
        "message": "Calibrate Accelerometer"
    },
    "initialSetupCalibrateAccelText": {
        "message": "Place board or frame on <strong>leveled</strong> surface, proceed with calibration, ensure platform is not moving during calibration period"
    },
    "initialSetupButtonCalibrateMag": {
        "message": "Calibrate Magnetometer"
    },
    "initialSetupCalibrateMagText": {
        "message": "Move multirotor atleast <strong>360</strong> degrees on all axis of rotation, you have 30 seconds to perform this task"
    },
    "initialSetupButtonReset": {
        "message": "Reset Settings"
    },
    "initialSetupResetText": {
        "message": "Restore settings to <strong>default</strong>"
    },
    "initialSetupButtonBackup": {
        "message": "Backup"
    },
    "initialSetupButtonRestore": {
        "message": "Restore"
    },
    "initialSetupBackupRestoreText": {
        "message": "<strong>Backup</strong> your configuration in case of an accident, <strong>CLI</strong> settings are not included"
    },
    "initialSetupBackupSuccess": {
        "message": "Backup saved <span style=\"color: green\">successfully</span>"
    },
    "initialSetupRestoreSuccess": {
        "message": "Configuration restored <span style=\"color: green\">successfully</span>"
    },
    "initialSetupButtonResetZaxis": {
        "message": "Reset Z axis, offset: 0 deg"
    },
    "initialSetupButtonResetZaxisValue": {
        "message": "Reset Z axis, offset: $1 deg"
    },
    "initialSetupMixerHead": {
        "message": "Mixer Type"
    },
    "initialSetupThrottleHead": {
        "message": "Throttle Settings"
    },
    "initialSetupMinimum": {
        "message": "Minimum:"
    },
    "initialSetupMaximum": {
        "message": "Maximum:"
    },
    "initialSetupFailsafe": {
        "message": "Failsafe:"
    },
    "initialSetupMinCommand": {
        "message": "MinCommand:"
    },
    "initialSetupBatteryHead": {
        "message": "Battery"
    },
    "initialSetupMinCellV": {
        "message": "Min Cell Voltage:"
    },
    "initialSetupMaxCellV": {
        "message": "Max Cell Voltage:"
    },
    "initialSetupVoltageScale": {
        "message": "Voltage Scale:"
    },
    "initialSetupAccelTrimsHead": {
        "message": "Accelerometer trims"
    },
    "initialSetupPitch": {
        "message": "Pitch:"
    },
    "initialSetupRoll": {
        "message": "Roll:"
    },
    "initialSetupMagHead": {
        "message": "Magnetometer"
    },
    "initialSetupDeclination": {
        "message": "Declination:"
    },
    "initialSetupInfoHead": {
        "message": "Info"
    },
    "initialSetupBattery": {
        "message": "Battery voltage:"
    },
    "initialSetupBatteryValue": {
        "message": "$1 V"
    },
    "initialSetupDrawn": {
        "message": "Capacity drawn:"
    },
    "initialSetupDrawing": {
        "message": "Current draw:"
    },
    "initialSetupBatteryMahValue": {
        "message": "$1 mAh"
    },
    "initialSetupBatteryAValue": {
        "message": "$1 A"
    },
    "initialSetupRSSI": {
        "message": "RSSI:"
    },
    "initialSetupRSSIValue": {
        "message": "$1 %"
    },
    "initialSetupGPSHead": {
        "message": "GPS"
    },
    "initialSetupButtonSave": {
        "message": "Save"
    },
    "initialSetupModel": {
        "message": "Model: $1"
    },
    "initialSetupHeading": {
        "message": "Heading: $1 deg"
    },
    "initialSetupAccelCalibStarted": {
        "message": "Accelerometer calibration started"
    },
    "initialSetupAccelCalibEnded": {
        "message": "Accelerometer calibration finished"
    },
    "initialSetupMagCalibStarted": {
        "message": "Magnetometer calibration started"
    },
    "initialSetupMagCalibEnded": {
        "message": "Magnetometer calibration finished"
    },
    "initialSetupSettingsRestored": {
        "message": "Settings restored to <strong>default</strong>"
    },
    "initialSetupEepromSaved": {
        "message": "EEPROM <span style=\"color: green\">saved</span>"
    },

    "configurationMixer": {
        "message": "Mixer"
    },
    "configurationFeatures": {
        "message": "Features"
    },
    "configurationBoardAlignment": {
        "message": "Board Alignment"
    },
    "configurationBoardAlignmentRoll": {
        "message": "Roll Adjustment [deg]"
    },
    "configurationBoardAlignmentPitch": {
        "message": "Pitch Adjustment [deg]"
    },
    "configurationBoardAlignmentYaw": {
        "message": "Yaw Adjustment [deg]"
    },
    "configurationAccelTrimMagDec": {
        "message": "Accelerometer & Magnetometer"
    },
    "configurationAccelTrimRoll": {
        "message": "Accelerometer Roll Trim"
    },
    "configurationAccelTrimPitch": {
        "message": "Accelerometer Pitch Trim"
    },
    "configurationMagDeclination": {
        "message": "Magnetometer Declination [deg]"
    },
    "configurationThrottle": {
        "message": "Throttle"
    },
    "configurationThrottleMinimum": {
        "message": "Minimum Throttle"
    },
    "configurationThrottleMid": {
        "message": "Middle Throttle [RC inputs center value]"
    },
    "configurationThrottleMaximum": {
        "message": "Maximum Throttle"
    },
    "configurationThrottleFailsafe": {
        "message": "Failsafe Throttle"
    },
    "configurationThrottleMinimumCommand": {
        "message": "Minimum Command"
    },
    "configurationBatteryVoltage": {
        "message": "Battery Voltage"
    },
    "configurationBatteryMinimum": {
        "message": "Minimum Cell Voltage"
    },
    "configurationBatteryMaximum": {
        "message": "Maximum Cell Voltage"
    },
    "configurationBatteryScale": {
        "message": "Voltage Scale"
    },
    "configurationCurrent": {
        "message": "Current Sensor"
    },
    "configurationCurrentScale": {
        "message": "Scale the output voltage to milliamps [1/10th mV/A]"
    },
    "configurationCurrentOffset": {
        "message": "Offset in millivolt steps"
    },
    "configurationBatteryMultiwiiCurrent": {
        "message": "Enable support for legacy Multiwii MSP current output"
    },
    "configurationGPS": {
        "message": "GPS"
    },
    "configurationGPStype": {
        "message": "Type"
    },
    "configurationGPSbaudrate": {
        "message": "Baudrate"
    },
    "configurationGPSubxSbas": {
        "message": "Ground Assistance Type"
    },
    "configurationSerialRX": {
        "message": "Serial Receiver"
    },
    "configurationEepromSaved": {
        "message": "EEPROM <span style=\"color: green\">saved</span>"
    },
    "configurationButtonSave": {
        "message": "Save"
    },

    "pidTuningName": {
        "message": "Name"
    },
    "pidTuningProportional": {
        "message": "Proportional"
    },
    "pidTuningIntegral": {
        "message": "Integral"
    },
    "pidTuningDerivative": {
        "message": "Derivative"
    },
    "pidTuningRollPitchRate": {
        "message": "ROLL &amp; PITCH rate"
    },
    "pidTuningYawRate": {
        "message": "YAW rate"
    },
    "pidTuningTPA": {
        "message": "TPA"
    },
    "pidTuningButtonSave": {
        "message": "Save"
    },
    "pidTuningButtonRefresh": {
        "message": "Refresh"
    },
    "pidTuningProfileHead": {
        "message": "Profile"
    },
    "pidTuningLoadedProfile": {
        "message": "Loaded Profile: <strong>$1</strong>"
    },
    "pidTuningDataRefreshed": {
        "message": "PID data <strong>refreshed</strong>"
    },
    "pidTuningEepromSaved": {
        "message": "EEPROM <span style=\"color: green\">saved</span>"
    },

    "receiverThrottleMid": {
        "message": "Throttle MID"
    },
    "receiverThrottleExpo": {
        "message": "Throttle EXPO"
    },
    "receiverRcRate": {
        "message": "RC Rate"
    },
    "receiverRcExpo": {
        "message": "RC Expo"
    },
    "receiverChannelMap": {
        "message": "Channel Map"
    },
    "receiverChannelMapTitle": {
        "message": "You can define your own channel map by clicking inside the box"
    },
    "receiverRssiAux": {
        "message": "RSSI on AUX"
    },
    "receiverRefreshRateTitle": {
        "message": "Graph refresh rate"
    },
    "receiverButtonSave": {
        "message": "Save"
    },
    "receiverButtonRefresh": {
        "message": "Refresh"
    },
    "receiverDataRefreshed": {
        "message": "RC Tuning data <strong>refreshed</strong>"
    },
    "receiverEepromSaved": {
        "message": "EEPROM <span style=\"color: green\">saved</span>"
    },

    "auxiliaryHelp": {
        "message": "Use ranges to define the switches on your transmitter and corresponding mode assignments.  A receiver channel that gives a reading between a range min/max will activate the mode.  Remember to save your settings using the Save button."
    },
    "auxiliaryMin": {
        "message": "Min"
    },
    "auxiliaryMax": {
        "message": "Max"
    },
    "auxiliaryAddRange": {
        "message": "Add Range"
    },
    "auxiliaryButtonSave": {
        "message": "Save"
    },
    "auxiliaryEepromSaved": {
        "message": "EEPROM <span style=\"color: green\">saved</span>"
    },

    "adjustmentsHelp": {
        "message": "Configure adjustment switches.  See the 'in-flight adjustments' section of the manual for details.  The changes that adjustment functions make are not saved automatically.  There are 4 slots.  Each switch used to concurrently make adjustments requires exclusive use of a slot."
    },
    "adjustmentsExamples": {
        "message": "Examples"
    },
    "adjustmentsExample1": {
        "message": "Use Slot 1 and a 3POS switch on AUX1 to select between Pitch/Roll P, I and D and another 3POS switch on AUX2 to increase or decrease the value when held up or down."
    },
    "adjustmentsExample2": {
        "message": "Use Slot 2 and a 3POS switch on AUX4 to select enable Rate Profile Selection via the same 3POS switch on the same channel."
    },
    "adjustmentsColumnEnable": {
        "message": "If enabled"
    },
    "adjustmentsColumnUsingSlot": {
        "message": "using slot"
    },
    "adjustmentsColumnWhenChannel": {
        "message": "when channel"
    },
    "adjustmentsColumnIsInRange": {
        "message": "is in range"
    },
    "adjustmentsColumnThenApplyFunction": {
        "message": "then apply"
    },
    "adjustmentsColumnViaChannel": {
        "message": "via channel"
    },
    "adjustmentsSlot0": {
        "message": "Slot 1"
    },
    "adjustmentsSlot1": {
        "message": "Slot 2"
    },
    "adjustmentsSlot2": {
        "message": "Slot 3"
    },
    "adjustmentsSlot3": {
        "message": "Slot 4"
    },
    "adjustmentsMin": {
        "message": "Min"
    },
    "adjustmentsMax": {
        "message": "Max"
    },
    "adjustmentsFunction0": {
        "message": "No changes"
    },
    "adjustmentsFunction1": {
        "message": "RC Rate Adjustment"
    },
    "adjustmentsFunction2": {
        "message": "RC Expo Adjustment"
    },
    "adjustmentsFunction3": {
        "message": "Throttle Expo Adjustment"
    },
    "adjustmentsFunction4": {
        "message": "Pitch & Roll Rate Adjustment"
    },
    "adjustmentsFunction5": {
        "message": "Yaw Rate Adjustment"
    },
    "adjustmentsFunction6": {
        "message": "Pitch P Adjustment"
    },
    "adjustmentsFunction7": {
        "message": "Pitch I Adjustment"
    },
    "adjustmentsFunction8": {
        "message": "Pitch D Adjustment"
    },
    "adjustmentsFunction9": {
        "message": "Yaw P Adjustment"
    },
    "adjustmentsFunction10": {
        "message": "Yaw I Adjustment"
    },
    "adjustmentsFunction11": {
        "message": "Yaw D Adjustment"
    },
    "adjustmentsFunction12": {
        "message": "Rate Profile Selection"
    },
    "adjustmentsSave": {
        "message": "Save"
    },
    "adjustmentsEepromSaved": {
        "message": "EEPROM <span style=\"color: green\">saved</span>"
    },
    

    "servosModel": {
        "message": "Model:"
    },
    "servosChangeDirection": {
        "message": "Change Direction in TX To Match"
    },
    "servosGyroAccelDirection": {
        "message": "Gyroscope / Accelerometer Direction"
    },
    "servosName": {
        "message": "Name"
    },
    "servosMid": {
        "message": "MID"
    },
    "servosMin": {
        "message": "MIN"
    },
    "servosMax": {
        "message": "MAX"
    },
    "servosDirection": {
        "message": "Direction"
    },
    "servosLiveMode": {
        "message": "Enable Live mode:"
    },
    "servosButtonSave": {
        "message": "Save"
    },
    "servosModelNoSupport": {
        "message": "This model doesn't support servos"
    },
    "servosNormal": {
        "message": "Normal"
    },
    "servosReverse": {
        "message": "Reverse"
    },
    "servosEepromSave": {
        "message": "EEPROM <span style=\"color: green\">saved</span>"
    },

    "gpsHead": {
        "message": "GPS"
    },
    "gps3dFix": {
        "message": "3D Fix:"
    },
    "gpsFixTrue": {
        "message": "<span style=\"color: green\">True</span>"
    },
    "gpsFixFalse": {
        "message": "<span style=\"color: red\">False</span>"
    },
    "gpsAltitude": {
        "message": "Altitude:"
    },
    "gpsLat": {
        "message": "Latitude:"
    },
    "gpsLon": {
        "message": "Longitude:"
    },
    "gpsSpeed": {
        "message": "Speed:"
    },
    "gpsSats": {
        "message": "Sats:"
    },
    "gpsDistToHome": {
        "message": "Dist to Home:"
    },
    "gpsSignalStrHead": {
        "message": "GPS Signal Strength"
    },
    "gpsSignalStr": {
        "message": "Signal Strength"
    },

    "motorsMaster": {
        "message": "Master"
    },
    "motorsNotice": {
        "message": "<strong>Motor Test Mode Notice:</strong><br />Moving the sliders will cause the motors to <strong>spin up</strong>.<br />In order to prevent injury <strong style=\"color: red\">remove ALL propellers</strong> before using this feature.<br />If you understand these instructions check the <strong>box</strong> below to <strong style=\"color: green\">enable</strong> motor test.<br /><br /><label><input type=\"checkbox\" /> Check</label>"
    },

    "sensorsInfo": {
        "message": "Keep in mind that using fast update periods and rendering multiple graphs at the same time is resource heavy and will burn your battery quicker if you use a laptop.<br />We recommend to only render graphs for sensors you are interested in while using reasonable update periods."
    },
    "sensorsRefresh": {
        "message": "Refresh:"
    },
    "sensorsScale": {
        "message": "Scale:"
    },

    "cliInfo": {
        "message": "<span style=\"color: red\">Note</span>: Leaving CLI tab or pressing Disconnect will <strong>automatically</strong> send \"<strong>exit</strong>\" to the board.  With the latest firmware this will make the controller <span style=\"color: red\">restart</span> and unsaved changes will be <span style=\"color: red\">lost</span>."
    },
    "cliInputPlaceholder": {
        "message": "Write your command here"
    },

    "loggingNote": {
        "message": "Data will be logged in this tab <span style=\"color: red\">only</span>, leaving the tab will <span style=\"color: red\">cancel</span> logging and application will return to its normal <strong>\"configurator\"</strong> state.<br /> You are free to select the global update period, data will be written into the log file every <strong>1</strong> second for performance reasons."
    },
    "loggingSamplesSaved": {
        "message": "Samples Saved:"
    },
    "loggingLogSize": {
        "message": "Log Size:"
    },
    "loggingButtonLogFile": {
        "message": "Select Log File"
    },
    "loggingStart": {
        "message": "Start Logging"
    },
    "loggingStop": {
        "message": "Stop Logging"
    },
    "loggingBack": {
        "message": "Leave Logging / Disconnect"
    },
    "loggingErrorNotConnected": {
        "message": "You need to <strong>connect</strong> first"
    },
    "loggingErrorLogFile": {
        "message": "Please select log file"
    },
    "loggingErrorOneProperty": {
        "message": "Please select at least one property to log"
    },
    "loggingAutomaticallyRetained": {
        "message": "Automatically loaded previous log file: <strong>$1</strong>"
    },

    "firmwareFlasherPath": {
        "message": "Path:"
    },
    "firmwareFlasherSize": {
        "message": "Size:"
    },
    "firmwareFlasherStatus": {
        "message": "Status:"
    },
    "firmwareFlasherProgress": {
        "message": "Progress:"
    },
    "firmwareFlasherLoadFirmwareFile": {
        "message": "Please load firmware file"
    },
    "firmwareFlasherNoReboot": {
        "message": "No reboot sequence"
    },
    "firmwareFlasherOnlineReleasesDescription": {
        "message": "Available online firmware releases"
    },
    "firmwareFlasherNoRebootDescription": {
        "message": "Check if you are flashing board with bootloader pins shorted"
    },
    "firmwareFlasherFlashOnConnect": {
        "message": "Flash on connect"
    },
    "firmwareFlasherFlashOnConnectDescription": {
        "message": "Attempt to flash the board automatically (triggered by newly detected serial port)"
    },
    "firmwareFlasherFullChipErase": {
        "message": "Full Chip Erase"
    },
    "firmwareFlasherFullChipEraseDescription": {
        "message": "Wipes all configuration data currently stored on the board"
    },
    "firmwareFlasherFlashDevelopmentFirmware": {
        "message": "Use Development Firmware"
    },
    "firmwareFlasherFlashDevelopmentFirmwareDescription": {
        "message": "Flash most recent (untested) development firmware"
    },
    "firmwareFlasherFlashSlowly": {
        "message": "Flash slowly"
    },
    "firmwareFlasherFlashSlowlyDescription": {
        "message": "Use 115200 baudrate for flashing (useful for flashing via bluetooth)"
    },
    "firmwareFlasherButtonLoadLocal": {
        "message": "Load Firmware [Local]"
    },
    "firmwareFlasherButtonLoadOnline": {
        "message": "Load Firmware [Online]"
    },
    "firmwareFlasherFlashFirmware": {
        "message": "Flash Firmware"
    },
    "firmwareFlasherGithubInfoHead": {
        "message": "Github Firmware Info"
    },
    "firmwareFlasherCommiter": {
        "message": "Committer:"
    },
    "firmwareFlasherDate": {
        "message": "Date:"
    },
    "firmwareFlasherHash": {
        "message": "Hash:"
    },
    "firmwareFlasherUrl": {
        "message": "Go to GitHub to review this commit..."
    },
    "firmwareFlasherMessage": {
        "message": "Message:"
    },
    "firmwareFlasherWarninghead": {
        "message": "Warning"
    },
    "firmwareFlasherWarningText": {
        "message": "Please do not try to flash <strong>non-cleanflight</strong> hardware with this firmware flasher (it wont work).<br />Do not <strong>disconnect</strong> the board or <strong>turn off</strong> your computer while flashing.<br /><br />Note: <strong>STM32</strong> bootloader is stored in <strong>ROM</strong>, it cannot be bricked.<br />Note: <strong>Auto-Connect</strong> is always disabled while you are inside firmware flasher.<br />"
    },
    "firmwareFlasherButtonLeave": {
        "message": "Leave Firmware Flasher"
    },
    "firmwareFlasherFirmwareNotLoaded": {
        "message": "Firmware not loaded"
    },
    "firmwareFlasherHexCorrupted": {
        "message": "HEX file appears to be corrupted"
    },
    "firmwareFlasherRemoteFirmwareLoaded": {
        "message": "<span style=\"color: green\">Remote Firmware loaded, ready for flashing</span>"
    },
    "firmwareFlasherFailedToLoadOnlineFirmware": {
        "message": "Failed to load remote firmware"
    },
    "firmwareFlasherWaitForFinish": {
        "message": "You <span style=\"color: red\">can't</span> do this right now, please wait for current operation to finish ..."
    }
}<|MERGE_RESOLUTION|>--- conflicted
+++ resolved
@@ -67,41 +67,12 @@
     "tabConfiguration": {
         "message": "Configuration"
     },
-<<<<<<< HEAD
-    "tab2": {
-        "message": "PID"
-=======
     "tabPidTuning": {
         "message": "PID Tuning"
->>>>>>> b3ae9b29
     },
     "tabReceiver": {
         "message": "Receiver"
     },
-<<<<<<< HEAD
-    "tab4": {
-        "message": "Auxiliary"
-    },
-    "tab5": {
-        "message": "Adjustments"
-    },
-    "tab6": {
-        "message": "Servos"
-    },
-    "tab7": {
-        "message": "GPS"
-    },
-    "tab8": {
-        "message": "Motors"
-    },
-    "tab9": {
-        "message": "Sensors"
-    },
-    "tab10": {
-        "message": "CLI"
-    },
-    "tab11": {
-=======
     "tabModeSelection": {
         "message": "Mode Selection"
     },
@@ -121,10 +92,16 @@
         "message": "CLI"
     },
     "tabLogging": {
->>>>>>> b3ae9b29
         "message": "Logging"
     },
 
+    "tabAdjustments": {
+        "message": "Adjustments"
+    },
+    "tabAuxiliary": {
+        "message": "Auxiliary"
+    },
+    
     "serialPortOpened": {
         "message": "Serial port <span style=\"color: green\">successfully</span> opened with ID: $1"
     },
@@ -201,11 +178,7 @@
         "message": "Request Optional Permissions"
     },
     "defaultWelcomeText": {
-<<<<<<< HEAD
         "message": "Welcome to <strong>Cleanflight - Configurator</strong>, utility designed to simplify updating, configuring and tuning of your flight controller.<br /><br />Application supports hardware that run cleanflight (acro naze, naze, afromini, flip32, flip32+, chebuzz f3, stm32f3discovery, naze32pro, etc)<br /><br />The firmware source code can be downloaded from <a href=\"https://github.com/hydra/cleanflight\" title=\"www.github.com\" target=\"_blank\">here</a><br />The newest binary firmware image is available <a href=\"https://github.com/hydra/cleanflight/tree/master/obj\" title=\"www.github.com\" target=\"_blank\">here</a><br /><br />Latest <strong>CP210x Drivers</strong> can be downloaded from <a href=\"http://www.silabs.com/products/mcu/pages/usbtouartbridgevcpdrivers.aspx\" title=\"http://www.silabs.com/\" target=\"_blank\">here</a><br />"
-=======
-        "message": "Welcome to <strong>Baseflight - Configurator</strong>, utility designed to simplify updating, configuring and tuning of your flight controller.<br />Application supports complete family of Baseflight hardware (acro naze, naze32, naze32pro and afromini).<br /><br />&bull; <strong>Baseflight</strong> wiki can be found <a href=\"https://github.com/multiwii/baseflight/wiki\" title=\"www.github.com\" target=\"_blank\">here</a><br />&bull; Latest <strong>CP210x Drivers</strong> can be downloaded from <a href=\"http://www.silabs.com/products/mcu/pages/usbtouartbridgevcpdrivers.aspx\" title=\"www.silabs.com\" target=\"_blank\">here</a><br />"
->>>>>>> b3ae9b29
     },
     "defaultChangelogHead": {
         "message": "Configurator - Changelog"
