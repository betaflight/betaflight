# Builds the Betaflight firmware
#
<<<<<<< HEAD
# After building, artifacts are released to a separate repository.

name: CI

on:
  push:
    branches:
      - master
      - '*-maintenance'
  pull_request:
    branches:
      - master
      - '*-maintenance'
=======

name: CI

on: 
  workflow_call:
    inputs:
      release_build:
        description: 'Specifies if it is a build that should include commit hash in hex file names or not'
        default: false
        required: false
        type: boolean
>>>>>>> 13f6ae05

jobs:
  setup:
    name: Setup
    runs-on: ubuntu-22.04
    outputs:
      targets: ${{ steps.get-targets.outputs.targets }}
    steps:
      - uses: actions/checkout@v2

      - name: Get all official build targets
        id: get-targets
        run: echo "::set-output name=targets::$(make targets-ci-print | jq -R -c 'split(" ")')"

      - name: Cache build toolchain
        uses: actions/cache@v3
        id: cache-toolchain
        with:
          path: tools
          key: ${{ runner.os }}-${{ hashFiles('make/tools.mk') }}

      - name: Download and install toolchain
        if: steps.cache-toolchain.outputs.cache-hit != 'true'
        run: make arm_sdk_install

  build:
    name: Build
    needs: setup
    runs-on: ubuntu-22.04
    strategy:
      matrix:
        target: ${{ fromJson(needs.setup.outputs.targets) }}
    steps:
      - name: Checkout code
        uses: actions/checkout@v2

      - name: Fetch toolchain from cache
        uses: actions/cache@v3
        id: cache-toolchain
        with:
          path: tools
          key: ${{ runner.os }}-${{ hashFiles('make/tools.mk') }}

      - name: Build target (without revision)
        if: inputs.release_build == true
        run: make EXTRA_FLAGS=-Werror ${{ matrix.target }}
<<<<<<< HEAD
=======
        
      - name: Build target (with revision)
        if: inputs.release_build == false
        run: make EXTRA_FLAGS=-Werror ${{ matrix.target }}_rev
>>>>>>> 13f6ae05

      - name: Publish build artifacts
        uses: actions/upload-artifact@v3
        with:
          name: Assets
          path: obj/*.hex
<<<<<<< HEAD
=======
          retention-days: 60
>>>>>>> 13f6ae05

  test:
    name: Test
    runs-on: ubuntu-22.04
    steps:
      - uses: actions/checkout@v2

      - name: Install dependencies
        run: sudo apt-get install -y libblocksruntime-dev

      - name: Run sanity checks
        run: make EXTRA_FLAGS=-Werror checks

      - name: Run all unit tests
        run: make EXTRA_FLAGS=-Werror test-all

  result:
    name: Complete
    needs: [build, test]
    if: ${{ always() }}
    runs-on: ubuntu-22.04
    steps:
      - name: Check build matrix result
        if: ${{ needs.build.result != 'success' }}
        run: exit 1

      - name: Check test result
        if: ${{ needs.test.result != 'success' }}
        run: exit 1<|MERGE_RESOLUTION|>--- conflicted
+++ resolved
@@ -1,20 +1,5 @@
 # Builds the Betaflight firmware
 #
-<<<<<<< HEAD
-# After building, artifacts are released to a separate repository.
-
-name: CI
-
-on:
-  push:
-    branches:
-      - master
-      - '*-maintenance'
-  pull_request:
-    branches:
-      - master
-      - '*-maintenance'
-=======
 
 name: CI
 
@@ -26,7 +11,6 @@
         default: false
         required: false
         type: boolean
->>>>>>> 13f6ae05
 
 jobs:
   setup:
@@ -73,23 +57,17 @@
       - name: Build target (without revision)
         if: inputs.release_build == true
         run: make EXTRA_FLAGS=-Werror ${{ matrix.target }}
-<<<<<<< HEAD
-=======
         
       - name: Build target (with revision)
         if: inputs.release_build == false
         run: make EXTRA_FLAGS=-Werror ${{ matrix.target }}_rev
->>>>>>> 13f6ae05
 
       - name: Publish build artifacts
         uses: actions/upload-artifact@v3
         with:
           name: Assets
           path: obj/*.hex
-<<<<<<< HEAD
-=======
           retention-days: 60
->>>>>>> 13f6ae05
 
   test:
     name: Test
