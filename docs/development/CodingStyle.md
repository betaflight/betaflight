--- conflicted
+++ resolved
@@ -47,16 +47,6 @@
 
 ```
 switch (action) {
-<<<<<<< HEAD
-    case ADD:
-        return "add";
-    case REMOVE:
-        return "remove";
-    case CHANGE:
-        return "change";
-    default:
-        return NULL;
-=======
 case ADD:
     return "add";
 case REMOVE:
@@ -65,7 +55,6 @@
     return "change";
 default:
     return NULL;
->>>>>>> f729f3fc
 }
 ```
 
