--- conflicted
+++ resolved
@@ -870,13 +870,8 @@
 }
 
 .content_wrapper {
-<<<<<<< HEAD
-  padding: 20px;
-  position: relative;
-=======
     padding: 20px;
     position: relative;
->>>>>>> 253aca72
 }
 
 .content_toolbar {
@@ -1338,11 +1333,8 @@
     border-radius: 3px;
     color: #fff;
     font-size: 10px;
-<<<<<<< HEAD
-}
-=======
-    }
->>>>>>> 253aca72
+}
+
 
 .fixfalse {
     background-color: #e60000;
