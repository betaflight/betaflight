* {
    margin: 0;
    padding: 0;
    border: 0;
    list-style: none;
    outline: none;
}

html, body {
    height: 100%;
}

body {
    font-family: 'open_sansregular', 'Segoe UI', Tahoma, sans-serif;
    font-size: 12px;
    color: #303030;
    background-color: #3d3f3e;
    margin: 0px;
    padding: 0px;
    overflow: hidden;
}

a {
    text-decoration: none;
    color: #000;
    font-family: 'open_sanssemibold', Arial;
}

a:hover {
    text-decoration: none;
}

a.disabled {
    pointer-events: none;
    cursor: default;
    color: #999;
}

/* Help-Icon  */
span .helpicon {
    float: right;
    margin-top: 2px;
    margin-right: 0px;
    display: block;
    height: 14px;
    width: 14px;
    opacity: 0.2;
    background-image: url(images/icons/cf_icon_info_grey.svg);
    background-size: contain;
    background-position: center;
}

.helpicon {
    float: right;
    margin-top: 7px;
    margin-right: 7px;
    display: block;
    height: 14px;
    width: 14px;
    opacity: 0.2;
    background-image: url(images/icons/cf_icon_info_grey.svg);
    background-size: contain;
    background-position: center;
}

.helpicon:hover {
    opacity: 1.0;
    background-image: url(images/icons/cf_icon_info_green.svg);
}

/* Change here the content of the documentation button in all tabs!!!

.cf_doc_version_bt a:before {
	content:"Documentation 1.10";
	}
*/
.cf_doc_version_bt a {
    padding: 1px 9px 1px 9px;
    margin-top: -45px;
    background-color: #59aa29;
    border-radius: 3px;
    border: 1px solid #4c8829;
    color: #fff;
    float: right;
    font-family: 'open_sansbold', Arial;
    font-size: 10px;
    line-height: 17px;
    text-shadow: 0px 1px rgba(0, 0, 0, 0.25);
    text-transform: uppercase;
    letter-spacing: 0.03em;
    display: block;
}

.cf_doc_version_bt a:hover {
    background-color: #6ac435;
    transition: all ease 0.2s;
}

/* documentation button end  */
input[type="number"]::-webkit-inner-spin-button {
    opacity: 1; /* required for chromium 33+ beta */
    margin-left: 5px;
}

.clear-both {
    clear: both;
}

.left {
    float: left;
}

.right {
    float: right;
}

#main-wrapper {
    padding: 0px 0px 0 0px; /*   padding: 5px 5px 0 5px; */
    height: calc(100% - 7px);
}

.margin-top {
    margin-top: 20px;
}

.margin-bottom {
    margin-bottom: 20px;
}

.headerbar {
<<<<<<< HEAD
	height:110px;
	width:100%;
	background-image: -webkit-linear-gradient(top, transparent, rgba(0, 0, 0, 0.15));
=======
    height: 110px;
    width: 100%;
    float: left;
    background-image: -webkit-linear-gradient(top, transparent, rgba(0, 0, 0, 0.15));
>>>>>>> f67a82ba
}

#logo {
    position: relative;
    float: left;
    height: 70px;
    z-index: 0;
    background-image: url("images/light-wide-2.svg");
    background-repeat: no-repeat;
    width: 340px;
    background-position: left center;
    background-size: contain;
    margin-left: 15px;
    margin-top: 15px;
}

.logo_text {
    position: absolute;
    height: 20px;
    width: 132px;
    left: 31px;
    top: 63px;
    color: #949494;
    opacity: 0.5;
}

.logo_text .version {
    float: right;
}

#port-picker {
    position: relative;
    width: 100%;
}

#portsinput {
    float: right;
    margin-top: 20px;
    margin-right: 20px;
    /*width:180px;*/
}

#portsinput .dropdown {
    margin-bottom: 5px;
}


#port-override {
    background-color: rgba(0, 0, 0, 0.1);
    color: #888888;
    width: 140px;
    margin-left: 2px;
    margin-top: 0px;
    padding: 1px;
    border-radius: 3px;
    height: 15px;
    float: right;
    font-size: 12px;
}

#port-override-option label {
    background-color: #2b2b2b;
    border-radius: 3px;
    padding: 3px;
    margin-bottom: 5px;
    color: #ddd;
    position: absolute;
    margin-top: -59px;
    margin-left: -187px;
}

#port-override input {
    width: 136px;
}

#port-picker .auto_connect {
    color: #ddd;
}

#header_dataflash {
    display: none;
}

#sensor-status {
    margin-top: 20px;
    float: right;
    margin-right: 20px;
    line-height: 2px;
    height: 67px;
    border-radius: 5px;
    border: 1px solid #272727;
    box-shadow: 0px 2px 0px rgba(92, 92, 92, 0.5);
    background-color: #434343;
    background-image: -webkit-linear-gradient(top, transparent, rgba(0, 0, 0, 0.55));
}

#sensor-status li {
    float: left;
    height: 67px;
    width: 33px;
    line-height: 18px;
    text-align: center;
    border-top: 1px solid #373737;
    border-bottom: 1px solid #1a1a1a;
    border-left: 1px solid #373737;
    border-right: 1px solid #222222;
    background-color: #434343;
    background-image: -webkit-linear-gradient(top, transparent, rgba(0, 0, 0, 0.45));
    padding-left: 5px;
    padding-right: 5px;
    text-align: center;
    text-shadow: 0px 1px rgba(0, 0, 0, 1.0);
}

.gyroicon {
    background-image: url(images/icons/sensor_gyro_off.png);
    background-size: 43px;
    background-position: top;
    background-repeat: no-repeat;
    height: 30px;
    margin-top: 3px;
    width: 100%;
    padding-top: 40px;
    color: #4f4f4f;
    text-align: center;
}

.gyroicon.active {
    background-image: url(images/icons/sensor_gyro_on.png);
    color: #61d514;
    color: #818181;
}

.accicon {
    background-image: url(images/icons/sensor_acc_off.png);
    background-size: 40px;
    background-position: -5px 2px;
    background-repeat: no-repeat;
    height: 30px;
    margin-top: 3px;
    width: 100%;
    padding-top: 40px;
    color: #4f4f4f;
    text-align: center;
}

.accicon.active {
    background-image: url(images/icons/sensor_acc_on.png);
    color: #61d514;
    color: #818181;
}

.magicon {
    background-image: url(images/icons/sensor_mag_off.png);
    background-size: 42px;
    background-position: -5px 2px;
    background-repeat: no-repeat;
    height: 30px;
    margin-top: 3px;
    width: 100%;
    padding-top: 40px;
    color: #4f4f4f;
    text-align: center;
}

.magicon.active {
    background-image: url(images/icons/sensor_mag_on.png);
    color: #61d514;
    color: #818181;
}

.gpsicon {
    background-image: url(images/icons/sensor_sat_off.png);
    background-size: 42px;
    background-position: -5px 2px;
    background-repeat: no-repeat;
    height: 30px;
    margin-top: 3px;
    width: 100%;
    padding-top: 40px;
    color: #4f4f4f;
    text-align: center;
}

.gpsicon.active {
    background-image: url(images/icons/sensor_sat_on.png);
    color: #61d514;
    color: #818181;
}

.baroicon {
    background-image: url(images/icons/sensor_baro_off.png);
    background-size: 40px;
    background-position: -5px 2px;
    background-repeat: no-repeat;
    height: 30px;
    margin-top: 3px;
    width: 100%;
    padding-top: 40px;
    color: #4f4f4f;
    text-align: center;
}

.baroicon.active {
    background-image: url(images/icons/sensor_baro_on.png);
    color: #61d514;
    color: #818181;
}

.sonaricon {
    background-image: url(images/icons/sensor_sonar_off.png);
    background-size: 41px;
    background-position: -4px 1px;
    background-repeat: no-repeat;
    height: 30px;
    margin-top: 3px;
    width: 100%;
    padding-top: 40px;
    color: #4f4f4f;
    text-align: center;
}

.sonaricon.active {
    background-image: url(images/icons/sensor_sonar_on.png);
    color: #61d514;
    color: #818181;
}

#sensor-status li:last-child {
    border-right: 0px solid #c0c0c0;
    border-top-right-radius: 5px;
    border-bottom-right-radius: 5px;
}

#sensor-status li:first-child {
    border-left: 0px solid #c0c0c0;
    border-top-left-radius: 5px;
    border-bottom-left-radius: 5px;
}

#sensor-status .on {
    background-color: #434343;
    background-image: -webkit-linear-gradient(top, transparent, rgba(0, 0, 0, 0.45));
}

/*
#documentation-controls {
    float: right;
    height: 22px;
    line-height: 22px;
    margin-right: 10px;
}


#button-documentation {
    float: left;
    padding: 0 12px 0 12px;
    height: 18px;
    line-height: 18px;
    background-color: #ffcb18;
    color: #000;
    font-weight: bold;
    border: solid 1px #c0c0c0;
    display: none;
}
*/
#options {
    float: right;
    width: 20px;
    height: 20px;
    margin-top: 10px;
    margin-right: 10px;
    background-image: url('./images/CF_settings_white.svg');
    background-position: -1px -1px;
    background-repeat: no-repeat;
    opacity: 0.4;
}

#options:hover {
    opacity: 0.65;
}

#options.active {
    opacity: 0.65;
}

#options.active:hover {
    opacity: 0.75;
}

#options-window {
    display: none;
    position: fixed;
    right: 35px;
    top: 25px;
    padding: 5px;
    line-height: 20px;
    border: 1px solid silver;
    background-color: white;
    border-radius: 5px;
    z-index: 10000;
}

#options-window input {
    float: left;
    margin-top: 3px;
    margin-right: 5px;
}

/* Log setup*/
#log {
    margin-bottom: 0px;
    border: 0px solid silver; /* was 1px*/
    background-color: #242424;
    color: rgba(255, 255, 255, 0.60);
    line-height: 21px;
    height: 27px; /* was 65*/
    overflow-y: hidden; /* scroll*/
}

#scrollicon {
    position: fixed;
    right: 10px;
    top: 113px;
    height: 27px;
    width: 27px;
    background-image: url(images/icons/scroll.svg);
    background-repeat: no-repeat;
    background-size: 100%;
    opacity: 0.0;
    transition: all ease 0.3s;
}

#scrollicon.active {
    height: 110px;
    margin-top: 10px;
    margin-right: 20px;
    width: 110px;
    opacity: 0.15;
    background-image: url(images/icons/scroll.svg);
    background-size: 80%;
    box-shadow: inset 0 0 5px #000000;
    transition: all ease 0.3s;
}

#log.active {
    overflow-y: auto;
    box-shadow: inset 0 0 15px #000000;
}

#log .wrapper {
    padding: 5px; /* was 5*/
    padding-left: 10px;
    padding-bottom: 4px;
    -webkit-user-select: text;
    position: relative;
    bottom: 0px;
}

#log a {
    font-weight: regular;
    color: #59aa29;
}

#log a:hover {
    text-decoration: underline;
}

/* Log switch */
.logswitch {
    position: absolute;
    right: 20px;
    margin-top: -1px;
    float: right;
    padding: 2px;
    z-index: 10;
}

.logswitch a {
    color: #656565 !important;
    transition: all 0.3s;
}

.logswitch a:hover {
    color: #959595 !important;
    text-decoration: none !important;
    transition: all 0.3s;
}

.tab_container {
    float: left;
    height: calc(100% - 150px);
    width: 200px;
    border-right: 4px solid #59aa29;
    background-color: #2e2e2e;
}

#tabs {
    font-size: 13px;
}

#tabs ul {
    /* overflow-y: auto;  do not force scrollbars as it renders blank stripe on some user agents */
    
}

#tabs.logopen ul {
    /* Cause the height to shrink to contain its floated contents while log is open */
    
}

.header-wrapper .mode-connected {
    display: none;
}

#tabs ul.mode-connected {
    display: none;
}

#tabs li {
    border-bottom: 1px solid rgba(0, 0, 0, 0.30);
}

#tabs li:first-child {
    border-top: 0px;
}

#tabs li:last-child {
    border-bottom: 0px;
}

#tabs li a {
    font-family: 'open_sansregular', Arial;
    padding-left: 33px;
    padding-top: 5px;
    padding-bottom: 3px;
    background-color: transparent;
    color: #999999;
    height: 23px;
    display: block;
    text-shadow: 0px 1px rgba(0, 0, 0, 0.45);
    transition: none;
    border-top: solid 1px rgba(255, 255, 255, 0.05);
    /* following is just for a graceful degradation */
    text-overflow: ellipsis;
    white-space: nowrap;
    overflow: hidden;
}

#tabs li a:hover {
    text-decoration: none;
    background-color: rgba(0, 0, 0, 0.20);
}

#tabs li.active {
    color: #fff;
    transition: none;
}

#tabs li.active a {
    background-color: #59aa29;
    color: #fff;
    transition: none;
}

#tabs li.active a:hover {
    cursor: default;
    background-color: #59aa29;
}

.tabicon {
    background-repeat: no-repeat;
    background-size: 15px;
    background-position: 13px 7px;
}

/* Tab-Icons */
.ic_setup {
    background-image: url(images/icons/cf_icon_setup_grey.svg);
}

li.active .ic_setup {
    background-image: url(images/icons/cf_icon_setup_white.svg);
}

.ic_ports {
    background-image: url(images/icons/cf_icon_ports_grey.svg);
}

li.active .ic_ports {
    background-image: url(images/icons/cf_icon_ports_white.svg);
}

.ic_config {
    background-image: url(images/icons/cf_icon_config_grey.svg);
}

li.active .ic_config {
    background-image: url(images/icons/cf_icon_config_white.svg);
}

.ic_pid {
    background-image: url(images/icons/cf_icon_pid_grey.svg);
}

li.active .ic_pid {
    background-image: url(images/icons/cf_icon_pid_white.svg);
}

.ic_rx {
    background-image: url(images/icons/cf_icon_rx_grey.svg);
}

li.active .ic_rx {
    background-image: url(images/icons/cf_icon_rx_white.svg);
}

.ic_modes {
    background-image: url(images/icons/cf_icon_modes_grey.svg);
}

li.active .ic_modes {
    background-image: url(images/icons/cf_icon_modes_white.svg);
}

.ic_adjust {
    background-image: url(images/icons/cf_icon_adjust_grey.svg);
}

li.active .ic_adjust {
    background-image: url(images/icons/cf_icon_adjust_white.svg);
}

.ic_servo {
    background-image: url(images/icons/cf_icon_servo_grey.svg);
}

li.active .ic_servo {
    background-image: url(images/icons/cf_icon_servo_white.svg);
}

.ic_gps {
    background-image: url(images/icons/cf_icon_gps_grey.svg);
}

li.active .ic_gps {
    background-image: url(images/icons/cf_icon_gps_white.svg);
}

.ic_led {
    background-image: url(images/icons/cf_icon_led_grey.svg);
}

li.active .ic_led {
    background-image: url(images/icons/cf_icon_led_white.svg);
}

.ic_sensors {
    background-image: url(images/icons/cf_icon_sensors_grey.svg);
}

li.active .ic_sensors {
    background-image: url(images/icons/cf_icon_sensors_white.svg);
}

.ic_log {
    background-image: url(images/icons/cf_icon_log_grey.svg);
}

li.active .ic_log {
    background-image: url(images/icons/cf_icon_log_white.svg);
}

.ic_data {
    background-image: url(images/icons/cf_icon_data_grey.svg);
}

li.active .ic_data {
    background-image: url(images/icons/cf_icon_data_white.svg);
}

.ic_cli {
    background-image: url(images/icons/cf_icon_cli_grey.svg);
}

li.active .ic_cli {
    background-image: url(images/icons/cf_icon_cli_white.svg);
}

.ic_motor {
    background-image: url(images/icons/cf_icon_motor_grey.svg);
}

li.active .ic_motor {
    background-image: url(images/icons/cf_icon_motor_white.svg);
}

.ic_welcome {
    background-image: url(images/icons/cf_icon_welcome_grey.svg);
}

li.active .ic_welcome {
    background-image: url(images/icons/cf_icon_welcome_white.svg);
}

.ic_help {
    background-image: url(images/icons/cf_icon_help_grey.svg);
}

li.active .ic_help {
    background-image: url(images/icons/cf_icon_help_white.svg);
}

.ic_flasher {
    background-image: url(images/icons/cf_icon_flasher_grey.svg);
}

li.active .ic_flasher {
    background-image: url(images/icons/cf_icon_flasher_white.svg);
}

/* SPARE Tab-Icons */
.ic_backup {
    background-image: url(images/icons/cf_icon_backup_grey.svg);
}

li.active .ic_backup {
    background-image: url(images/icons/cf_icon_backup_white.svg);
}

.ic_wizzard {
    background-image: url(images/icons/cf_icon_wizard_grey.svg);
}

li.active .ic_wizard {
    background-image: url(images/icons/cf_icon_wizard_white.svg);
}

.ic_advanced {
    background-image: url(images/icons/cf_icon_advanced_grey.svg);
}

li.active .ic_advanced {
    background-image: url(images/icons/cf_icon_advanced_white.svg);
}

.ic_mission {
    background-image: url(images/icons/cf_icon_mission_grey.svg);
}

li.active .ic_mission {
    background-image: url(images/icons/cf_icon_mission_white.svg);
}

#content {
    margin-top: 0px; /* 31 */
    padding: 0px; /* 10 */
    height: calc(100% - 150px);
    /*  (port picker 105px, log CLOSED 25px, status bar: 20px + padding) - was: calc(100% - 171px)*/
    background-color: white;
    overflow-x: hidden;
    overflow-y: auto;
    border: 0px solid #848484; /* 1px solid #848484; */
    -webkit-transform: rotateX(0deg); /* DO NOT REMOVE! this fixes the UI freezing bug on MAC OS X */
    transition: all 0.3s;
}

#content.logopen {
    margin-top: 0px; /* 31 */
    padding: 0px; /* 10 */
    height: calc(100% - 234px); /*  (port picker, log OPEN, status bar: 20px + padding) - was: calc(100% - 171px)*/
    background-color: white;
    overflow-x: hidden;
    overflow-y: auto;
    border: 0px solid #848484; /* 1px solid #848484; */
    -webkit-transform: rotateX(0deg); /* DO NOT REMOVE! this fixes the UI freezing bug on MAC OS X */
    transition: all 0.5s;
    /* Cause the height to shrink to contain its floated contents while log is open */
}

#status-bar {
    position: fixed;
    bottom: 0px;
    width: calc(100% - 20px);
    height: 20px;
    line-height: 20px;
    padding: 0 10px 0 10px;
    border-top: 1px solid #7d7d79;
    background-color: #bfbeb5;
}

#status-bar div {
    float: left;
    padding-right: 10px;
    margin-right: 10px;
    border-right: 1px solid #7d7d79;
}

#status-bar .version {
    float: right;
    margin: 0;
    padding: 0;
    border: 0;
}

#cache {
    display: none;
}

.data-loading {
    width: 100%;
    height: 100%;
    background-image: url('../images/loading-bars.svg');
    background-repeat: no-repeat;
    background-position: center 45%;
}

.data-loading p {
    position: relative;
    top: calc(45% + 45px);
    text-align: center;
    font-weight: bold;
}

dialog {
    background-color: white;
    padding: 1em;
    height: auto;
    margin: auto auto;
    position: absolute;
    width: 50%;
    border-radius: 3px;
    border: 1px solid silver;
}

/* Border of the Tab */

/* Tab Title */
.tab_title {
    border-bottom: 1px solid #59aa29;
    font-size: 20px;
    line-height: 24px;
    height: 30px;
    font-family: 'open_sanslight', Arial;
    margin-bottom: 15px;
}

/* Note */
.note {
    background-color: #fff7cd;
    border: 1px solid #ffe55f;
    margin-bottom: 7px;
    margin-top: 3px;
    border-radius: 3px;
    font-size: 11px;
    font-family: 'open_sansregular', Arial;
}

.note_spacer {
    padding: 5px 7px 5px 7px;
}

.tab_wrapper {
    padding-left: 20px;
    padding-right: 15px;
    padding-top: 15px;
    padding-bottom: 15px;
}

.content_wrapper {
    /* leave 20px side padding always */
    /*padding: 0 20px 0 20px;
    for testing: */
<<<<<<< HEAD
  padding: 20px;
  position: relative;
  /*float: left;
  width:calc(100% - 40px);*/
=======
    padding: 20px;
    position: relative;
    float: left;
    width: calc(100% - 40px);
>>>>>>> f67a82ba
}

.content_toolbar {
    /*  content toolbar panel */
    width: 100%;
    height: 30px;
    background-color: #EFEFEF;
    box-shadow: rgba(0, 0, 0, 0.10) 0 -3px 8px;
    padding: 10px 0;
    overflow: hidden;
    border-top: 1px solid #F9F9F9;
}

.content_toolbar .btn a {
    /*  common styles for content toolbar buttons */
    margin-top: 0px;
    margin-bottom: 0px;
    margin-right: 20px;
    background-color: #59aa29;
    border-radius: 3px;
    border: 1px solid #4c8829;
    color: #fff;
    float: right;
    font-family: 'open_sansbold', Arial;
    font-size: 12px;
    text-shadow: 0px 1px rgba(0, 0, 0, 0.25);
    display: block;
    cursor: pointer;
    transition: all ease 0.2s;
    padding: 0px;
    padding-left: 9px;
    padding-right: 9px;
    line-height: 28px;
}

.content_toolbar .btn a:hover {
    background-color: #6ac435;
    transition: all ease 0.2s;
}

.content_toolbar .btn a:active {
    background-color: #4d9324;
    transition: all ease 0.0s;
    box-shadow: inset 0px 1px 5px rgba(0, 0, 0, 0.35);
}

.content_toolbar .btn a.disabled {
    cursor: default;
    color: #fff;
    background-color: #AFAFAF;
    border: none;
    pointer-events: none;
    text-shadow: none;
    opacity: 0.5;
}

.toolbar_scroll_bottom .content_wrapper {
    /*  content wrapper in view with toolbar in scroll bottom
      leave 50px space for the toolbar
      */
    height: 100%;
    margin: 0 0 -50px;
}

.toolbar_fixed_bottom .content_wrapper {
    /*  content wrapper in view with toolbar fixed over bottom edge
      leave 50px space for the toolbar
      */
    height: calc(100% - 90px);
    overflow-y: auto;
}

.toolbar_fixed_bottom .content_toolbar {
    position: absolute;
    bottom: 0;
    z-index: 2000; /* for fancy toggle buttons */
}

/* Colums  START> */
.cf_column {
    min-height: 20px;
    margin-bottom: 0px;
}

.full {
    float: left;
    width: 100%;
}

.half {
    float: left;
    width: 50%;
}

.third_left {
    float: left;
    width: 33%;
}

.third_center {
    display: inline-block;
    width: 34%;
}

.third_right {
    float: right;
    width: 33%;
}

.fourth {
    float: left;
    width: 25%;
}

.threefourth_right {
    float: right;
    width: 75%;
}

.threefourth_left {
    float: left;
    width: 75%;
}

.twothird {
    float: left;
    width: 67%;
}

/* Columns  END> */

/* Spacers */
.spacer {
    padding-left: 7px;
    padding-right: 7px;
    width: calc(100% - 14px);
    float: left;
}

.spacer_left {
    padding-left: 15px;
    float: left;
    width: calc(100% - 15px);
}

.spacer_right {
    padding-right: 15px;
    width: calc(100% - 15px);
    float: left;
}

/* Standard GUI BOX */
.gui_box {
    border: 1px solid #ccc;
    border-radius: 4px;
    background-color: #FFFFFF;
    float: left;
    width: calc(100% - 2px);
    margin-bottom: 10px;
    font-family: 'open_sansregular', Arial;
}

.grey {
    /* background-color:#f5f5f5; */
    background-color: #f9f9f9
}

.gui_box_titlebar {
    background-color: #e4e4e4;
    border-radius: 3px 3px 0px 0px;
    font-size: 13px;
    width: 100%;
    height: 27px;
    padding-bottom: 0px;
    float: left;
    margin-bottom: 7px;
    font-family: 'open_sanssemibold', Arial;
}

.spacer_box {
    padding: 10px;
    margin-bottom: 3px;
}

.spacer_box_title {
    padding-left: 10px;
    padding-right: 10px;
    padding-top: 4px;
    margin-bottom: 0px;
    float: left;
}

/* Fixed area at the Bottom */
.fixed_band {
    position: relative;
    height: 50px;
    background-color: #e4e4e4;
    width: calc(100% + 40px);
    margin-left: -20px;
    box-shadow: rgba(0, 0, 0, 0.00) 0 -3px 8px;
    bottom: 0px;
    margin-bottom: 0px;
}

.fixed_band .save_btn a {
    /*	line-height:20px;
	padding:3px 13px 5px 13px;
	*/
    margin-top: 9px;
    margin-bottom: 0px;
    margin-right: 20px;
    background-color: #59aa29;
    border-radius: 3px;
    border: 1px solid #4c8829;
    color: #fff;
    float: right;
    font-family: 'open_sansbold', Arial;
    font-size: 12px;
    text-shadow: 0px 1px rgba(0, 0, 0, 0.25);
    display: block;
    cursor: pointer;
    transition: all ease 0.2s;
    padding: 0px;
    padding-left: 9px;
    padding-right: 9px;
    line-height: 28px;
}

.fixed_band .save_btn a:hover {
    background-color: #6ac435;
    transition: all ease 0.2s;
}

/* DIfferent buttons */
.default_btn {
    width: 100%;
    position: relative;
    margin-bottom: 10px;
    margin-top: 0px;
    float: left;
}

.default_btn a {
    padding: 5px 0px 5px 0px;
    text-align: center;
    background-color: #fff;
    border-radius: 4px;
    border: 1px solid #59aa29;
    color: #59aa29;
    font-family: 'open_sanssemibold', Arial;
    font-size: 12px;
    line-height: 13px;
    display: block;
    transition: all ease 0.2s;
}

.default_btn a:hover {
    background-color: #6ac435;
    color: #fff;
    text-shadow: 0px 1px rgba(0, 0, 0, 0.25);
    transition: all ease 0.2s;
}

.default_btn a:active {
    background-color: #4d9324;
    transition: all ease 0.0s;
    box-shadow: inset 0px 1px 5px rgba(0, 0, 0, 0.35);
}

.small {
    width: auto;
    position: relative;
    margin-bottom: 7px;
    margin-top: 0px;
    margin-right: 5px;
    float: left;
}

.small a {
    padding: 3px 4px 4px 4px;
    text-align: center;
    text-shadow: 0px 1px rgba(0, 0, 0, 0.25);
    background-color: #acacac;
    border-radius: 3px;
    border: 1px solid #949494;
    color: #fff;
    font-family: 'open_sanssemibold', Arial;
    font-size: 11px;
    line-height: 11px;
    display: block;
    transition: all ease 0.2s;
}

.small a:hover {
    background-color: #6ac435;
    color: #fff;
    text-shadow: 0px 1px rgba(0, 0, 0, 0.25);
    border: 1px solid #59aa29;
    transition: all ease 0.2s;
}

.small a:active {
    background-color: #878787;
    transition: all ease 0.0s;
    box-shadow: inset 0px 1px 5px rgba(0, 0, 0, 0.35);
}

.green a {
    background-color: #59aa29;
    text-shadow: 0px 1px rgba(0, 0, 0, 0.25);
    color: #fff;
    border: 1px solid #59aa29;
    transition: all ease 0.2s;
}

.green a:hover {
    background-color: #6ac435;
    border: 1px solid #4d9324;
    text-shadow: 0px 1px rgba(0, 0, 0, 0.25);
    color: #fff;
    transition: all ease 0.2s;
}

/* Table styling */
.cf_table {
    margin-bottom: 5px;
    float: left;
    margin-top: -5px;
    font-size: 11px;
    width: 100%;
}

.cf_table td {
    border: 0px;
    border-bottom: solid 1px #ccc;
    padding-top: 2px;
    padding-bottom: 5px;
    border-style: dotted;
}

.noboarder td {
    border: none;
}

.cf_table td:last-child {
    text-align: right;
}

.gps_false {
    background-color: #FF0004;
    padding: 1px 7px 2px 7px;
    border-radius: 3px;
    color: #FFFFFF;
    font-size: 11px;
    margin-left: 3px;
}

.gps_true {
    background-color: #59aa29;
    padding: 1px 7px 2px 7px;
    border-radius: 3px;
    color: #FFFFFF;
    font-size: 11px;
    margin-left: 3px;
}

/* connect button */
.connect_controls {
    position: relative;
    float: right;
    left: 0px;
    top: 19px;
    height: 70px;
    width: 60px;
    margin-right: 20px;
    margin-left: 20px;
}

.connect_b {
    float: left;
}

.connect_b a {
    height: 50px;
    width: 50px;
    border-radius: 100px;
    box-shadow: 0px 1px 2px rgba(0, 0, 0, 0.35);
    float: left;
    margin-left: 5px;
    margin-bottom: 7px;
    transition: none;
}

.connect_b a.connect {
    background-color: #56ac1d;
    border: 1px solid #5bbb1b;
    background-image: url(images/icons/cf_icon_usb2_white.svg);
    background-repeat: no-repeat;
    background-size: 44px;
    background-position: center 6px;
    transition: none;
}

.connect_b a.connect:hover {
    background-color: #68c02e;
}

.connect_b a.connect.active {
    background-color: #e60000;
    border: 1px solid #fe0000;
    background-image: url(images/icons/cf_icon_usb1_white.svg);
    transition: none;
}

.connect_b a.connect.active:hover {
    background-color: #f21212;
}

.connect_state {
    float: left;
    height: 20px;
    width: 100%;
    text-align: center;
    color: #fff;
    font-size: 12px;
    font-family: 'open_sansregular', Arial;
    text-shadow: 0px 1px rgba(0, 0, 0, 0.25);
    margin-top: -1px;
}

/* fixing padding for all Tabs*/
.tab-setup, .tab-landing, .tab-adjustments, .tab-auxiliary, .tab-cli, .tab-configuration, .tab-dataflash,
    .tab-firmware_flasher, .tab-gps, .tab-help, .tab-led-strip, .tab-logging, .tab-modes, .tab-motors, .tab-pid_tuning,
    .tab-ports, .tab-receiver, .tab-sensors, .tab-servos {
    height: 100%;
    position: relative;
}

/* fixing logging tab*/
.properties {
    width: 800px;
}

.properties dl {
    width: 200px;
}

.properties dd {
    width: 400px;
    height: auto !important;
}

/* GPS Fix styling*/
.fixtrue {
    background-color: #56ac1d;
    padding: 2px;
    padding-left: 5px;
    padding-right: 5px;
    border-radius: 3px;
    color: #fff;
    font-size: 10px;
<<<<<<< HEAD
	}


.fixfalse {
	background-color:#e60000;
	padding:2px;
	padding-left: 5px;
	padding-right: 5px;
	border-radius:3px;
	color:#fff;
	font-size: 10px;
	}


@media only screen and (max-width: 1055px), only screen and (max-device-width: 1055px) {

.content_wrapper {
  padding: 15px;
  /*width:calc(100% - 30px);*/
}

.tab_title {
	font-size:16px;
	line-height:18px;
	font-family: 'open_sanslight', Arial;
	margin-bottom:10px;
	height: 22px;
	}

.cf_doc_version_bt a {
	padding:1px 5px 1px 5px;
	margin-top: -35px;
	font-size:9px;
	line-height:15px;
	}

#content {
    height:calc(100% - 151px); /*  (port picker 105px, log CLOSED 25px, status bar: 20px + padding) - was: calc(100% - 171px)*/
}

body {
/*font-size: 11px;*/
/* lets see if we really need this? */
	}

.tab-setup, .tab-landing, .tab-adjustments, .tab-auxiliary, .tab-cli, .tab-configuration, .tab-dataflash, .tab-firmware_flasher, .tab-gps, .tab-help, .tab-led-strip, .tab-logging, .tab-modes, .tab-motors, .tab-pid_tuning, .tab-ports, .tab-receiver, .tab-sensors, .tab-servos {
	}

.cf_table td {
	padding-top:2px;
	padding-bottom:2px;
	}

.default_btn {
	margin-bottom:10px;
	}

.default_btn a {
 	/*font-size:11px;*/
	}

#tabs li a {
	font-family: 'open_sansregular', Arial;
	font-size:12px;
	padding-left:53px;
	padding-top:6px;
	padding-bottom:2px;
	content:""!important;
	text-shadow:none;
	transition: none;
    /* following is just for a graceful degradation */
  text-overflow: clip;
  white-space: nowrap;
  overflow: hidden;
	}

.tab_container {
	width:40px;
	}

.gui_box_titlebar {
	font-size:12px;
	height:24px;
	padding-bottom:0px;
	margin-bottom:5px;
	float:left;
	}

.spacer_box_title {
    padding-left: 10px;
    padding-right: 10px;
    padding-top: 3px;
    margin-bottom: 0px;
    float: left;
	}


input {
	font-size:11px !important;
	}


.helpicon {
	float:right;
	margin-top:5px;
	margin-right:7px;
	height:14px;
	width:14px;
	}

.gps_false {
	padding:0px 3px 0px 3px;
	font-size:10px;
=======
>>>>>>> f67a82ba
}

.fixfalse {
    background-color: #e60000;
    padding: 2px;
    padding-left: 5px;
    padding-right: 5px;
    border-radius: 3px;
    color: #fff;
    font-size: 10px;
}

@media only screen and (max-width: 1055px) , only screen and (max-device-width: 1055px) {
    .content_wrapper {
        padding: 15px;
        width: calc(100% - 30px);
    }
    .tab_title {
        font-size: 16px;
        line-height: 18px;
        font-family: 'open_sanslight', Arial;
        margin-bottom: 10px;
        height: 22px;
    }
    .cf_doc_version_bt a {
        padding: 1px 5px 1px 5px;
        margin-top: -35px;
        font-size: 9px;
        line-height: 15px;
    }
    #content {
        height: calc(100% - 151px);
        /*  (port picker 105px, log CLOSED 25px, status bar: 20px + padding) - was: calc(100% - 171px)*/
    }
    body {
        /*font-size: 11px;*/
        /* lets see if we really need this? */
        
    }
    .tab-setup, .tab-landing, .tab-adjustments, .tab-auxiliary, .tab-cli, .tab-configuration, .tab-dataflash,
        .tab-firmware_flasher, .tab-gps, .tab-help, .tab-led-strip, .tab-logging, .tab-modes, .tab-motors,
        .tab-pid_tuning, .tab-ports, .tab-receiver, .tab-sensors, .tab-servos {
        
    }
    .cf_table td {
        padding-top: 2px;
        padding-bottom: 2px;
    }
    .default_btn {
        margin-bottom: 10px;
    }
    .default_btn a {
        /*font-size:11px;*/
        
    }
    #tabs li a {
        font-family: 'open_sansregular', Arial;
        font-size: 12px;
        padding-left: 53px;
        padding-top: 6px;
        padding-bottom: 2px;
        content: "" !important;
        text-shadow: none;
        transition: none;
        /* following is just for a graceful degradation */
        text-overflow: clip;
        white-space: nowrap;
        overflow: hidden;
    }
    .tab_container {
        width: 40px;
    }
    .gui_box_titlebar {
        font-size: 12px;
        height: 24px;
        padding-bottom: 0px;
        margin-bottom: 5px;
        float: left;
    }
    .spacer_box_title {
        padding-left: 10px;
        padding-right: 10px;
        padding-top: 3px;
        margin-bottom: 0px;
        float: left;
    }
    input {
        font-size: 11px !important;
    }
    .helpicon {
        float: right;
        margin-top: 5px;
        margin-right: 7px;
        height: 14px;
        width: 14px;
    }
    .gps_false {
        padding: 0px 3px 0px 3px;
        font-size: 10px;
    }
    .gps_true {
        padding: 0px 3px 0px 3px;
        font-size: 10px;
    }
    .content_toolbar .btn a {
        margin-right: 15px;
    }
    .toolbar_fixed_bottom .content_wrapper {
        /*  content wrapper in view with toolbar fixed over bottom edge
      leave 50px space for the toolbar
      */
        height: calc(100% - 81px);
        overflow-y: auto;
    }
}<|MERGE_RESOLUTION|>--- conflicted
+++ resolved
@@ -128,17 +128,11 @@
 }
 
 .headerbar {
-<<<<<<< HEAD
 	height:110px;
 	width:100%;
 	background-image: -webkit-linear-gradient(top, transparent, rgba(0, 0, 0, 0.15));
-=======
-    height: 110px;
-    width: 100%;
-    float: left;
-    background-image: -webkit-linear-gradient(top, transparent, rgba(0, 0, 0, 0.15));
->>>>>>> f67a82ba
-}
+}
+
 
 #logo {
     position: relative;
@@ -911,17 +905,10 @@
     /* leave 20px side padding always */
     /*padding: 0 20px 0 20px;
     for testing: */
-<<<<<<< HEAD
   padding: 20px;
   position: relative;
   /*float: left;
   width:calc(100% - 40px);*/
-=======
-    padding: 20px;
-    position: relative;
-    float: left;
-    width: calc(100% - 40px);
->>>>>>> f67a82ba
 }
 
 .content_toolbar {
@@ -1383,123 +1370,7 @@
     border-radius: 3px;
     color: #fff;
     font-size: 10px;
-<<<<<<< HEAD
 	}
-
-
-.fixfalse {
-	background-color:#e60000;
-	padding:2px;
-	padding-left: 5px;
-	padding-right: 5px;
-	border-radius:3px;
-	color:#fff;
-	font-size: 10px;
-	}
-
-
-@media only screen and (max-width: 1055px), only screen and (max-device-width: 1055px) {
-
-.content_wrapper {
-  padding: 15px;
-  /*width:calc(100% - 30px);*/
-}
-
-.tab_title {
-	font-size:16px;
-	line-height:18px;
-	font-family: 'open_sanslight', Arial;
-	margin-bottom:10px;
-	height: 22px;
-	}
-
-.cf_doc_version_bt a {
-	padding:1px 5px 1px 5px;
-	margin-top: -35px;
-	font-size:9px;
-	line-height:15px;
-	}
-
-#content {
-    height:calc(100% - 151px); /*  (port picker 105px, log CLOSED 25px, status bar: 20px + padding) - was: calc(100% - 171px)*/
-}
-
-body {
-/*font-size: 11px;*/
-/* lets see if we really need this? */
-	}
-
-.tab-setup, .tab-landing, .tab-adjustments, .tab-auxiliary, .tab-cli, .tab-configuration, .tab-dataflash, .tab-firmware_flasher, .tab-gps, .tab-help, .tab-led-strip, .tab-logging, .tab-modes, .tab-motors, .tab-pid_tuning, .tab-ports, .tab-receiver, .tab-sensors, .tab-servos {
-	}
-
-.cf_table td {
-	padding-top:2px;
-	padding-bottom:2px;
-	}
-
-.default_btn {
-	margin-bottom:10px;
-	}
-
-.default_btn a {
- 	/*font-size:11px;*/
-	}
-
-#tabs li a {
-	font-family: 'open_sansregular', Arial;
-	font-size:12px;
-	padding-left:53px;
-	padding-top:6px;
-	padding-bottom:2px;
-	content:""!important;
-	text-shadow:none;
-	transition: none;
-    /* following is just for a graceful degradation */
-  text-overflow: clip;
-  white-space: nowrap;
-  overflow: hidden;
-	}
-
-.tab_container {
-	width:40px;
-	}
-
-.gui_box_titlebar {
-	font-size:12px;
-	height:24px;
-	padding-bottom:0px;
-	margin-bottom:5px;
-	float:left;
-	}
-
-.spacer_box_title {
-    padding-left: 10px;
-    padding-right: 10px;
-    padding-top: 3px;
-    margin-bottom: 0px;
-    float: left;
-	}
-
-
-input {
-	font-size:11px !important;
-	}
-
-
-.helpicon {
-	float:right;
-	margin-top:5px;
-	margin-right:7px;
-	height:14px;
-	width:14px;
-	}
-
-.gps_false {
-	padding:0px 3px 0px 3px;
-	font-size:10px;
-=======
->>>>>>> f67a82ba
-}
 
 .fixfalse {
     background-color: #e60000;
@@ -1514,7 +1385,7 @@
 @media only screen and (max-width: 1055px) , only screen and (max-device-width: 1055px) {
     .content_wrapper {
         padding: 15px;
-        width: calc(100% - 30px);
+  /*width:calc(100% - 30px);*/
     }
     .tab_title {
         font-size: 16px;
