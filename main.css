--- conflicted
+++ resolved
@@ -1548,37 +1548,6 @@
     margin-top:2px;
 }
 
-<<<<<<< HEAD
-@media only screen and (max-width: 1055px) , only screen and (max-device-width: 1055px) {
-    .content_wrapper {
-        padding: 15px;
-    }
-    .tab_title {
-        font-size: 16px;
-        line-height: 18px;
-        font-family: 'open_sanslight', Arial;
-        margin-bottom: 10px;
-        height: 22px;
-    }
-    .cf_doc_version_bt a {
-        padding: 1px 5px 1px 5px;
-        margin-top: -35px;
-        font-size: 9px;
-        line-height: 15px;
-    }
-    #content {
-        height: calc(100% - 151px);
-        /*  (port picker 105px, log CLOSED 25px, status bar: 20px + padding) - was: calc(100% - 171px)*/
-    }
-    body {
-        /*font-size: 11px;*/
-        /* lets see if we really need this? */
-
-    }
-    .tab-setup, .tab-landing, .tab-adjustments, .tab-auxiliary, .tab-cli, .tab-configuration, .tab-failsafe, .tab-onboard_logging,
-        .tab-firmware_flasher, .tab-gps, .tab-help, .tab-led-strip, .tab-logging, .tab-modes, .tab-motors,
-        .tab-pid_tuning, .tab-ports, .tab-receiver, .tab-sensors, .tab-servos {
-=======
 .cf_tooltiptext {
     display:none;
 }
@@ -1589,7 +1558,6 @@
 .content_wrapper {
     padding: 15px;
 }
->>>>>>> fb5d2678
 
 .tab_title {
     font-size: 16px;
@@ -1693,8 +1661,9 @@
 
 @media only screen and (max-height: 700px) , only screen and (max-device-height: 700px) {
 
-    .tab_container {
-        overflow-x: hidden;
-        overflow-y: auto;
-    }
-}+.tab_container {
+    overflow-x: hidden;
+    overflow-y: auto;
+}
+    
+    }