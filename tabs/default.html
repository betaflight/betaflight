--- conflicted
+++ resolved
@@ -9,17 +9,9 @@
         <div class="welcome" i18n="defaultWelcomeText"></div>
         <div class="donate">
             <div class="title" i18n="defaultDonateHead"></div>
-            <p i18n="defaultDonateText"></p>
-            <a href="http://goo.gl/3tyFhz" target="_blank" title="Donate"><img src="./images/btn_donate_SM.gif" alt="Paypal" /></a>
-        </div>
-        <div class="sponsors">
-            <div class="title">Sponsors</div>
-            <p>
-                &bull; <a href="http://www.abusemark.com/store/" title="www.abusemark.com" target="_blank">AbuseMark</a><br />
-                &bull; <a href="http://www.multirotorsuperstore.com/" title="www.multirotorsuperstore.com" target="_blank">Multirotor Superstore</a><br />
+            <p i18n="defaultDonateText">
             </p>
-<<<<<<< HEAD
-            <div class="buttons">
+            <div class="buttons">            
 	            <ul>
 	                <li><p i18n="defaultDonateFirmwareText"></p><a href="https://www.paypal.com/cgi-bin/webscr?cmd=_s-xclick&hosted_button_id=TSQKVT6UYKGL6" target="_blank" title="Donate for cleanflight firmware"><img src="./images/btn_donate_SM.gif" alt="Paypal" /></a></li>
 	                <li><p i18n="defaultDonateConfiguratorText"></p><a href="http://goo.gl/xQMKN" target="_blank" title="Donate for configurator"><img src="./images/btn_donate_SM.gif" alt="Paypal" /></a></li>
@@ -29,11 +21,8 @@
         <div class="sponsors">
             <div class="title">Sponsors</div>
             <p>
-                &bull; <a href="http://www.abusemark.com/store/" title="www.abusemark.com" target="_blank">AbuseMark</a><br />
-                &bull; <a href="http://www.multirotorsuperstore.com/" title="www.multirotorsuperstore.com" target="_blank">Multirotor Superstore</a><br />
+                &bull; <a href="http://www.massiverc.com" title="www.massiverc.com" target="_blank">MassiveRC</a><br />
             </p>
-=======
->>>>>>> f5ed23c2
         </div>
     </div>
     <div class="right">
