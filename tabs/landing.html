<div class="tab-landing">
<<<<<<< HEAD
<div class="content_wrapper">
    <div class="section optional_permissions">
        <div class="title" i18n="default_optional_permissions_head"></div>
        <p i18n="default_optional_permissions_text"></p>
        <a id="requestOptionalPermissions" href="#" i18n="default_request_optional_permissions"></a>
        <div class="clear-both"></div>
    </div>

=======
>>>>>>> 2299f870
    <div class="row welcome_and_sponsors">
        <div class="left">
            <div class="section welcome">
                <div class="section-content" i18n="defaultWelcomeText"></div>
            </div>
        </div>
        <div class="right">
            <div class="section changelog configurator">
                <div class="title" i18n="defaultChangelogHead"></div>
                <div class="wrapper">
                    <!-- changelog content will be loaded here -->
                </div>
            </div>
        </div>
    </div>
    <div class="row contributing_and_sponsors">
        <div class="left">

            <div class="section contributing">
                <div class="title" i18n="defaultContributingHead"></div>
                <div class="section-content" i18n="defaultContributingText"></div>
                </p>
            </div>
            <div class="section donate">
                <div class="title" i18n="defaultDonateHead"></div>
                <div class="section-content" i18n="defaultDonateText"></div>
                <div class="buttons">
                    <a href="https://www.paypal.com/cgi-bin/webscr?cmd=_s-xclick&hosted_button_id=TSQKVT6UYKGL6" target="_blank" title="Donate"><img src="./images/btn_donate_SM.gif" alt="Paypal" /></a></li>
                </div>
            </div>
        </div>
        <div class="right">
            <div class="section sponsors">
                <div class="title" i18n="defaultSponsorsHead"></div>
                <p>
                    &bull; <a href="http://www.massiverc.com" title="www.massiverc.com" target="_blank">MassiveRC</a><br />
                </p>
                <p>
                    &bull; <a href="http://www.armattanquads.com" title="www.armattanquads.com" target="_blank">Armattan Quads</a><br />
                </p>
                <p>
                    &bull; <a href="http://www.bcmultirotors.com" title="www.bcmultirotors.com" target="_blank">Bungeecow Multirotors</a><br />
                </p>
                <p>
                    &bull; <a href="http://www.immersionrc.com" title="www.immersionrc.com" target="_blank">Immersion RC</a><br />
                </p>
                <p>
                    &bull; <a href="http://www.radioc.co.uk" title="www.radioc.co.uk" target="_blank">RadioC</a><br />
                </p>
                <p>
                    &bull; <a href="http://www.multiwiicopter.com" title="www.multiwiicopter.com" target="_blank">MultiiWiiCopter</a><br />
                </p>
                <p>
                    &bull; <a href="http://www.overskyrc.com" title="www.overskyrc.com" target="_blank">OverSkyRC</a><br />
                </p>
                <p>
                    &bull; <a href="http://multirotormania.com" title="multirotormania.com" target="_blank">Multi Rotor Mania</a><br />
                </p>
            </div>
        </div>
    </div>
</div>
</div><|MERGE_RESOLUTION|>--- conflicted
+++ resolved
@@ -1,15 +1,5 @@
 <div class="tab-landing">
-<<<<<<< HEAD
 <div class="content_wrapper">
-    <div class="section optional_permissions">
-        <div class="title" i18n="default_optional_permissions_head"></div>
-        <p i18n="default_optional_permissions_text"></p>
-        <a id="requestOptionalPermissions" href="#" i18n="default_request_optional_permissions"></a>
-        <div class="clear-both"></div>
-    </div>
-
-=======
->>>>>>> 2299f870
     <div class="row welcome_and_sponsors">
         <div class="left">
             <div class="section welcome">
