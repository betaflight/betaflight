<div class="tab-landing">
   <div class="content_wrapper">
      <div class="content_top">
        <div class="logowrapper" align="center">
          <span>Welcome to</span><br>
          <img src="../images/cf_logo_white.svg"/>
          <div class="" i18n="defaultWelcomeIntro" align="center"></div>
        </div>
<<<<<<< HEAD
      </div>
      <div class="content_mid">
         <div class="column third_left text1">
           <div class="wrap">
             <h2>Hardware</h2>
             <div i18n="defaultWelcomeText"></div>
           </div>
         </div>
         <div class="column third_center text2">
           <div class="wrap">
             <h2 i18n="defaultContributingHead"></h2>
             <div i18n="defaultContributingText"></div>
           </div>
         </div>
         <div class="column third_right text3">
           <div class="wrap2">
             <h3 i18n="defaultDonateHead"></h3>
             <div i18n="defaultDonateText"></div>
             <div class="donate">
                <a href="https://www.paypal.com/cgi-bin/webscr?cmd=_s-xclick&hosted_button_id=TSQKVT6UYKGL6" target="_blank" title="Donate"><img src="./images/btn-donate.png" alt="Paypal" height="30" /></a></li>
             </div>
           </div>
         </div>
      </div>
      <div class="content_foot">
         <div class="sponsors">
            <div class="title" i18n="defaultSponsorsHead"></div>
            <ul>
               <li><a href="http://www.massiverc.com" title="www.massiverc.com" target="_blank">MassiveRC</a></li>
               <li><a href="http://www.armattanquads.com" title="www.armattanquads.com" target="_blank">Armattan Quads</a></li>
               <li><a href="http://www.bcmultirotors.com" title="www.bcmultirotors.com" target="_blank">Bungeecow Multirotors</a></li>
               <li><a href="http://www.immersionrc.com" title="www.immersionrc.com" target="_blank">Immersion RC</a></li>
               <li><a href="http://www.radioc.co.uk" title="www.radioc.co.uk" target="_blank">RadioC</a></li>
               <li><a href="http://www.multiwiicopter.com" title="www.multiwiicopter.com" target="_blank">MultiiWiiCopter</a></li>
               <li><a href="http://www.overskyrc.com" title="www.overskyrc.com" target="_blank">OverSkyRC</a></li>
               <li><a href="http://multirotormania.com" title="multirotormania.com" target="_blank">Multi Rotor Mania</a></li>
            </ul>
         </div>
      </div>
   </div>
   <div id="changelog">
      <div class="button"><a id="changelog_toggle" href="#">Changelog</a></div>
      <div class="wrapper">
         <div class="title" i18n="defaultChangelogHead"></div>
         <div class="log">
            <!-- changelog content will be loaded here -->
         </div>
      </div>
   </div>
=======
        <div class="content_mid">
            <div class="cf_column third_left text1" style="width: 41%">
                <div class="spacer_left" style="width: calc(100% - 30px); padding-left: 20; padding-right: 10px;">
                    <div class="mid_head">Hardware</div>
                    <div i18n="defaultWelcomeText"></div>
                </div>
            </div>
            <div class="cf_column third_center text2" style="width: 37%;">
                <div class="spacer">
                    <div i18n="defaultContributingHead" class="mid_head"></div>
                    <div i18n="defaultContributingText"></div>
                </div>
            </div>
            <div class="cf_column third_right text3" style="width: calc(22% - 15px); margin-right: 15px;">
                <div class="spacer_right" style="padding-left: 15px; width: calc(100% - 25px);">
                    <div class="gui_box grey" style="min-height: 200px; border: #59aa29 1px solid;">
                        <div class="spacer" style="margin-top: 10px; margin-bottom: 10px;">
                            <div i18n="defaultDonateHead" class="mid_head"></div>
                            <div i18n="defaultDonateText"></div>
                            <div class="donate">
                                <a
                                    href="https://www.paypal.com/cgi-bin/webscr?cmd=_s-xclick&hosted_button_id=TSQKVT6UYKGL6"
                                    target="_blank" title="Donate"><img src="./images/btn-donate.png" alt="Paypal"
                                    height="30" /></a>
                                </li>
                            </div>
                        </div>
                    </div>
                </div>
            </div>
        </div>
        <div class="content_foot">
            <div class="sponsors">
                <div class="title" i18n="defaultSponsorsHead"></div>
                <ul>
                    <li><a href="http://www.massiverc.com" title="www.massiverc.com" target="_blank">MassiveRC</a></li>
                    <li><a href="http://www.armattanquads.com" title="www.armattanquads.com" target="_blank">Armattan
                            Quads</a></li>
                    <li><a href="http://www.bcmultirotors.com" title="www.bcmultirotors.com" target="_blank">Bungeecow
                            Multirotors</a></li>
                    <li><a href="http://www.immersionrc.com" title="www.immersionrc.com" target="_blank">Immersion
                            RC</a></li>
                    <li><a href="http://www.radioc.co.uk" title="www.radioc.co.uk" target="_blank">RadioC</a></li>
                </ul>
                <ul>
                    <li><a href="http://www.multiwiicopter.com" title="www.multiwiicopter.com" target="_blank">MultiiWiiCopter</a></li>
                    <li><a href="http://www.overskyrc.com" title="www.overskyrc.com" target="_blank">OverSkyRC</a></li>
                    <li><a href="http://multirotormania.com" title="multirotormania.com" target="_blank">Multi
                            Rotor Mania</a></li>
                    <li><a href="http://www.scorpionsystem.com" title="www.scorpionsystem.com" target="_blank">Scorpion Power Systems</a></li>
                    <li><a href="http://www.multigp.com" title="www.multigp.com" target="_blank">MultiGP</a></li>
                </ul>
            </div>
        </div>
        <div class="changelog_wrapper">
            <div class="changelog configurator">
                <div id="changelog_bt">
                    <a id="changelog_button" href="#">Changelog</a>
                </div>
                <div class="title" i18n="defaultChangelogHead"></div>
                <div class="changewrapper">
                    <!-- changelog content will be loaded here -->
                </div>
            </div>
        </div>
    </div>
>>>>>>> 9037d44f
</div><|MERGE_RESOLUTION|>--- conflicted
+++ resolved
@@ -6,7 +6,6 @@
           <img src="../images/cf_logo_white.svg"/>
           <div class="" i18n="defaultWelcomeIntro" align="center"></div>
         </div>
-<<<<<<< HEAD
       </div>
       <div class="content_mid">
          <div class="column third_left text1">
@@ -56,72 +55,4 @@
          </div>
       </div>
    </div>
-=======
-        <div class="content_mid">
-            <div class="cf_column third_left text1" style="width: 41%">
-                <div class="spacer_left" style="width: calc(100% - 30px); padding-left: 20; padding-right: 10px;">
-                    <div class="mid_head">Hardware</div>
-                    <div i18n="defaultWelcomeText"></div>
-                </div>
-            </div>
-            <div class="cf_column third_center text2" style="width: 37%;">
-                <div class="spacer">
-                    <div i18n="defaultContributingHead" class="mid_head"></div>
-                    <div i18n="defaultContributingText"></div>
-                </div>
-            </div>
-            <div class="cf_column third_right text3" style="width: calc(22% - 15px); margin-right: 15px;">
-                <div class="spacer_right" style="padding-left: 15px; width: calc(100% - 25px);">
-                    <div class="gui_box grey" style="min-height: 200px; border: #59aa29 1px solid;">
-                        <div class="spacer" style="margin-top: 10px; margin-bottom: 10px;">
-                            <div i18n="defaultDonateHead" class="mid_head"></div>
-                            <div i18n="defaultDonateText"></div>
-                            <div class="donate">
-                                <a
-                                    href="https://www.paypal.com/cgi-bin/webscr?cmd=_s-xclick&hosted_button_id=TSQKVT6UYKGL6"
-                                    target="_blank" title="Donate"><img src="./images/btn-donate.png" alt="Paypal"
-                                    height="30" /></a>
-                                </li>
-                            </div>
-                        </div>
-                    </div>
-                </div>
-            </div>
-        </div>
-        <div class="content_foot">
-            <div class="sponsors">
-                <div class="title" i18n="defaultSponsorsHead"></div>
-                <ul>
-                    <li><a href="http://www.massiverc.com" title="www.massiverc.com" target="_blank">MassiveRC</a></li>
-                    <li><a href="http://www.armattanquads.com" title="www.armattanquads.com" target="_blank">Armattan
-                            Quads</a></li>
-                    <li><a href="http://www.bcmultirotors.com" title="www.bcmultirotors.com" target="_blank">Bungeecow
-                            Multirotors</a></li>
-                    <li><a href="http://www.immersionrc.com" title="www.immersionrc.com" target="_blank">Immersion
-                            RC</a></li>
-                    <li><a href="http://www.radioc.co.uk" title="www.radioc.co.uk" target="_blank">RadioC</a></li>
-                </ul>
-                <ul>
-                    <li><a href="http://www.multiwiicopter.com" title="www.multiwiicopter.com" target="_blank">MultiiWiiCopter</a></li>
-                    <li><a href="http://www.overskyrc.com" title="www.overskyrc.com" target="_blank">OverSkyRC</a></li>
-                    <li><a href="http://multirotormania.com" title="multirotormania.com" target="_blank">Multi
-                            Rotor Mania</a></li>
-                    <li><a href="http://www.scorpionsystem.com" title="www.scorpionsystem.com" target="_blank">Scorpion Power Systems</a></li>
-                    <li><a href="http://www.multigp.com" title="www.multigp.com" target="_blank">MultiGP</a></li>
-                </ul>
-            </div>
-        </div>
-        <div class="changelog_wrapper">
-            <div class="changelog configurator">
-                <div id="changelog_bt">
-                    <a id="changelog_button" href="#">Changelog</a>
-                </div>
-                <div class="title" i18n="defaultChangelogHead"></div>
-                <div class="changewrapper">
-                    <!-- changelog content will be loaded here -->
-                </div>
-            </div>
-        </div>
-    </div>
->>>>>>> 9037d44f
 </div>