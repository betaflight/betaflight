<<<<<<< HEAD
<div class="tab-led-strip toolbar_fixed_bottom">
<div class="content_wrapper">
    <div class="help">
=======
    <div class="tab-led-strip">
<div class="tab_title" i18n="tabLedStrip" style="float:none;"></div>
   <div class="cf_doc_version_bt">
      <a id="button-documentation" href="https://github.com/cleanflight/cleanflight/releases" target="_blank"></a>
   </div>
   
  <div class="note" style="margin-bottom:10px; float:none;">
      <div class="note_spacer">
>>>>>>> 2299f870
        <p i18n="ledStripHelp"></p>
      </div>
    </div>
    
    
    
    <div class="mainGrid"></div>
    <div class="gridSections">
        <div class="block"></div>
        <div class="block"></div>
        <div class="block"></div>
        <div class="block"></div>
        <div class="block"></div>
        <div class="block"></div>
        <div class="block"></div>
        <div class="block"></div>
        <div class="block"></div>
        <div class="block"></div>
        <div class="block"></div>
        <div class="block"></div>
        <div class="block"></div>
        <div class="block"></div>
        <div class="block"></div>
        <div class="block"></div>
    </div>

    <div class="controls">
        <div class="wires-remaining"><div></div>Remaining</div>
        <button class="funcClear">Clear selected</button>
        <button class="funcClearAll">Clear ALL</button>

        <div class="section">LED Functions</div>
        <div class="functions">
            <button class="function-w w50">Warnings</button>
            <button class="function-f w50">Modes &amp; Orientation</button>
            <button class="function-i w50">Indicator</button>
            <button class="function-a w50">Arm State</button>
            <button class="function-t w50">Throttle</button>
            <button class="function-r w50">Ring</button>
            <button class="function-c w50">Color</button>
        </div>

        <div class="section">LED Orientation and Color</div>
        <div class="directions">
            <button class="dir-n">N</button>
            <button class="dir-e">E</button>
            <button class="dir-s">S</button>
            <button class="dir-w">W</button>
            <button class="dir-u">U</button>
            <button class="dir-d">D</button>
        </div>
        <div class="colors">
            <button class="color-0" title="black">0</button>
            <button class="color-1" title="white">1</button>
            <button class="color-2" title="red">2</button>
            <button class="color-3" title="orange">3</button>
            <button class="color-4" title="yellow">4</button>
            <button class="color-5" title="lime green">5</button>
            <button class="color-6" title="green">6</button>
            <button class="color-7" title="mint green">7</button>
            <button class="color-8" title="cyan">8</button>
            <button class="color-9" title="light blue">9</button>
            <button class="color-10" title="blue">10</button>
            <button class="color-11" title="dark violet">11</button>
            <button class="color-12" title="magenta">12</button>
            <button class="color-13" title="deep pink">13</button>
            <button class="color-14" title="black">14</button>
            <button class="color-15" title="black">15</button>
        </div>


        <div class="section">LED Strip Wiring</div>
        <div class="wiringMode">
            <button class="funcWire w100">Wire Ordering Mode</button>
        </div>
        <div class="wiringControls">
            <button class="funcWireClearSelect w50">Clear selected</button>
            <button class="funcWireClear w50">Clear ALL Wiring</button>
        </div>
        <p>LEDs without wire ordering number will not be saved.</p>
    </div>
    <div class="clear-both"></div>
<<<<<<< HEAD
</div>
<div class="content_toolbar">
  <div class="btn save_btn"><a class="save" href="#" i18n="ledStripButtonSave"></a></div>
</div>
=======
  
  
  <div class="buttons">
        <a class="save" href="#" i18n="ledStripButtonSave"></a>
    </div>
    
>>>>>>> 2299f870
</div><|MERGE_RESOLUTION|>--- conflicted
+++ resolved
@@ -1,23 +1,14 @@
-<<<<<<< HEAD
 <div class="tab-led-strip toolbar_fixed_bottom">
 <div class="content_wrapper">
-    <div class="help">
-=======
-    <div class="tab-led-strip">
-<div class="tab_title" i18n="tabLedStrip" style="float:none;"></div>
-   <div class="cf_doc_version_bt">
-      <a id="button-documentation" href="https://github.com/cleanflight/cleanflight/releases" target="_blank"></a>
-   </div>
-   
-  <div class="note" style="margin-bottom:10px; float:none;">
+	<div class="tab_title" i18n="tabLedStrip" style="float:none;"></div>
+   	<div class="cf_doc_version_bt">
+    	<a id="button-documentation" href="https://github.com/cleanflight/cleanflight/releases" target="_blank"></a>
+    </div>
+	<div class="note">
       <div class="note_spacer">
->>>>>>> 2299f870
         <p i18n="ledStripHelp"></p>
       </div>
     </div>
-    
-    
-    
     <div class="mainGrid"></div>
     <div class="gridSections">
         <div class="block"></div>
@@ -37,7 +28,6 @@
         <div class="block"></div>
         <div class="block"></div>
     </div>
-
     <div class="controls">
         <div class="wires-remaining"><div></div>Remaining</div>
         <button class="funcClear">Clear selected</button>
@@ -94,17 +84,8 @@
         <p>LEDs without wire ordering number will not be saved.</p>
     </div>
     <div class="clear-both"></div>
-<<<<<<< HEAD
 </div>
 <div class="content_toolbar">
   <div class="btn save_btn"><a class="save" href="#" i18n="ledStripButtonSave"></a></div>
 </div>
-=======
-  
-  
-  <div class="buttons">
-        <a class="save" href="#" i18n="ledStripButtonSave"></a>
-    </div>
-    
->>>>>>> 2299f870
 </div>