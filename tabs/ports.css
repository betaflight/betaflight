.tab-ports {
    position: relative;
}

#tab-ports-templates {
    display: none;
}



.tab-ports table {
    margin-bottom: 10px;
	width:100%;
	
    border-collapse:collapse;
}
.tab-ports table,
.tab-ports table th,
.tab-ports table td {
	border-left:0px;
	border-right:0px;
	border-top:0px;
	border-right:1px solid #e4e4e4;
	border-left:1px solid #e4e4e4;

}
.tab-ports table tr td:first-child {
    text-align: left;
	
}
table.ports tr:first-child td:first-child { border-top-left-radius: 0px; 
 } 
table.ports tr:first-child td:last-child { border-top-right-radius: 0px; } 




.tab-ports table td {
	border-bottom:1px solid #e4e4e4;
	padding-top:4px;
	padding-bottom:4px;
	padding-left:5px;
	padding-right:5px;
	}


.tab-ports table thead tr:first-child,
.tab-ports table tr:nth-child(even) {
    background-color:#f9f9f9; }


.tab-ports table thead tr:first-child {
	background-color:#e4e4e4;
	font-size:14px;
	height:25px;
	font-family: 'open_sansregular', Arial;
	
	
}

.tab-ports .function input {
    vertical-align: -2px;
}

.tab-ports .function label {
    margin-right: 5px;
}

.tab-ports select {
    border: 1px solid silver;
}

.tab-ports .save {
    display: block;
    float: right;

    height: 28px;
    line-height: 28px;

    padding: 0 15px 0 15px;

    text-align: center;
    font-weight: bold;

    border: 1px solid silver;
    background-color: #ececec;
}
.tab-ports .save:hover {
    background-color: #dedcdc;
}

<<<<<<< HEAD
=======
.tab-ports .note {
    padding: 5px;
    border: 1px dashed silver;
    margin-bottom: 8px;
}
>>>>>>> 5c85ba70
.tab-ports .require-support {
    display:none;
}
.tab-ports.supported .require-support {
    display:block;
}
.tab-ports .require-upgrade {
    display:block;
}
.tab-ports.supported .require-upgrade {
    display:none;
}




@media only screen and (max-width: 1055px), only screen and (max-device-width: 1055px) {


.tab-ports table thead tr:first-child {
    font-size: 12px;
    height: 22px;
}

.tab-ports .fixed_band {
    position: relative;
    height: 50px;
    background-color: #e4e4e4;
    width: calc(100% -20px);
    margin-left: 0px;
    box-shadow: rgba(0,0,0,0.00) 0 -3px 8px;
    bottom: 0px;
    margin-bottom: 0px;
}


}<|MERGE_RESOLUTION|>--- conflicted
+++ resolved
@@ -89,14 +89,12 @@
     background-color: #dedcdc;
 }
 
-<<<<<<< HEAD
-=======
+
 .tab-ports .note {
     padding: 5px;
     border: 1px dashed silver;
     margin-bottom: 8px;
 }
->>>>>>> 5c85ba70
 .tab-ports .require-support {
     display:none;
 }
