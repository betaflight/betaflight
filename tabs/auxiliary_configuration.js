--- conflicted
+++ resolved
@@ -83,7 +83,6 @@
             // catch the input changes
             var main_needle = 0;
             var needle = 0;
-<<<<<<< HEAD
 
             var auxChannelCount = RC.active_channels - 4;
 
@@ -99,9 +98,6 @@
                     bitIndex += 4; // 0-11 bits for aux 1-4, 16-27 for aux 5-8
                 }
                 
-=======
-            $('.boxes input').each(function () {
->>>>>>> f5ed23c2
                 if ($(this).is(':checked')) {
                     AUX_CONFIG_values[main_needle] = bit_set(AUX_CONFIG_values[main_needle], bitIndex);
                 } else {
@@ -129,7 +125,7 @@
                     AUX_val_buffer_out.push(highByte((AUX_CONFIG_values[i] >> 16) & 0xFFF));
                 }
             }
-            
+
             MSP.send_message(MSP_codes.MSP_SET_BOX, AUX_val_buffer_out, false, save_to_eeprom);
 
             function save_to_eeprom() {
