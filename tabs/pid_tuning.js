'use strict';

TABS.pid_tuning = {
    controllerChanged: true
};

TABS.pid_tuning.initialize = function (callback) {
    var self = this;

    if (GUI.active_tab != 'pid_tuning') {
        GUI.active_tab = 'pid_tuning';
        googleAnalytics.sendAppView('PID Tuning');
    }

    function get_pid_controller() {
        if (GUI.canChangePidController) {
            MSP.send_message(MSP_codes.MSP_PID_CONTROLLER, false, false, get_pid_names);
        } else {
            get_pid_names();
        }
    }

    function get_pid_names() {
        MSP.send_message(MSP_codes.MSP_PIDNAMES, false, false, get_pid_data);
    }

    function get_pid_data() {
        MSP.send_message(MSP_codes.MSP_PID, false, false, get_rc_tuning_data);
    }

    function get_rc_tuning_data() {
        MSP.send_message(MSP_codes.MSP_RC_TUNING, false, false, load_html);
    }

    function load_html() {
        $('#content').load("./tabs/pid_tuning.html", process_html);
    }

    // requesting MSP_STATUS manually because it contains CONFIG.profile
    MSP.send_message(MSP_codes.MSP_STATUS, false, false, get_pid_controller);

    function pid_and_rc_to_form() {
        // Fill in the data from PIDs array
        var i = 0;
        $('.pid_tuning .ROLL input').each(function () {
            switch (i) {
                case 0:
                    $(this).val(PIDs[0][i++].toFixed(1));
                    break;
                case 1:
                    $(this).val(PIDs[0][i++].toFixed(3));
                    break;
                case 2:
                    $(this).val(PIDs[0][i++].toFixed(0));
                    break;
            }
        });

        i = 0;
        $('.pid_tuning .PITCH input').each(function () {
            switch (i) {
                case 0:
                    $(this).val(PIDs[1][i++].toFixed(1));
                    break;
                case 1:
                    $(this).val(PIDs[1][i++].toFixed(3));
                    break;
                case 2:
                    $(this).val(PIDs[1][i++].toFixed(0));
                    break;
            }
        });

        i = 0;
        $('.pid_tuning .YAW input').each(function () {
            switch (i) {
                case 0:
                    $(this).val(PIDs[2][i++].toFixed(1));
                    break;
                case 1:
                    $(this).val(PIDs[2][i++].toFixed(3));
                    break;
                case 2:
                    $(this).val(PIDs[2][i++].toFixed(0));
                    break;
            }
        });

        i = 0;
        $('.pid_tuning .ALT input').each(function () {
            switch (i) {
                case 0:
                    $(this).val(PIDs[3][i++].toFixed(1));
                    break;
                case 1:
                    $(this).val(PIDs[3][i++].toFixed(3));
                    break;
                case 2:
                    $(this).val(PIDs[3][i++].toFixed(0));
                    break;
            }
        });

        i = 0;
        $('.pid_tuning .Pos input').each(function () {
            $(this).val(PIDs[4][i++].toFixed(2));
        });

        i = 0;
        $('.pid_tuning .PosR input').each(function () {
            switch (i) {
                case 0:
                    $(this).val(PIDs[5][i++].toFixed(1));
                    break;
                case 1:
                    $(this).val(PIDs[5][i++].toFixed(2));
                    break;
                case 2:
                    $(this).val(PIDs[5][i++].toFixed(3));
                    break;
            }
        });

        i = 0;
        $('.pid_tuning .NavR input').each(function () {
            switch (i) {
                case 0:
                    $(this).val(PIDs[6][i++].toFixed(1));
                    break;
                case 1:
                    $(this).val(PIDs[6][i++].toFixed(2));
                    break;
                case 2:
                    $(this).val(PIDs[6][i++].toFixed(3));
                    break;
            }
        });

        i = 0;
        $('.pid_tuning .LEVEL input').each(function () {
            switch (i) {
                case 0:
                    $(this).val(PIDs[7][i++].toFixed(1));
                    break;
                case 1:
                    $(this).val(PIDs[7][i++].toFixed(3));
                    break;
                case 2:
                    $(this).val(PIDs[7][i++].toFixed(0));
                    break;
            }
        });

        i = 0;
        $('.pid_tuning .MAG input').each(function () {
            $(this).val(PIDs[8][i++].toFixed(1));
        });

        i = 0;
        $('.pid_tuning .Vario input').each(function () {
            switch (i) {
                case 0:
                    $(this).val(PIDs[9][i++].toFixed(1));
                    break;
                case 1:
                    $(this).val(PIDs[9][i++].toFixed(3));
                    break;
                case 2:
                    $(this).val(PIDs[9][i++].toFixed(0));
                    break;
            }
        });

        // Fill in data from RC_tuning object
        $('.rate-tpa input[name="roll-pitch"]').val(RC_tuning.roll_pitch_rate.toFixed(2));
        $('.rate-tpa input[name="yaw"]').val(RC_tuning.yaw_rate.toFixed(2));
        $('.rate-tpa input[name="tpa"]').val(RC_tuning.dynamic_THR_PID.toFixed(2));
<<<<<<< HEAD
    }

    function form_to_pid_and_rc() {
        // Catch all the changes and stuff the inside PIDs array
        var i = 0;
        $('table.pid_tuning tr.ROLL input').each(function () {
            PIDs[0][i++] = parseFloat($(this).val());
        });

        i = 0;
        $('table.pid_tuning tr.PITCH input').each(function () {
            PIDs[1][i++] = parseFloat($(this).val());
        });

        i = 0;
        $('table.pid_tuning tr.YAW input').each(function () {
            PIDs[2][i++] = parseFloat($(this).val());
        });

        i = 0;
        $('table.pid_tuning tr.ALT input').each(function () {
            PIDs[3][i++] = parseFloat($(this).val());
        });

        i = 0;
        $('table.pid_tuning tr.Vario input').each(function () {
            PIDs[9][i++] = parseFloat($(this).val());
        });

        i = 0;
        $('table.pid_tuning tr.Pos input').each(function () {
            PIDs[4][i++] = parseFloat($(this).val());
        });

        i = 0;
        $('table.pid_tuning tr.PosR input').each(function () {
            PIDs[5][i++] = parseFloat($(this).val());
        });

        i = 0;
        $('table.pid_tuning tr.NavR input').each(function () {
            PIDs[6][i++] = parseFloat($(this).val());
        });

        i = 0;
        $('table.pid_tuning tr.LEVEL input').each(function () {
            PIDs[7][i++] = parseFloat($(this).val());
        });

        i = 0;
        $('table.pid_tuning tr.MAG input').each(function () {
            PIDs[8][i++] = parseFloat($(this).val());
        });

        // catch RC_tuning changes
        RC_tuning.roll_pitch_rate = parseFloat($('.rate-tpa input[name="roll-pitch"]').val());
        RC_tuning.yaw_rate = parseFloat($('.rate-tpa input[name="yaw"]').val());
        RC_tuning.dynamic_THR_PID = parseFloat($('.rate-tpa input[name="tpa"]').val());
    }

    function process_html() {
        // translate to user-selected language
        localize();

        // Fill in the names from PID_names array
        // this needs to be reworked, but will do for now
        $('.pid_tuning tr:eq(1) td:first').text(PID_names[0]);
        $('.pid_tuning tr:eq(2) td:first').text(PID_names[1]);
        $('.pid_tuning tr:eq(3) td:first').text(PID_names[2]);
        $('.pid_tuning tr:eq(4) td:first').text(PID_names[3]);
        $('.pid_tuning tr:eq(5) td:first').text(PID_names[9]);
        $('.pid_tuning tr:eq(6) td:first').text(PID_names[4]);
        $('.pid_tuning tr:eq(7) td:first').text(PID_names[5]);
        $('.pid_tuning tr:eq(8) td:first').text(PID_names[6]);
        $('.pid_tuning tr:eq(9) td:first').text(PID_names[7]);
        $('.pid_tuning tr:eq(10) td:first').text(PID_names[8]);

        pid_and_rc_to_form();
=======
        $('.rate-tpa input[name="tpa-breakpoint"]').val(RC_tuning.dynamic_THR_breakpoint);
>>>>>>> 6380a7a8

        var pidController_e = $('select[name="controller"]');
        var profile_e = $('select[name="profile"]');
        var form_e = $('#pid-tuning');

        if (GUI.canChangePidController) {
            pidController_e.val(PID.controller);
        } else {
            GUI.log(chrome.i18n.getMessage('pidTuningUpgradeFirmwareToChangePidController', [CONFIG.apiVersion, CONFIGURATOR.pidControllerChangeMinApiVersion]));

            pidController_e.empty();
            pidController_e.append('<option value="">Unknown</option>');

            pidController_e.prop('disabled', true);
        }

        // Fill in currently selected profile

        profile_e.val(CONFIG.profile);

        // UI Hooks
        profile_e.change(function () {
            var profile = parseInt($(this).val());
            MSP.send_message(MSP_codes.MSP_SELECT_SETTING, [profile], false, function () {
                GUI.log(chrome.i18n.getMessage('pidTuningLoadedProfile', [profile + 1]));

                GUI.tab_switch_cleanup(function () {
                    TABS.pid_tuning.initialize();
                });
            });
        });

        $('a.refresh').click(function () {
            GUI.tab_switch_cleanup(function () {
                GUI.log(chrome.i18n.getMessage('pidTuningDataRefreshed'));
                TABS.pid_tuning.initialize();
            });
        });

        form_e.find('input').each(function (k, item) {
            $(item).change(function () {
                pidController_e.prop("disabled", true);
                TABS.pid_tuning.controllerChanged = false;
            })
        });

        pidController_e.change(function () {
            if (PID.controller != pidController_e.val()) {
                form_e.find('input').each(function (k, item) {
                    $(item).prop('disabled', true);
                    TABS.pid_tuning.controllerChanged = true;
                });
            }
        });


<<<<<<< HEAD
        // update == save.
        $('a.update').click(function () {
            form_to_pid_and_rc();
=======
            // catch RC_tuning changes
            RC_tuning.roll_pitch_rate = parseFloat($('.rate-tpa input[name="roll-pitch"]').val());
            RC_tuning.yaw_rate = parseFloat($('.rate-tpa input[name="yaw"]').val());
            RC_tuning.dynamic_THR_PID = parseFloat($('.rate-tpa input[name="tpa"]').val());
            RC_tuning.dynamic_THR_breakpoint = parseInt($('.rate-tpa input[name="tpa-breakpoint"]').val());
>>>>>>> 6380a7a8

            function send_pids() {
                if (!TABS.pid_tuning.controllerChanged) {
                    MSP.send_message(MSP_codes.MSP_SET_PID, MSP.crunch(MSP_codes.MSP_SET_PID), false, send_rc_tuning_changes);
                }
            }

            function send_rc_tuning_changes() {
                MSP.send_message(MSP_codes.MSP_SET_RC_TUNING, MSP.crunch(MSP_codes.MSP_SET_RC_TUNING), false, save_to_eeprom);
            }

            function save_to_eeprom() {
                MSP.send_message(MSP_codes.MSP_EEPROM_WRITE, false, false, function () {
                    GUI.log(chrome.i18n.getMessage('pidTuningEepromSaved'));
                });
            }

            if (GUI.canChangePidController && TABS.pid_tuning.controllerChanged) {
                PID.controller = pidController_e.val();
                MSP.send_message(MSP_codes.MSP_SET_PID_CONTROLLER, MSP.crunch(MSP_codes.MSP_SET_PID_CONTROLLER), false, function () {
                    MSP.send_message(MSP_codes.MSP_EEPROM_WRITE, false, false, function () {
                        GUI.log(chrome.i18n.getMessage('pidTuningEepromSaved'));
                    });
                    TABS.pid_tuning.initialize();
                });
            } else {
                send_pids();
            }
        });

        // status data pulled via separate timer with static speed
        GUI.interval_add('status_pull', function status_pull() {
            MSP.send_message(MSP_codes.MSP_STATUS);
        }, 250, true);

        if (callback) {
            callback();
        }
    }
};

TABS.pid_tuning.cleanup = function (callback) {
    if (callback) {
        callback();
    }
};<|MERGE_RESOLUTION|>--- conflicted
+++ resolved
@@ -175,7 +175,7 @@
         $('.rate-tpa input[name="roll-pitch"]').val(RC_tuning.roll_pitch_rate.toFixed(2));
         $('.rate-tpa input[name="yaw"]').val(RC_tuning.yaw_rate.toFixed(2));
         $('.rate-tpa input[name="tpa"]').val(RC_tuning.dynamic_THR_PID.toFixed(2));
-<<<<<<< HEAD
+        $('.rate-tpa input[name="tpa-breakpoint"]').val(RC_tuning.dynamic_THR_breakpoint);
     }
 
     function form_to_pid_and_rc() {
@@ -234,6 +234,7 @@
         RC_tuning.roll_pitch_rate = parseFloat($('.rate-tpa input[name="roll-pitch"]').val());
         RC_tuning.yaw_rate = parseFloat($('.rate-tpa input[name="yaw"]').val());
         RC_tuning.dynamic_THR_PID = parseFloat($('.rate-tpa input[name="tpa"]').val());
+        RC_tuning.dynamic_THR_breakpoint = parseInt($('.rate-tpa input[name="tpa-breakpoint"]').val());
     }
 
     function process_html() {
@@ -254,9 +255,6 @@
         $('.pid_tuning tr:eq(10) td:first').text(PID_names[8]);
 
         pid_and_rc_to_form();
-=======
-        $('.rate-tpa input[name="tpa-breakpoint"]').val(RC_tuning.dynamic_THR_breakpoint);
->>>>>>> 6380a7a8
 
         var pidController_e = $('select[name="controller"]');
         var profile_e = $('select[name="profile"]');
@@ -313,17 +311,9 @@
         });
 
 
-<<<<<<< HEAD
         // update == save.
         $('a.update').click(function () {
             form_to_pid_and_rc();
-=======
-            // catch RC_tuning changes
-            RC_tuning.roll_pitch_rate = parseFloat($('.rate-tpa input[name="roll-pitch"]').val());
-            RC_tuning.yaw_rate = parseFloat($('.rate-tpa input[name="yaw"]').val());
-            RC_tuning.dynamic_THR_PID = parseFloat($('.rate-tpa input[name="tpa"]').val());
-            RC_tuning.dynamic_THR_breakpoint = parseInt($('.rate-tpa input[name="tpa-breakpoint"]').val());
->>>>>>> 6380a7a8
 
             function send_pids() {
                 if (!TABS.pid_tuning.controllerChanged) {
