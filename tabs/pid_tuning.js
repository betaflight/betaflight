--- conflicted
+++ resolved
@@ -551,17 +551,13 @@
         } else {
             $('.tab-pid_tuning .rate_profile').hide();
 
-<<<<<<< HEAD
-            $('.pid-tuning .rcInterpolation').hide();
-            $('.pid-tuning .rcInterpolationInterval').hide();
-=======
-            $('#pid-tuning .rcSmoothing').hide();
-            $('#pid-tuning .rcSmoothingInterval').hide();
->>>>>>> 0a74b442
+            $('#pid-tuning .rcInterpolation').hide();
+            $('#pid-tuning .rcInterpolationInterval').hide();
 
             $('#pid-tuning .ptermSetpoint').hide();
             $('#pid-tuning .dtermSetpoint').hide();
         }
+        
 
         if (!semver.gte(CONFIG.flightControllerVersion, "2.8.2")) {
             $('#pid-tuning .delta').hide();
