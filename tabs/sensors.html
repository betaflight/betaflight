--- conflicted
+++ resolved
@@ -1,7 +1,5 @@
 <div class="tab-sensors">
-<<<<<<< HEAD
 <div class="content_wrapper">
-=======
   <div class="tab_title" i18n="tabRawSensorData">tabRawSensorData</div>
   <div class="cf_doc_version_bt">
     <a id="button-documentation" href="https://github.com/cleanflight/cleanflight/releases" target="_blank"></a></div>    
@@ -13,8 +11,7 @@
       </div>
     </div>
    <div class="gui_box">
->>>>>>> 2299f870
-    <div class="info">
+   <div class="info">
         <div class="checkboxes">
             <label><input type="checkbox" name="gyro_on" class="first"/>Gyroscope</label>
             <label><input type="checkbox" name="accel_on"/>Accelerometer</label>
@@ -25,9 +22,8 @@
         </div>
     </div>
     </div>
-    
     <div class="wrapper gyro">
-        <div class="gui_box grey">
+       <div class="gui_box grey">
        <div class="plot_control">
             <div class="title">Gyroscope - deg/s</div>
             <dl>
@@ -186,7 +182,7 @@
     </div></div>
     <div class="wrapper sonar">
        <div class="gui_box grey">
-        <div class="plot_control">
+       <div class="plot_control">
             <div class="title">Sonar - cm</div>
             <dl>
                 <dt i18n="sensorsRefresh"></dt>
@@ -216,7 +212,7 @@
         <div class="clear-both"></div>
     </div></div>
     <div class="wrapper debug">
-        <div class="gui_box grey">
+       <div class="gui_box grey">
        <div class="plot_control">
             <div class="title">Debug 0</div>
             <dl>
@@ -286,10 +282,6 @@
             <g class="axis x" transform="translate(40, 120)"></g>
             <g class="axis y" transform="translate(40, 10)"></g>
         </svg>
-<<<<<<< HEAD
     </div>
 </div>
-</div>
-=======
-    </div></div>
->>>>>>> 2299f870
+</div>