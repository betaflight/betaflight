--- conflicted
+++ resolved
@@ -444,7 +444,7 @@
 
             function reinitialize() {
                 GUI.log(chrome.i18n.getMessage('deviceRebooting'));
-                
+
                 if (BOARD.find_board_definition(CONFIG.boardIdentifier).vcp) { // VCP-based flight controls may crash old drivers, we catch and reconnect
                     $('a.connect').click();
                     GUI.timeout_add('start_connection',function start_connection() {
@@ -452,16 +452,6 @@
                     },2000);
                 } else {
 
-<<<<<<< HEAD
-=======
-                if (BOARD.find_board_definition(CONFIG.boardIdentifier).vcp) { // VCP-based flight controls may crash old drivers, we catch and reconnect
-                    $('a.connect').click();
-                    GUI.timeout_add('start_connection',function start_connection() {
-                        $('a.connect').click();
-                    },2000);
-                } else {
-
->>>>>>> ccfaa83f
                     GUI.timeout_add('waiting_for_bootup', function waiting_for_bootup() {
                         MSP.send_message(MSP_codes.MSP_IDENT, false, false, function () {
                             GUI.log(chrome.i18n.getMessage('deviceReady'));
