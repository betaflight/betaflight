--- conflicted
+++ resolved
@@ -11,8 +11,6 @@
     border: 1px solid #8b8b8b;
     border-bottom: 0;
     background-color: #ececec;
-    float:left;
-    width: calc(100% - 2px);
 }
 .tab-servos table.directions td.direction select {
     height: 19px;
@@ -21,7 +19,6 @@
 .tab-servos table {
     width: 100%;
     border-collapse: collapse;
-	float:left;
 }
 .tab-servos table th {
     line-height: 20px;
@@ -106,30 +103,7 @@
     position: absolute;
     bottom: 10px;
 }
-<<<<<<< HEAD
-=======
-.tab-servos .update {
-    display: block;
-    float: right;
-
-    margin-top: 10px;
-
-    height: 28px;
-    line-height: 28px;
-
-    padding: 0 15px 0 15px;
-
-    text-align: center;
-    font-weight: bold;
-
-    border: 1px solid silver;
-    background-color: #ececec;
-}
-
-
->>>>>>> 2299f870
 .tab-servos .require-support {
-	float:left;
     display:none;
 }
 .tab-servos.supported .require-support {
@@ -140,34 +114,4 @@
 }
 .tab-servos.supported .require-upgrade {
     display:none;
-	float:left;
-
-}
-
-.tab-servos .fixed_band {
-    bottom: 0px;
-	float:left;
-	position:fixed;
-	bottom:0px;
-	width:100%;
-}
-
-
-.tab-servos .save_btn a {
-	line-height: 28px;
-}
-
-
-@media only screen and (max-width: 1055px), only screen and (max-device-width: 1055px) {
-
-
-.tab-servos .fixed_band {
-    margin: 0px;
-    width: calc(100% - 0px);
-    margin-left: -15px;
-}
-
-
-
-}
-
+}