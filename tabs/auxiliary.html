--- conflicted
+++ resolved
@@ -1,19 +1,5 @@
-<<<<<<< HEAD
 <div class="tab-auxiliary toolbar_fixed_bottom">
 <div class="content_wrapper">
-    <div class="help">
-    <p i18n="auxiliaryHelp"></p>
-    </div>
-    <table class="modes">
-        <tbody>
-        </tbody>
-    </table>
-</div>
-<div class="content_toolbar">
-    <div class="btn save_btn"><a class="save" href="#" i18n="auxiliaryButtonSave"></a></div>
-</div>
-=======
-<div class="tab-auxiliary">
   <div class="tab_title" i18n="tabAuxiliary">tabAuxiliary</div>
   <div class="cf_doc_version_bt">
     <a id="button-documentation" href="https://github.com/cleanflight/cleanflight/releases" target="_blank"></a>
@@ -27,10 +13,10 @@
     <tbody>
     </tbody>
   </table>
-  <div class="fixed_band">
-    <div class="save_btn"><a class="save" href="#" i18n="auxiliaryButtonSave"></a></div>
-  </div>
->>>>>>> 2299f870
+</div>
+<div class="content_toolbar">
+    <div class="btn save_btn"><a class="save" href="#" i18n="auxiliaryButtonSave"></a></div>
+</div>
 </div>
 <div id="tab-auxiliary-templates">
   <table class="modes">
