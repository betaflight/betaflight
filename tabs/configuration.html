<div class="tab-configuration toolbar_fixed_bottom">
    <div class="content_wrapper">
        <div class="tab_title" i18n="tabConfiguration">Configuration</div>
        <div class="cf_doc_version_bt">
            <a id="button-documentation" href="https://github.com/cleanflight/cleanflight/releases" target="_blank"></a>
        </div>
        <div class="note" style="margin-bottom: 20px;">
            <div class="note_spacer">
                <p i18n="configurationFeaturesHelp"></p>
            </div>
        </div>
        <div class="leftWrapper mixer">
            <div class="gui_box grey">
                <div class="gui_box_titlebar">
                    <div class="spacer_box_title" i18n="configurationMixer"></div>
                </div>
                <div class="spacer_box">
                    <div class="mixerPreview half">
                        <img src="./resources/motor_order/custom.svg" />
                    </div>
                    <div class="half" style="width: calc(50% - 10px); margin-left: 10px;">
                        <select class="mixerList">
                            <!-- list generated here -->
                        </select>
                    </div>
                </div>
            </div>
        </div>
        <div class="rightWrapper motorstop">
            <div class="gui_box grey">
                <div class="gui_box_titlebar">
                    <div class="spacer_box_title" i18n="configurationEscFeatures"></div>
                </div>
                <div class="spacer_box">
                    <table cellpadding="0" cellspacing="0">
                        <thead style="display: none;">
                            <tr>
                                <th i18n="configurationFeatureEnabled"></th>
                                <th i18n="configurationFeatureDescription"></th>
                                <th i18n="configurationFeatureName"></th>
                            </tr>
                        </thead>
                        <tbody class="features esc">
                            <!-- table generated here -->
                        </tbody>
                    </table>
                    <!--   -->
                    <div class="disarm">
                        <div class="checkbox">
                            <div style="float: left; height: 20px; margin-right: 15px; margin-left: 3px;">
                                <input type="checkbox" name="disarmkillswitch" class="toggle" />
                            </div>
                            <label for="disarmkillswitch"> <span class="freelabel"
                                i18n="configurationDisarmKillSwitch"></span>
                            </label>
                        </div>
                        <div class="number disarmdelay" style="display: none; margin-bottom: 5px;">
                            <label>
                                <div class="numberspacer">
                                    <input type="number" name="autodisarmdelay" min="0" max="60" />
                                </div> <span i18n="configurationAutoDisarmDelay"></span>
                            </label>
                        </div>
                    </div>
                    <!--   -->
                    <div class="number">
                        <label>
                            <div class="numberspacer">
                                <input type="number" name="minthrottle" min="0" max="2000" />
                            </div> <span i18n="configurationThrottleMinimum"></span>
                        </label>
                    </div>
                    <div class="number">
                        <label>
                            <div class="numberspacer">
                                <input type="number" name="midthrottle" min="0" max="2000" />
                            </div> <span i18n="configurationThrottleMid"></span>
                        </label>
                    </div>
                    <div class="number">
                        <label>
                            <div class="numberspacer">
                                <input type="number" name="maxthrottle" min="0" max="2000" />
                            </div> <span i18n="configurationThrottleMaximum"></span>
                        </label>
                    </div>
                    <div class="number">
                        <label>
                            <div class="numberspacer">
                                <input type="number" name="mincommand" min="0" max="2000" />
                            </div> <span i18n="configurationThrottleMinimumCommand"></span>
                        </label>
                    </div>
                </div>
            </div>
        </div>
        <div class="clear-both"></div>
        <div class="leftWrapper board">
            <div class="gui_box grey">
                <div class="gui_box_titlebar">
                    <div class="spacer_box_title" i18n="configurationBoardAlignment"></div>
                </div>
                <div class="spacer_box">
                    <div class="number">
                        <label> <input type="number" name="board_align_roll" step="1" min="-180" max="360" /> <span
                            i18n="configurationBoardAlignmentRoll"></span>
                        </label>
                    </div>
                    <div class="number">
                        <label> <input type="number" name="board_align_pitch" step="1" min="-180" max="360" />
                            <span i18n="configurationBoardAlignmentPitch"></span>
                        </label>
                    </div>
                    <div class="number">
                        <label> <input type="number" name="board_align_yaw" step="1" min="-180" max="360" /> <span
                            i18n="configurationBoardAlignmentYaw"></span>
                        </label>
                    </div>
                </div>
            </div>
        </div>
        <div class="rightWrapper acc">
            <div class="gui_box grey">
                <div class="gui_box_titlebar">
                    <div class="spacer_box_title" i18n="configurationAccelTrims"></div>
                </div>
                <div class="spacer_box">
                    <div class="number">
                        <label> <input type="number" name="roll" min="-300" max="300" /> <span
                            i18n="configurationAccelTrimRoll"></span>
                        </label>
                    </div>
                    <div class="number">
                        <label> <input type="number" name="pitch" min="-300" max="300" /> <span
                            i18n="configurationAccelTrimPitch"></span>
                        </label>
                    </div>
                </div>
            </div>
        </div>
        <div class="clear-both"></div>
        <div class="leftWrapper">
            <div class="gui_box grey">
                <div class="gui_box_titlebar">
                    <div class="spacer_box_title" i18n="configurationReceiver"></div>
                </div>
                <div class="spacer_box">
                    <table cellpadding="0" cellspacing="0">
                        <thead>
                            <tr>
                                <th i18n="configurationFeatureEnabled"></th>
                                <th i18n="configurationFeatureDescription"></th>
                                <th i18n="configurationFeatureName"></th>
                            </tr>
                        </thead>
                        <tbody class="features rxMode">
                            <!-- table generated here -->
                        </tbody>
                    </table>
                </div>
            </div>
            <div class="gui_box grey">
                <div class="gui_box_titlebar">
                    <div class="spacer_box_title" i18n="configurationSerialRX"></div>
                </div>
                <div class="spacer_box">
                    <div class="note">
                        <div class="note_spacer">
                            <p i18n="configurationSerialRXHelp"></p>
                        </div>
                    </div>
                    <select class="serialRX" size="4">
                        <!-- list generated here -->
                    </select>
                </div>
            </div>
            <div class="gui_box grey">
                <div class="gui_box_titlebar">
                    <div class="spacer_box_title" i18n="configurationFailsafe"></div>
                </div>
                <div class="spacer_box">
                    <table cellpadding="0" cellspacing="0">
                        <thead>
                            <tr>
                                <th i18n="configurationFeatureEnabled"></th>
                                <th i18n="configurationFeatureDescription"></th>
                                <th i18n="configurationFeatureName"></th>
                            </tr>
                        </thead>
                        <tbody class="features rxFailsafe">
                            <!-- table generated here -->
                        </tbody>
                    </table>
                    <div class="number">
                        <label> <input type="number" name="failsafe_throttle" min="0" max="2000" /> <span
                            i18n="configurationThrottleFailsafe"></span>
                        </label>
                    </div>
                </div>
            </div>
        </div>
        <div class="rightWrapper current voltage">
            <div class="gui_box grey">
                <div class="gui_box_titlebar">
                    <div class="spacer_box_title" i18n="configurationBatteryVoltage"></div>
                </div>
                <div class="spacer_box">
                    <table cellpadding="0" cellspacing="0">
                        <thead>
                            <tr>
                                <th i18n="configurationFeatureEnabled"></th>
                                <th i18n="configurationFeatureDescription"></th>
                                <th i18n="configurationFeatureName"></th>
                            </tr>
                        </thead>
                        <tbody class="features batteryVoltage">
                            <!-- table generated here -->
                        </tbody>
                    </table>
                    <div class="number">
                        <label> <input type="number" name="mincellvoltage" step="0.1" min="1" max="5" /> <span
                            i18n="configurationBatteryMinimum"></span>
                        </label>
                    </div>
                    <div class="number">
                        <label> <input type="number" name="maxcellvoltage" step="0.1" min="1" max="5" /> <span
                            i18n="configurationBatteryMaximum"></span>
                        </label>
                    </div>
                    <div class="number">
                        <label> <input type="number" name="warningcellvoltage" step="0.1" min="1" max="5" /> <span
                            i18n="configurationBatteryWarning"></span>
                        </label>
                    </div>
                    <div class="number">
                        <label> <input type="number" name="voltagescale" step="1" min="10" max="255" /> <span
                            i18n="configurationBatteryScale"></span>
                        </label>
                    </div>
                </div>
            </div>
            <div class="gui_box grey">
                <div class="gui_box_titlebar">
                    <div class="spacer_box_title" i18n="configurationCurrent"></div>
                </div>
                <div class="spacer_box">
                    <table cellpadding="0" cellspacing="0">
                        <thead>
                            <tr>
                                <th i18n="configurationFeatureEnabled"></th>
                                <th i18n="configurationFeatureDescription"></th>
                                <th i18n="configurationFeatureName"></th>
                            </tr>
                        </thead>
                        <tbody class="features batteryCurrent">
                            <!-- table generated here -->
                        </tbody>
                    </table>
                    <div class="number">
                        <label> <input type="number" name="currentscale" step="1" min="-1000" max="1000" /> <span
                            i18n="configurationCurrentScale"></span>
                        </label>
                    </div>
                    <div class="number">
                        <label> <input type="number" name="currentoffset" step="1" min="0" max="3300" /> <span
                            i18n="configurationCurrentOffset"></span>
                        </label>
                    </div>
                    <div class="checkbox">
                        <div class="numberspacer">
                            <input type="checkbox" name="multiwiicurrentoutput" class="toggle" />
                        </div>
                        <label> <span i18n="configurationBatteryMultiwiiCurrent"></span>
                        </label>
                    </div>
                </div>
            </div>
        </div>
        <div class="clear-both"></div>
        <div class="leftWrapper rssi">
            <div class="gui_box grey">
                <div class="gui_box_titlebar">
                    <div class="spacer_box_title" i18n="configurationRSSI"></div>
                    <div class="helpicon cf_tip"
                        title="RSSI is a measurement of signal strength and is very handy so you know when your aircraft isw going out of range or if it is suffering RF interference."></div>
                </div>
                <div class="spacer_box">
                    <table cellpadding="0" cellspacing="0">
                        <thead>
                            <tr>
                                <th i18n="configurationFeatureEnabled"></th>
                                <th i18n="configurationFeatureDescription"></th>
                                <th i18n="configurationFeatureName"></th>
                            </tr>
                        </thead>
                        <tbody class="features rssi">
                            <!-- table generated here -->
                        </tbody>
                    </table>
                </div>
            </div>
        </div>
        <div class="rightWrapper system">
            <div class="gui_box grey">
                <div class="gui_box_titlebar">
                    <div class="spacer_box_title" i18n="configurationSystem"></div>
                </div>
                <div class="spacer_box">
                    <div class="note">
                        <div class="note_spacer">
                            <p i18n="configurationLoopTimeHelp"></p>
                        </div>
                    </div>
                    <div class="number">
                        <label> <input type="number" name="looptime" step="100" min="0" max="9000" /> <span
                            i18n="configurationLoopTime"></span>
                        </label>
                    </div>
                    <div class="number">
                        <label> <input type="text" name="looptimehz" readonly class="disabled" /> <span
                            i18n="configurationCalculatedCyclesSec"></span>
                        </label>
                    </div>
                </div>
            </div>
        </div>
<<<<<<< HEAD
    </div>
    <div class="clear-both"></div>
    
    <div class="leftWrapper rssi">
        <div class="groupTitle" i18n="configurationRSSI"></div>
        <table>
            <thead>
                <tr>
                    <th i18n="configurationFeatureEnabled"></th>
                    <th i18n="configurationFeatureName"></th>
                    <th i18n="configurationFeatureDescription"></th>
                </tr>
            </thead>
            <tbody class="features rssi">
                <!-- table generated here -->
            </tbody>
        </table>
    </div>
    
    <div class="rightWrapper system">
        <div class="groupTitle" i18n="configurationSystem"></div>
        <div class="number">
            <label>
                <input type="number" name="looptime" step="100" min="0" max="9000"/>
                <span i18n="configurationLoopTime"></span>
            </label>
=======
        <div class="clear-both"></div>
        <div class="leftWrapper gps">
            <div class="gui_box grey">
                <div class="gui_box_titlebar">
                    <div class="spacer_box_title" i18n="configurationGPS"></div>
                </div>
                <div class="spacer_box">
                    <div class="note">
                        <div class="note_spacer">
                            <p i18n="configurationGPSHelp"></p>
                        </div>
                    </div>
                    <table cellpadding="0" cellspacing="0">
                        <thead>
                            <tr>
                                <th i18n="configurationFeatureEnabled"></th>
                                <th i18n="configurationFeatureDescription"></th>
                                <th i18n="configurationFeatureName"></th>
                            </tr>
                        </thead>
                        <tbody class="features gps">
                            <!-- table generated here -->
                        </tbody>
                    </table>
                    <div class="line">
                        <select class="gps_protocol">
                            <!-- list generated here -->
                        </select> <span i18n="configurationGPSProtocol"></span>
                    </div>
                    <div class="line">
                        <select class="gps_baudrate">
                            <!-- list generated here -->
                        </select> <span i18n="configurationGPSBaudrate"></span>
                    </div>
                    <div class="line">
                        <select class="gps_ubx_sbas">
                            <!-- list generated here -->
                        </select> <span i18n="configurationGPSubxSbas"></span>
                    </div>
                    <div class="number">
                        <label> <input type="number" name="mag_declination" step="0.1" min="-180" max="180" />
                            <span i18n="configurationMagDeclination"></span>
                        </label>
                    </div>
                </div>
            </div>
>>>>>>> 3f14219e
        </div>
        <div class="rightWrapper other">
            <div class="gui_box grey">
                <div class="gui_box_titlebar">
                    <div class="spacer_box_title" i18n="configurationFeatures"></div>
                </div>
                <div class="spacer_box">
                    <table cellpadding="0" cellspacing="0">
                        <thead>
                            <tr>
                                <th i18n="configurationFeatureEnabled"></th>
                                <th i18n="configurationFeatureDescription"></th>
                                <th i18n="configurationFeatureName"></th>
                            </tr>
                        </thead>
                        <tbody class="features other" id="noline">
                            <!-- table generated here -->
                        </tbody>
                    </table>
                </div>
            </div>
        </div>
        <div class="clear-both"></div>
    </div>
    <div class="content_toolbar">
        <div class="btn save_btn">
            <a class="save" href="#" i18n="configurationButtonSave"></a>
        </div>
<<<<<<< HEAD
        <div class="line">
            <select class="gps_ubx_sbas">
                <!-- list generated here -->
            </select>
            <span i18n="configurationGPSubxSbas"></span>
        </div>
        <div class="number">
            <label>
                <input type="number" name="mag_declination" step="0.1" min="-180" max="180" />
                <span i18n="configurationMagDeclination"></span>
            </label>
        </div>
        
        <div class="help">
            <p i18n="configurationGPSHelp"></p>
        </div>
        
      <div class="leftWrapper 3d">
        <div class="groupTitle" i18n="configuration3d"></div>
        <div class="number">
            <label>
                <input type="number" name="3ddeadbandlow" step="1" min="1000" max="2000"/>
                <span i18n="configuration3dDeadbandLow"></span>
            </label>
        </div>
        <div class="number">
            <label>
                <input type="number" name="3ddeadbandhigh" step="1" min="1000" max="2000"/>
                <span i18n="configuration3dDeadbandHigh"></span>
            </label>
        </div>
        <div class="number">
            <label>
                <input type="number" name="3dneutral" step="1" min="1000" max="2000"/>
                <span i18n="configuration3dNeutral"></span>
            </label>
        </div>
        <div class="number">
            <label>
                <input type="number" name="3ddeadbandthrottle" step="1" min="0" max="1000"/>
                <span i18n="configuration3dDeadbandThrottle"></span>
            </label>
        </div>
    </div>
        
    </div>
    <div class="rightWrapper">
        <div class="groupTitle" i18n="configurationFeatures"></div>
        <table>
            <thead>
                <tr>
                    <th i18n="configurationFeatureEnabled"></th>
                    <th i18n="configurationFeatureName"></th>
                    <th i18n="configurationFeatureDescription"></th>
                </tr>
            </thead>
            <tbody class="features other">
                <!-- table generated here -->
            </tbody>
        </table>
    </div>
    
    <div class="clear-both"></div>

    
    <div class="clear-both"></div>
    <div class="buttons">
        <a class="save" href="#" i18n="configurationButtonSave"></a>
=======
>>>>>>> 3f14219e
    </div>
</div><|MERGE_RESOLUTION|>--- conflicted
+++ resolved
@@ -324,34 +324,6 @@
                 </div>
             </div>
         </div>
-<<<<<<< HEAD
-    </div>
-    <div class="clear-both"></div>
-    
-    <div class="leftWrapper rssi">
-        <div class="groupTitle" i18n="configurationRSSI"></div>
-        <table>
-            <thead>
-                <tr>
-                    <th i18n="configurationFeatureEnabled"></th>
-                    <th i18n="configurationFeatureName"></th>
-                    <th i18n="configurationFeatureDescription"></th>
-                </tr>
-            </thead>
-            <tbody class="features rssi">
-                <!-- table generated here -->
-            </tbody>
-        </table>
-    </div>
-    
-    <div class="rightWrapper system">
-        <div class="groupTitle" i18n="configurationSystem"></div>
-        <div class="number">
-            <label>
-                <input type="number" name="looptime" step="100" min="0" max="9000"/>
-                <span i18n="configurationLoopTime"></span>
-            </label>
-=======
         <div class="clear-both"></div>
         <div class="leftWrapper gps">
             <div class="gui_box grey">
@@ -398,7 +370,6 @@
                     </div>
                 </div>
             </div>
->>>>>>> 3f14219e
         </div>
         <div class="rightWrapper other">
             <div class="gui_box grey">
@@ -418,6 +389,35 @@
                             <!-- table generated here -->
                         </tbody>
                     </table>
+                </div>
+            </div>
+        </div>
+        <div class="leftWrapper 3d">
+            <div class="gui_box grey">
+                <div class="gui_box_titlebar">
+                    <div class="spacer_box_title" i18n="configuration3d"></div>
+                </div>
+                <div class="spacer_box">
+                    <div class="number">
+                        <label> <input type="number" name="3ddeadbandlow" step="1" min="1000" max="2000" /> <span
+                            i18n="configuration3dDeadbandLow"></span>
+                        </label>
+                    </div>
+                    <div class="number">
+                        <label> <input type="number" name="3ddeadbandhigh" step="1" min="1000" max="2000" /> <span
+                            i18n="configuration3dDeadbandHigh"></span>
+                        </label>
+                    </div>
+                    <div class="number">
+                        <label> <input type="number" name="3dneutral" step="1" min="1000" max="2000" /> <span
+                            i18n="configuration3dNeutral"></span>
+                        </label>
+                    </div>
+                    <div class="number">
+                        <label> <input type="number" name="3ddeadbandthrottle" step="1" min="0" max="1000" /> <span
+                            i18n="configuration3dDeadbandThrottle"></span>
+                        </label>
+                    </div>
                 </div>
             </div>
         </div>
@@ -427,76 +427,5 @@
         <div class="btn save_btn">
             <a class="save" href="#" i18n="configurationButtonSave"></a>
         </div>
-<<<<<<< HEAD
-        <div class="line">
-            <select class="gps_ubx_sbas">
-                <!-- list generated here -->
-            </select>
-            <span i18n="configurationGPSubxSbas"></span>
-        </div>
-        <div class="number">
-            <label>
-                <input type="number" name="mag_declination" step="0.1" min="-180" max="180" />
-                <span i18n="configurationMagDeclination"></span>
-            </label>
-        </div>
-        
-        <div class="help">
-            <p i18n="configurationGPSHelp"></p>
-        </div>
-        
-      <div class="leftWrapper 3d">
-        <div class="groupTitle" i18n="configuration3d"></div>
-        <div class="number">
-            <label>
-                <input type="number" name="3ddeadbandlow" step="1" min="1000" max="2000"/>
-                <span i18n="configuration3dDeadbandLow"></span>
-            </label>
-        </div>
-        <div class="number">
-            <label>
-                <input type="number" name="3ddeadbandhigh" step="1" min="1000" max="2000"/>
-                <span i18n="configuration3dDeadbandHigh"></span>
-            </label>
-        </div>
-        <div class="number">
-            <label>
-                <input type="number" name="3dneutral" step="1" min="1000" max="2000"/>
-                <span i18n="configuration3dNeutral"></span>
-            </label>
-        </div>
-        <div class="number">
-            <label>
-                <input type="number" name="3ddeadbandthrottle" step="1" min="0" max="1000"/>
-                <span i18n="configuration3dDeadbandThrottle"></span>
-            </label>
-        </div>
-    </div>
-        
-    </div>
-    <div class="rightWrapper">
-        <div class="groupTitle" i18n="configurationFeatures"></div>
-        <table>
-            <thead>
-                <tr>
-                    <th i18n="configurationFeatureEnabled"></th>
-                    <th i18n="configurationFeatureName"></th>
-                    <th i18n="configurationFeatureDescription"></th>
-                </tr>
-            </thead>
-            <tbody class="features other">
-                <!-- table generated here -->
-            </tbody>
-        </table>
-    </div>
-    
-    <div class="clear-both"></div>
-
-    
-    <div class="clear-both"></div>
-    <div class="buttons">
-        <a class="save" href="#" i18n="configurationButtonSave"></a>
-=======
->>>>>>> 3f14219e
     </div>
 </div>