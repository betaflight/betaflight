.tab-pid_tuning {

}

.tab-pid_tuning .rate-tpa th {
    font-weight: normal;
    background-color: #ECECEC;
    padding: 4px;
	border-left: 1px solid #ccc;
	border-bottom: 1px solid #ccc;
	font-weight: bold;
	}

.tab-pid_tuning .rate-tpa {
	border:1px solid #ccc;
	margin-bottom:10px;
	}
	
.tab-pid_tuning input[type="number"]::-webkit-inner-spin-button {
    border: 0;
	}

.tab-pid_tuning table {
    float: left;
    margin:0px;
    border-collapse: collapse;
	width: calc(100% - -1px);
	}
	
.tab-pid_tuning .gui_box {
 	margin-bottom:65px !important;
 }

.tab-pid_tuning table,
.tab-pid_tuning table td {
    padding: 1px;
    border-bottom: 1px solid #ccc;
}

.tab-pid_tuning table th {
	padding: 0px;
    border: 0px;
	height:10px;
	font-weight:normal;
	}

.tab-pid_tuning .pid_titlebar th {
	padding:5px;
	text-align:left;
	border-right: 1px solid #ccc;
	width:calc(100% -1px);

	}
	
	.tab-pid_tuning .pid_titlebar th:first-child {
	text-align:left;
	}
	
	.tab-pid_tuning .pid_titlebar th:last-child {
	border-right: none;
	}

.tab-pid_tuning table tr td:first-child {
    text-align: left;
	padding-left:5px;
}

.tab-pid_tuning table tr td:last-child {
	border-right: 0px solid #ccc;

}


.tab-pid_tuning table td {
    padding: 1px;
	width:25%;
	border-right: 1px solid #ccc;

}

.tab-pid_tuning table tr td {
    text-align: left;
    padding-left: 0px;
}
	
.tab-pid_tuning table tr:nth-child(odd) {
}

.tab-pid_tuning table input {
    display: block;
    width: calc(100% - 0px);
    height: 20px;
    line-height: 20px;
    text-align: right;
	border:0px solid #ccc;
	border-radius:0px;
}
.tab-pid_tuning .controller {
    float: left;
	width: calc(50% - 12px);
    margin-left: 10px;
    margin-bottom: 10px;
	border-radius: 3px;
    border: 1px solid #ccc;
}
.tab-pid_tuning .controller .head {
    display: block;
    text-align: left;
    line-height: 20px;
    font-weight: bold;
	padding-left:5px;
    border-bottom: 1px solid #ccc;
    background-color: #ececec;
}
.tab-pid_tuning .controller select {
    width: 100%;
    height: 20px;
    line-height: 20px;
}
.tab-pid_tuning .profile {
    float: left;
    width: calc(25% - 2px); /* - border*/
    border: 1px solid #ccc;
	border-radius: 3px;
}
.tab-pid_tuning .profile .head {
    display: block;
    text-align: left;
    line-height: 20px;
    font-weight: bold;
	padding-left:5px;
    border-bottom: 1px solid #ccc;
    background-color: #ececec;
}
.tab-pid_tuning .profile select {
    width: 100%;
    padding-left: calc(100% - 35px);
    height: 20px;
    line-height: 20px;
}

.tab-pid_tuning .pid_tuning .name {
    width: 30%;
}
.tab-pid_tuning .rate-tpa {
    float: right;
    width: calc(100% - 0px); /* - ( "virtual" margin) */
}
.tab-pid_tuning .buttons {
    right:10px;
    bottom: 10px;
}
<<<<<<< HEAD
=======
.tab-pid_tuning .update,
.tab-pid_tuning .refresh {
    display: block;
    float: right;

    height: 28px;
    line-height: 28px;

    padding: 0 15px 0 15px;

    text-align: center;
    font-weight: bold;

    border: 1px solid #ccc;
    background-color: #ececec;
}
.tab-pid_tuning .refresh {
    margin-right: 10px;
}
.tab-pid_tuning .update:hover,
.tab-pid_tuning .refresh:hover {
    background-color: #dedcdc;
}
>>>>>>> 2299f870
.tab-pid_tuning .top-buttons {
  float:right;
}

.tab-pid_tuning .fixed_band {
	position: absolute;
    width: 100%;
    bottom: 0px;
}

.pid_mode {
	width: calc(100% - 5px);
    height: 20px;
    background-color: #D6D6D6;
    float: left;
    margin: 0px;
    padding: 0px;
    text-align: center;
	padding-left:5px;
    line-height: 13px;
    padding-top: 6px;
    font-size: 12px;
    border-bottom: 1px solid #ccc;
    color: #828282;
	font-family: 'open_sans', Arial;
	background-image: linear-gradient(
    -45deg, 
    rgba(255, 255, 255, .2) 10%, 
    transparent 10%, 
    transparent 20%, 
    rgba(255, 255, 255, .2) 20%, 
    rgba(255, 255, 255, .2) 30%, 
    transparent 30%, 
	transparent 40%, 
    rgba(255, 255, 255, .2) 40%, 
    rgba(255, 255, 255, .2) 50%, 
    transparent 50%, 
    transparent 60%, 
    rgba(255, 255, 255, .2) 60%, 
    rgba(255, 255, 255, .2) 70%, 
    transparent 70%, 
	transparent 80%, 
    rgba(255, 255, 255, .2) 80%, 
    rgba(255, 255, 255, .2) 90%, 
    transparent 90%, 
    transparent 100%, 
    rgba(255, 255, 255, .2) 100%,
    transparent );


	}

.pid_titlebar {
	color: #fff;
	background-color: #828885;
	border-top-left-radius:3px;
	border-top-right-radius:3px;
	height:20px;
	}

.pid_titlebar td:first-child {
	text-align:left;
}

.show a {
	margin-left: 10px;
    width: calc(100% - 10px);

  	}

.tab-pid_tuning .helpicon {
	margin-top:0px;
}


#content-watermark {
	position: absolute;
    bottom: 40px;
    left: 0;
    right: 0;
    z-index: -1;
    overflow: hidden;
    background-image: url("../images/light-wide-2.svg");
    background-repeat: no-repeat;
    background-position: 95% 20%;
    background-size: 430px;
    height: 174px;
    opacity: 0.15;
}



@media only screen and (max-width: 1055px), only screen and (max-device-width: 1055px) {


.tab-pid_tuning .fixed_band {
    margin: 0px;
    width: calc(100% - 0px);
    margin-left: -15px;
}

.tab-pid_tuning .fixed_band .save_btn a {
	margin-right:15px;
	}

}<|MERGE_RESOLUTION|>--- conflicted
+++ resolved
@@ -15,7 +15,7 @@
 	border:1px solid #ccc;
 	margin-bottom:10px;
 	}
-	
+
 .tab-pid_tuning input[type="number"]::-webkit-inner-spin-button {
     border: 0;
 	}
@@ -26,7 +26,7 @@
     border-collapse: collapse;
 	width: calc(100% - -1px);
 	}
-	
+
 .tab-pid_tuning .gui_box {
  	margin-bottom:65px !important;
  }
@@ -51,11 +51,11 @@
 	width:calc(100% -1px);
 
 	}
-	
+
 	.tab-pid_tuning .pid_titlebar th:first-child {
 	text-align:left;
 	}
-	
+
 	.tab-pid_tuning .pid_titlebar th:last-child {
 	border-right: none;
 	}
@@ -82,7 +82,7 @@
     text-align: left;
     padding-left: 0px;
 }
-	
+
 .tab-pid_tuning table tr:nth-child(odd) {
 }
 
@@ -146,36 +146,6 @@
     float: right;
     width: calc(100% - 0px); /* - ( "virtual" margin) */
 }
-.tab-pid_tuning .buttons {
-    right:10px;
-    bottom: 10px;
-}
-<<<<<<< HEAD
-=======
-.tab-pid_tuning .update,
-.tab-pid_tuning .refresh {
-    display: block;
-    float: right;
-
-    height: 28px;
-    line-height: 28px;
-
-    padding: 0 15px 0 15px;
-
-    text-align: center;
-    font-weight: bold;
-
-    border: 1px solid #ccc;
-    background-color: #ececec;
-}
-.tab-pid_tuning .refresh {
-    margin-right: 10px;
-}
-.tab-pid_tuning .update:hover,
-.tab-pid_tuning .refresh:hover {
-    background-color: #dedcdc;
-}
->>>>>>> 2299f870
 .tab-pid_tuning .top-buttons {
   float:right;
 }
@@ -202,26 +172,26 @@
     color: #828282;
 	font-family: 'open_sans', Arial;
 	background-image: linear-gradient(
-    -45deg, 
-    rgba(255, 255, 255, .2) 10%, 
-    transparent 10%, 
-    transparent 20%, 
-    rgba(255, 255, 255, .2) 20%, 
-    rgba(255, 255, 255, .2) 30%, 
-    transparent 30%, 
-	transparent 40%, 
-    rgba(255, 255, 255, .2) 40%, 
-    rgba(255, 255, 255, .2) 50%, 
-    transparent 50%, 
-    transparent 60%, 
-    rgba(255, 255, 255, .2) 60%, 
-    rgba(255, 255, 255, .2) 70%, 
-    transparent 70%, 
-	transparent 80%, 
-    rgba(255, 255, 255, .2) 80%, 
-    rgba(255, 255, 255, .2) 90%, 
-    transparent 90%, 
-    transparent 100%, 
+    -45deg,
+    rgba(255, 255, 255, .2) 10%,
+    transparent 10%,
+    transparent 20%,
+    rgba(255, 255, 255, .2) 20%,
+    rgba(255, 255, 255, .2) 30%,
+    transparent 30%,
+	transparent 40%,
+    rgba(255, 255, 255, .2) 40%,
+    rgba(255, 255, 255, .2) 50%,
+    transparent 50%,
+    transparent 60%,
+    rgba(255, 255, 255, .2) 60%,
+    rgba(255, 255, 255, .2) 70%,
+    transparent 70%,
+	transparent 80%,
+    rgba(255, 255, 255, .2) 80%,
+    rgba(255, 255, 255, .2) 90%,
+    transparent 90%,
+    transparent 100%,
     rgba(255, 255, 255, .2) 100%,
     transparent );
 
@@ -264,21 +234,4 @@
     background-size: 430px;
     height: 174px;
     opacity: 0.15;
-}
-
-
-
-@media only screen and (max-width: 1055px), only screen and (max-device-width: 1055px) {
-
-
-.tab-pid_tuning .fixed_band {
-    margin: 0px;
-    width: calc(100% - 0px);
-    margin-left: -15px;
-}
-
-.tab-pid_tuning .fixed_band .save_btn a {
-	margin-right:15px;
-	}
-
 }