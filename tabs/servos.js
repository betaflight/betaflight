--- conflicted
+++ resolved
@@ -162,28 +162,9 @@
                     SERVO_CONFIG[info.obj].rate = val;
                 }
             });
-
-<<<<<<< HEAD
-            // send settings over to mcu
-            var buffer_out = [];
-
-            var needle = 0;
-            for (var i = 0; i < SERVO_CONFIG.length; i++) {
-                buffer_out[needle++] = lowByte(SERVO_CONFIG[i].min);
-                buffer_out[needle++] = highByte(SERVO_CONFIG[i].min);
-
-                buffer_out[needle++] = lowByte(SERVO_CONFIG[i].max);
-                buffer_out[needle++] = highByte(SERVO_CONFIG[i].max);
-
-                buffer_out[needle++] = lowByte(SERVO_CONFIG[i].middle);
-                buffer_out[needle++] = highByte(SERVO_CONFIG[i].middle);
-
-                buffer_out[needle++] = lowByte(SERVO_CONFIG[i].rate);
-            }
-            MSP.send_message(MSP_codes.MSP_SET_SERVO_CONF, buffer_out);
             
             // send channel forwarding over to mcu
-            buffer_out = [];
+            var buffer_out = [];
 
             var needle = 0;
             for (var i = 0; i < SERVO_CONFIG.length; i++) {
@@ -191,13 +172,6 @@
             }
             MSP.send_message(MSP_codes.MSP_SET_CHANNEL_FORWARDING, buffer_out);
 
-            if (save_to_eeprom) {
-                // Save changes to EEPROM
-                MSP.send_message(MSP_codes.MSP_EEPROM_WRITE, false, false, function () {
-                    GUI.log(chrome.i18n.getMessage('servosEepromSave'));
-                });
-            }
-=======
             MSP.send_message(MSP_codes.MSP_SET_SERVO_CONF, MSP.crunch(MSP_codes.MSP_SET_SERVO_CONF), false, function () {
                 if (save_to_eeprom) {
                     // Save changes to EEPROM
@@ -206,7 +180,8 @@
                     });
                 }
             });
->>>>>>> b3ae9b29
+
+
         }
 
         // drop previous table
@@ -316,7 +291,7 @@
         });
 
         // status data pulled via separate timer with static speed
-        GUI.interval_add('status_pull', function status_pull() {
+        GUI.interval_add('status_pull', function () {
             MSP.send_message(MSP_codes.MSP_STATUS);
         }, 250, true);
 
