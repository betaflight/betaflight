--- conflicted
+++ resolved
@@ -66,13 +66,8 @@
             });
         });
 
-<<<<<<< HEAD
-        $('a.load_remote_file').click(function() {
-            $.get('https://raw.githubusercontent.com/hydra/cleanflight/master/obj/cleanflight_NAZE.hex', function (data) {
-=======
         $('a.load_remote_file').click(function () {
             $.get('https://raw.githubusercontent.com/multiwii/baseflight/master/obj/baseflight.hex', function (data) {
->>>>>>> f5ed23c2
                 intel_hex = data;
 
                 parse_hex(intel_hex, function (data) {
@@ -101,28 +96,9 @@
                     }
                 });
             }).fail(function () {
-<<<<<<< HEAD
-                GUI.log(chrome.i18n.getMessage('firmwareFlasherFailedToLoadOnlineFirmware'));
-                $('a.flash_firmware').addClass('locked');
-            });
-
-            $.get('https://api.github.com/repos/hydra/cleanflight/commits?page=1&per_page=1&path=obj/cleanflight_NAZE.hex', function (data) {
-                var data = data[0];
-                var d = new Date(data.commit.author.date);
-                var date = ('0' + (d.getMonth() + 1)).slice(-2) + '.' + ('0' + (d.getDate() + 1)).slice(-2) + '.' + d.getFullYear();
-                date += ' @ ' + ('0' + d.getHours()).slice(-2) + ':' + ('0' + d.getMinutes()).slice(-2);
-
-                $('div.git_info .committer').text(data.commit.author.name);
-                $('div.git_info .date').text(date);
-                $('div.git_info .message').text(data.commit.message);
-
-                $('div.git_info').slideDown();
-            });
-=======
                 $('span.progressLabel').text(chrome.i18n.getMessage('firmwareFlasherFailedToLoadOnlineFirmware'));
                 $('a.flash_firmware').addClass('locked');
             });
->>>>>>> f5ed23c2
         });
 
         $('a.flash_firmware').click(function () {
@@ -131,15 +107,9 @@
                     if (parsed_hex != false) {
                         if (String($('div#port-picker #port').val()) != 'DFU') {
                             if (String($('div#port-picker #port').val()) != '0') {
-<<<<<<< HEAD
-                                var options = {};
-                                var port = String($('div#port-picker #port').val());
-                                var baud;
-=======
                                 var options = {},
                                     port = String($('div#port-picker #port').val()),
                                     baud;
->>>>>>> f5ed23c2
 
                                 switch (GUI.operating_system) {
                                     case 'Windows':
@@ -164,13 +134,10 @@
                                     options.erase_chip = true;
                                 }
 
-<<<<<<< HEAD
-=======
                                 if ($('input.flash_slowly').is(':checked')) {
                                     options.flash_slowly = true;
                                 }
 
->>>>>>> f5ed23c2
                                 STM32.connect(port, baud, parsed_hex, options);
                             } else {
                                 console.log('Please select valid serial port');
@@ -274,9 +241,6 @@
 
             // bind UI hook so the status is saved on change
             $('input.erase_chip').change(function () {
-<<<<<<< HEAD
-                var status = $(this).is(':checked');
-=======
                 chrome.storage.local.set({'erase_chip': $(this).is(':checked')});
             });
         });
@@ -287,7 +251,6 @@
             } else {
                 $('input.flash_slowly').prop('checked', false);
             }
->>>>>>> f5ed23c2
 
             // bind UI hook so the status is saved on change
             $('input.flash_slowly').change(function () {
