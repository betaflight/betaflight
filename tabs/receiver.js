--- conflicted
+++ resolved
@@ -156,19 +156,14 @@
             $('.tab-receiver .bars ul').hide();
             $('.tab-receiver .line').hide();
 
-            for (var channelIndex = 0; channelIndex < RC.channelCount; channelIndex++) {
+            for (var channelIndex = 0; channelIndex < RC.active_channels; channelIndex++) {
                 $('.tab-receiver .bars ul').eq(channelIndex).show();
                 $('.tab-receiver .line').eq(channelIndex).show();
             }
             
             // setup plot
-<<<<<<< HEAD
-            var RX_plot_data = new Array(RC.channelCount);
-            for (var i = 0; i < RC.channelCount; i++) {
-=======
             var RX_plot_data = new Array(RC.active_channels);
             for (var i = 0; i < RX_plot_data.length; i++) {
->>>>>>> ce0600b9
                 RX_plot_data[i] = [];
             }
 
@@ -193,40 +188,15 @@
                     meter_values_array[i].text('[ ' + RC.channels[i] + ' ]');
                 }
 
-                if (RC.channelCount >= 12) {
-                    meter_array[8].val(RC.AUX5);
-                    meter_values_array[8].text('[ ' + RC.AUX5 + ' ]');
-
-                    meter_array[9].val(RC.AUX6);
-                    meter_values_array[9].text('[ ' + RC.AUX6 + ' ]');
-
-                    meter_array[10].val(RC.AUX7);
-                    meter_values_array[10].text('[ ' + RC.AUX7 + ' ]');
-
-                    meter_array[11].val(RC.AUX8);
-                    meter_values_array[11].text('[ ' + RC.AUX8 + ' ]');                	
-                }
                 // push latest data to the main array
                 for (var i = 0; i < RC.active_channels; i++) {
                     RX_plot_data[i].push([samples, RC.channels[i]]);
                 }
 
-                if (RC.channelCount >= 12) {
-                    RX_plot_data[8].push([samples, RC.AUX5]);
-                    RX_plot_data[9].push([samples, RC.AUX6]);
-                    RX_plot_data[10].push([samples, RC.AUX7]);
-                    RX_plot_data[11].push([samples, RC.AUX8]);
-                }
-                
                 // Remove old data from array
                 while (RX_plot_data[0].length > 300) {
-<<<<<<< HEAD
-                    for (var channelCount = 0; channelCount < RC.channelCount; channelCount++) {
-                        RX_plot_data[channelCount].shift();
-=======
                     for (var i = 0; i < RX_plot_data.length; i++) {
                         RX_plot_data[i].shift();
->>>>>>> ce0600b9
                     }
                 }
 
