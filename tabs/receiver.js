--- conflicted
+++ resolved
@@ -180,28 +180,6 @@
                 send_message(MSP_codes.MSP_RC, false, false, update_ui);
             }
 
-<<<<<<< HEAD
-            var meter_array = [];
-            $('.tab-receiver meter').each(function() {
-                meter_array.push($(this));
-            });
-
-            var meter_values_array = [];
-            $('.tab-receiver .value').each(function() {
-                meter_values_array.push($(this));
-            });
-
-            // show only relevant bars and plots for channels
-            $('.tab-receiver .bars ul').hide();
-            $('.tab-receiver .line').hide();
-
-            for (var channelIndex = 0; channelIndex < RC.active_channels; channelIndex++) {
-                $('.tab-receiver .bars ul').eq(channelIndex).show();
-                $('.tab-receiver .line').eq(channelIndex).show();
-            }
-            
-=======
->>>>>>> f7f48c48
             // setup plot
             var RX_plot_data = new Array(RC.active_channels);
             for (var i = 0; i < RX_plot_data.length; i++) {
