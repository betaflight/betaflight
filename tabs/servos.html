--- conflicted
+++ resolved
@@ -1,15 +1,10 @@
-<<<<<<< HEAD
 <div class="tab-servos toolbar_fixed_bottom">
 <div class="content_wrapper">
-    <div class="require-support">
-=======
-<div class="tab-servos">
     <div class="tab_title" i18n="tabServos">Servos</div>
     <div class="cf_doc_version_bt">
       <a id="button-documentation" href="" target="_blank"></a>
     </div>
-    	<div class="require-support">
->>>>>>> 2299f870
+    <div class="require-support">
         <div class="title" i18n="servosChangeDirection"></div>
         <table class="fields">
             <tr class="main">
@@ -26,31 +21,16 @@
             </tr>
         </table>
         <div class="live">
-<<<<<<< HEAD
-            <span i18n="servosLiveMode"></span> <input type="checkbox" />
+            <input type="checkbox" id="toggle" /> <span i18n="servosLiveMode"></span>
         </div>
     </div>
-    <div class="note require-upgrade" i18n="servosFirmwareUpgradeRequired">
-    </div>
-</div>
-<div class="content_toolbar">
-  <div class="btn save_btn"><a class="update" href="#" i18n="servosButtonSave"></a></div>
-</div>
-=======
-            <input type="checkbox" id="toggle" /> <span i18n="servosLiveMode"></span>
-        </div>
-          <div class="fixed_band">
-    <div class="save_btn"><a class="save" href="#" i18n="servosButtonSave"></a></div>
-  </div>
-  
-  
-
-    </div>
-    
     <div class="note require-upgrade">
         <div class="note_spacer">
         <p i18n="servosFirmwareUpgradeRequired"></p>
         </div>
 	</div>
->>>>>>> 2299f870
+</div>
+<div class="content_toolbar">
+  <div class="btn save_btn"><a class="update" href="#" i18n="servosButtonSave"></a></div>
+</div>
 </div>