--- conflicted
+++ resolved
@@ -253,15 +253,9 @@
     float: right;
     margin: 0px 0px 20px 0;
     border-left: 0;
-<<<<<<< HEAD
     width: 25%;
     border-top-right-radius: 5px;
     border-bottom-right-radius: 5px;
-=======
-    width: 30%;
-    border-top-right-radius: 3px;
-    border-bottom-right-radius: 3px;
->>>>>>> 0761cd31
     background-color: #DEDEDE;
 }
 
@@ -294,17 +288,10 @@
 .tab-receiver .rcmap_wrapper {
     float: right;
     position: relative;
-<<<<<<< HEAD
     margin: 0px 0px 20px 0;
     width: calc(25% - 0px);
     border-top-left-radius: 5px;
     border-bottom-left-radius: 5px;
-=======
-    margin: 0px 0px 10px 0;
-    width: calc(70% - 0px);
-    border-top-left-radius: 3px;
-    border-bottom-left-radius: 3px;
->>>>>>> 0761cd31
     background-color: #DEDEDE;
 }
 
