--- conflicted
+++ resolved
@@ -1,14 +1,10 @@
 <div class="tab-motors">
-<<<<<<< HEAD
 <div class="content_wrapper">
-    <div class="wrapper modelAndAccel">
-=======
-  <div class="tab_title" i18n="tabMotorTesting">Motors</div>
-  <div class="cf_doc_version_bt">
-    <a id="button-documentation" href="https://github.com/cleanflight/cleanflight/releases" target="_blank"></a>
-  </div>
+  	<div class="tab_title" i18n="tabMotorTesting">Motors</div>
+  	<div class="cf_doc_version_bt">
+    	<a id="button-documentation" href="https://github.com/cleanflight/cleanflight/releases" target="_blank"></a>
+  	</div>
 	<div class="wrapper modelAndAccel">
->>>>>>> 2299f870
         <div class="mixerPreview">
             <img src="./resources/motor_order/custom.svg" />
         </div>
@@ -119,10 +115,6 @@
             <input id="motorsEnableTestMode" type="checkbox" /><label for="motorsEnableTestMode" i18n="motorsEnableControl"></label>
         </div>
         <div class="cler-both"></div>
-<<<<<<< HEAD
     </div>
 </div>
-</div>
-=======
-    </div>
->>>>>>> 2299f870
+</div>