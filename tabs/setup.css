--- conflicted
+++ resolved
@@ -69,11 +69,7 @@
     font-weight: bold;
     border: 1px solid silver;
     background-color: #ececec;
-<<<<<<< HEAD
-
-=======
 	border-radius: 3px:
->>>>>>> 2299f870
     z-index: 100;
 }
 #interactive_block a.reset:hover {
@@ -159,23 +155,6 @@
 .buttons {
     bottom: 20px;
 }
-<<<<<<< HEAD
-=======
-.update {
-    display: block;
-    float: right;
-    height: 28px;
-    line-height: 28px;
-    padding: 0 15px 0 15px;
-    text-align: center;
-    font-weight: bold;
-    border: 1px solid silver;
-    background-color: #ececec;
-}
-.update:hover {
-    background-color: #dedcdc;
-}
->>>>>>> 2299f870
 
 .cell_setup {
 	border-bottom: solid 1px #ddd;
@@ -183,10 +162,6 @@
 	padding-top:7px;
 	}
 
-<<<<<<< HEAD
-=======
-		
->>>>>>> 2299f870
 
 @media only screen and (max-width: 1055px), only screen and (max-device-width: 1055px) {
 
