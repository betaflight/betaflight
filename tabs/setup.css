

.model-and-info {
	float: left;
}



.tab_setup .default_btn {
margin-bottom:10px;
}


/*
*/

#interactive_block  {
    position: absolute;
	width: calc(75% - 40px);
	height: calc(100% - 245px);
	background-color:#f9f9f9;
	border-radius: 5px;
	border:1px solid #e4e4e4;
	margin-bottom:10px;
	min-height:404px;
}

.attitude_info {
    position: absolute;
	top:10px;
	left:10px;
	width:120px;
    margin: 0px 0px 0px 0px;
    font-weight: normal;
    color: #616161;
}



.attitude_info dl {
	width:100%;
}


.attitude_info dt {
	width:50%;
	float:left;
}
<<<<<<< HEAD

.attitude_info dd {
	width:50%;
	float:left;


#interactive_block a.reset {
=======
.tab-setup #interactive_block .attitude {
    float: right;
    margin: 10px 10px 0px 0px
}

.tab-setup #interactive_block .attitude dt {
    float: left;
    width: 64px;
    font-weight: 700;
    text-align: right
}

.tab-setup #interactive_block .attitude dd {
    display: block;
    margin-left: 64px;
    width: 64px;
    text-align: right
}
.tab-setup #interactive_block a.reset {
>>>>>>> 5c85ba70
    position: absolute;
    display: block;
	top: 10px;
	right:10px;
	z-index:10;
	border-radius:3px;

    bottom: 10px;
    right: 10px;

    height: 28px;
    line-height: 28px;

    padding: 0 15px 0 15px;

    text-align: center;
    font-weight: bold;

    border: 1px solid silver;
    background-color: #ececec;
	border-radius: 3px:

    z-index: 100;
}
#interactive_block a.reset:hover {
    background-color: #dedcdc;
}
#canvas_wrapper {
    position: absolute;
    width: 100%;
    height: 100%;
    top: 0;
    left: 0;
}



.gui_box grey .block_wrapper {
    font-size: 0;
}
/**/

.gui_box grey .block {
    float: left;
    display: block;

    margin-left: 10px;

    border: 1px solid silver;
}

.gui_box grey .block .head {
    display: block;

    text-align: center;
    line-height: 20px;
    font-weight: bold;

    border-bottom: 1px solid silver;
    background-color: #ececec;
}
.gui_box grey .block.info {
    display: inline-block;
    margin-bottom: 10px;

    vertical-align: top;
    font-size: 12px;

    border: 1px solid silver;
}




.tab-setup .block.info .fields {
    padding: 5px 5px 3px 5px;
}
.tab-setup .block.info dt {
    float: left;

    width: 99px;
    height: 20px;
    line-height: 20px;
}
.tab-setup .block.info dd {
    width: 76px;
    height: 20px;
    line-height: 20px;

    margin-left: 99px;
}
.tab-setup .block.gps {
    width: 185px;
    margin-bottom: 10px;
}
.tab-setup .block.gps .fields {
    padding: 5px 5px 3px 5px;
}
.tab-setup .block.gps dt {
    float: left;

    width: 85px;
    height: 20px;

    margin-bottom: 2px;

    line-height: 20px;
}

.block.instruments {
    width: 285px;
	align-content:center;
	text-align:center;
	ma
}
.buttons {
    bottom: 20px;
}
.update {
    display: block;
    float: right;

    height: 28px;
    line-height: 28px;

    padding: 0 15px 0 15px;

    text-align: center;
    font-weight: bold;

    border: 1px solid silver;
    background-color: #ececec;
}
.tab-setup .update:hover {
    background-color: #dedcdc;
}

.cell_setup {
	border-bottom: solid 1px #ddd;
	padding-bottom:8px;
	padding-top:7px;
	}
	

@media only screen and (max-width: 1055px), only screen and (max-device-width: 1055px) {


#interactive_block  {
    position: absolute;
	width: calc(75% - 20px);
	min-height:356px;
	height: calc(100% - 218px);
}





}
	
	
	
	
	
	<|MERGE_RESOLUTION|>--- conflicted
+++ resolved
@@ -46,7 +46,6 @@
 	width:50%;
 	float:left;
 }
-<<<<<<< HEAD
 
 .attitude_info dd {
 	width:50%;
@@ -54,7 +53,7 @@
 
 
 #interactive_block a.reset {
-=======
+/*
 .tab-setup #interactive_block .attitude {
     float: right;
     margin: 10px 10px 0px 0px
@@ -72,9 +71,9 @@
     margin-left: 64px;
     width: 64px;
     text-align: right
-}
+} */
+
 .tab-setup #interactive_block a.reset {
->>>>>>> 5c85ba70
     position: absolute;
     display: block;
 	top: 10px;
