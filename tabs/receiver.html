<<<<<<< HEAD
<div id="content-watermark"></div>
<div class="tab-receiver toolbar_fixed_bottom">
<div class="content_wrapper">
    <div class="help">
=======
<div class="tab-receiver">
  <div class="tab_title" i18n="tabReceiver"></div>
  <div class="cf_doc_version_bt">
    <a id="button-documentation" href="https://github.com/cleanflight/cleanflight/releases" target="_blank"></a>
  </div>
  <div class="note" style="margin-bottom:20px;">
      <div class="note_spacer">
>>>>>>> 2299f870
        <p i18n="receiverHelp"></p>
      </div>
	</div>
    <div class="bars">
    </div>
    <div class="tunings">
        <table class="throttle">
            <tr>
                <th i18n="receiverThrottleMid"></th>
                <th i18n="receiverThrottleExpo"></th>
            </tr>
            <tr>
                <td><input type="number" name="mid"  step="0.01" min="0" max="1" /></td>
                <td><input type="number" name="expo" step="0.01" min="0" max="1" /></td>
            </tr>
        </table>
        <table class="rate">
            <tr>
                <th i18n="receiverRcRate"></th>
                <th i18n="receiverRcExpo"></th>
            </tr>
            <tr>
                <td><input type="number" name="rate" step="0.01" min="0" max="2.5" /></td>
                <td><input type="number" name="expo" step="0.01" min="0" max="1" /></td>
            </tr>
        </table>
        <table class="yaw_rate">
            <tr>
              <th i18n="receiverRcYawExpo"></th>
            </tr>
            <tr>
				      <td><input type="number" name="yaw_expo" step="0.01" min="0" max="1" /></td>
            </tr>
        </table>
        <div class="rssi_channel_wrapper">
            <div class="head" i18n="receiverRssiChannel"></div>
            <select name="rssi_channel">
                <!-- list generated here -->
            </select>
        </div>
        <div class="rcmap_wrapper">
            <div class="head">
                <span i18n="receiverChannelMap" i18n_title="receiverChannelMapTitle"></span>
            </div>
            <div class="hybrid_element">
                <input type="text" name="rcmap" spellcheck="false" />
                <select class="hybrid_helper" name="rcmap_helper">
                    <option value="AETR1234">Default</option>
                    <option value="AETR1234">Futaba / Hitec</option>
                    <option value="TAER1234">JR / Spektrum / Graupner</option>
                </select>
            </div>
        </div>
    </div>
    <div class="curves">
        <div class="throttle_curve">
            <canvas width="220" height="120"></canvas>
        </div>
        <div class="pitch_roll_curve">
            <canvas width="220" height="120"></canvas>
        </div>
    </div>
    <div class="clear-both"></div>
    <select name="rx_refresh_rate" i18n_title="receiverRefreshRateTitle">
        <option value="10">10 ms</option>
        <option value="20">20 ms</option>
        <option value="30">30 ms</option>
        <option value="40">40 ms</option>
        <option value="50" selected="selected">50 ms</option>
        <option value="100">100 ms</option>
        <option value="250">250 ms</option>
        <option value="500">500 ms</option>
        <option value="1000">1000 ms</option>
    </select>
    <div class="clear-both"></div>
    <svg id="RX_plot">
        <g class="grid x" transform="translate(40, 180)"></g>
        <g class="grid y" transform="translate(40, 10)"></g>
        <g class="data" transform="translate(41, 1)"></g>
        <g class="axis x" transform="translate(40, 180)"></g>
        <g class="axis y" transform="translate(40, 10)"></g>
    </svg>
<<<<<<< HEAD
</div>
<div class="content_toolbar">
  <div class="btn update_btn"><a class="update" href="#" i18n="receiverButtonSave"></a></div>
  <div class="btn refresh_btn"><a class="refresh" href="#" i18n="receiverButtonRefresh"></a></div>
  <div class="btn sticks_btn"><a class="sticks" href="#" i18n="receiverButtonSticks"></a></div>
</div>
</div>
=======
  <div class="fixed_band">
    <div class="save_btn">
    	<a class="update" href="#" i18n="receiverButtonSave"></a>
        <a class="refresh" href="#" i18n="receiverButtonRefresh"></a>
        <a class="sticks" href="#" i18n="receiverButtonSticks"></a>
     </div>
  </div>
  
  
 </div>
>>>>>>> 2299f870
<|MERGE_RESOLUTION|>--- conflicted
+++ resolved
@@ -1,17 +1,11 @@
-<<<<<<< HEAD
-<div id="content-watermark"></div>
 <div class="tab-receiver toolbar_fixed_bottom">
 <div class="content_wrapper">
-    <div class="help">
-=======
-<div class="tab-receiver">
-  <div class="tab_title" i18n="tabReceiver"></div>
-  <div class="cf_doc_version_bt">
-    <a id="button-documentation" href="https://github.com/cleanflight/cleanflight/releases" target="_blank"></a>
-  </div>
-  <div class="note" style="margin-bottom:20px;">
+  	<div class="tab_title" i18n="tabReceiver"></div>
+  	<div class="cf_doc_version_bt">
+    	<a id="button-documentation" href="https://github.com/cleanflight/cleanflight/releases" target="_blank"></a>
+  	</div>
+  	<div class="note" style="margin-bottom:20px;">
       <div class="note_spacer">
->>>>>>> 2299f870
         <p i18n="receiverHelp"></p>
       </div>
 	</div>
@@ -94,23 +88,10 @@
         <g class="axis x" transform="translate(40, 180)"></g>
         <g class="axis y" transform="translate(40, 10)"></g>
     </svg>
-<<<<<<< HEAD
 </div>
 <div class="content_toolbar">
   <div class="btn update_btn"><a class="update" href="#" i18n="receiverButtonSave"></a></div>
   <div class="btn refresh_btn"><a class="refresh" href="#" i18n="receiverButtonRefresh"></a></div>
   <div class="btn sticks_btn"><a class="sticks" href="#" i18n="receiverButtonSticks"></a></div>
 </div>
-</div>
-=======
-  <div class="fixed_band">
-    <div class="save_btn">
-    	<a class="update" href="#" i18n="receiverButtonSave"></a>
-        <a class="refresh" href="#" i18n="receiverButtonRefresh"></a>
-        <a class="sticks" href="#" i18n="receiverButtonSticks"></a>
-     </div>
-  </div>
-  
-  
- </div>
->>>>>>> 2299f870
+</div>