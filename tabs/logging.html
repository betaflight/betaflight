--- conflicted
+++ resolved
@@ -1,23 +1,14 @@
-<<<<<<< HEAD
-<div id="content-watermark"></div>
 <div class="tab-logging toolbar_fixed_bottom">
 <div class="content_wrapper">
-    <div class="note" i18n="loggingNote">
-=======
-<div class="tab-logging">
-  <div class="tab_title" i18n="tabLogging"></div>
-  <div class="cf_doc_version_bt">
-    <a id="button-documentation" href="https://github.com/cleanflight/cleanflight/releases" target="_blank"></a>
-  </div>
-  
-  <div class="note" style="margin-bottom:20px;">
-      <div class="note_spacer">
-        <p i18n="loggingNote"></p>
-      </div>
->>>>>>> 2299f870
+  	<div class="tab_title" i18n="tabLogging"></div>
+  	<div class="cf_doc_version_bt">
+   		<a id="button-documentation" href="https://github.com/cleanflight/cleanflight/releases" target="_blank"></a>
+  	</div>
+ 	<div class="note">
+	    <div class="note_spacer">
+    	    <p i18n="loggingNote"></p>
+    	</div>
     </div>
-    
-    
     <div class="properties">
         <dl>
             <dt><label><input type="checkbox" name="MSP_RAW_IMU" /> MSP_RAW_IMU</label></dt><dd>9 columns (accel[x, y, z], gyro[x, y, z], mag[x, y, z])</dd>
@@ -49,20 +40,10 @@
             <dt i18n="loggingLogSize"></dt><dd class="size">0 Bytes</dd>
         </dl>
     </div>
-<<<<<<< HEAD
 </div>
 <div class="content_toolbar">
   <div class="btn back_btn"><a class="back" href="#" i18n="loggingBack"></a></div>
   <div class="btn logging_btn"><a class="logging" href="#" i18n="loggingStart"></a></div>
   <div class="btn file_btn"><a class="log_file" href="#" i18n="loggingButtonLogFile"></a></div>
 </div>
-=======
-    <div class="fixed_band" style="position:fixed;">
-      <div class="save_btn">
-         <a href="#" class="back" i18n="loggingBack"></a>
-         <a href="#" class="logging" i18n="loggingStart"></a>
-         <a href="#" class="log_file" i18n="loggingButtonLogFile"></a>
-      </div>
-   </div>
->>>>>>> 2299f870
 </div>