'use strict';

TABS.landing = {};
TABS.landing.initialize = function (callback) {
    var self = this;

    if (GUI.active_tab != 'landing') {
        GUI.active_tab = 'landing';
        googleAnalytics.sendAppView('Landing');
    }

    $('#content').load("./tabs/landing.html", function () {
        // translate to user-selected language
        localize();

        // load changelog content
        $('#changelog .log').load('./changelog.html');

        $('div.welcome a, div.sponsors a').click(function () {
            googleAnalytics.sendEvent('ExternalUrls', 'Click', $(this).prop('href'));
        });

        /** changelog trigger **/
        $("#changelog_toggle").on('click', function() {
            var state = $(this).data('state2');
            if (state) {
                $("#changelog").animate({right: -245}, 200, function () {
                    $("#content").removeClass('log_open');
                    });
                state = false;
            } else {
                $("#changelog").animate({right: 0}, 200);
                $("#content").addClass('log_open');
                state = true;
            }
            $(this).text(state ? 'Close' : 'Changelog');
            $(this).data('state2', state);
        });

<<<<<<< HEAD
        if (callback) callback();

=======
        GUI.content_ready(callback);
>>>>>>> 504e494a
    });

};

TABS.landing.cleanup = function (callback) {
    if (callback) callback();
};<|MERGE_RESOLUTION|>--- conflicted
+++ resolved
@@ -37,12 +37,7 @@
             $(this).data('state2', state);
         });
 
-<<<<<<< HEAD
-        if (callback) callback();
-
-=======
         GUI.content_ready(callback);
->>>>>>> 504e494a
     });
 
 };
