--- conflicted
+++ resolved
@@ -1,21 +1,10 @@
-<<<<<<< HEAD
 <div class="tab-pid_tuning toolbar_fixed_bottom">
 <div class="content_wrapper">
-  <div class="tab_title" i18n="tabPidTuning">Ports</div>
-  <div class="cf_doc_version_bt">
-    <a id="button-documentation" href="https://github.com/cleanflight/cleanflight/releases" target="_blank"></a>
-  </div>
-  <div class="cf_column twothird">
-    <div class="spacer_right">
-=======
-<div id="content-watermark"></div>
-<div class="tab-pid_tuning">
    <div class="tab_title" i18n="tabPidTuning"></div>
    <div class="cf_doc_version_bt">
       <a id="button-documentation" href="https://github.com/cleanflight/cleanflight/releases" target="_blank"></a>
    </div>
    <div class="cf_column half">
->>>>>>> 2299f870
       <div class="profile">
          <span class="head" i18n="pidTuningProfileHead"></span>
          <select name="profile">
@@ -165,59 +154,47 @@
             </table>
          </div>
       </div>
-<<<<<<< HEAD
-    </div>
-  </form>
-  <div class="clear-both"></div>
+      <div class="cf_column half">
+         <div class="spacer_left">
+            <table class="rate-tpa">
+               <thead>
+                  <tr>
+                     <th class="roll-pitch" i18n="pidTuningRollPitchRate"></th>
+                     <th class="roll" i18n="pidTuningRollRate"></th>
+                     <th class="pitch" i18n="pidTuningPitchRate"></th>
+                     <th i18n="pidTuningYawRate"></th>
+                  </tr>
+               </thead>
+               <tbody>
+                  <tr>
+                     <td class="roll-pitch" ><input type="number" name="roll-pitch" step="0.01" min="0" max="1.00"/></td>
+                     <td class="roll" ><input type="number" name="roll" step="0.01" min="0" max="1.00"/></td>
+                     <td class="pitch" ><input type="number" name="pitch" step="0.01" min="0" max="1.00"/></td>
+                     <td><input type="number" name="yaw" step="0.01" min="0" max="2.55"/></td>
+                  </tr>
+               </tbody>
+            </table>
+            <table class="rate-tpa">
+               <thead>
+                  <tr>
+                     <th i18n="pidTuningTPA"></th>
+                     <th class="tpa-breakpoint" i18n="pidTuningTPABreakPoint"></th>
+                  </tr>
+               </thead>
+               <tbody>
+                  <tr>
+                     <td><input type="number" name="tpa" step="0.01" min="0" max="1.00"/></td>
+                     <td class="tpa-breakpoint"><input type="number" name="tpa-breakpoint" step="10" min="1000" max="2000" /></td>
+                  </tr>
+               </tbody>
+            </table>
+         </div>
+      </div>
+   </form>
+   <div class="clear-both"></div>
 </div>
 <div class="content_toolbar">
   <div class="btn save_btn"><a class="update" href="#" i18n="pidTuningButtonSave"></a></div>
   <div class="btn refresh_btn"><a class="refresh" href="#" i18n="pidTuningButtonRefresh"></a></div>
 </div>
-=======
-      <div class="cf_column half">
-         <div class="spacer_left">
-            <table class="rate-tpa">
-               <thead>
-                  <tr>
-                     <th class="roll-pitch" i18n="pidTuningRollPitchRate"></th>
-                     <th class="roll" i18n="pidTuningRollRate"></th>
-                     <th class="pitch" i18n="pidTuningPitchRate"></th>
-                     <th i18n="pidTuningYawRate"></th>
-                  </tr>
-               </thead>
-               <tbody>
-                  <tr>
-                     <td class="roll-pitch" ><input type="number" name="roll-pitch" step="0.01" min="0" max="1.00"/></td>
-                     <td class="roll" ><input type="number" name="roll" step="0.01" min="0" max="1.00"/></td>
-                     <td class="pitch" ><input type="number" name="pitch" step="0.01" min="0" max="1.00"/></td>
-                     <td><input type="number" name="yaw" step="0.01" min="0" max="2.55"/></td>
-                  </tr>
-               </tbody>
-            </table>
-            <table class="rate-tpa">
-               <thead>
-                  <tr>
-                     <th i18n="pidTuningTPA"></th>
-                     <th class="tpa-breakpoint" i18n="pidTuningTPABreakPoint"></th>
-                  </tr>
-               </thead>
-               <tbody>
-                  <tr>
-                     <td><input type="number" name="tpa" step="0.01" min="0" max="1.00"/></td>
-                     <td class="tpa-breakpoint"><input type="number" name="tpa-breakpoint" step="10" min="1000" max="2000" /></td>
-                  </tr>
-               </tbody>
-            </table>
-         </div>
-      </div>
-   </form>
-   <div class="clear-both"></div>
-   <div class="fixed_band">
-      <div class="save_btn">
-         <a class="update" href="#" i18n="pidTuningButtonSave"></a>
-         <a class="refresh" href="#" i18n="pidTuningButtonRefresh"></a>
-      </div>
-   </div>
->>>>>>> 2299f870
 </div>