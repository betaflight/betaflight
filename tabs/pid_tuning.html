--- conflicted
+++ resolved
@@ -6,17 +6,6 @@
             <a id="button-documentation" href="https://github.com/cleanflight/cleanflight/releases" target="_blank"></a>
         </div>
         <div class="cf_column half">
-<<<<<<< HEAD
-            <div class="profile">
-                <span class="head" i18n="pidTuningProfileHead"></span> 
-                <select name="profile">
-                    <option value="0">1</option>
-                    <option value="1">2</option>
-                    <option value="2">3</option>
-                </select>
-            </div>
-=======
->>>>>>> 0761cd31
             <div class="controller">
                 <span class="head" i18n="pidTuningControllerHead"></span> 
                 <select name="controller">
