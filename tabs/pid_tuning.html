<div id="content-watermark"></div>
<div class="tab-pid_tuning">
    <div class="controller">
        <span class="head" i18n="pidTuningControllerHead"></span>
        <select name="controller">
            <option value="0">0 - MultiWii (Old)</option>
            <option value="1">1 - MultiWii (rewrite)</option>
            <option value="2">2 - LuxFloat</option>
            <option value="3">3 - MultiWii (2.3 - latest)</option>
            <option value="4">4 - MultiWii (2.3 - hybrid)</option>
            <option value="5">5 - Harakiri</option>
        </select>
    </div>
    <div class="clear-both"></div>
<<<<<<< HEAD

    <form name="pid-tuning" id="pid-tuning">
        <table class="pid_tuning">
            <tr>
                <th class="name" i18n="pidTuningName"></th>
                <th class="proportional" i18n="pidTuningProportional"></th>
                <th class="integral" i18n="pidTuningIntegral"></th>
                <th class="derivative" i18n="pidTuningDerivative"></th>
            </tr>
            <tr class="ROLL"><!-- 0 -->
                <td></td>
                <td><input type="number" name="p" step="0.1" min="0" max="25.5"/></td>
                <td><input type="number" name="i" step="0.001" min="0" max="0.255"/></td>
                <td><input type="number" name="d" step="1" min="0" max="255"/></td>
            </tr>
            <tr class="PITCH"><!-- 1 -->
                <td></td>
                <td><input type="number" name="p" step="0.1" min="0" max="25.5"/></td>
                <td><input type="number" name="i" step="0.001" min="0" max="0.255"/></td>
                <td><input type="number" name="d" step="1" min="0" max="255"/></td>
            </tr>
            <tr class="YAW"><!-- 2 -->
                <td></td>
                <td><input type="number" name="p" step="0.1" min="0" max="25.5"/></td>
                <td><input type="number" name="i" step="0.001" min="0" max="0.255"/></td>
                <td><input type="number" name="d" step="1" min="0" max="255"/></td>
            </tr>
            <tr class="ALT"><!-- 3 -->
                <td></td>
                <td><input type="number" name="p" step="0.1" min="0" max="25.5"/></td>
                <td><input type="number" name="i" step="0.001" min="0" max="0.255"/></td>
                <td><input type="number" name="d" step="1" min="0" max="255"/></td>
            </tr>
            <tr class="Vario"><!-- 9 -->
                <td></td>
                <td><input type="number" name="p" step="0.1" min="0" max="25.5"/></td>
                <td><input type="number" name="i" step="0.001" min="0" max="0.255"/></td>
                <td><input type="number" name="d" step="1" min="0" max="255"/></td>
            </tr>
            <tr class="Pos"><!-- 4 -->
                <td></td>
                <td><input type="number" name="p" step="0.01" min="0" max="2.55"/></td>
                <td><input type="number" name="i" step="0.01" min="0" max="2.55"/></td>
            </tr>
            <tr class="PosR"><!-- 5 -->
                <td></td>
                <td><input type="number" name="p" step="0.1" min="0" max="25.5"/></td>
                <td><input type="number" name="i" step="0.01" min="0" max="2.55"/></td>
                <td><input type="number" name="d" step="0.001" min="0" max="0.255"/></td>
            </tr>
            <tr class="NavR"><!-- 6 -->
                <td></td>
                <td><input type="number" name="p" step="0.1" min="0" max="25.5"/></td>
                <td><input type="number" name="i" step="0.01" min="0" max="2.55"/></td>
                <td><input type="number" name="d" step="0.001" min="0" max="0.255"/></td>
            </tr>
            <tr class="LEVEL"><!-- 7 -->
                <td></td>
                <td><input type="number" name="p" step="0.1" min="0" max="25.5"/></td>
                <td><input type="number" name="i" step="0.001" min="0" max="0.255"/></td>
                <td><input type="number" name="d" step="1" min="0" max="255"/></td>
            </tr>
            <tr class="MAG"><!-- 8 -->
                <td></td>
                <td><input type="number" name="p" step="0.1" min="0" max="25.5"/></td>
            </tr>
        </table>
        <table class="rate-tpa">
            <tr>
                <th i18n="pidTuningRollPitchRate"></th>
                <th i18n="pidTuningYawRate"></th>
                <th i18n="pidTuningTPA"></th>
            </tr>
            <tr>
                <td><input type="number" name="roll-pitch" step="0.01" min="0" max="2.55"/></td>
                <td><input type="number" name="yaw" step="0.01" min="0" max="2.55"/></td>
                <td><input type="number" name="tpa" step="0.01" min="0" max="2.55"/></td>
            </tr>
        </table>
    </form>

=======
    
    <table class="pid_tuning">
        <tr>
            <th class="name" i18n="pidTuningName"></th>
            <th class="proportional" i18n="pidTuningProportional"></th>
            <th class="integral" i18n="pidTuningIntegral"></th>
            <th class="derivative" i18n="pidTuningDerivative"></th>
        </tr>
        <tr class="ROLL"><!-- 0 -->
            <td></td>
            <td><input type="number" name="p" step="0.1"   min="0" max="25.5" /></td>
            <td><input type="number" name="i" step="0.001" min="0" max="0.255" /></td>
            <td><input type="number" name="d" step="1"     min="0" max="255" /></td>
        </tr>
        <tr class="PITCH"><!-- 1 -->
            <td></td>
            <td><input type="number" name="p" step="0.1"   min="0" max="25.5" /></td>
            <td><input type="number" name="i" step="0.001" min="0" max="0.255" /></td>
            <td><input type="number" name="d" step="1"     min="0" max="255" /></td>
        </tr>
        <tr class="YAW"><!-- 2 -->
            <td></td>
            <td><input type="number" name="p" step="0.1"   min="0" max="25.5" /></td>
            <td><input type="number" name="i" step="0.001" min="0" max="0.255" /></td>
            <td><input type="number" name="d" step="1"     min="0" max="255" /></td>
        </tr>
        <tr class="ALT"><!-- 3 -->
            <td></td>
            <td><input type="number" name="p" step="0.1"   min="0" max="25.5" /></td>
            <td><input type="number" name="i" step="0.001" min="0" max="0.255" /></td>
            <td><input type="number" name="d" step="1"     min="0" max="255" /></td>
        </tr>
        <tr class="Vario"><!-- 9 -->
            <td></td>
            <td><input type="number" name="p" step="0.1"   min="0" max="25.5" /></td>
            <td><input type="number" name="i" step="0.001" min="0" max="0.255" /></td>
            <td><input type="number" name="d" step="1"     min="0" max="255" /></td>
        </tr>
        <tr class="Pos"><!-- 4 -->
            <td></td>
            <td><input type="number" name="p" step="0.01" min="0" max="2.55" /></td>
            <td><input type="number" name="i" step="0.01" min="0" max="2.55" /></td>
        </tr>
        <tr class="PosR"><!-- 5 -->
            <td></td>
            <td><input type="number" name="p" step="0.1"   min="0" max="25.5" /></td>
            <td><input type="number" name="i" step="0.01"  min="0" max="2.55" /></td>
            <td><input type="number" name="d" step="0.001" min="0" max="0.255" /></td>
        </tr>
        <tr class="NavR"><!-- 6 -->
            <td></td>
            <td><input type="number" name="p" step="0.1"   min="0" max="25.5" /></td>
            <td><input type="number" name="i" step="0.01"  min="0" max="2.55" /></td>
            <td><input type="number" name="d" step="0.001" min="0" max="0.255" /></td>
        </tr>
        <tr class="LEVEL"><!-- 7 -->
            <td></td>
            <td><input type="number" name="p" step="0.1"   min="0" max="25.5" /></td>
            <td><input type="number" name="i" step="0.001" min="0" max="0.255" /></td>
            <td><input type="number" name="d" step="1"     min="0" max="255" /></td>
        </tr>
        <tr class="MAG"><!-- 8 -->
            <td></td>
            <td><input type="number" name="p" step="0.1" min="0" max="25.5" /></td>
        </tr>
    </table>
    <table class="rate-tpa">
        <tr>
            <th i18n="pidTuningRollPitchRate"></th>
            <th i18n="pidTuningYawRate"></th>
            <th i18n="pidTuningTPA"></th>
            <th i18n="pidTuningTPABreakPoint" class="tpa"></th>
        </tr>
        <tr>
            <td><input type="number" name="roll-pitch" step="0.01" min="0" max="2.55" /></td>
            <td><input type="number" name="yaw"        step="0.01" min="0" max="2.55" /></td>
            <td><input type="number" name="tpa"        step="0.01" min="0" max="2.55" /></td>
            <td><input type="number" name="tpa-breakpoint" step="10" min="1000" max="2000" /></td>
        </tr>
    </table>
>>>>>>> 6380a7a8
    <div class="clear-both"></div>
    <div class="profile">
        <span class="head" i18n="pidTuningProfileHead"></span>
        <select name="profile">
            <option value="0">1</option>
            <option value="1">2</option>
            <option value="2">3</option>
        </select>
    </div>
    <div class="buttons">
        <a class="update" href="#" i18n="pidTuningButtonSave"></a>
        <a class="refresh" href="#" i18n="pidTuningButtonRefresh"></a>
    </div>
</div><|MERGE_RESOLUTION|>--- conflicted
+++ resolved
@@ -12,8 +12,6 @@
         </select>
     </div>
     <div class="clear-both"></div>
-<<<<<<< HEAD
-
     <form name="pid-tuning" id="pid-tuning">
         <table class="pid_tuning">
             <tr>
@@ -85,97 +83,16 @@
                 <th i18n="pidTuningRollPitchRate"></th>
                 <th i18n="pidTuningYawRate"></th>
                 <th i18n="pidTuningTPA"></th>
+                <th i18n="pidTuningTPABreakPoint" class="tpa"></th>
             </tr>
             <tr>
                 <td><input type="number" name="roll-pitch" step="0.01" min="0" max="2.55"/></td>
                 <td><input type="number" name="yaw" step="0.01" min="0" max="2.55"/></td>
                 <td><input type="number" name="tpa" step="0.01" min="0" max="2.55"/></td>
+                <td><input type="number" name="tpa-breakpoint" step="10" min="1000" max="2000" /></td>
             </tr>
         </table>
     </form>
-
-=======
-    
-    <table class="pid_tuning">
-        <tr>
-            <th class="name" i18n="pidTuningName"></th>
-            <th class="proportional" i18n="pidTuningProportional"></th>
-            <th class="integral" i18n="pidTuningIntegral"></th>
-            <th class="derivative" i18n="pidTuningDerivative"></th>
-        </tr>
-        <tr class="ROLL"><!-- 0 -->
-            <td></td>
-            <td><input type="number" name="p" step="0.1"   min="0" max="25.5" /></td>
-            <td><input type="number" name="i" step="0.001" min="0" max="0.255" /></td>
-            <td><input type="number" name="d" step="1"     min="0" max="255" /></td>
-        </tr>
-        <tr class="PITCH"><!-- 1 -->
-            <td></td>
-            <td><input type="number" name="p" step="0.1"   min="0" max="25.5" /></td>
-            <td><input type="number" name="i" step="0.001" min="0" max="0.255" /></td>
-            <td><input type="number" name="d" step="1"     min="0" max="255" /></td>
-        </tr>
-        <tr class="YAW"><!-- 2 -->
-            <td></td>
-            <td><input type="number" name="p" step="0.1"   min="0" max="25.5" /></td>
-            <td><input type="number" name="i" step="0.001" min="0" max="0.255" /></td>
-            <td><input type="number" name="d" step="1"     min="0" max="255" /></td>
-        </tr>
-        <tr class="ALT"><!-- 3 -->
-            <td></td>
-            <td><input type="number" name="p" step="0.1"   min="0" max="25.5" /></td>
-            <td><input type="number" name="i" step="0.001" min="0" max="0.255" /></td>
-            <td><input type="number" name="d" step="1"     min="0" max="255" /></td>
-        </tr>
-        <tr class="Vario"><!-- 9 -->
-            <td></td>
-            <td><input type="number" name="p" step="0.1"   min="0" max="25.5" /></td>
-            <td><input type="number" name="i" step="0.001" min="0" max="0.255" /></td>
-            <td><input type="number" name="d" step="1"     min="0" max="255" /></td>
-        </tr>
-        <tr class="Pos"><!-- 4 -->
-            <td></td>
-            <td><input type="number" name="p" step="0.01" min="0" max="2.55" /></td>
-            <td><input type="number" name="i" step="0.01" min="0" max="2.55" /></td>
-        </tr>
-        <tr class="PosR"><!-- 5 -->
-            <td></td>
-            <td><input type="number" name="p" step="0.1"   min="0" max="25.5" /></td>
-            <td><input type="number" name="i" step="0.01"  min="0" max="2.55" /></td>
-            <td><input type="number" name="d" step="0.001" min="0" max="0.255" /></td>
-        </tr>
-        <tr class="NavR"><!-- 6 -->
-            <td></td>
-            <td><input type="number" name="p" step="0.1"   min="0" max="25.5" /></td>
-            <td><input type="number" name="i" step="0.01"  min="0" max="2.55" /></td>
-            <td><input type="number" name="d" step="0.001" min="0" max="0.255" /></td>
-        </tr>
-        <tr class="LEVEL"><!-- 7 -->
-            <td></td>
-            <td><input type="number" name="p" step="0.1"   min="0" max="25.5" /></td>
-            <td><input type="number" name="i" step="0.001" min="0" max="0.255" /></td>
-            <td><input type="number" name="d" step="1"     min="0" max="255" /></td>
-        </tr>
-        <tr class="MAG"><!-- 8 -->
-            <td></td>
-            <td><input type="number" name="p" step="0.1" min="0" max="25.5" /></td>
-        </tr>
-    </table>
-    <table class="rate-tpa">
-        <tr>
-            <th i18n="pidTuningRollPitchRate"></th>
-            <th i18n="pidTuningYawRate"></th>
-            <th i18n="pidTuningTPA"></th>
-            <th i18n="pidTuningTPABreakPoint" class="tpa"></th>
-        </tr>
-        <tr>
-            <td><input type="number" name="roll-pitch" step="0.01" min="0" max="2.55" /></td>
-            <td><input type="number" name="yaw"        step="0.01" min="0" max="2.55" /></td>
-            <td><input type="number" name="tpa"        step="0.01" min="0" max="2.55" /></td>
-            <td><input type="number" name="tpa-breakpoint" step="10" min="1000" max="2000" /></td>
-        </tr>
-    </table>
->>>>>>> 6380a7a8
     <div class="clear-both"></div>
     <div class="profile">
         <span class="head" i18n="pidTuningProfileHead"></span>
