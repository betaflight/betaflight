--- conflicted
+++ resolved
@@ -37,12 +37,8 @@
     FUNCTION_BLACKBOX            = (1 << 7), // 128
 
     FUNCTION_TELEMETRY_MAVLINK   = (1 << 9), // 512
-<<<<<<< HEAD
     FUNCTION_TELEMETRY_ESC       = (1 << 10), // 1024
     FUNCTION_VTX_CONTROL         = (1 << 11),// 2048
-=======
-    FUNCTION_TELEMETRY_ESC       = (1 << 10) // 1024
->>>>>>> 5e308669
 } serialPortFunction_e;
 
 typedef enum {
