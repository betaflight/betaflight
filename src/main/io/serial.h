/*
 * This file is part of Cleanflight.
 *
 * Cleanflight is free software: you can redistribute it and/or modify
 * it under the terms of the GNU General Public License as published by
 * the Free Software Foundation, either version 3 of the License, or
 * (at your option) any later version.
 *
 * Cleanflight is distributed in the hope that it will be useful,
 * but WITHOUT ANY WARRANTY; without even the implied warranty of
 * MERCHANTABILITY or FITNESS FOR A PARTICULAR PURPOSE.  See the
 * GNU General Public License for more details.
 *
 * You should have received a copy of the GNU General Public License
 * along with Cleanflight.  If not, see <http://www.gnu.org/licenses/>.
 */

#pragma once

#include "drivers/serial.h"

typedef enum {
    PORTSHARING_UNUSED = 0,
    PORTSHARING_NOT_SHARED,
    PORTSHARING_SHARED
} portSharing_e;

typedef enum {
    FUNCTION_NONE                = 0,
    FUNCTION_MSP                 = (1 << 0), // 1
    FUNCTION_GPS                 = (1 << 1), // 2
    FUNCTION_TELEMETRY_FRSKY     = (1 << 2), // 4
    FUNCTION_TELEMETRY_HOTT      = (1 << 3), // 8
    FUNCTION_TELEMETRY_LTM       = (1 << 4), // 16
    FUNCTION_TELEMETRY_SMARTPORT = (1 << 5), // 32
    FUNCTION_RX_SERIAL           = (1 << 6), // 64
    FUNCTION_BLACKBOX            = (1 << 7), // 128
    FUNCTION_PASSTHROUGH         = (1 << 8), // 256
    FUNCTION_TELEMETRY_MAVLINK   = (1 << 9), // 512
} serialPortFunction_e;

typedef enum {
    BAUD_AUTO = 0,
    BAUD_9600,
    BAUD_19200,
    BAUD_38400,
    BAUD_57600,
    BAUD_115200,
    BAUD_230400,
    BAUD_250000,
<<<<<<< HEAD
	BAUD_4800,
=======
    BAUD_400000,
    BAUD_460800,
    BAUD_500000,
    BAUD_921600,
    BAUD_1000000,
    BAUD_1500000,
    BAUD_2000000,
    BAUD_2470000
>>>>>>> a8f14089
} baudRate_e;

extern const uint32_t baudRates[];

// serial port identifiers are now fixed, these values are used by MSP commands.
typedef enum {
    SERIAL_PORT_NONE = -1,
    SERIAL_PORT_USART1 = 0,
    SERIAL_PORT_USART2,
    SERIAL_PORT_USART3,
    SERIAL_PORT_USART4,
    SERIAL_PORT_USART5,
    SERIAL_PORT_USART6,
    SERIAL_PORT_USART7,
    SERIAL_PORT_USART8,
    SERIAL_PORT_USB_VCP = 20,
    SERIAL_PORT_SOFTSERIAL1 = 30,
    SERIAL_PORT_SOFTSERIAL2,
    SERIAL_PORT_IDENTIFIER_MAX = SERIAL_PORT_SOFTSERIAL2
} serialPortIdentifier_e;

extern const serialPortIdentifier_e serialPortIdentifiers[SERIAL_PORT_COUNT];

//
// runtime
//
typedef struct serialPortUsage_s {
    serialPortIdentifier_e identifier;
    serialPort_t *serialPort;
    serialPortFunction_e function;
} serialPortUsage_t;

serialPort_t *findSharedSerialPort(uint16_t functionMask, serialPortFunction_e sharedWithFunction);
serialPort_t *findNextSharedSerialPort(uint16_t functionMask, serialPortFunction_e sharedWithFunction);

//
// configuration
//
typedef struct serialPortConfig_s {
    serialPortIdentifier_e identifier;
    uint16_t functionMask;
    uint8_t msp_baudrateIndex;
    uint8_t gps_baudrateIndex;
    uint8_t blackbox_baudrateIndex;
    uint8_t telemetry_baudrateIndex; // not used for all telemetry systems, e.g. HoTT only works at 19200.
} serialPortConfig_t;

typedef struct serialConfig_s {
    uint8_t reboot_character;               // which byte is used to reboot. Default 'R', could be changed carefully to something else.
    serialPortConfig_t portConfigs[SERIAL_PORT_COUNT];
} serialConfig_t;

typedef void serialConsumer(uint8_t);

//
// configuration
//
void serialInit(serialConfig_t *initialSerialConfig, bool softserialEnabled, serialPortIdentifier_e serialPortToDisable);
void serialRemovePort(serialPortIdentifier_e identifier);
uint8_t serialGetAvailablePortCount(void);
bool serialIsPortAvailable(serialPortIdentifier_e identifier);
bool isSerialConfigValid(serialConfig_t *serialConfig);
serialPortConfig_t *serialFindPortConfiguration(serialPortIdentifier_e identifier);
bool doesConfigurationUsePort(serialPortIdentifier_e portIdentifier);
serialPortConfig_t *findSerialPortConfig(serialPortFunction_e function);
serialPortConfig_t *findNextSerialPortConfig(serialPortFunction_e function);

portSharing_e determinePortSharing(serialPortConfig_t *portConfig, serialPortFunction_e function);
bool isSerialPortShared(serialPortConfig_t *portConfig, uint16_t functionMask, serialPortFunction_e sharedWithFunction);

serialPortUsage_t *findSerialPortUsageByIdentifier(serialPortIdentifier_e identifier);

//
// runtime
//
serialPort_t *openSerialPort(
    serialPortIdentifier_e identifier,
    serialPortFunction_e function,
    serialReceiveCallbackPtr rxCallback,
    uint32_t baudrate,
    portMode_t mode,
    portOptions_t options
);
void closeSerialPort(serialPort_t *serialPort);

void waitForSerialPortToFinishTransmitting(serialPort_t *serialPort);

baudRate_e lookupBaudRateIndex(uint32_t baudRate);


//
// msp/cli/bootloader
//
void serialEvaluateNonMspData(serialPort_t *serialPort, uint8_t receivedChar);
void serialPassthrough(serialPort_t *left, serialPort_t *right, serialConsumer *leftC, serialConsumer *rightC);<|MERGE_RESOLUTION|>--- conflicted
+++ resolved
@@ -48,9 +48,6 @@
     BAUD_115200,
     BAUD_230400,
     BAUD_250000,
-<<<<<<< HEAD
-	BAUD_4800,
-=======
     BAUD_400000,
     BAUD_460800,
     BAUD_500000,
@@ -59,7 +56,7 @@
     BAUD_1500000,
     BAUD_2000000,
     BAUD_2470000
->>>>>>> a8f14089
+	BAUD_4800,
 } baudRate_e;
 
 extern const uint32_t baudRates[];
