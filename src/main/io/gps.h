/*
 * This file is part of Cleanflight and Betaflight.
 *
 * Cleanflight and Betaflight are free software. You can redistribute
 * this software and/or modify this software under the terms of the
 * GNU General Public License as published by the Free Software
 * Foundation, either version 3 of the License, or (at your option)
 * any later version.
 *
 * Cleanflight and Betaflight are distributed in the hope that they
 * will be useful, but WITHOUT ANY WARRANTY; without even the implied
 * warranty of MERCHANTABILITY or FITNESS FOR A PARTICULAR PURPOSE.
 * See the GNU General Public License for more details.
 *
 * You should have received a copy of the GNU General Public License
 * along with this software.
 *
 * If not, see <http://www.gnu.org/licenses/>.
 */

#pragma once

#include <stdbool.h>
#include <stdint.h>

#include "common/axis.h"
#include "common/time.h"

#include "io/serial.h"

#include "pg/gps.h"

#define GPS_DEGREES_DIVIDER 10000000L
#define GPS_X 1
#define GPS_Y 0
#define GPS_MIN_SAT_COUNT 4      // number of sats to trigger low sat count sanity check

#ifdef USE_GPS_UBLOX
typedef enum {
    UBX_VERSION_UNDEF = 0,
    UBX_VERSION_M5,
    UBX_VERSION_M6,
    UBX_VERSION_M7,
    UBX_VERSION_M8,
    UBX_VERSION_M9,
    UBX_VERSION_M10,
    UBX_VERSION_COUNT
} ubloxVersion_e;

typedef enum {
    CFG_RATE_MEAS = 0x30210001, // U2
    CFG_RATE_NAV = 0x30210002, // U2
    CFG_RATE_TIMEREF = 0x20210003, // E1
    CFG_NAVSPG_FIXMODE = 0x20110011, // E1
    CFG_NAVSPG_DYNMODEL = 0x20110021, // E1
    CFG_NAVSPG_UTCSTANDARD = 0x2011001c, // E1
    CFG_NAVSPG_CONSTR_ALT = 0x401100c1, // I4
    CFG_NAVSPG_CONSTR_ALTVAR = 0x401100c2, // U4
    CFG_NAVSPG_CONSTR_DGNSSTO = 0x201100c4, // U1
    CFG_NAVSPG_INFIL_MINELEV = 0x201100a4, // I1
    CFG_NAVSPG_INFIL_CNOTHRS = 0x201100ab, // U1
    CFG_NAVSPG_INFIL_NCNOTHRS = 0x201100aa, // U1
    CFG_NAVSPG_OUTFIL_PDOP = 0x301100b1, // U2
    CFG_NAVSPG_OUTFIL_TDOP = 0x301100b2, // U2
    CFG_NAVSPG_OUTFIL_PACC = 0x301100b3, // U2
    CFG_NAVSPG_OUTFIL_TACC = 0x301100b4, // U2
    CFG_MOT_GNSSSPEED_THRS = 0x20250038, // U1
    CFG_MOT_GNSSDIST_THRS = 0x3025003b, // U2
    CFG_ANA_USE_ANA = 0x10230001, // L
    CFG_MSGOUT_NMEA_ID_VTG_I2C = 0x209100b0, // U1
    CFG_MSGOUT_NMEA_ID_VTG_SPI = 0x209100b4, // U1
    CFG_MSGOUT_NMEA_ID_VTG_UART1 = 0x209100b1, // U1
    CFG_MSGOUT_NMEA_ID_GSV_I2C = 0x209100c4, // U1
    CFG_MSGOUT_NMEA_ID_GSV_SPI = 0x209100c8, // U1
    CFG_MSGOUT_NMEA_ID_GSV_UART1 = 0x209100c5, // U1
    CFG_MSGOUT_NMEA_ID_GLL_I2C = 0x209100c9, // U1
    CFG_MSGOUT_NMEA_ID_GLL_SPI = 0x209100cd, // U1
    CFG_MSGOUT_NMEA_ID_GLL_UART1 = 0x209100ca, // U1
    CFG_MSGOUT_NMEA_ID_GGA_I2C = 0x209100ba, // U1
    CFG_MSGOUT_NMEA_ID_GGA_SPI = 0x209100be, // U1
    CFG_MSGOUT_NMEA_ID_GGA_UART1 = 0x209100bb, // U1
    CFG_MSGOUT_NMEA_ID_GSA_I2C = 0x209100bf, // U1
    CFG_MSGOUT_NMEA_ID_GSA_SPI = 0x209100c3, // U1
    CFG_MSGOUT_NMEA_ID_GSA_UART1 = 0x209100c0, // U1
    CFG_MSGOUT_NMEA_ID_RMC_I2C = 0x209100ab, // U1
    CFG_MSGOUT_NMEA_ID_RMC_SPI = 0x209100af, // U1
    CFG_MSGOUT_NMEA_ID_RMC_UART1 = 0x209100ac, // U1
    CFG_MSGOUT_UBX_NAV_PVT_I2C = 0x20910006, // U1
    CFG_MSGOUT_UBX_NAV_PVT_SPI = 0x2091000a, // U1
    CFG_MSGOUT_UBX_NAV_PVT_UART1 = 0x20910007, // U1
    CFG_MSGOUT_UBX_NAV_SAT_I2C = 0x20910015, // U1
    CFG_MSGOUT_UBX_NAV_SAT_SPI = 0x20910019, // U1
    CFG_MSGOUT_UBX_NAV_SAT_UART1 = 0x20910016, // U1
    CFG_MSGOUT_UBX_NAV_DOP_I2C = 0x20910038, // U1
    CFG_MSGOUT_UBX_NAV_DOP_SPI = 0x2091003c, // U1
    CFG_MSGOUT_UBX_NAV_DOP_UART1 = 0x20910039, // U1
    CFG_SBAS_USE_TESTMODE = 0x10360002, // L
    CFG_SBAS_USE_RANGING = 0x10360003, // L
    CFG_SBAS_USE_DIFFCORR = 0x10360004, // L
    CFG_SBAS_USE_INTEGRITY = 0x10360005, // L
    CFG_SBAS_PRNSCANMASK = 0x50360006, // X8
    CFG_SIGNAL_GPS_ENA = 0x1031001f, // L
    CFG_SIGNAL_SBAS_ENA = 0x10310020, // L
    CFG_SIGNAL_GAL_ENA = 0x10310021, // L
    CFG_SIGNAL_BDS_ENA = 0x10310022, // L
    CFG_SIGNAL_QZSS_ENA = 0x10310024, // L
    CFG_SIGNAL_GLO_ENA = 0x10310025, // L
    CFG_PM_OPERATEMODE = 0x20d00001, // E1
} ubxValGetSetBytes_e;

/*
 * replaced by following macro, to save space; keeping for reference
typedef enum {
    SBAS_SEARCH_ALL = 0,
    SBAS_SEARCH_PRN120,
    SBAS_SEARCH_PRN121,
    // repeat to 158
    SBAS_SEARCH_PRN158,
} ubxSbasPrnScan_e;
*/

#define SBAS_SEARCH_ALL    0x0
#define SBAS_SEARCH_PRN(i) (1 << (i - 120))

typedef enum {
    UBX_VAL_LAYER_RAM = 0x01,
    UBX_VAL_LAYER_BBR = 0x02,
    UBX_VAL_LAYER_FLASH = 0x04,
} ubloxValLayer_e;

typedef enum {
    UBLOX_MODEL_PORTABLE = 0,
    UBLOX_MODEL_STATIONARY,
    UBLOX_MODEL_PEDESTRIAN,
    UBLOX_MODEL_AUTOMOTIVE,
    UBLOX_MODEL_AT_SEA,
    UBLOX_MODEL_AIRBORNE_1G,
    UBLOX_MODEL_AIRBORNE_2G,
    UBLOX_MODEL_AIRBORNE_4G,
} ubloxModel_e;

typedef enum {
    UBLOX_UTC_STANDARD_AUTO = 0,
    UBLOX_UTC_STANDARD_USNO = 3,
    UBLOX_UTC_STANDARD_EU = 5,
    UBLOX_UTC_STANDARD_SU = 6,
    UBLOX_UTC_STANDARD_NTSC = 7,
} ubloxUtcStandard_e;

struct ubloxVersion_s {
    uint32_t hw;
    const char* str;
};
extern struct ubloxVersion_s ubloxVersionMap[];

#endif // USE_GPS_UBLOX

typedef enum {
    GPS_STATE_UNKNOWN = 0,
    GPS_STATE_DETECT_BAUD,
    GPS_STATE_INITIALIZED,
    GPS_STATE_CHANGE_BAUD,
    GPS_STATE_CONFIGURE,
    GPS_STATE_RECEIVING_DATA,
    GPS_STATE_PROCESS_DATA,
    GPS_STATE_LOST_COMMUNICATION,
    GPS_STATE_COUNT
} gpsState_e;

typedef enum {
    GPS_LATITUDE,
    GPS_LONGITUDE
} gpsCoordinateType_e;

typedef enum {
    GPS_NMEA = 0,
    GPS_UBLOX,
    GPS_MSP
} gpsProvider_e;

typedef enum {
    SBAS_AUTO = 0,
    SBAS_EGNOS,
    SBAS_WAAS,
    SBAS_MSAS,
    SBAS_GAGAN,
    SBAS_NONE
} sbasMode_e;

#define SBAS_MODE_MAX SBAS_GAGAN

typedef enum {
    GPS_BAUDRATE_115200 = 0,
    GPS_BAUDRATE_57600,
    GPS_BAUDRATE_38400,
    GPS_BAUDRATE_19200,
    GPS_BAUDRATE_9600
} gpsBaudRate_e;

typedef enum {
    GPS_AUTOCONFIG_OFF = 0,
    GPS_AUTOCONFIG_ON
} gpsAutoConfig_e;

typedef enum {
    GPS_AUTOBAUD_OFF = 0,
    GPS_AUTOBAUD_ON
} gpsAutoBaud_e;

typedef enum {
    UBLOX_ACK_IDLE = 0,
    UBLOX_ACK_WAITING,
    UBLOX_ACK_GOT_ACK,
    UBLOX_ACK_GOT_NACK
} ubloxAckState_e;

#define GPS_BAUDRATE_MAX GPS_BAUDRATE_9600

typedef struct gpsCoordinateDDDMMmmmm_s {
    int16_t dddmm;
    int16_t mmmm;
} gpsCoordinateDDDMMmmmm_t;

/* LLH Location in NEU axis system */
typedef struct gpsLocation_s {
    int32_t lat;                    // latitude * 1e+7
    int32_t lon;                    // longitude * 1e+7
    int32_t altCm;                  // altitude in 0.01m
} gpsLocation_t;

/* A value below 100 means great accuracy is possible with GPS satellite constellation */
typedef struct gpsDilution_s {
    uint16_t pdop;                  // positional DOP - 3D (* 100)
    uint16_t hdop;                  // horizontal DOP - 2D (* 100)
    uint16_t vdop;                  // vertical DOP   - 1D (* 100)
} gpsDilution_t;

/* Only available on U-blox protocol */
typedef struct gpsAccuracy_s {
    uint32_t hAcc;                  // horizontal accuracy in mm
    uint32_t vAcc;                  // vertical accuracy in mm
    uint32_t sAcc;                  // speed accuracy in mm/s
} gpsAccuracy_t;

typedef struct gpsSolutionData_s {
    gpsLocation_t llh;
    gpsDilution_t dop;
    gpsAccuracy_t acc;
    uint16_t speed3d;               // speed in 0.1m/s
    uint16_t groundSpeed;           // speed in 0.1m/s
    uint16_t groundCourse;          // degrees * 10
    uint8_t numSat;
    uint32_t time;                  // GPS msToW
    uint32_t navIntervalMs;         // interval between nav solutions in ms
} gpsSolutionData_t;

/*
* keeping this table for reference
typedef enum {
    UBX_CAP_SAT_NONE = 0x0,
    UBX_CAP_SAT_GPS = 0x0001,
    UBX_CAP_SAT_GLO = 0x0002,
    UBX_CAP_SAT_GAL = 0x0004,
    UBX_CAP_SAT_BDS = 0x0008,
    UBX_CAP_SAT_SBAS = 0x0010,
    UBX_CAP_SAT_QZSS = 0x0020,
} ubxCapabilities_e;
*/

typedef struct ubxMonVer_s {
        char swVersion[30];
        char hwVersion[10];
        char extension[300]; // variable size but not more than 300 values
} ubxMonVer_t;

typedef struct gpsData_s {
    uint32_t errors;                // gps error counter - crc error/lost of data/sync etc..
    uint32_t timeouts;
    uint32_t lastNavMessage;        // time of last valid GPS speed and position data
    uint32_t now;
    uint32_t lastMessageSent;       // time last message was sent
    uint32_t state_position;        // incremental variable for loops
    uint32_t state_ts;              // timestamp for last state_position increment
    uint8_t state;                  // GPS thread state. Used for detecting cable disconnects and configuring attached devices
    uint8_t userBaudRateIndex;          // index into auto-detecting or current baudrate
    uint8_t tempBaudRateIndex;          // index into auto-detecting or current baudrate

    uint8_t ackWaitingMsgId;        // Message id when waiting for ACK
    ubloxAckState_e ackState;       // Ack State
    uint8_t updateRateHz;
    bool ubloxM7orAbove;
    bool ubloxM8orAbove;
    bool ubloxM9orAbove;
    bool ubloxUsingFlightModel;     // false = Acquire model, true = Flight model
#ifdef USE_GPS_UBLOX
    uint32_t lastNavSolTs;          // time stamp of last UBCX message.  Used to calculate message delta
    ubloxVersion_e platformVersion; // module platform version, mapped from reported hardware version
#endif
} gpsData_t;

extern gpsLocation_t GPS_home_llh;
extern uint16_t GPS_distanceToHome;        // distance to home point in meters
extern uint32_t GPS_distanceToHomeCm;      // distance to home point in cm
extern int16_t GPS_directionToHome;        // direction to home or hol point in degrees
extern uint32_t GPS_distanceFlownInCm;     // distance flown since armed in centimeters

typedef enum {
    GPS_DIRECT_TICK = 1 << 0,
    GPS_MSP_UPDATE = 1 << 1
} gpsUpdateToggle_e;

extern gpsData_t gpsData;
extern gpsSolutionData_t gpsSol;

#define GPS_SV_MAXSATS_LEGACY   16U
<<<<<<< HEAD
#define GPS_SV_MAXSATS_M8N      32U                     // must be larger than MAXSATS_LEGACY
#define GPS_SV_MAXSATS_M9N      42U
=======
#define GPS_SV_MAXSATS_M8N      32U
>>>>>>> 2dd6f95a

extern uint8_t GPS_update;                              // toggles on GPS nav position update (directly or via MSP)

extern uint8_t GPS_numCh;                               // Number of svinfo channels

typedef struct GPS_svinfo_s {
    uint8_t chn;      // When NumCh is 16 or less: Channel number
                      // When NumCh is more than 16: GNSS Id
                      //   0 = GPS, 1 = SBAS, 2 = Galileo, 3 = BeiDou
                      //   4 = IMES, 5 = QZSS, 6 = Glonass
    uint8_t svid;     // Satellite ID
    uint8_t quality;  // When NumCh is 16 or less: Bitfield Qualtity
                      // When NumCh is more than 16: flags
                      //   bits 2..0: signal quality indicator
                      //     0 = no signal
                      //     1 = searching signal
                      //     2 = signal acquired
                      //     3 = signal detected but unusable
                      //     4 = code locked and time synchronized
                      //     5,6,7 = code and carrier locked and time synchronized
                      //   bit 3:
                      //     1 = signal currently being used for navigaion
                      //   bits 5..4: signal health flag
                      //     0 = unknown
                      //     1 = healthy
                      //     2 = unhealthy
                      //   bit 6:
                      //     1 = differential correction data available for this SV
                      //   bit 7:
                      //     1 = carrier smoothed pseudorange used
    uint8_t cno;      // Carrier to Noise Ratio (Signal Strength)
} GPS_svinfo_t;
extern GPS_svinfo_t GPS_svinfo[GPS_SV_MAXSATS_M8N];

#define TASK_GPS_RATE       100     // default update rate of GPS task
#define TASK_GPS_RATE_FAST  500    // update rate of GPS task while Rx buffer is not empty


#ifdef USE_DASHBOARD
// Data used *only* by the dashboard device (OLED display).
// Note this data should probably be in the dashboard module, not here. On the refactor list...

// OLED display shows a scrolling string of chars for each packet type/event received.
#define DASHBOARD_LOG_ERROR        '?'
#define DASHBOARD_LOG_IGNORED      '!'
#define DASHBOARD_LOG_SKIPPED      '>'
#define DASHBOARD_LOG_NMEA_GGA     'g'
#define DASHBOARD_LOG_NMEA_GSA     's'
#define DASHBOARD_LOG_NMEA_RMC     'r'
#define DASHBOARD_LOG_UBLOX_DOP    'D'
#define DASHBOARD_LOG_UBLOX_SOL    'O'
#define DASHBOARD_LOG_UBLOX_STATUS 'S'
#define DASHBOARD_LOG_UBLOX_SVINFO 'I'
#define DASHBOARD_LOG_UBLOX_POSLLH 'P'
#define DASHBOARD_LOG_UBLOX_VELNED 'V'
#define DASHBOARD_LOG_UBLOX_MONVER 'M'

#define GPS_PACKET_LOG_ENTRY_COUNT 21 // To make this useful we should log as many packets as we can fit characters a single line of a OLED display.
extern char dashboardGpsPacketLog[GPS_PACKET_LOG_ENTRY_COUNT];  // OLED display of a char for each packet type/event received.
extern uint32_t dashboardGpsPacketCount;                        // Packet received count.
extern uint32_t dashboardGpsNavSvInfoRcvCount;                  // Count of times sat info received & updated.

#define GPS_DBHZ_MIN 0
#define GPS_DBHZ_MAX 55
#endif  // USE_DASHBOARD

void gpsInit(void);
void gpsUpdate(timeUs_t currentTimeUs);
bool gpsNewFrame(uint8_t c);
bool gpsIsHealthy(void); // Returns true when the gps state is RECEIVING_DATA
struct serialPort_s;
bool gpsPassthrough(struct serialPort_s *gpsPassthroughPort);
void onGpsNewData(void);
void GPS_reset_home_position(void);
void GPS_calc_longitude_scaling(int32_t lat);
void GPS_distance_cm_bearing(const gpsLocation_t *from, const gpsLocation_t *to, bool dist3d, uint32_t *dist, int32_t *bearing);
void gpsSetFixState(bool state);
float getGpsDataIntervalSeconds(void);      // sends GPS Nav Data interval to GPS Rescue
baudRate_e getGpsPortActualBaudRateIndex(void);<|MERGE_RESOLUTION|>--- conflicted
+++ resolved
@@ -313,12 +313,7 @@
 extern gpsSolutionData_t gpsSol;
 
 #define GPS_SV_MAXSATS_LEGACY   16U
-<<<<<<< HEAD
 #define GPS_SV_MAXSATS_M8N      32U                     // must be larger than MAXSATS_LEGACY
-#define GPS_SV_MAXSATS_M9N      42U
-=======
-#define GPS_SV_MAXSATS_M8N      32U
->>>>>>> 2dd6f95a
 
 extern uint8_t GPS_update;                              // toggles on GPS nav position update (directly or via MSP)
 
