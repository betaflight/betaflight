/*
 * This file is part of Cleanflight and Betaflight.
 *
 * Cleanflight and Betaflight are free software. You can redistribute
 * this software and/or modify this software under the terms of the
 * GNU General Public License as published by the Free Software
 * Foundation, either version 3 of the License, or (at your option)
 * any later version.
 *
 * Cleanflight and Betaflight are distributed in the hope that they
 * will be useful, but WITHOUT ANY WARRANTY; without even the implied
 * warranty of MERCHANTABILITY or FITNESS FOR A PARTICULAR PURPOSE.
 * See the GNU General Public License for more details.
 *
 * You should have received a copy of the GNU General Public License
 * along with this software.
 *
 * If not, see <http://www.gnu.org/licenses/>.
 */

#include <ctype.h>
#include <stddef.h>
#include <stdlib.h>
#include <string.h>
#include <math.h>

#include "platform.h"

#ifdef USE_GPS

#include "build/build_config.h"
#include "build/debug.h"

#include "common/axis.h"
#include "common/gps_conversion.h"
#include "common/maths.h"
#include "common/utils.h"

#include "config/feature.h"

#include "drivers/light_led.h"
#include "drivers/time.h"

#include "io/beeper.h"
#include "io/dashboard.h"
#include "io/gps.h"
#include "io/serial.h"

#include "config/config.h"

#include "fc/gps_lap_timer.h"
#include "fc/runtime_config.h"

#include "flight/imu.h"
#include "flight/pid.h"
#include "flight/gps_rescue.h"

#include "scheduler/scheduler.h"

#include "sensors/sensors.h"
#include "common/typeconversion.h"

#define LOG_ERROR        '?'
#define LOG_IGNORED      '!'
#define LOG_SKIPPED      '>'
#define LOG_NMEA_GGA     'g'
#define LOG_NMEA_GSA     's'
#define LOG_NMEA_RMC     'r'
#define LOG_UBLOX_DOP    'D'
#define LOG_UBLOX_SOL    'O'
#define LOG_UBLOX_STATUS 'S'
#define LOG_UBLOX_SVINFO 'I'
#define LOG_UBLOX_POSLLH 'P'
#define LOG_UBLOX_VELNED 'V'

#define DEBUG_SERIAL_BAUD  1 // set to 1 to debug serial port baud config (/100)
#define DEBUG_UBLOX_INIT   0 // set to 1 to debug ublox initialization
#define DEBUG_UBLOX_FRAMES 0 // set to 1 to debug ublox received frames

char gpsPacketLog[GPS_PACKET_LOG_ENTRY_COUNT];
static char *gpsPacketLogChar = gpsPacketLog;
// **********************
// GPS
// **********************
int32_t GPS_home[2];
uint16_t GPS_distanceToHome;        // distance to home point in meters
uint32_t GPS_distanceToHomeCm;
int16_t GPS_directionToHome;        // direction to home or hol point in degrees * 10
uint32_t GPS_distanceFlownInCm;     // distance flown since armed in centimeters
int16_t nav_takeoff_bearing;

#define GPS_DISTANCE_FLOWN_MIN_SPEED_THRESHOLD_CM_S 15 // 0.54 km/h 0.335 mph

gpsSolutionData_t gpsSol;
uint32_t GPS_packetCount = 0;
uint32_t GPS_svInfoReceivedCount = 0; // SV = Space Vehicle, counter increments each time SV info is received.
uint8_t GPS_update = 0;             // toogle to distinct a GPS position update (directly or via MSP)

uint8_t GPS_numCh;                              // Details on numCh/svinfo in gps.h
uint8_t GPS_svinfo_chn[GPS_SV_MAXSATS_M8N];
uint8_t GPS_svinfo_svid[GPS_SV_MAXSATS_M8N];
uint8_t GPS_svinfo_quality[GPS_SV_MAXSATS_M8N];
uint8_t GPS_svinfo_cno[GPS_SV_MAXSATS_M8N];

// GPS timeout for wrong baud rate/disconnection/etc in milliseconds (default 2.5second)
#define GPS_TIMEOUT (2500)
// How many entries in gpsInitData array below
#define GPS_INIT_ENTRIES (GPS_BAUDRATE_MAX + 1)
#define GPS_BAUDRATE_CHANGE_DELAY (200)
// Timeout for waiting ACK/NAK in GPS task cycles (0.25s at 100Hz)
#define UBLOX_ACK_TIMEOUT_MAX_COUNT (25)

static serialPort_t *gpsPort;
static float gpsDataIntervalSeconds;

typedef struct gpsInitData_s {
    uint8_t index;
    uint8_t baudrateIndex; // see baudRate_e
    const char *ubx;
    const char *mtk;
} gpsInitData_t;

// NMEA will cycle through these until valid data is received
static const gpsInitData_t gpsInitData[] = {
    { GPS_BAUDRATE_115200,   BAUD_115200, "$PUBX,41,1,0003,0001,115200,0*1E\r\n", "$PMTK251,115200*1F\r\n" },
    { GPS_BAUDRATE_57600,    BAUD_57600,  "$PUBX,41,1,0003,0001,57600,0*2D\r\n",  "$PMTK251,57600*2C\r\n" },
    { GPS_BAUDRATE_38400,    BAUD_38400,  "$PUBX,41,1,0003,0001,38400,0*26\r\n",  "$PMTK251,38400*27\r\n" },
    { GPS_BAUDRATE_19200,    BAUD_19200,  "$PUBX,41,1,0003,0001,19200,0*23\r\n",  "$PMTK251,19200*22\r\n" },
    // 9600 is not enough for 5Hz updates - leave for compatibility to dumb NMEA that only runs at this speed
    { GPS_BAUDRATE_9600,     BAUD_9600,   "$PUBX,41,1,0003,0001,9600,0*16\r\n",   "" }
};

#define GPS_INIT_DATA_ENTRY_COUNT ARRAYLEN(gpsInitData)

#define DEFAULT_BAUD_RATE_INDEX 0

#ifdef USE_GPS_UBLOX
#define MAX_VALSET_SIZE 128

typedef enum {
    PREAMBLE1 = 0xB5,
    PREAMBLE2 = 0x62,
    CLASS_NAV = 0x01,
    CLASS_ACK = 0x05,
    CLASS_CFG = 0x06,
    CLASS_MON = 0x0a,
    CLASS_NMEA_STD = 0xf0,
    MSG_ACK_NACK = 0x00,
    MSG_ACK_ACK = 0x01,
    MSG_NAV_POSLLH = 0x02,
    MSG_NAV_STATUS = 0x03,
    MSG_NAV_DOP = 0x04,
    MSG_NAV_SOL = 0x06,
    MSG_NAV_PVT = 0x07,
    MSG_NAV_VELNED = 0x12,
    MSG_NAV_SVINFO = 0x30,
    MSG_NAV_SAT = 0x35,
    MSG_CFG_VALSET = 0x8a,
    MSG_CFG_VALGET = 0x8b,
    MSG_CFG_MSG = 0x01,
    MSG_CFG_PRT = 0x00,
    MSG_CFG_RATE = 0x08,
    MSG_CFG_SET_RATE = 0x01,
    MSG_CFG_SBAS = 0x16,
    MSG_CFG_NAV_SETTINGS = 0x24,
    MSG_CFG_NAVX_SETTINGS = 0x23,
    MSG_CFG_PMS = 0x86,
    MSG_CFG_GNSS = 0x3E,
    MSG_MON_VER = 0x04,
    MSG_NMEA_GGA = 0x00,
    MSG_NMEA_GLL = 0x01,
    MSG_NMEA_GSA = 0x02,
    MSG_NMEA_GSV = 0x03,
    MSG_NMEA_RMC = 0x04,
    MSG_NMEA_VTG = 0x05,
} ubxProtocolBytes_e;

#define UBLOX_MODE_ENABLED    0x1
#define UBLOX_MODE_TEST       0x2

#define UBLOX_USAGE_RANGE     0x1
#define UBLOX_USAGE_DIFFCORR  0x2
#define UBLOX_USAGE_INTEGRITY 0x4

#define UBLOX_GNSS_ENABLE     0x1
#define UBLOX_GNSS_DEFAULT_SIGCFGMASK 0x10000

typedef struct ubxHeader_s {
    uint8_t preamble1;
    uint8_t preamble2;
    uint8_t msg_class;
    uint8_t msg_id;
    uint16_t length;
} ubxHeader_t;

typedef struct ubxConfigblock_s {
    uint8_t gnssId;
    uint8_t resTrkCh;
    uint8_t maxTrkCh;
    uint8_t reserved1;
    uint32_t flags;
} ubxConfigblock_t;

typedef struct ubxPollMsg_s {
    uint8_t msgClass;
    uint8_t msgID;
} ubxPollMsg_t;

typedef struct ubxCfgMsg_s {
    uint8_t msgClass;
    uint8_t msgID;
    uint8_t rate;
} ubxCfgMsg_t;

typedef struct ubxCfgRate_s {
    uint16_t measRate;
    uint16_t navRate;
    uint16_t timeRef;
} ubxCfgRate_t;

typedef struct ubxCfgValSet_s {
    uint8_t version;
    uint8_t layer;
    uint8_t reserved[2];
    uint8_t cfgData[MAX_VALSET_SIZE];
} ubxCfgValSet_t;

typedef struct ubxCfgValGet_s {
    uint8_t version;
    uint8_t layer;
    uint16_t position;
    uint8_t keys[MAX_VALSET_SIZE];
} ubxCfgValGet_t;

typedef struct ubxCfgSbas_s {
    uint8_t mode;
    uint8_t usage;
    uint8_t maxSBAS;
    uint8_t scanmode2;
    uint32_t scanmode1;
} ubxCfgSbas_t;

typedef struct ubxCfgGnss_s {
    uint8_t msgVer;
    uint8_t numTrkChHw;
    uint8_t numTrkChUse;
    uint8_t numConfigBlocks;
    ubxConfigblock_t configblocks[7];
} ubxCfgGnss_t;

typedef struct ubxCfgPms_s {
    uint8_t version;
    uint8_t powerSetupValue;
    uint16_t period;
    uint16_t onTime;
    uint8_t reserved1[2];
} ubxCfgPms_t;

typedef struct ubxCfgNav5m8_s {
    uint16_t mask;
    uint8_t dynModel;
    uint8_t fixMode;
    int32_t fixedAlt;
    uint32_t fixedAltVar;
    int8_t minElev;
    uint8_t drLimit;
    uint16_t pDOP;
    uint16_t tDOP;
    uint16_t pAcc;
    uint16_t tAcc;
    uint8_t staticHoldThresh;
    uint8_t dgnssTimeout;
    uint8_t cnoThreshNumSVs;
    uint8_t cnoThresh;
    uint8_t reserved0[2];
    uint16_t staticHoldMaxDist;
    uint8_t utcStandard;
    uint8_t reserved1[5];
} ubxCfgNav5_t;

typedef struct ubxCfgNav5x_s {
    uint16_t version;
    uint16_t mask1;
    uint32_t mask2;
    uint8_t reserved0[2];
    uint8_t minSVs;
    uint8_t maxSVs;
    uint8_t minCNO;
    uint8_t reserved1;
    uint8_t iniFix3D;
    uint8_t reserved2[2];
    uint8_t ackAiding;
    uint16_t wknRollover;
    uint8_t sigAttenCompMode;
    uint8_t reserved3;
    uint8_t reserved4[2];
    uint8_t reserved5[2];
    uint8_t usePPP;
    uint8_t aopCfg;
    uint8_t reserved6[2];
    uint8_t reserved7[4];
    uint8_t reserved8[3];
    uint8_t useAdr;
} ubxCfgNav5x_t;

typedef union ubxPayload_s {
    ubxPollMsg_t poll_msg;
    ubxCfgMsg_t cfg_msg;
    ubxCfgRate_t cfg_rate;
    ubxCfgValSet_t cfg_valset;
    ubxCfgValGet_t cfg_valget;
    ubxCfgNav5_t cfg_nav5;
    ubxCfgNav5x_t cfg_nav5x;
    ubxCfgSbas_t cfg_sbas;
    ubxCfgGnss_t cfg_gnss;
    ubxCfgPms_t cfg_pms;
} ubxPayload_t;

typedef struct ubxMessage_s {
    ubxHeader_t header;
    ubxPayload_t payload;
} __attribute__((packed)) ubxMessage_t;

typedef enum {
    UBLOX_DETECT_UNIT,
    UBLOX_INITIALIZE,
    UBLOX_CFG_ANA,      //  0. ANA: if M10, enable autonomous mode
    UBLOX_MSG_DISABLE_NMEA,
    UBLOX_MSG_VGS,      //  1. VGS: Course over ground and Ground speed
    UBLOX_MSG_GSV,      //  2. GSV: GNSS Satellites in View
    UBLOX_MSG_GLL,      //  3. GLL: Latitude and longitude, with time of position fix and status
    UBLOX_MSG_GGA,      //  4. GGA: Global positioning system fix data
    UBLOX_MSG_GSA,      //  5. GSA: GNSS DOP and Active Satellites
    UBLOX_MSG_RMC,      //  6. RMC: Recommended Minimum data
    UBLOX_MSG_SOL,      //  x. set SOL MSG rate
    UBLOX_MSG_RATE,     //  7. set PVT MSG rate
    UBLOX_MSG_POSLLH,   //  8. SOL: set POSLLH MSG rate
    UBLOX_MSG_STATUS,   //  9: set STATUS MSG rate
    UBLOX_MSG_VELNED,   // 10. SOL: set VELNED MSG rate
    UBLOX_MSG_NAV_SAT,  //  x. MSG_NAV_SAT message
    UBLOX_MSG_SATINFO,  // 11. MSG_NAV_SVINFO message
    UBLOX_MSG_DOP,      // 12. MSG_NAV_DOP
    UBLOX_SET_NAV_RATE, // 13. set GPS sample rate
    UBLOX_SET_SBAS,     // 14. Sets SBAS
    UBLOX_SET_PMS,      // 15. Sets Power Mode
    UBLOX_MSG_CFG_GNSS  // 16. For not SBAS or GALILEO otherwise GPS_STATE_REVEIVING_DATA
} ubloxStatePosition_e;

baudRate_e initBaudRateIndex = BAUD_COUNT;
static void ubloxSendClassMessage(ubxProtocolBytes_e class_id, ubxProtocolBytes_e msg_id, uint16_t length);

#endif // USE_GPS_UBLOX

// Max time to wait for received data
#define GPS_MAX_WAIT_DATA_RX 30

gpsData_t gpsData;

static void shiftPacketLog(void)
{
    uint32_t i;

    for (i = ARRAYLEN(gpsPacketLog) - 1; i > 0 ; i--) {
        gpsPacketLog[i] = gpsPacketLog[i-1];
    }
}

static bool isConfiguratorConnected(void)
{
    return (getArmingDisableFlags() & ARMING_DISABLED_MSP);
}

static void gpsNewData(uint16_t c);
#ifdef USE_GPS_NMEA
static bool gpsNewFrameNMEA(char c);
#endif
#ifdef USE_GPS_UBLOX
static bool gpsNewFrameUBLOX(uint8_t data);
static bool ubloxHasValSetGet(void);
static void ubloxSendMessage(const uint8_t *data, uint8_t len);
#endif

static void gpsSetState(gpsState_e state)
{
    gpsData.lastMessage = millis();
    sensorsClear(SENSOR_GPS);

    gpsData.state = state;
    gpsData.state_position = GPS_STATE_UNKNOWN;
    gpsData.state_ts = millis();
    gpsData.ackState = UBLOX_ACK_IDLE;
}

void gpsInit(void)
{
    gpsDataIntervalSeconds = 0.1f;
    gpsData.baudrateIndex = 0;
    gpsData.errors = 0;
    gpsData.timeouts = 0;

    memset(gpsPacketLog, 0x00, sizeof(gpsPacketLog));
    memset(&gpsData.monVer, 0x00, sizeof(gpsData.monVer));

    // init gpsData structure. if we're not actually enabled, don't bother doing anything else
    gpsSetState(GPS_STATE_UNKNOWN);

    gpsData.lastMessage = millis();

    if (gpsConfig()->provider == GPS_MSP) { // no serial ports used when GPS_MSP is configured
        gpsSetState(GPS_STATE_INITIALIZED);
        return;
    }

    const serialPortConfig_t *gpsPortConfig = findSerialPortConfig(FUNCTION_GPS);
    if (!gpsPortConfig) {
        return;
    }

    while (gpsInitData[gpsData.baudrateIndex].baudrateIndex != gpsPortConfig->gps_baudrateIndex) {
        gpsData.baudrateIndex++;
        if (gpsData.baudrateIndex >= GPS_INIT_DATA_ENTRY_COUNT) {
            gpsData.baudrateIndex = DEFAULT_BAUD_RATE_INDEX;
            break;
        }
    }

    portMode_e mode = MODE_RXTX;
#if defined(GPS_NMEA_TX_ONLY)
    if (gpsConfig()->provider == GPS_NMEA) {
        mode &= ~MODE_TX;
    }
#endif

    // no callback - buffer will be consumed in gpsUpdate()
    gpsPort = openSerialPort(gpsPortConfig->identifier, FUNCTION_GPS, NULL, NULL, baudRates[gpsInitData[gpsData.baudrateIndex].baudrateIndex], mode, SERIAL_NOT_INVERTED);
    if (!gpsPort) {
        return;
    }

    // signal GPS "thread" to initialize when it gets to it
    gpsSetState(GPS_STATE_INITIALIZING);
    gpsData.state_position = GPS_BAUDRATE_MAX;
}

#ifdef USE_GPS_NMEA
void gpsInitNmea(void)
{
    static bool atgmRestartDone = false;
#if !defined(GPS_NMEA_TX_ONLY)
    uint32_t now;
#endif
    switch (gpsData.state) {
        case GPS_STATE_INITIALIZING:
#if !defined(GPS_NMEA_TX_ONLY)
           now = millis();
           if (now - gpsData.state_ts < 1000) {
               return;
           }
           gpsData.state_ts = now;
           if (gpsData.state_position < GPS_STATE_INITIALIZING) {
               serialSetBaudRate(gpsPort, 4800);
               gpsData.state_position++;
           } else if (gpsData.state_position < GPS_STATE_INITIALIZED) {
               // print our FIXED init string for the baudrate we want to be at
               serialPrint(gpsPort, "$PSRF100,1,115200,8,1,0*05\r\n");
               gpsData.state_position++;
           } else {
               // we're now (hopefully) at the correct rate, next state will switch to it
               gpsSetState(GPS_STATE_CHANGE_BAUD);
           }
           break;
#endif
        case GPS_STATE_CHANGE_BAUD:
#if !defined(GPS_NMEA_TX_ONLY)
           now = millis();
           if (now - gpsData.state_ts < 1000) {
               return;
           }
           gpsData.state_ts = now;

           if (gpsData.state_position < GPS_STATE_INITIALIZING) {
               serialSetBaudRate(gpsPort, baudRates[gpsInitData[gpsData.baudrateIndex].baudrateIndex]);
               gpsData.state_position++;
           } else if (gpsData.state_position < GPS_STATE_INITIALIZED) {
               serialPrint(gpsPort, "$PSRF103,00,6,00,0*23\r\n");
                // special initialization for NMEA ATGM336 and similar GPS recivers - should be done only once
               if (!atgmRestartDone) {
                   atgmRestartDone = true;
                   serialPrint(gpsPort, "$PCAS02,100*1E\r\n");  // 10Hz refresh rate
                   serialPrint(gpsPort, "$PCAS10,0*1C\r\n");    // hot restart
               } else {
                    // NMEA custom commands after ATGM336 initialization
                    static int commandOffset = 0;
                    const char *commands = gpsConfig()->nmeaCustomCommands;
                    const char *cmd = commands + commandOffset;

                    // skip leading whitespaces and get first command length
                    int commandLen;
                    while (*cmd && (commandLen = strcspn(cmd, " \0")) == 0) {
                        cmd++;  // skip separators
                    }

                    if (*cmd) {
                        // Send the current command to the GPS
                        serialWriteBuf(gpsPort, (uint8_t *)cmd, commandLen);
                        serialWriteBuf(gpsPort, (uint8_t *)"\r\n", 2);

                        // Move to the next command
                        cmd += commandLen;
                    }

                    // skip trailing whitespaces
                    while (*cmd && strcspn(cmd, " \0") == 0) cmd++;

                    if (*cmd) {
                        // more commands to send
                        commandOffset = cmd - commands;
                    } else {
                        gpsData.state_position++;
                        commandOffset = 0;
                    }
               }
           } else
#else
           {
               serialSetBaudRate(gpsPort, baudRates[gpsInitData[gpsData.baudrateIndex].baudrateIndex]);
           }
#endif
               gpsSetState(GPS_STATE_RECEIVING_DATA);
            break;
    }
}
#endif // USE_GPS_NMEA

#ifdef USE_GPS_UBLOX
const uint8_t ubloxUTCStandardConfig_int[5] = {
        UBLOX_UTC_STANDARD_AUTO,
        UBLOX_UTC_STANDARD_USNO,
        UBLOX_UTC_STANDARD_EU,
        UBLOX_UTC_STANDARD_SU,
        UBLOX_UTC_STANDARD_NTSC
};

struct ubloxVersion_s ubloxVersion_map[] = {
        [UBX_VERSION_UNDEF] = {~0, "UNKNOWN"},
        [UBX_VERSION_M5] = {0x00040005, "M5"},
        [UBX_VERSION_M6] = {0x00040007, "M6"},
        [UBX_VERSION_M7] = {0x00070000, "M7"},
        [UBX_VERSION_M8] = {0x00080000, "M8"},
        [UBX_VERSION_M9] = {0x00190000, "M9"},
        [UBX_VERSION_M10] = {0x000A0000, "M10"},
};

static bool ubloxHasValSetGet(void) {
    if (gpsData.unitVersion == UBX_VERSION_UNDEF || gpsData.unitVersion < UBX_VERSION_M10) {
        return false;
    }
    return gpsData.monVer.swVersion.protocolVersion.major > 23 ||
            (gpsData.monVer.swVersion.protocolVersion.major == 23 && gpsData.monVer.swVersion.protocolVersion.minor > 1);
}

/*static void ubloxValGet(ubxValsetBytes_e key, ubloxValLayer_e layer)
{
    ubxMessage_t tx_buffer;
    tx_buffer.header.preamble1 = PREAMBLE1;
    tx_buffer.header.preamble2 = PREAMBLE2;
    tx_buffer.header.msg_class = CLASS_CFG;
    tx_buffer.header.msg_id = MSG_CFG_VALGET;
    tx_buffer.header.length = 5;
    tx_buffer.payload.cfg_valget.version = 0;
    tx_buffer.payload.cfg_valget.layer = layer;
    tx_buffer.payload.cfg_valget.position = 0;

    tx_buffer.payload.cfg_valget.keys[0] = (uint8_t)(key >> (8 * 0));
    tx_buffer.payload.cfg_valget.keys[1] = (uint8_t)(key >> (8 * 1));
    tx_buffer.payload.cfg_valget.keys[2] = (uint8_t)(key >> (8 * 2));
    tx_buffer.payload.cfg_valget.keys[3] = (uint8_t)(key >> (8 * 3));
    ubloxSendMessage((const uint8_t *) &tx_buffer, sizeof(ubxCfgValGet_t) - MAX_VALSET_SIZE + 4 + 6);
}*/

static uint8_t ubloxAddValSet(ubxMessage_t * tx_buffer, ubxValsetBytes_e key, const uint8_t * payload, const uint8_t offset) {
    size_t len;
    switch((uint8_t)(key >> (8 * 0))) {
        case 0x1:
        case 0x2:
            len = 1;
            break;
        case 0x3:
            len = 2;
            break;
        case 0x4:
            len = 4;
            break;
        case 0x5:
            len = 8;
            break;
        default:
            len = MAX_VALSET_SIZE;
            break;
    }
    if (offset + 4 + len > MAX_VALSET_SIZE)
    {
        return 0;
    }

    tx_buffer->payload.cfg_valset.cfgData[offset + 0] = (uint8_t)(key >> (8 * 0));
    tx_buffer->payload.cfg_valset.cfgData[offset + 1] = (uint8_t)(key >> (8 * 1));
    tx_buffer->payload.cfg_valset.cfgData[offset + 2] = (uint8_t)(key >> (8 * 2));
    tx_buffer->payload.cfg_valset.cfgData[offset + 3] = (uint8_t)(key >> (8 * 3));

    for (size_t i = 0; i < len; ++i) {
        tx_buffer->payload.cfg_valset.cfgData[offset + 4 + i] = payload[i];
    }

    return 4 + len;
}

static uint8_t ubloxValSet(ubxMessage_t * tx_buffer, ubxValsetBytes_e key, uint8_t * payload, ubloxValLayer_e layer) {
    memset(tx_buffer->payload.cfg_valset.cfgData, 0, MAX_VALSET_SIZE);

    // tx_buffer->payload.cfg_valset.version = 0;
    tx_buffer->payload.cfg_valset.layer = layer;
    // tx_buffer->payload.cfg_valset.reserved[0] = 0;
    // tx_buffer->payload.cfg_valset.reserved[1] = 0;

    return ubloxAddValSet(tx_buffer, key, payload, 0);
}

static void ubloxSendByteUpdateChecksum(const uint8_t data, uint8_t *checksumA, uint8_t *checksumB)
{
    *checksumA += data;
    *checksumB += *checksumA;
    serialWrite(gpsPort, data);
}

static void ubloxSendDataUpdateChecksum(const uint8_t *data, uint8_t len, uint8_t *checksumA, uint8_t *checksumB)
{
    while (len--) {
        ubloxSendByteUpdateChecksum(*data, checksumA, checksumB);
        data++;
    }
}

static void ubloxSendMessage(const uint8_t *data, uint8_t len)
{
    uint8_t checksumA = 0, checksumB = 0;
    serialWrite(gpsPort, data[0]);
    serialWrite(gpsPort, data[1]);
    ubloxSendDataUpdateChecksum(&data[2], len - 2, &checksumA, &checksumB);
    serialWrite(gpsPort, checksumA);
    serialWrite(gpsPort, checksumB);

    // Save state for ACK waiting
    gpsData.ackWaitingMsgId = data[3]; //save message id for ACK
    gpsData.ackTimeoutCounter = 0;
    gpsData.ackState = UBLOX_ACK_WAITING;
}

static void ubloxSendClassMessage(ubxProtocolBytes_e class_id, ubxProtocolBytes_e msg_id, uint16_t length)
{
    ubxMessage_t tx_buffer;
    tx_buffer.header.preamble1 = PREAMBLE1;
    tx_buffer.header.preamble2 = PREAMBLE2;
    tx_buffer.header.msg_class = class_id;
    tx_buffer.header.msg_id = msg_id;
    tx_buffer.header.length = length;
    ubloxSendMessage((const uint8_t *) &tx_buffer, length + 6);
}

static void ubloxSendConfigMessage(ubxMessage_t *message, uint8_t msg_id, uint8_t length)
{
    message->header.preamble1 = PREAMBLE1;
    message->header.preamble2 = PREAMBLE2;
    message->header.msg_class = CLASS_CFG;
    message->header.msg_id = msg_id;
    message->header.length = length;
    ubloxSendMessage((const uint8_t *) message, length + 6);
}

static void ubloxSendPollMessage(uint8_t msg_id)
{
    ubxMessage_t tx_buffer;
    tx_buffer.header.preamble1 = PREAMBLE1;
    tx_buffer.header.preamble2 = PREAMBLE2;
    tx_buffer.header.msg_class = CLASS_CFG;
    tx_buffer.header.msg_id = msg_id;
    tx_buffer.header.length = 0;
    ubloxSendMessage((const uint8_t *) &tx_buffer, 6);
}

static void ubloxSendNAV5Message(uint8_t model) {
    ubxMessage_t tx_buffer;
    if (ubloxHasValSetGet()) {
        uint8_t payload[4];
        payload[0] = (model == 0 ? 0 : model + 1) >> (8 * 0);
        size_t offset = ubloxValSet(&tx_buffer, CFG_NAVSPG_DYNMODEL, payload, UBX_VAL_LAYER_RAM); // 5

        payload[0] = (3 >> (8 * 0));
        offset += ubloxAddValSet(&tx_buffer, CFG_NAVSPG_FIXMODE, payload, offset); // 10

        payload[0] = (ubloxUTCStandardConfig_int[gpsConfig()->gps_ublox_utc_standard] >> (8 * 0));
        offset += ubloxAddValSet(&tx_buffer, CFG_NAVSPG_UTCSTANDARD, payload, offset); // 15

        payload[0] = (uint8_t)(0 >> (8 * 0));
        payload[1] = (uint8_t)(0 >> (8 * 1));
        payload[2] = (uint8_t)(0 >> (8 * 2));
        payload[3] = (uint8_t)(0 >> (8 * 3));
        offset += ubloxAddValSet(&tx_buffer, CFG_NAVSPG_CONSTR_ALT, payload, offset); // 23

        payload[0] = (uint8_t)(10000 >> (8 * 0));
        payload[1] = (uint8_t)(10000 >> (8 * 1));
        payload[2] = (uint8_t)(10000 >> (8 * 2));
        payload[3] = (uint8_t)(10000 >> (8 * 3));
        offset += ubloxAddValSet(&tx_buffer, CFG_NAVSPG_CONSTR_ALTVAR, payload, offset); // 31

        payload[0] = (int8_t)(5 >> (8 * 0));
        offset += ubloxAddValSet(&tx_buffer, CFG_NAVSPG_INFIL_MINELEV, payload, offset); // 36

        payload[0] = (uint8_t)(250 >> (8 * 0));
        payload[1] = (uint8_t)(250 >> (8 * 1));
        offset += ubloxAddValSet(&tx_buffer, CFG_NAVSPG_OUTFIL_PDOP, payload, offset); // 42

        payload[0] = (uint8_t)(250 >> (8 * 0));
        payload[1] = (uint8_t)(250 >> (8 * 1));
        offset += ubloxAddValSet(&tx_buffer, CFG_NAVSPG_OUTFIL_TDOP, payload, offset); // 48

        payload[0] = (uint8_t)(100 >> (8 * 0));
        payload[1] = (uint8_t)(100 >> (8 * 1));
        offset += ubloxAddValSet(&tx_buffer, CFG_NAVSPG_OUTFIL_PACC, payload, offset); // 54

        payload[0] = (uint8_t)(300 >> (8 * 0));
        payload[1] = (uint8_t)(300 >> (8 * 1));
        offset += ubloxAddValSet(&tx_buffer, CFG_NAVSPG_OUTFIL_TACC, payload, offset); // 60

        payload[0] = (uint8_t)(0 >> (8 * 0));
        offset += ubloxAddValSet(&tx_buffer, CFG_MOT_GNSSSPEED_THRS, payload, offset); // 65

        payload[0] = (uint8_t)(200 >> (8 * 0));
        offset += ubloxAddValSet(&tx_buffer, CFG_MOT_GNSSDIST_THRS, payload, offset); // 70

        payload[0] = (uint8_t)(60 >> (8 * 0));
        offset += ubloxAddValSet(&tx_buffer, CFG_NAVSPG_CONSTR_DGNSSTO, payload, offset); // 75

        // seems like this is the limit we can send in one transfer
        ubloxSendConfigMessage(&tx_buffer, MSG_CFG_VALSET, offsetof(ubxCfgValSet_t, cfgData) + offset);

        payload[0] = (uint8_t)(0 >> (8 * 0));
        offset = ubloxAddValSet(&tx_buffer, CFG_NAVSPG_INFIL_NCNOTHRS, payload, offset); // 5

        payload[0] = (uint8_t)(0 >> (8 * 0));
        offset += ubloxAddValSet(&tx_buffer, CFG_NAVSPG_INFIL_CNOTHRS, payload, offset); // 10

        ubloxSendConfigMessage(&tx_buffer, MSG_CFG_VALSET, offsetof(ubxCfgValSet_t, cfgData) + offset);
    } else {
        memset(&tx_buffer, 0, sizeof(ubxMessage_t));
        tx_buffer.payload.cfg_nav5.mask = 0xFFFF;
        tx_buffer.payload.cfg_nav5.dynModel = model == 0 ? 0 : model + 1; //no model with value 1
        tx_buffer.payload.cfg_nav5.fixMode = 3;
        tx_buffer.payload.cfg_nav5.fixedAlt = 0;
        tx_buffer.payload.cfg_nav5.fixedAltVar = 10000;
        tx_buffer.payload.cfg_nav5.minElev = 5;
        tx_buffer.payload.cfg_nav5.drLimit = 0;
        tx_buffer.payload.cfg_nav5.pDOP = 250;
        tx_buffer.payload.cfg_nav5.tDOP = 250;
        tx_buffer.payload.cfg_nav5.pAcc = 100;
        tx_buffer.payload.cfg_nav5.tAcc = 300;
        tx_buffer.payload.cfg_nav5.staticHoldThresh = 0;
        tx_buffer.payload.cfg_nav5.dgnssTimeout = 60;
        tx_buffer.payload.cfg_nav5.cnoThreshNumSVs = 0;
        tx_buffer.payload.cfg_nav5.cnoThresh = 0;
        tx_buffer.payload.cfg_nav5.staticHoldMaxDist = 200;
        tx_buffer.payload.cfg_nav5.utcStandard = ubloxUTCStandardConfig_int[gpsConfig()->gps_ublox_utc_standard];

        ubloxSendConfigMessage(&tx_buffer, MSG_CFG_NAV_SETTINGS, sizeof(ubxCfgNav5_t));
    }
}

static void ubloxSendNav5XMessage(void) {
    ubxMessage_t tx_buffer;

    if (ubloxHasValSetGet()) {
        uint8_t payload[1];
        payload[0] = (uint8_t)(1 >> (8 * 0));
        size_t offset = ubloxValSet(&tx_buffer, CFG_ANA_USE_ANA, payload, UBX_VAL_LAYER_RAM); // 5

        ubloxSendConfigMessage(&tx_buffer, MSG_CFG_VALSET, offsetof(ubxCfgValSet_t, cfgData) + offset);
    } else {
        memset(&tx_buffer, 0, sizeof(ubxMessage_t));

        tx_buffer.payload.cfg_nav5x.version = 0x0002;

        tx_buffer.payload.cfg_nav5x.mask1 = 0x4000;
        tx_buffer.payload.cfg_nav5x.mask2 = 0x0;
        tx_buffer.payload.cfg_nav5x.minSVs = 0;
        tx_buffer.payload.cfg_nav5x.maxSVs = 0;
        tx_buffer.payload.cfg_nav5x.minCNO = 0;
        tx_buffer.payload.cfg_nav5x.reserved1 = 0;
        tx_buffer.payload.cfg_nav5x.iniFix3D = 0;
        tx_buffer.payload.cfg_nav5x.ackAiding = 0;
        tx_buffer.payload.cfg_nav5x.wknRollover = 0;
        tx_buffer.payload.cfg_nav5x.sigAttenCompMode = 0;
        tx_buffer.payload.cfg_nav5x.usePPP = 0;

        tx_buffer.payload.cfg_nav5x.aopCfg = 0x1; //bit 0 = useAOP

        tx_buffer.payload.cfg_nav5x.useAdr = 0;

        ubloxSendConfigMessage(&tx_buffer, MSG_CFG_NAVX_SETTINGS, sizeof(ubxCfgNav5x_t));
    }
}

static void ubloxSendPowerMode(void)
{
    ubxMessage_t tx_buffer;
    tx_buffer.payload.cfg_pms.version = 0;
    tx_buffer.payload.cfg_pms.powerSetupValue = !gpsConfig()->gps_ublox_full_power;
    tx_buffer.payload.cfg_pms.period = 0;
    tx_buffer.payload.cfg_pms.onTime = 0;
    tx_buffer.payload.cfg_pms.reserved1[0] = 0;
    tx_buffer.payload.cfg_pms.reserved1[1] = 0;
    ubloxSendConfigMessage(&tx_buffer, MSG_CFG_PMS, sizeof(ubxCfgPms_t));
}

static void ubloxSetMessageRate(uint8_t messageClass, uint8_t messageID, uint8_t rate)
{
    ubxMessage_t tx_buffer;
    tx_buffer.payload.cfg_msg.msgClass = messageClass;
    tx_buffer.payload.cfg_msg.msgID = messageID;
    tx_buffer.payload.cfg_msg.rate = rate;
    ubloxSendConfigMessage(&tx_buffer, MSG_CFG_MSG, sizeof(ubxCfgMsg_t));
}

static void ubloxSetMessageRateValSet(ubxValsetBytes_e msgClass, uint8_t rate)
{
    ubxMessage_t tx_buffer;

<<<<<<< HEAD
    uint8_t payload[1];
    payload[0] = (uint8_t)(rate >> (8 * 0));

    size_t offset = ubloxValSet(&tx_buffer, msgClass, payload, UBX_VAL_LAYER_RAM);

    ubloxSendConfigMessage(&tx_buffer, MSG_CFG_VALSET, offsetof(ubxCfgValSet_t, cfgData) + offset);
=======
    uint16_t measRateMilliseconds = 1000 / measRate;
    // Testing has  revealed this is the max rate common modules can achieve
    if (measRateMilliseconds < 53) measRateMilliseconds = 53;

    tx_buffer.payload.cfg_rate.measRate = measRateMilliseconds;
    tx_buffer.payload.cfg_rate.navRate = navRate;
    tx_buffer.payload.cfg_rate.timeRef = timeRef;
    ubloxSendConfigMessage(&tx_buffer, MSG_CFG_RATE, sizeof(ubxCfgRate_t));
>>>>>>> f69fedd1
}

static void ubloxDisableNMEAValSet(void)
{
    ubxMessage_t tx_buffer;

    uint8_t payload[1];

    payload[0] = (uint8_t)(0 >> (8 * 0));

    size_t offset = ubloxValSet(&tx_buffer, CFG_MSGOUT_NMEA_ID_GGA_I2C, payload, UBX_VAL_LAYER_RAM);
    offset += ubloxAddValSet(&tx_buffer, CFG_MSGOUT_NMEA_ID_GGA_SPI, payload, offset);
    offset += ubloxAddValSet(&tx_buffer, CFG_MSGOUT_NMEA_ID_GGA_UART1, payload, offset);

    offset += ubloxAddValSet(&tx_buffer, CFG_MSGOUT_NMEA_ID_VTG_I2C, payload, offset);
    offset += ubloxAddValSet(&tx_buffer, CFG_MSGOUT_NMEA_ID_VTG_SPI, payload, offset);
    offset += ubloxAddValSet(&tx_buffer, CFG_MSGOUT_NMEA_ID_VTG_UART1, payload, offset);

    offset += ubloxAddValSet(&tx_buffer, CFG_MSGOUT_NMEA_ID_GSV_I2C, payload, offset);
    offset += ubloxAddValSet(&tx_buffer, CFG_MSGOUT_NMEA_ID_GSV_SPI, payload, offset);
    offset += ubloxAddValSet(&tx_buffer, CFG_MSGOUT_NMEA_ID_GSV_UART1, payload, offset);

    offset += ubloxAddValSet(&tx_buffer, CFG_MSGOUT_NMEA_ID_GLL_I2C, payload, offset);
    offset += ubloxAddValSet(&tx_buffer, CFG_MSGOUT_NMEA_ID_GLL_SPI, payload, offset);
    offset += ubloxAddValSet(&tx_buffer, CFG_MSGOUT_NMEA_ID_GLL_UART1, payload, offset);

    offset += ubloxAddValSet(&tx_buffer, CFG_MSGOUT_NMEA_ID_GSA_I2C, payload, offset);
    offset += ubloxAddValSet(&tx_buffer, CFG_MSGOUT_NMEA_ID_GSA_SPI, payload, offset);
    offset += ubloxAddValSet(&tx_buffer, CFG_MSGOUT_NMEA_ID_GSA_UART1, payload, offset);

    offset += ubloxAddValSet(&tx_buffer, CFG_MSGOUT_NMEA_ID_RMC_I2C, payload, offset);
    offset += ubloxAddValSet(&tx_buffer, CFG_MSGOUT_NMEA_ID_RMC_SPI, payload, offset);
    offset += ubloxAddValSet(&tx_buffer, CFG_MSGOUT_NMEA_ID_RMC_UART1, payload, offset);

    ubloxSendConfigMessage(&tx_buffer, MSG_CFG_VALSET, offsetof(ubxCfgValSet_t, cfgData) + offset);
}

static void ubloxSetNavRate(uint16_t measRate, uint16_t navRate, uint8_t timeRef)
{
    ubxMessage_t tx_buffer;
    if (!ubloxHasValSetGet()) {
        tx_buffer.payload.cfg_rate.measRate = measRate;
        tx_buffer.payload.cfg_rate.navRate = navRate;
        tx_buffer.payload.cfg_rate.timeRef = timeRef;
        ubloxSendConfigMessage(&tx_buffer, MSG_CFG_RATE, sizeof(ubxCfgRate_t));
    } else {
        uint8_t offset = 0;
        uint8_t payload[2];
        payload[0] = (uint8_t)(measRate >> (8 * 0));
        payload[1] = (uint8_t)(measRate >> (8 * 1));
        //rate meas is U2
        offset = ubloxValSet(&tx_buffer, CFG_RATE_MEAS, payload, UBX_VAL_LAYER_RAM);

        payload[0] = (uint8_t)(navRate >> (8 * 0));
        payload[1] = (uint8_t)(navRate >> (8 * 1));
        //rate nav is U2
        offset += ubloxAddValSet(&tx_buffer, CFG_RATE_NAV, payload, 6);

        payload[0] = timeRef;
        //rate timeref is E1 = U1
        offset += ubloxAddValSet(&tx_buffer, CFG_RATE_TIMEREF, payload, 12);

        ubloxSendConfigMessage(&tx_buffer, MSG_CFG_VALSET, offsetof(ubxCfgValSet_t, cfgData) + offset);
    }
}

static void ubloxSetSbas(void)
{
    ubxMessage_t tx_buffer;

    if (ubloxHasValSetGet()) {
        uint8_t payload[8];
        payload[0] = (uint8_t) (0 >> (8 * 0));

        if (gpsConfig()->sbasMode != SBAS_NONE) {
            payload[0] = (uint8_t) (1 >> (8 * 0));
        }

        size_t offset = ubloxValSet(&tx_buffer, CFG_SBAS_USE_TESTMODE, payload, UBX_VAL_LAYER_RAM);

        payload[0] = (uint8_t) (1 >> (8 * 0));
        offset += ubloxAddValSet(&tx_buffer, CFG_SBAS_USE_RANGING, payload, offset);
        offset += ubloxAddValSet(&tx_buffer, CFG_SBAS_USE_DIFFCORR, payload, offset);

        if (gpsConfig()->sbas_integrity) {
            offset += ubloxAddValSet(&tx_buffer, CFG_SBAS_USE_INTEGRITY, payload, offset);
        }

        uint64_t mask = 0x0;
        switch (gpsConfig()->sbasMode) {
            case SBAS_EGNOS:
                mask = UBXSBASPRNMASK(SBAS_SEARCH_PRN123) | UBXSBASPRNMASK(SBAS_SEARCH_PRN126) | UBXSBASPRNMASK(SBAS_SEARCH_PRN136);
                break;
            case SBAS_WAAS:
                mask = UBXSBASPRNMASK(SBAS_SEARCH_PRN131) | UBXSBASPRNMASK(SBAS_SEARCH_PRN133) | UBXSBASPRNMASK(SBAS_SEARCH_PRN135) | UBXSBASPRNMASK(SBAS_SEARCH_PRN138);
                break;
            case SBAS_MSAS:
                mask = UBXSBASPRNMASK(SBAS_SEARCH_PRN129) | UBXSBASPRNMASK(SBAS_SEARCH_PRN137);
                break;
            case SBAS_GAGAN:
                mask = UBXSBASPRNMASK(SBAS_SEARCH_PRN127) | UBXSBASPRNMASK(SBAS_SEARCH_PRN128) | UBXSBASPRNMASK(SBAS_SEARCH_PRN132);
                break;
            case SBAS_AUTO:
            default:
                break;
        }

        payload[0] = (uint8_t)(mask >> (8 * 0));
        payload[1] = (uint8_t)(mask >> (8 * 1));
        payload[2] = (uint8_t)(mask >> (8 * 2));
        payload[3] = (uint8_t)(mask >> (8 * 3));
        payload[4] = (uint8_t)(mask >> (8 * 4));
        payload[5] = (uint8_t)(mask >> (8 * 5));
        payload[6] = (uint8_t)(mask >> (8 * 6));
        payload[7] = (uint8_t)(mask >> (8 * 7));

        offset += ubloxAddValSet(&tx_buffer, CFG_SBAS_PRNSCANMASK, payload, offset);

        ubloxSendConfigMessage(&tx_buffer, MSG_CFG_VALSET, offsetof(ubxCfgValSet_t, cfgData) + offset);
    } else {
        //NOTE: default ublox config for sbas mode is: UBLOX_MODE_ENABLED, test is disabled
        tx_buffer.payload.cfg_sbas.mode = UBLOX_MODE_TEST;
        if (gpsConfig()->sbasMode != SBAS_NONE) {
            tx_buffer.payload.cfg_sbas.mode |= UBLOX_MODE_ENABLED;
        }

        //NOTE: default ublox config for sbas mode is: UBLOX_USAGE_RANGE | UBLOX_USAGE_DIFFCORR, integrity is disabled
        tx_buffer.payload.cfg_sbas.usage = UBLOX_USAGE_RANGE | UBLOX_USAGE_DIFFCORR;
        if (gpsConfig()->sbas_integrity) {
            tx_buffer.payload.cfg_sbas.usage |= UBLOX_USAGE_INTEGRITY;
        }

        tx_buffer.payload.cfg_sbas.maxSBAS = 3;
        tx_buffer.payload.cfg_sbas.scanmode2 = 0;
        switch (gpsConfig()->sbasMode) {
            case SBAS_AUTO:
                tx_buffer.payload.cfg_sbas.scanmode1 = 0;
                break;
            case SBAS_EGNOS:
                tx_buffer.payload.cfg_sbas.scanmode1 = 0x00010048; //PRN123, PRN126, PRN136
                break;
            case SBAS_WAAS:
                tx_buffer.payload.cfg_sbas.scanmode1 = 0x0004A800; //PRN131, PRN133, PRN135, PRN138
                break;
            case SBAS_MSAS:
                tx_buffer.payload.cfg_sbas.scanmode1 = 0x00020200; //PRN129, PRN137
                break;
            case SBAS_GAGAN:
                tx_buffer.payload.cfg_sbas.scanmode1 = 0x00001180; //PRN127, PRN128, PRN132
                break;
            default:
                tx_buffer.payload.cfg_sbas.scanmode1 = 0;
                break;
        }
        ubloxSendConfigMessage(&tx_buffer, MSG_CFG_SBAS, sizeof(ubxCfgSbas_t));
    }
}

void gpsInitUblox(void)
{
    uint32_t now;
    // UBX will run at the serial port's baudrate, it shouldn't be "autodetected". So here we force it to that rate

    // Wait until GPS transmit buffer is empty
    if (!isSerialTransmitBufferEmpty(gpsPort))
        return;

    switch (gpsData.state) {
        case GPS_STATE_INITIALIZING:
            if (initBaudRateIndex < BAUD_COUNT) {
                serialSetBaudRate(gpsPort, baudRates[initBaudRateIndex]);
                serialPrint(gpsPort, gpsInitData[gpsData.baudrateIndex].ubx);
                gpsSetState(GPS_STATE_CHANGE_BAUD);
                return;
            }

            if (gpsData.ackState != UBLOX_ACK_WAITING && gpsData.unitVersion > UBX_VERSION_UNDEF) {
                // print our FIXED init string for the baudrate we want to be at
                serialPrint(gpsPort, gpsInitData[gpsData.baudrateIndex].ubx);
                initBaudRateIndex = gpsInitData[gpsData.state_position].baudrateIndex;
                gpsSetState(GPS_STATE_CHANGE_BAUD);
                return;
            }

            now = millis();
            if (now - gpsData.state_ts < GPS_BAUDRATE_CHANGE_DELAY)
                return;

            // try different speed to INIT
            baudRate_e newBaudRateIndex = gpsInitData[gpsData.state_position].baudrateIndex;

            gpsData.state_ts = now;

            if (lookupBaudRateIndex(serialGetBaudRate(gpsPort)) != newBaudRateIndex) {
                // change the rate if needed and wait a little
                serialSetBaudRate(gpsPort, baudRates[newBaudRateIndex]);
#if DEBUG_SERIAL_BAUD
                debug[0] = baudRates[newBaudRateIndex] / 100;
#endif
                ubloxSendClassMessage(CLASS_MON, MSG_MON_VER, 0);
                gpsData.ackState = UBLOX_ACK_WAITING;
                return;
            }


            if (gpsData.state_position == 0) {
                gpsData.state_position = GPS_BAUDRATE_MAX;
            } else {
                gpsData.state_position--;
            }
            break;

        case GPS_STATE_CHANGE_BAUD:
            serialSetBaudRate(gpsPort, baudRates[gpsInitData[gpsData.baudrateIndex].baudrateIndex]);
#if DEBUG_SERIAL_BAUD
            debug[1] = baudRates[gpsInitData[gpsData.baudrateIndex].baudrateIndex] / 100;
#endif
            gpsSetState(GPS_STATE_CONFIGURE);
            break;

        case GPS_STATE_CONFIGURE:
            // Either use specific config file for GPS or let dynamically upload config
            if (gpsConfig()->autoConfig == GPS_AUTOCONFIG_OFF) {
                gpsSetState(GPS_STATE_RECEIVING_DATA);
                break;
            }

            if (gpsData.ackState == UBLOX_ACK_IDLE) {
                switch (gpsData.state_position) {
                    case UBLOX_DETECT_UNIT:
                        if (!gpsData.acquiredMonVer) {
                            ubloxSendClassMessage(CLASS_MON, MSG_MON_VER, 0);
                            break;
                        }
                        gpsData.state_position++;
                        break;
                    case UBLOX_INITIALIZE:
                        gpsData.ubloxUsePVT = gpsData.unitVersion > UBX_VERSION_M6;
                        gpsData.ubloxUseSAT = true;

                        ubloxSendNAV5Message(gpsConfig()->gps_ublox_acquire_model);

                        break;
                    case UBLOX_CFG_ANA:
                        if (gpsData.unitVersion > UBX_VERSION_M7) {
                            ubloxSendNav5XMessage();
                            break;
                        }
                        gpsData.state_position++;
                        break;
                    case UBLOX_MSG_DISABLE_NMEA:
                        if (!ubloxHasValSetGet()) {
                            gpsData.state_position++;
                            break;
                        }
                        ubloxDisableNMEAValSet();
                        gpsData.state_position = UBLOX_MSG_RMC + 1; // skip next entries to UBLOX_MSG_SOL
                        break;
                    case UBLOX_MSG_VGS: //Disable NMEA Messages
                        ubloxSetMessageRate(CLASS_NMEA_STD, MSG_NMEA_VTG, 0); // VGS: Course over ground and Ground speed
                        break;
                    case UBLOX_MSG_GSV:
                        ubloxSetMessageRate(CLASS_NMEA_STD, MSG_NMEA_GSV, 0); // GSV: GNSS Satellites in View
                        break;
                    case UBLOX_MSG_GLL:
                        ubloxSetMessageRate(CLASS_NMEA_STD, MSG_NMEA_GLL, 0); // GLL: Latitude and longitude, with time of position fix and status
                        break;
                    case UBLOX_MSG_GGA:
                        ubloxSetMessageRate(CLASS_NMEA_STD, MSG_NMEA_GGA, 0); // GGA: Global positioning system fix data
                        break;
                    case UBLOX_MSG_GSA:
                        ubloxSetMessageRate(CLASS_NMEA_STD, MSG_NMEA_GSA, 0); // GSA: GNSS DOP and Active Satellites
                        break;
                    case UBLOX_MSG_RMC:
                        ubloxSetMessageRate(CLASS_NMEA_STD, MSG_NMEA_RMC, 0); // RMC: Recommended Minimum data
                        break;
                    case UBLOX_MSG_SOL:
                        if (gpsData.unitVersion > UBX_VERSION_M8) {
                            gpsData.state_position++;
                            break;
                        }
                        ubloxSetMessageRate(CLASS_NAV, MSG_NAV_SOL, 1); // set SOL MSG rate
                        break;
                    case UBLOX_MSG_RATE: //Enable UBLOX Messages
                        if (gpsData.unitVersion < UBX_VERSION_M8) {
                            gpsData.state_position++;
                            break;
                        }
                        if (ubloxHasValSetGet()) {
                            ubloxSetMessageRateValSet(CFG_MSGOUT_UBX_NAV_PVT_I2C, 0);
                            ubloxSetMessageRateValSet(CFG_MSGOUT_UBX_NAV_PVT_SPI, 0);
                            ubloxSetMessageRateValSet(CFG_MSGOUT_UBX_NAV_PVT_UART1, 1);
                            break;
                        }
                        ubloxSetMessageRate(CLASS_NAV, MSG_NAV_PVT, 1); // set PVT MSG rate
                        break;
                    case UBLOX_MSG_POSLLH:
                        if (gpsData.ubloxUsePVT) {
                            gpsData.state_position++;
                            break;
                        }
                        ubloxSetMessageRate(CLASS_NAV, MSG_NAV_POSLLH, 1); // set POSLLH MSG rate
                        break;
                    case UBLOX_MSG_STATUS:
                        if (gpsData.ubloxUsePVT) {
                            gpsData.state_position++;
                        } else {
                            ubloxSetMessageRate(CLASS_NAV, MSG_NAV_STATUS, 1); // set STATUS MSG rate
                        }
                        break;
                    case UBLOX_MSG_VELNED:
                        if (gpsData.ubloxUsePVT) {
                            gpsData.state_position++;
                        } else {
                            ubloxSetMessageRate(CLASS_NAV, MSG_NAV_VELNED, 1); // set VELNED MSG rate
                        }
                        break;
                    case UBLOX_MSG_NAV_SAT:
                        if (gpsData.unitVersion < UBX_VERSION_M9) {
                            gpsData.state_position++;
                            break;
                        }
                        if (ubloxHasValSetGet()) {
                            ubloxSetMessageRateValSet(CFG_MSGOUT_UBX_NAV_SAT_I2C, 0);
                            ubloxSetMessageRateValSet(CFG_MSGOUT_UBX_NAV_SAT_SPI, 0);
                            ubloxSetMessageRateValSet(CFG_MSGOUT_UBX_NAV_SAT_UART1, 1);
                            break;
                        }
                        ubloxSetMessageRate(CLASS_NAV, MSG_NAV_SAT, 5); // set SAT MSG rate (every 5 cycles)
                        break;
                    case UBLOX_MSG_SATINFO:
                        if (gpsData.unitVersion > UBX_VERSION_M8) {
                            gpsData.state_position++;
                            break;
                        }
                        ubloxSetMessageRate(CLASS_NAV, MSG_NAV_SVINFO, 5); // set SVINFO MSG rate (every 5 cycles)
                        break;
                    case UBLOX_MSG_DOP:
                        if (ubloxHasValSetGet()) {
                            ubloxSetMessageRateValSet(CFG_MSGOUT_UBX_NAV_DOP_I2C, 0);
                            ubloxSetMessageRateValSet(CFG_MSGOUT_UBX_NAV_DOP_SPI, 0);
                            ubloxSetMessageRateValSet(CFG_MSGOUT_UBX_NAV_DOP_UART1, 1);
                            break;
                        }
                        ubloxSetMessageRate(CLASS_NAV, MSG_NAV_DOP, 1); // set DOP MSG rate
                        break;
                    case UBLOX_SET_NAV_RATE:
<<<<<<< HEAD
                        if (gpsData.unitVersion < UBX_VERSION_M8) {
                            ubloxSetNavRate(0xC8, 1, 1); // set rate to 5Hz (measurement period: 200ms, navigation rate: 1 cycle)
                        } else {
                            ubloxSetNavRate(0x64, 1, 1); // set rate to 10Hz (measurement period: 100ms, navigation rate: 1 cycle)
                        }
=======
                        ubloxSetNavRate(gpsConfig()->gps_update_rate_hz, 1, 1);
>>>>>>> f69fedd1
                        break;
                    case UBLOX_SET_SBAS:
                        ubloxSetSbas();
                        break;
                    case UBLOX_SET_PMS:
                        if (gpsData.unitVersion != UBX_VERSION_M8) {
                            gpsData.state_position++;
                            break;
                        }
                        ubloxSendPowerMode();
                        break;
                    case UBLOX_MSG_CFG_GNSS:
                        if ((gpsConfig()->sbasMode == SBAS_NONE) || (gpsConfig()->gps_ublox_use_galileo)) {
                            /*if (ubloxHasValSetGet()) {
                                ubloxValGet()
                            }*/
                            ubloxSendPollMessage(MSG_CFG_GNSS);
                        } else {
                            gpsSetState(GPS_STATE_RECEIVING_DATA);
                        }
                        break;
                    default:
                        break;
                }
            }

            switch (gpsData.ackState) {
                case UBLOX_ACK_IDLE:
                    break;
                case UBLOX_ACK_WAITING:
                    if ((++gpsData.ackTimeoutCounter) == UBLOX_ACK_TIMEOUT_MAX_COUNT) {
                        gpsSetState(GPS_STATE_LOST_COMMUNICATION);
                    }
                    break;
                case UBLOX_ACK_GOT_ACK:
                    if (gpsData.state_position == UBLOX_MSG_CFG_GNSS) {
                        // ublox should be initialised, try receiving
                        gpsSetState(GPS_STATE_RECEIVING_DATA);
                    } else {
                        gpsData.state_position++;
                        gpsData.ackState = UBLOX_ACK_IDLE;
                    }
                    break;
                case UBLOX_ACK_GOT_NACK:
                    if (gpsData.state_position == UBLOX_MSG_RATE) { // If we were asking for NAV-PVT...
                        gpsData.ubloxUsePVT = false;   // ...retry asking for NAV-SOL
                        gpsData.ackState = UBLOX_ACK_IDLE;
                    } else if(gpsData.state_position == UBLOX_DETECT_UNIT) {
                        gpsData.state_position++;
                        gpsData.ackState = UBLOX_ACK_IDLE;
                    } else {
                        if (gpsData.state_position == UBLOX_MSG_SATINFO) { // If we were asking for NAV-SAT...
                            gpsData.ubloxUseSAT = false;   // ...retry asking for NAV-SVINFO
                            gpsData.ackState = UBLOX_ACK_IDLE;
                        } else {
                            gpsSetState(GPS_STATE_CONFIGURE);
                        }
                    }
                    break;
            }

            break;
    }
}
#endif // USE_GPS_UBLOX

void gpsInitHardware(void)
{
    switch (gpsConfig()->provider) {
    case GPS_NMEA:
#ifdef USE_GPS_NMEA
        gpsInitNmea();
#endif
        break;

    case GPS_UBLOX:
#ifdef USE_GPS_UBLOX
        gpsInitUblox();
#endif
        break;
    default:
        break;
    }
}

static void updateGpsIndicator(timeUs_t currentTimeUs)
{
    static uint32_t GPSLEDTime;
    if ((int32_t)(currentTimeUs - GPSLEDTime) >= 0 && STATE(GPS_FIX) && (gpsSol.numSat >= gpsRescueConfig()->minSats)) {
        GPSLEDTime = currentTimeUs + 150000;
        LED1_TOGGLE;
    }
}

void gpsUpdate(timeUs_t currentTimeUs)
{
    static gpsState_e gpsStateDurationUs[GPS_STATE_COUNT];
    timeUs_t executeTimeUs;
    gpsState_e gpsCurrentState = gpsData.state;

    // read out available GPS bytes
    if (gpsPort) {
        while (serialRxBytesWaiting(gpsPort)) {
            if (cmpTimeUs(micros(), currentTimeUs) > GPS_MAX_WAIT_DATA_RX) {
                // Wait 1ms and come back
                rescheduleTask(TASK_SELF, TASK_PERIOD_HZ(TASK_GPS_RATE_FAST));
                return;
            }
            gpsNewData(serialRead(gpsPort));
        }
        // Restore default task rate
        rescheduleTask(TASK_SELF, TASK_PERIOD_HZ(TASK_GPS_RATE));
   } else if (GPS_update & GPS_MSP_UPDATE) { // GPS data received via MSP
        gpsSetState(GPS_STATE_RECEIVING_DATA);
        onGpsNewData();
        GPS_update &= ~GPS_MSP_UPDATE;
    }

#if DEBUG_UBLOX_INIT
    debug[0] = gpsData.state;
    debug[1] = gpsData.state_position;
    debug[2] = gpsData.ackState;
#endif

    switch (gpsData.state) {
        case GPS_STATE_UNKNOWN:
        case GPS_STATE_INITIALIZED:
            break;

        case GPS_STATE_INITIALIZING:
        case GPS_STATE_CHANGE_BAUD:
        case GPS_STATE_CONFIGURE:
            gpsInitHardware();
            break;

        case GPS_STATE_LOST_COMMUNICATION:
            gpsData.timeouts++;
            // commented out, as it is dangerous and should not be used, fix for a correct auto baud in another pr
            /*if (gpsConfig()->autoBaud) {
                // try another rate
                gpsData.baudrateIndex++;
                gpsData.baudrateIndex %= GPS_INIT_ENTRIES;
            }*/
            gpsSol.numSat = 0;
            DISABLE_STATE(GPS_FIX);
            gpsSetState(GPS_STATE_INITIALIZING);
            break;

        case GPS_STATE_RECEIVING_DATA:
            // check for no data/gps timeout/cable disconnection etc
            if (millis() - gpsData.lastMessage > GPS_TIMEOUT) {
                gpsSetState(GPS_STATE_LOST_COMMUNICATION);
#ifdef USE_GPS_UBLOX
            } else {
                if (gpsConfig()->autoConfig == GPS_AUTOCONFIG_ON) { // Only if autoconfig is enabled
                    switch (gpsData.state_position) {
                        case UBLOX_INITIALIZE:
                            if (!isConfiguratorConnected()) {
                                if (gpsData.ubloxUseSAT) {
                                    ubloxSetMessageRate(CLASS_NAV, MSG_NAV_SAT, 0); // disable SAT MSG
                                } else {
                                    ubloxSetMessageRate(CLASS_NAV, MSG_NAV_SVINFO, 0); // disable SVINFO MSG
                                }
                                gpsData.state_position = UBLOX_MSG_VGS;
                            }
                            break;
                        case UBLOX_MSG_VGS:
                            if (STATE(GPS_FIX)) {
                                ubloxSendNAV5Message(gpsConfig()->gps_ublox_flight_model);
                                gpsData.state_position = UBLOX_MSG_GSV;
                            }
                            if (isConfiguratorConnected()) {
                                gpsData.state_position = UBLOX_MSG_GSV;
                            }
                            break;
                        case UBLOX_MSG_GSV:
                            if (isConfiguratorConnected()) {
                                if (gpsData.ubloxUseSAT) {
                                    ubloxSetMessageRate(CLASS_NAV, MSG_NAV_SAT, 5); // set SAT MSG rate (every 5 cycles)
                                } else {
                                    ubloxSetMessageRate(CLASS_NAV, MSG_NAV_SVINFO, 5); // set SVINFO MSG rate (every 5 cycles)
                                }
                                gpsData.state_position = UBLOX_INITIALIZE;
                            }
                            break;
                    }
                }
#endif //USE_GPS_UBLOX
            }
            break;
    }

    if (sensors(SENSOR_GPS)) {
        updateGpsIndicator(currentTimeUs);
    }

    if (!ARMING_FLAG(ARMED) && !gpsConfig()->gps_set_home_point_once) {
        // clear the home fix icon between arms if the user configuration is to reset home point between arms
        DISABLE_STATE(GPS_FIX_HOME);
    }

    static bool hasBeeped = false;
    if (!ARMING_FLAG(ARMED)) {
        // while disarmed, beep when requirements for a home fix are met
        // ?? should we also beep if home fix requirements first appear after arming?
        if (!hasBeeped && STATE(GPS_FIX) && gpsSol.numSat >= gpsRescueConfig()->minSats) {
            beeper(BEEPER_READY_BEEP);
            hasBeeped = true;
        }
    }

    DEBUG_SET(DEBUG_GPS_DOP, 0, gpsSol.numSat);
    DEBUG_SET(DEBUG_GPS_DOP, 1, gpsSol.dop.pdop);
    DEBUG_SET(DEBUG_GPS_DOP, 2, gpsSol.dop.hdop);
    DEBUG_SET(DEBUG_GPS_DOP, 3, gpsSol.dop.vdop);

    executeTimeUs = micros() - currentTimeUs;
    if (executeTimeUs > gpsStateDurationUs[gpsCurrentState]) {
        gpsStateDurationUs[gpsCurrentState] = executeTimeUs;
    }
    schedulerSetNextStateTime(gpsStateDurationUs[gpsData.state]);
}

static void gpsNewData(uint16_t c)
{
    if (!gpsNewFrame(c)) {
        return;
    }

    if (gpsData.state == GPS_STATE_RECEIVING_DATA) {
        // new data received and parsed, we're in business
        gpsData.lastLastMessage = gpsData.lastMessage;
        gpsData.lastMessage = millis();
        sensorsSet(SENSOR_GPS);
    }

    GPS_update ^= GPS_DIRECT_TICK;

#if DEBUG_UBLOX_INIT
    debug[3] = GPS_update;
#endif

    onGpsNewData();
}

#ifdef USE_GPS_UBLOX
ubloxVersion_e ubloxParseVersion(const uint32_t version) {
    for (size_t i = 0; i < UBX_VERSION_COUNT; ++i) {
        if ((version ^ ubloxVersion_map[i].hw) == 0x0) {
            return (ubloxVersion_e) i;
        }
    }

    return UBX_VERSION_UNDEF;// (ubloxVersion_e) version;
}
#endif

bool gpsNewFrame(uint8_t c)
{
    switch (gpsConfig()->provider) {
    case GPS_NMEA:          // NMEA
#ifdef USE_GPS_NMEA
        return gpsNewFrameNMEA(c);
#endif
        break;
    case GPS_UBLOX:         // UBX binary
#ifdef USE_GPS_UBLOX
        return gpsNewFrameUBLOX(c);
#endif
        break;
    default:
        break;
    }
    return false;
}

// Check for healthy communications
bool gpsIsHealthy(void)
{
    return (gpsData.state == GPS_STATE_RECEIVING_DATA);
}

/* This is a light implementation of a GPS frame decoding
   This should work with most of modern GPS devices configured to output 5 frames.
   It assumes there are some NMEA GGA frames to decode on the serial bus
   Now verifies checksum correctly before applying data

   Here we use only the following data :
     - latitude
     - longitude
     - GPS fix is/is not ok
     - GPS num sat (4 is enough to be +/- reliable)
     // added by Mis
     - GPS altitude (for OSD displaying)
     - GPS speed (for OSD displaying)
*/

#define NO_FRAME   0
#define FRAME_GGA  1
#define FRAME_RMC  2
#define FRAME_GSV  3
#define FRAME_GSA  4


// This code is used for parsing NMEA data

/* Alex optimization
  The latitude or longitude is coded this way in NMEA frames
  dm.f   coded as degrees + minutes + minute decimal
  Where:
    - d can be 1 or more char long. generally: 2 char long for latitude, 3 char long for longitude
    - m is always 2 char long
    - f can be 1 or more char long
  This function converts this format in a unique unsigned long where 1 degree = 10 000 000

  EOS increased the precision here, even if we think that the gps is not precise enough, with 10e5 precision it has 76cm resolution
  with 10e7 it's around 1 cm now. Increasing it further is irrelevant, since even 1cm resolution is unrealistic, however increased
  resolution also increased precision of nav calculations
static uint32_t GPS_coord_to_degrees(char *coordinateString)
{
    char *p = s, *d = s;
    uint8_t min, deg = 0;
    uint16_t frac = 0, mult = 10000;

    while (*p) {                // parse the string until its end
        if (d != s) {
            frac += (*p - '0') * mult;  // calculate only fractional part on up to 5 digits  (d != s condition is true when the . is located)
            mult /= 10;
        }
        if (*p == '.')
            d = p;              // locate '.' char in the string
        p++;
    }
    if (p == s)
        return 0;
    while (s < d - 2) {
        deg *= 10;              // convert degrees : all chars before minutes ; for the first iteration, deg = 0
        deg += *(s++) - '0';
    }
    min = *(d - 1) - '0' + (*(d - 2) - '0') * 10;       // convert minutes : 2 previous char before '.'
    return deg * 10000000UL + (min * 100000UL + frac) * 10UL / 6;
}
*/

// helper functions
#ifdef USE_GPS_NMEA
static uint32_t grab_fields(char *src, uint8_t mult)
{                               // convert string to uint32
    uint32_t i;
    uint32_t tmp = 0;
    int isneg = 0;
    for (i = 0; src[i] != 0; i++) {
        if ((i == 0) && (src[0] == '-')) { // detect negative sign
            isneg = 1;
            continue; // jump to next character if the first one was a negative sign
        }
        if (src[i] == '.') {
            i++;
            if (mult == 0) {
                break;
            } else {
                src[i + mult] = 0;
            }
        }
        tmp *= 10;
        if (src[i] >= '0' && src[i] <= '9') {
            tmp += src[i] - '0';
        }
        if (i >= 15) {
            return 0; // out of bounds
        }
    }
    return isneg ? -tmp : tmp;    // handle negative altitudes
}

typedef struct gpsDataNmea_s {
    int32_t latitude;
    int32_t longitude;
    uint8_t numSat;
    int32_t altitudeCm;
    uint16_t speed;
    uint16_t pdop;
    uint16_t hdop;
    uint16_t vdop;
    uint16_t ground_course;
    uint32_t time;
    uint32_t date;
} gpsDataNmea_t;

static void parseFieldNmea(gpsDataNmea_t *data, char *str, uint8_t gpsFrame, uint8_t idx)
{
    static uint8_t svMessageNum = 0;
    uint8_t svSatNum = 0, svPacketIdx = 0, svSatParam = 0;

    switch (gpsFrame) {

        case FRAME_GGA:        //************* GPGGA FRAME parsing
            switch (idx) {
    //          case 1:             // Time information
    //              break;
                case 2:
                    data->latitude = GPS_coord_to_degrees(str);
                    break;
                case 3:
                    if (str[0] == 'S') data->latitude *= -1;
                    break;
                case 4:
                    data->longitude = GPS_coord_to_degrees(str);
                    break;
                case 5:
                    if (str[0] == 'W') data->longitude *= -1;
                    break;
                case 6:
                    gpsSetFixState(str[0] > '0');
                    break;
                case 7:
                    data->numSat = grab_fields(str, 0);
                    break;
                case 9:
                    data->altitudeCm = grab_fields(str, 1) * 10;     // altitude in centimeters. Note: NMEA delivers altitude with 1 or 3 decimals. It's safer to cut at 0.1m and multiply by 10
                    break;
            }
            break;

        case FRAME_RMC:        //************* GPRMC FRAME parsing
            switch (idx) {
                case 1:
                    data->time = grab_fields(str, 2); // UTC time hhmmss.ss
                    break;
                case 7:
                    data->speed = ((grab_fields(str, 1) * 5144L) / 1000L);    // speed in cm/s added by Mis
                    break;
                case 8:
                    data->ground_course = (grab_fields(str, 1));      // ground course deg * 10
                    break;
                case 9:
                    data->date = grab_fields(str, 0); // date dd/mm/yy
                    break;
            }
            break;

        case FRAME_GSV:
            switch (idx) {
                /*case 1:
                    // Total number of messages of this type in this cycle
                    break; */
                case 2:
                    // Message number
                    svMessageNum = grab_fields(str, 0);
                    break;
                case 3:
                    // Total number of SVs visible
                    GPS_numCh = MIN(grab_fields(str, 0), GPS_SV_MAXSATS_LEGACY);
                    break;
            }
            if (idx < 4)
                break;

            svPacketIdx = (idx - 4) / 4 + 1; // satellite number in packet, 1-4
            svSatNum    = svPacketIdx + (4 * (svMessageNum - 1)); // global satellite number
            svSatParam  = idx - 3 - (4 * (svPacketIdx - 1)); // parameter number for satellite

            if (svSatNum > GPS_SV_MAXSATS_LEGACY)
                break;

            switch (svSatParam) {
                case 1:
                    // SV PRN number
                    GPS_svinfo_chn[svSatNum - 1]  = svSatNum;
                    GPS_svinfo_svid[svSatNum - 1] = grab_fields(str, 0);
                    break;
                /*case 2:
                    // Elevation, in degrees, 90 maximum
                    break;
                case 3:
                    // Azimuth, degrees from True North, 000 through 359
                    break; */
                case 4:
                    // SNR, 00 through 99 dB (null when not tracking)
                    GPS_svinfo_cno[svSatNum - 1] = grab_fields(str, 0);
                    GPS_svinfo_quality[svSatNum - 1] = 0; // only used by ublox
                    break;
            }

            GPS_svInfoReceivedCount++;
            break;

        case FRAME_GSA:
            switch (idx) {
                case 15:
                    data->pdop = grab_fields(str, 2);  // pDOP * 100
                    break;
                case 16:
                    data->hdop = grab_fields(str, 2);  // hDOP * 100
                    break;
                case 17:
                    data->vdop = grab_fields(str, 2);  // vDOP * 100
                    break;
            }
            break;
    }
}

static bool writeGpsSolutionNmea(gpsSolutionData_t *sol, const gpsDataNmea_t *data, uint8_t gpsFrame)
{
    switch (gpsFrame) {

        case FRAME_GGA:
            *gpsPacketLogChar = LOG_NMEA_GGA;
            if (STATE(GPS_FIX)) {
                sol->llh.lat = data->latitude;
                sol->llh.lon = data->longitude;
                sol->numSat = data->numSat;
                sol->llh.altCm = data->altitudeCm;
            }
            // return only one true statement to trigger one "newGpsDataReady" flag per GPS loop
            return true;

        case FRAME_GSA:
            *gpsPacketLogChar = LOG_NMEA_GSA;
            sol->dop.pdop = data->pdop;
            sol->dop.hdop = data->hdop;
            sol->dop.vdop = data->vdop;
            return false;

        case FRAME_RMC:
            *gpsPacketLogChar = LOG_NMEA_RMC;
            sol->groundSpeed = data->speed;
            sol->groundCourse = data->ground_course;
#ifdef USE_RTC_TIME
            // This check will miss 00:00:00.00, but we shouldn't care - next report will be valid
            if(!rtcHasTime() && data->date != 0 && data->time != 0) {
                dateTime_t temp_time;
                temp_time.year = (data->date % 100) + 2000;
                temp_time.month = (data->date / 100) % 100;
                temp_time.day = (data->date / 10000) % 100;
                temp_time.hours = (data->time / 1000000) % 100;
                temp_time.minutes = (data->time / 10000) % 100;
                temp_time.seconds = (data->time / 100) % 100;
                temp_time.millis = (data->time & 100) * 10;
                rtcSetDateTime(&temp_time);
            }
#endif
            return false;

        default:
            return false;
    }
}

static bool gpsNewFrameNMEA(char c)
{
    static gpsDataNmea_t gps_msg;
    static char string[15];
    static uint8_t param = 0, offset = 0, parity = 0;
    static uint8_t checksum_param, gps_frame = NO_FRAME;
    bool isFrameOk = false;

    switch (c) {

        case '$':
            param = 0;
            offset = 0;
            parity = 0;
            break;

        case ',':
        case '*':
            string[offset] = 0;
            if (param == 0) {  // frame identification (5 chars, e.g. "GPGGA", "GNGGA", "GLGGA", ...)
                gps_frame = NO_FRAME;
                if (strcmp(&string[2], "GGA") == 0) {
                    gps_frame = FRAME_GGA;
                } else if (strcmp(&string[2], "RMC") == 0) {
                    gps_frame = FRAME_RMC;
                } else if (strcmp(&string[2], "GSV") == 0) {
                    gps_frame = FRAME_GSV;
                } else if (strcmp(&string[2], "GSA") == 0) {
                    gps_frame = FRAME_GSA;
                }
            }

            // parse string and write data into gps_msg
            parseFieldNmea(&gps_msg, string, gps_frame, param);

            param++;
            offset = 0;
            if (c == '*')
                checksum_param = 1;
            else
                parity ^= c;
            break;

        case '\r':
        case '\n':
            if (checksum_param) {   //parity checksum
                shiftPacketLog();
                uint8_t checksum = 16 * ((string[0] >= 'A') ? string[0] - 'A' + 10 : string[0] - '0') + ((string[1] >= 'A') ? string[1] - 'A' + 10 : string[1] - '0');
                if (checksum == parity) {
                    *gpsPacketLogChar = LOG_IGNORED;
                    GPS_packetCount++;
                    isFrameOk = writeGpsSolutionNmea(&gpsSol, &gps_msg, gps_frame);  // // write gps_msg into gpsSol
                } else {
                    *gpsPacketLogChar = LOG_ERROR;
                }
            }
            checksum_param = 0;
            break;

        default:
            if (offset < 15)
                string[offset++] = c;
            if (!checksum_param)
                parity ^= c;
            break;
    }

    return isFrameOk;
}
#endif // USE_GPS_NMEA

#ifdef USE_GPS_UBLOX
// UBX support
typedef struct ubxNavPosllh_s {
    uint32_t time;              // GPS msToW
    int32_t longitude;
    int32_t latitude;
    int32_t altitude_ellipsoid;
    int32_t altitudeMslMm;
    uint32_t horizontal_accuracy;
    uint32_t vertical_accuracy;
} ubxNavPosllh_t;

typedef struct ubxNavStatus_s {
    uint32_t time;              // GPS msToW
    uint8_t fix_type;
    uint8_t fix_status;
    uint8_t differential_status;
    uint8_t res;
    uint32_t time_to_first_fix;
    uint32_t uptime;            // milliseconds
} ubxNavStatus_t;

typedef struct ubxNavDop_s {
    uint32_t itow;              // GPS Millisecond Time of Week
    uint16_t gdop;              // Geometric DOP
    uint16_t pdop;              // Position DOP
    uint16_t tdop;              // Time DOP
    uint16_t vdop;              // Vertical DOP
    uint16_t hdop;              // Horizontal DOP
    uint16_t ndop;              // Northing DOP
    uint16_t edop;              // Easting DOP
} ubxNavDop_t;

typedef struct ubxNavSolution_s {
    uint32_t time;
    int32_t time_nsec;
    int16_t week;
    uint8_t fix_type;
    uint8_t fix_status;
    int32_t ecef_x;
    int32_t ecef_y;
    int32_t ecef_z;
    uint32_t position_accuracy_3d;
    int32_t ecef_x_velocity;
    int32_t ecef_y_velocity;
    int32_t ecef_z_velocity;
    uint32_t speed_accuracy;
    uint16_t position_DOP;
    uint8_t res;
    uint8_t satellites;
    uint32_t res2;
} ubxNavSolution_t;

typedef struct ubxNavPvt_s {
    uint32_t time;
    uint16_t year;
    uint8_t month;
    uint8_t day;
    uint8_t hour;
    uint8_t min;
    uint8_t sec;
    uint8_t valid;
    uint32_t tAcc;
    int32_t nano;
    uint8_t fixType;
    uint8_t flags;
    uint8_t flags2;
    uint8_t numSV;
    int32_t lon;
    int32_t lat;
    int32_t height;
    int32_t hMSL;
    uint32_t hAcc;
    uint32_t vAcc;
    int32_t velN;
    int32_t velE;
    int32_t velD;
    int32_t gSpeed;
    int32_t headMot;
    uint32_t sAcc;
    uint32_t headAcc;
    uint16_t pDOP;
    uint8_t flags3;
    uint8_t reserved0[5];
    int32_t headVeh;
    int16_t magDec;
    uint16_t magAcc;
} ubxNavPvt_t;

typedef struct ubxNavVelned_s {
    uint32_t time;              // GPS msToW
    int32_t ned_north;
    int32_t ned_east;
    int32_t ned_down;
    uint32_t speed_3d;
    uint32_t speed_2d;
    int32_t heading_2d;
    uint32_t speed_accuracy;
    uint32_t heading_accuracy;
} ubxNavVelned_t;

typedef struct ubxNavSvinfoChannel_s {
    uint8_t chn;                // Channel number, 255 for SVx not assigned to channel
    uint8_t svid;               // Satellite ID
    uint8_t flags;              // Bitmask
    uint8_t quality;            // Bitfield
    uint8_t cno;                // Carrier to Noise Ratio (Signal Strength) // dbHz, 0-55.
    uint8_t elev;               // Elevation in integer degrees
    int16_t azim;               // Azimuth in integer degrees
    int32_t prRes;              // Pseudo range residual in centimetres
} ubxNavSvinfoChannel_t;

typedef struct ubxNavSatSv_s {
    uint8_t gnssId;
    uint8_t svId;               // Satellite ID
    uint8_t cno;                // Carrier to Noise Ratio (Signal Strength) // dbHz, 0-55.
    int8_t elev;                // Elevation in integer degrees
    int16_t azim;               // Azimuth in integer degrees
    int16_t prRes;              // Pseudo range residual in decimetres
    uint32_t flags;             // Bitmask
} ubxNavSatSv_t;

typedef struct ubxNavSvinfo_s {
    uint32_t time;              // GPS Millisecond time of week
    uint8_t numCh;              // Number of channels
    uint8_t globalFlags;        // Bitmask, Chip hardware generation 0:Antaris, 1:u-blox 5, 2:u-blox 6
    uint16_t reserved2;         // Reserved
    ubxNavSvinfoChannel_t channel[GPS_SV_MAXSATS_M8N];         // 32 satellites * 12 byte
} ubxNavSvinfo_t;

typedef struct ubxNavSat_s {
    uint32_t time;              // GPS Millisecond time of week
    uint8_t version;
    uint8_t numSvs;
    uint8_t reserved0[2];
    ubxNavSatSv_t svs[GPS_SV_MAXSATS_M9N];
} ubxNavSat_t;

typedef struct ubxAck_s {
    uint8_t clsId;               // Class ID of the acknowledged message
    uint8_t msgId;               // Message ID of the acknowledged message
} ubxAck_t;

typedef enum {
    FIX_NONE = 0,
    FIX_DEAD_RECKONING = 1,
    FIX_2D = 2,
    FIX_3D = 3,
    FIX_GPS_DEAD_RECKONING = 4,
    FIX_TIME = 5
} ubsNavFixType_e;

typedef enum {
    NAV_STATUS_FIX_VALID = 1,
    NAV_STATUS_TIME_WEEK_VALID = 4,
    NAV_STATUS_TIME_SECOND_VALID = 8
} ubxNavStatusBits_e;

typedef enum {
    NAV_VALID_DATE = 1,
    NAV_VALID_TIME = 2
} ubxNavPvtValid_e;

// Packet checksum accumulators
static uint8_t _ck_a;
static uint8_t _ck_b;

// State machine state
static bool _skip_packet;
static uint8_t _step = 0;
static uint8_t _msg_id;
static uint16_t _payload_length;
static uint16_t _payload_counter;

static bool next_fix = false;
static uint8_t _class;

// do we have new position information?
static bool _new_position;

// do we have new speed information?
static bool _new_speed;

// Example packet sizes from UBlox u-center from a Glonass capable GPS receiver.
//15:17:55  R -> UBX NAV-STATUS,  Size  24,  'Navigation Status'
//15:17:55  R -> UBX NAV-POSLLH,  Size  36,  'Geodetic Position'
//15:17:55  R -> UBX NAV-VELNED,  Size  44,  'Velocity in WGS 84'
//15:17:55  R -> UBX NAV-CLOCK,  Size  28,  'Clock Status'
//15:17:55  R -> UBX NAV-AOPSTATUS,  Size  24,  'AOP Status'
//15:17:55  R -> UBX 03-09,  Size 208,  'Unknown'
//15:17:55  R -> UBX 03-10,  Size 336,  'Unknown'
//15:17:55  R -> UBX NAV-SOL,  Size  60,  'Navigation Solution'
//15:17:55  R -> UBX NAV,  Size 100,  'Navigation'
//15:17:55  R -> UBX NAV-SVINFO,  Size 328,  'Satellite Status and Information'

// from the UBlox9 document, the largest payout we receive is the NAV-SAT and the payload size
// is calculated as 8 + 12*numCh.  numCh in the case of a M9N is 42.
#define UBLOX_PAYLOAD_SIZE (8 + 12 * 42)


// Receive buffer
static union {
    ubxNavPosllh_t posllh;
    ubxNavStatus_t status;
    ubxNavDop_t dop;
    ubxNavSolution_t solution;
    ubxNavVelned_t velned;
    ubxNavPvt_t pvt;
    ubxNavSvinfo_t svinfo;
    ubxNavSat_t sat;
    ubxCfgGnss_t gnss;
    ubxAck_t ack;
    struct {
        char swVersion[30];
        char hwVersion[10];
        char extension[300];
    } ver;
    uint8_t bytes[UBLOX_PAYLOAD_SIZE];
} _buffer;

void _update_checksum(uint8_t *data, uint8_t len, uint8_t *ck_a, uint8_t *ck_b)
{
    while (len--) {
        *ck_a += *data;
        *ck_b += *ck_a;
        data++;
    }
}

static bool UBLOX_parse_gps(void)
{
    uint32_t i;

    *gpsPacketLogChar = LOG_IGNORED;
#define CLSMSG(cls, msg) (((cls) << 8) | (msg))
    switch (CLSMSG(_class, _msg_id)) {
    case CLSMSG(CLASS_MON, MSG_MON_VER): {
        char *token = strtok(_buffer.ver.swVersion, " ");
        while (token != NULL) {
            float f = fastA2F(token);
            if (f > 0.0f) {
                int major = strtol(token, NULL, 10);
                int minor = strtol(&token[major > 9 ? 3 : 2], NULL, 10);
                gpsData.monVer.swVersion.firmwareVersion.major = major;
                gpsData.monVer.swVersion.firmwareVersion.minor = minor;
                break;
            }
            token = strtok(NULL, " ");
        }
        size_t j = 0;
        while (j < 10) {
            if (_buffer.ver.extension[(j * 30)] == '\0') {
                break;
            }
            token = strtok(&_buffer.ver.extension[(j++ * 30)], "=");
            while (token != NULL) {
                if (strcmp(token, "PROTVER") == 0) {
                    token = strtok(NULL, "=");
                    int major = strtol(token, NULL, 10);
                    int minor = strtol(&token[major > 9 ? 3 : 2], NULL, 10);
                    gpsData.monVer.swVersion.protocolVersion.major = major;
                    gpsData.monVer.swVersion.protocolVersion.minor = minor;
                    break;
                }
                token = strtok(NULL, "=");
            }
        }

        gpsData.monVer.hwVersion = strtoul(_buffer.ver.hwVersion, NULL, 16);
        gpsData.unitVersion = ubloxParseVersion(gpsData.monVer.hwVersion);
        gpsData.acquiredMonVer = true;
        gpsData.ackState = UBLOX_ACK_GOT_ACK;
    }
        break;
    case CLSMSG(CLASS_NAV, MSG_NAV_POSLLH):
        *gpsPacketLogChar = LOG_UBLOX_POSLLH;
        //i2c_dataset.time                = _buffer.posllh.time;
        gpsSol.llh.lon = _buffer.posllh.longitude;
        gpsSol.llh.lat = _buffer.posllh.latitude;
        gpsSol.llh.altCm = _buffer.posllh.altitudeMslMm / 10;  //alt in cm
        gpsSol.time = _buffer.posllh.time;
        gpsSetFixState(next_fix);
        _new_position = true;
        break;
    case CLSMSG(CLASS_NAV, MSG_NAV_STATUS):
        *gpsPacketLogChar = LOG_UBLOX_STATUS;
        next_fix = (_buffer.status.fix_status & NAV_STATUS_FIX_VALID) && (_buffer.status.fix_type == FIX_3D);
        if (!next_fix)
            DISABLE_STATE(GPS_FIX);
        break;
    case CLSMSG(CLASS_NAV, MSG_NAV_DOP):
        *gpsPacketLogChar = LOG_UBLOX_DOP;
        gpsSol.dop.pdop = _buffer.dop.pdop;
        gpsSol.dop.hdop = _buffer.dop.hdop;
        gpsSol.dop.vdop = _buffer.dop.vdop;
        break;
    case CLSMSG(CLASS_NAV, MSG_NAV_SOL):
        *gpsPacketLogChar = LOG_UBLOX_SOL;
        next_fix = (_buffer.solution.fix_status & NAV_STATUS_FIX_VALID) && (_buffer.solution.fix_type == FIX_3D);
        if (!next_fix)
            DISABLE_STATE(GPS_FIX);
        gpsSol.numSat = _buffer.solution.satellites;
#ifdef USE_RTC_TIME
        //set clock, when gps time is available
        if (!rtcHasTime() && (_buffer.solution.fix_status & NAV_STATUS_TIME_SECOND_VALID) && (_buffer.solution.fix_status & NAV_STATUS_TIME_WEEK_VALID)) {
            //calculate rtctime: week number * ms in a week + ms of week + fractions of second + offset to UNIX reference year - 18 leap seconds
            rtcTime_t temp_time = (((int64_t) _buffer.solution.week) * 7 * 24 * 60 * 60 * 1000) + _buffer.solution.time + (_buffer.solution.time_nsec / 1000000) + 315964800000LL - 18000;
            rtcSet(&temp_time);
        }
#endif
        break;
    case CLSMSG(CLASS_NAV, MSG_NAV_VELNED):
        *gpsPacketLogChar = LOG_UBLOX_VELNED;
        gpsSol.speed3d = _buffer.velned.speed_3d;       // cm/s
        gpsSol.groundSpeed = _buffer.velned.speed_2d;    // cm/s
        gpsSol.groundCourse = (uint16_t) (_buffer.velned.heading_2d / 10000);     // Heading 2D deg * 100000 rescaled to deg * 10
        _new_speed = true;
        break;
    case CLSMSG(CLASS_NAV, MSG_NAV_PVT):
        *gpsPacketLogChar = LOG_UBLOX_SOL;
        next_fix = (_buffer.pvt.flags & NAV_STATUS_FIX_VALID) && (_buffer.pvt.fixType == FIX_3D);
        gpsSol.llh.lon = _buffer.pvt.lon;
        gpsSol.llh.lat = _buffer.pvt.lat;
        gpsSol.llh.altCm = _buffer.pvt.hMSL / 10;  //alt in cm
        gpsSetFixState(next_fix);
        _new_position = true;
        gpsSol.numSat = _buffer.pvt.numSV;
        gpsSol.acc.hAcc = _buffer.pvt.hAcc;
        gpsSol.acc.vAcc = _buffer.pvt.vAcc;
        gpsSol.acc.sAcc = _buffer.pvt.sAcc;
        gpsSol.speed3d = (uint16_t) sqrtf(powf(_buffer.pvt.gSpeed / 10, 2.0f) + powf(_buffer.pvt.velD / 10, 2.0f));
        gpsSol.groundSpeed = _buffer.pvt.gSpeed / 10;    // cm/s
        gpsSol.groundCourse = (uint16_t) (_buffer.pvt.headMot / 10000);     // Heading 2D deg * 100000 rescaled to deg * 10
        _new_speed = true;
#ifdef USE_RTC_TIME
        //set clock, when gps time is available
        if (!rtcHasTime() && (_buffer.pvt.valid & NAV_VALID_DATE) && (_buffer.pvt.valid & NAV_VALID_TIME)) {
            dateTime_t dt;
            dt.year = _buffer.pvt.year;
            dt.month = _buffer.pvt.month;
            dt.day = _buffer.pvt.day;
            dt.hours = _buffer.pvt.hour;
            dt.minutes = _buffer.pvt.min;
            dt.seconds = _buffer.pvt.sec;
            dt.millis = (_buffer.pvt.nano > 0) ? _buffer.pvt.nano / 1000 : 0; //up to 5ms of error
            rtcSetDateTime(&dt);
        }
#endif
        break;
    case CLSMSG(CLASS_NAV, MSG_NAV_SVINFO):
        *gpsPacketLogChar = LOG_UBLOX_SVINFO;
        GPS_numCh = _buffer.svinfo.numCh;
        // If we're getting NAV-SVINFO is because we're dealing with an old receiver that does not support NAV-SAT, so we'll only
        // save up to GPS_SV_MAXSATS_LEGACY channels so the BF Configurator knows it's receiving the old sat list info format.
        if (GPS_numCh > GPS_SV_MAXSATS_LEGACY)
            GPS_numCh = GPS_SV_MAXSATS_LEGACY;
        for (i = 0; i < GPS_numCh; i++) {
            GPS_svinfo_chn[i] = _buffer.svinfo.channel[i].chn;
            GPS_svinfo_svid[i] = _buffer.svinfo.channel[i].svid;
            GPS_svinfo_quality[i] =_buffer.svinfo.channel[i].quality;
            GPS_svinfo_cno[i] = _buffer.svinfo.channel[i].cno;
        }
        for (i = GPS_numCh; i < GPS_SV_MAXSATS_LEGACY; i++) {
            GPS_svinfo_chn[i] = 0;
            GPS_svinfo_svid[i] = 0;
            GPS_svinfo_quality[i] = 0;
            GPS_svinfo_cno[i] = 0;
        }
        GPS_svInfoReceivedCount++;
        break;
    case CLSMSG(CLASS_NAV, MSG_NAV_SAT):
        *gpsPacketLogChar = LOG_UBLOX_SVINFO; // The logger won't show this is NAV-SAT instead of NAV-SVINFO
        GPS_numCh = _buffer.sat.numSvs;
        // We can receive here upto GPS_SV_MAXSATS_M9N channels, but since the majority of receivers currently in use are M8N or older,
        // it would be a waste of RAM to size the arrays that big. For now, they're sized GPS_SV_MAXSATS_M8N which means M9N won't show
        // all their channel information on BF Configurator. When M9N's are more widespread it would be a good time to increase those arrays.
        if (GPS_numCh > GPS_SV_MAXSATS_M8N)
            GPS_numCh = GPS_SV_MAXSATS_M8N;
        for (i = 0; i < GPS_numCh; i++) {
            GPS_svinfo_chn[i] = _buffer.sat.svs[i].gnssId;
            GPS_svinfo_svid[i] = _buffer.sat.svs[i].svId;
            GPS_svinfo_cno[i] = _buffer.sat.svs[i].cno;
            GPS_svinfo_quality[i] =_buffer.sat.svs[i].flags;
        }
        for (i = GPS_numCh; i < GPS_SV_MAXSATS_M8N; i++) {
            GPS_svinfo_chn[i] = 255;
            GPS_svinfo_svid[i] = 0;
            GPS_svinfo_quality[i] = 0;
            GPS_svinfo_cno[i] = 0;
        }

        // Setting the number of channels higher than GPS_SV_MAXSATS_LEGACY is the only way to tell BF Configurator we're sending the
        // enhanced sat list info without changing the MSP protocol. Also, we're sending the complete list each time even if it's empty, so
        // BF Conf can erase old entries shown on screen when channels are removed from the list.
        GPS_numCh = GPS_SV_MAXSATS_M8N;
        GPS_svInfoReceivedCount++;
        break;
    case CLSMSG(CLASS_CFG, MSG_CFG_GNSS):
        {
            bool isSBASenabled = false;
            bool isM8NwithDefaultConfig = false;

            if ((_buffer.gnss.numConfigBlocks >= 2) &&
                (_buffer.gnss.configblocks[1].gnssId == 1) && //SBAS
                (_buffer.gnss.configblocks[1].flags & UBLOX_GNSS_ENABLE)) { //enabled

                isSBASenabled = true;
            }

            if ((_buffer.gnss.numTrkChHw == 32) &&  //M8N
                (_buffer.gnss.numTrkChUse == 32) &&
                (_buffer.gnss.numConfigBlocks == 7) &&
                (_buffer.gnss.configblocks[2].gnssId == 2) && //Galileo
                (_buffer.gnss.configblocks[2].resTrkCh == 4) && //min channels
                (_buffer.gnss.configblocks[2].maxTrkCh == 8) && //max channels
                !(_buffer.gnss.configblocks[2].flags & UBLOX_GNSS_ENABLE)) { //disabled

                isM8NwithDefaultConfig = true;
            }

            const uint16_t messageSize = 4 + (_buffer.gnss.numConfigBlocks * sizeof(ubxConfigblock_t));

            ubxMessage_t tx_buffer;
            memcpy(&tx_buffer.payload, &_buffer, messageSize);

            if (isSBASenabled && (gpsConfig()->sbasMode == SBAS_NONE)) {
                tx_buffer.payload.cfg_gnss.configblocks[1].flags &= ~UBLOX_GNSS_ENABLE; //Disable SBAS
            }

            if (isM8NwithDefaultConfig && gpsConfig()->gps_ublox_use_galileo) {
                tx_buffer.payload.cfg_gnss.configblocks[2].flags |= UBLOX_GNSS_ENABLE; //Enable Galileo
            }

            ubloxSendConfigMessage(&tx_buffer, MSG_CFG_GNSS, messageSize);
        }
        break;
    case CLSMSG(CLASS_ACK, MSG_ACK_ACK):
        if ((gpsData.ackState == UBLOX_ACK_WAITING) && (_buffer.ack.msgId == gpsData.ackWaitingMsgId)) {
            gpsData.ackState = UBLOX_ACK_GOT_ACK;
        }
        break;
    case CLSMSG(CLASS_ACK, MSG_ACK_NACK):
        if ((gpsData.ackState == UBLOX_ACK_WAITING) && (_buffer.ack.msgId == gpsData.ackWaitingMsgId)) {
            gpsData.ackState = UBLOX_ACK_GOT_NACK;
        }
        break;
    default:
        return false;
    }
#undef CLSMSG

    // we only return true when we get new position and speed data
    // this ensures we don't use stale data
    if (_new_position && _new_speed) {
        _new_speed = _new_position = false;
        return true;
    }
    return false;
}

static bool gpsNewFrameUBLOX(uint8_t data)
{
    bool parsed = false;

    switch (_step) {
        case 0: // Sync char 1 (0xB5)
            if (PREAMBLE1 == data) {
                _skip_packet = false;
                _step++;
            }
            break;
        case 1: // Sync char 2 (0x62)
            if (PREAMBLE2 != data) {
                _step = 0;
                break;
            }
            _step++;
            break;
        case 2: // Class
            _step++;
            _class = data;
            _ck_b = _ck_a = data;   // reset the checksum accumulators
#if DEBUG_UBLOX_FRAMES
    debug[1] = _class;
#endif
            break;
        case 3: // Id
            _step++;
            _ck_b += (_ck_a += data);       // checksum byte
            _msg_id = data;
#if DEBUG_UBLOX_FRAMES
    debug[2] = _msg_id;
#endif
            break;
        case 4: // Payload length (part 1)
            _step++;
            _ck_b += (_ck_a += data);       // checksum byte
            _payload_length = data; // payload length low byte
            break;
        case 5: // Payload length (part 2)
            _step++;
            _ck_b += (_ck_a += data);       // checksum byte
            _payload_length += (uint16_t)(data << 8);
#if DEBUG_UBLOX_FRAMES
    debug[3] = _payload_length;
#endif
            if (_payload_length > UBLOX_PAYLOAD_SIZE) {
                _skip_packet = true;
            }
            _payload_counter = 0;   // prepare to receive payload
            if (_payload_length == 0) {
                _step = 7;
            }
            break;
        case 6:
            _ck_b += (_ck_a += data);       // checksum byte
            if (_payload_counter < UBLOX_PAYLOAD_SIZE) {
                _buffer.bytes[_payload_counter] = data;
            }
            if (++_payload_counter >= _payload_length) {
                _step++;
            }
            break;
        case 7:
            _step++;
            if (_ck_a != data) {
                _skip_packet = true;          // bad checksum
                gpsData.errors++;
            }
            break;
        case 8:
            _step = 0;

            shiftPacketLog();

            if (_ck_b != data) {
                *gpsPacketLogChar = LOG_ERROR;
                gpsData.errors++;
                break;              // bad checksum
            }

            GPS_packetCount++;

            if (_skip_packet) {
                *gpsPacketLogChar = LOG_SKIPPED;
                break;
            }

            if (UBLOX_parse_gps()) {
                parsed = true;
            }
    }
    return parsed;
}
#endif // USE_GPS_UBLOX

static void gpsHandlePassthrough(uint8_t data)
{
    gpsNewData(data);
#ifdef USE_DASHBOARD
    if (featureIsEnabled(FEATURE_DASHBOARD)) {
        dashboardUpdate(micros());
    }
#endif
}

void gpsEnablePassthrough(serialPort_t *gpsPassthroughPort)
{
    waitForSerialPortToFinishTransmitting(gpsPort);
    waitForSerialPortToFinishTransmitting(gpsPassthroughPort);

    if (!(gpsPort->mode & MODE_TX))
        serialSetMode(gpsPort, gpsPort->mode | MODE_TX);

#ifdef USE_DASHBOARD
    if (featureIsEnabled(FEATURE_DASHBOARD)) {
        dashboardShowFixedPage(PAGE_GPS);
    }
#endif

    serialPassthrough(gpsPort, gpsPassthroughPort, &gpsHandlePassthrough, NULL);
}

float GPS_scaleLonDown = 1.0f;  // this is used to offset the shrinking longitude as we go towards the poles

void GPS_calc_longitude_scaling(int32_t lat)
{
    float rads = (fabsf((float)lat) / 10000000.0f) * 0.0174532925f;
    GPS_scaleLonDown = cos_approx(rads);
}

////////////////////////////////////////////////////////////////////////////////////
// Calculate the distance flown from gps position data
//
static void GPS_calculateDistanceFlown(bool initialize)
{
    static int32_t lastCoord[2] = { 0, 0 };
    static int32_t lastAlt;

    if (initialize) {
        GPS_distanceFlownInCm = 0;
    } else {
        if (STATE(GPS_FIX_HOME) && ARMING_FLAG(ARMED)) {
            uint16_t speed = gpsConfig()->gps_use_3d_speed ? gpsSol.speed3d : gpsSol.groundSpeed;
            // Only add up movement when speed is faster than minimum threshold
            if (speed > GPS_DISTANCE_FLOWN_MIN_SPEED_THRESHOLD_CM_S) {
                uint32_t dist;
                int32_t dir;
                GPS_distance_cm_bearing(&gpsSol.llh.lat, &gpsSol.llh.lon, &lastCoord[GPS_LATITUDE], &lastCoord[GPS_LONGITUDE], &dist, &dir);
                if (gpsConfig()->gps_use_3d_speed) {
                    dist = sqrtf(sq(gpsSol.llh.altCm - lastAlt) + sq(dist));
                }
                GPS_distanceFlownInCm += dist;
            }
        }
    }
    lastCoord[GPS_LONGITUDE] = gpsSol.llh.lon;
    lastCoord[GPS_LATITUDE] = gpsSol.llh.lat;
    lastAlt = gpsSol.llh.altCm;
}

void GPS_reset_home_position(void)
// runs, if GPS is defined, on arming via tryArm() in core.c, and on gyro cal via processRcStickPositions() in rc_controls.c
{
    if (!STATE(GPS_FIX_HOME) || !gpsConfig()->gps_set_home_point_once) {
        if (STATE(GPS_FIX) && gpsSol.numSat >= gpsRescueConfig()->minSats) {
            // those checks are always true for tryArm, but may not be true for gyro cal
            GPS_home[GPS_LATITUDE] = gpsSol.llh.lat;
            GPS_home[GPS_LONGITUDE] = gpsSol.llh.lon;
            GPS_calc_longitude_scaling(gpsSol.llh.lat);
            ENABLE_STATE(GPS_FIX_HOME);
            // no point beeping success here since:
            // when triggered by tryArm, the arming beep is modified to indicate the GPS home fix status on arming, and
            // when triggered by gyro cal, the gyro cal beep takes priority over the GPS beep, so we won't hear the GPS beep
            // PS: to test for gyro cal, check for !ARMED, since we cannot be here while disarmed other than via gyro cal
        }
    }
    GPS_calculateDistanceFlown(true); // Initialize
}

////////////////////////////////////////////////////////////////////////////////////
#define DISTANCE_BETWEEN_TWO_LONGITUDE_POINTS_AT_EQUATOR_IN_HUNDREDS_OF_KILOMETERS 1.113195f
#define TAN_89_99_DEGREES 5729.57795f
// Get distance between two points in cm
// Get bearing from pos1 to pos2, returns an 1deg = 100 precision
void GPS_distance_cm_bearing(int32_t *currentLat1, int32_t *currentLon1, int32_t *destinationLat2, int32_t *destinationLon2, uint32_t *dist, int32_t *bearing)
{
    float dLat = *destinationLat2 - *currentLat1; // difference of latitude in 1/10 000 000 degrees
    float dLon = (float)(*destinationLon2 - *currentLon1) * GPS_scaleLonDown;
    *dist = sqrtf(sq(dLat) + sq(dLon)) * DISTANCE_BETWEEN_TWO_LONGITUDE_POINTS_AT_EQUATOR_IN_HUNDREDS_OF_KILOMETERS;

    *bearing = 9000.0f + atan2_approx(-dLat, dLon) * TAN_89_99_DEGREES;      // Convert the output radians to 100xdeg
    if (*bearing < 0)
        *bearing += 36000;
}

void GPS_calculateDistanceAndDirectionToHome(void)
{
    if (STATE(GPS_FIX_HOME)) {
        uint32_t dist;
        int32_t dir;
        GPS_distance_cm_bearing(&gpsSol.llh.lat, &gpsSol.llh.lon, &GPS_home[GPS_LATITUDE], &GPS_home[GPS_LONGITUDE], &dist, &dir);
        GPS_distanceToHome = dist / 100; // m
        GPS_distanceToHomeCm = dist; // cm
        GPS_directionToHome = dir / 10; // degrees * 10 or decidegrees
    } else {
        // If we don't have home set, do not display anything
        GPS_distanceToHome = 0;
        GPS_distanceToHomeCm = 0;
        GPS_directionToHome = 0;
    }
}

void onGpsNewData(void)
{
    static timeUs_t lastTimeUs = 0;
    const timeUs_t timeUs = micros();

    // calculate GPS solution interval
    // !!! TOO MUCH JITTER TO BE USEFUL - need an exact time !!!
    const float gpsDataIntervalS = cmpTimeUs(timeUs, lastTimeUs) / 1e6f;
    // dirty hack to remove jitter from interval
    if (gpsDataIntervalS < 0.15f) {
        gpsDataIntervalSeconds = 0.1f;
    } else if (gpsDataIntervalS < 0.4f) {
        gpsDataIntervalSeconds = 0.2f;
    } else {
        gpsDataIntervalSeconds = 1.0f;
    }

    lastTimeUs = timeUs;

    if (!STATE(GPS_FIX)) {
        // if we don't have a 3D fix don't give data to GPS rescue
        return;
    }

    GPS_calculateDistanceAndDirectionToHome();
    if (ARMING_FLAG(ARMED)) {
        GPS_calculateDistanceFlown(false);
    }

#ifdef USE_GPS_RESCUE
    gpsRescueNewGpsData();
#endif
#ifdef USE_GPS_LAP_TIMER
    gpsLapTimerNewGpsData();
#endif // USE_GPS_LAP_TIMER
}

void gpsSetFixState(bool state)
{
    if (state) {
        ENABLE_STATE(GPS_FIX);
        ENABLE_STATE(GPS_FIX_EVER);
    } else {
        DISABLE_STATE(GPS_FIX);
    }
}

float getGpsDataIntervalSeconds(void)
{
    return gpsDataIntervalSeconds;
}

baudRate_e getGpsPortActualBaudRateIndex(void)
{
    return lookupBaudRateIndex(serialGetBaudRate(gpsPort));
}

#endif // USE_GPS<|MERGE_RESOLUTION|>--- conflicted
+++ resolved
@@ -834,73 +834,66 @@
 {
     ubxMessage_t tx_buffer;
 
-<<<<<<< HEAD
     uint8_t payload[1];
     payload[0] = (uint8_t)(rate >> (8 * 0));
 
     size_t offset = ubloxValSet(&tx_buffer, msgClass, payload, UBX_VAL_LAYER_RAM);
 
     ubloxSendConfigMessage(&tx_buffer, MSG_CFG_VALSET, offsetof(ubxCfgValSet_t, cfgData) + offset);
-=======
+}
+
+static void ubloxDisableNMEAValSet(void)
+{
+    ubxMessage_t tx_buffer;
+
+    uint8_t payload[1];
+
+    payload[0] = (uint8_t)(0 >> (8 * 0));
+
+    size_t offset = ubloxValSet(&tx_buffer, CFG_MSGOUT_NMEA_ID_GGA_I2C, payload, UBX_VAL_LAYER_RAM);
+    offset += ubloxAddValSet(&tx_buffer, CFG_MSGOUT_NMEA_ID_GGA_SPI, payload, offset);
+    offset += ubloxAddValSet(&tx_buffer, CFG_MSGOUT_NMEA_ID_GGA_UART1, payload, offset);
+
+    offset += ubloxAddValSet(&tx_buffer, CFG_MSGOUT_NMEA_ID_VTG_I2C, payload, offset);
+    offset += ubloxAddValSet(&tx_buffer, CFG_MSGOUT_NMEA_ID_VTG_SPI, payload, offset);
+    offset += ubloxAddValSet(&tx_buffer, CFG_MSGOUT_NMEA_ID_VTG_UART1, payload, offset);
+
+    offset += ubloxAddValSet(&tx_buffer, CFG_MSGOUT_NMEA_ID_GSV_I2C, payload, offset);
+    offset += ubloxAddValSet(&tx_buffer, CFG_MSGOUT_NMEA_ID_GSV_SPI, payload, offset);
+    offset += ubloxAddValSet(&tx_buffer, CFG_MSGOUT_NMEA_ID_GSV_UART1, payload, offset);
+
+    offset += ubloxAddValSet(&tx_buffer, CFG_MSGOUT_NMEA_ID_GLL_I2C, payload, offset);
+    offset += ubloxAddValSet(&tx_buffer, CFG_MSGOUT_NMEA_ID_GLL_SPI, payload, offset);
+    offset += ubloxAddValSet(&tx_buffer, CFG_MSGOUT_NMEA_ID_GLL_UART1, payload, offset);
+
+    offset += ubloxAddValSet(&tx_buffer, CFG_MSGOUT_NMEA_ID_GSA_I2C, payload, offset);
+    offset += ubloxAddValSet(&tx_buffer, CFG_MSGOUT_NMEA_ID_GSA_SPI, payload, offset);
+    offset += ubloxAddValSet(&tx_buffer, CFG_MSGOUT_NMEA_ID_GSA_UART1, payload, offset);
+
+    offset += ubloxAddValSet(&tx_buffer, CFG_MSGOUT_NMEA_ID_RMC_I2C, payload, offset);
+    offset += ubloxAddValSet(&tx_buffer, CFG_MSGOUT_NMEA_ID_RMC_SPI, payload, offset);
+    offset += ubloxAddValSet(&tx_buffer, CFG_MSGOUT_NMEA_ID_RMC_UART1, payload, offset);
+
+    ubloxSendConfigMessage(&tx_buffer, MSG_CFG_VALSET, offsetof(ubxCfgValSet_t, cfgData) + offset);
+}
+
+static void ubloxSetNavRate(uint16_t measRate, uint16_t navRate, uint8_t timeRef)
+{
     uint16_t measRateMilliseconds = 1000 / measRate;
     // Testing has  revealed this is the max rate common modules can achieve
     if (measRateMilliseconds < 53) measRateMilliseconds = 53;
 
-    tx_buffer.payload.cfg_rate.measRate = measRateMilliseconds;
-    tx_buffer.payload.cfg_rate.navRate = navRate;
-    tx_buffer.payload.cfg_rate.timeRef = timeRef;
-    ubloxSendConfigMessage(&tx_buffer, MSG_CFG_RATE, sizeof(ubxCfgRate_t));
->>>>>>> f69fedd1
-}
-
-static void ubloxDisableNMEAValSet(void)
-{
-    ubxMessage_t tx_buffer;
-
-    uint8_t payload[1];
-
-    payload[0] = (uint8_t)(0 >> (8 * 0));
-
-    size_t offset = ubloxValSet(&tx_buffer, CFG_MSGOUT_NMEA_ID_GGA_I2C, payload, UBX_VAL_LAYER_RAM);
-    offset += ubloxAddValSet(&tx_buffer, CFG_MSGOUT_NMEA_ID_GGA_SPI, payload, offset);
-    offset += ubloxAddValSet(&tx_buffer, CFG_MSGOUT_NMEA_ID_GGA_UART1, payload, offset);
-
-    offset += ubloxAddValSet(&tx_buffer, CFG_MSGOUT_NMEA_ID_VTG_I2C, payload, offset);
-    offset += ubloxAddValSet(&tx_buffer, CFG_MSGOUT_NMEA_ID_VTG_SPI, payload, offset);
-    offset += ubloxAddValSet(&tx_buffer, CFG_MSGOUT_NMEA_ID_VTG_UART1, payload, offset);
-
-    offset += ubloxAddValSet(&tx_buffer, CFG_MSGOUT_NMEA_ID_GSV_I2C, payload, offset);
-    offset += ubloxAddValSet(&tx_buffer, CFG_MSGOUT_NMEA_ID_GSV_SPI, payload, offset);
-    offset += ubloxAddValSet(&tx_buffer, CFG_MSGOUT_NMEA_ID_GSV_UART1, payload, offset);
-
-    offset += ubloxAddValSet(&tx_buffer, CFG_MSGOUT_NMEA_ID_GLL_I2C, payload, offset);
-    offset += ubloxAddValSet(&tx_buffer, CFG_MSGOUT_NMEA_ID_GLL_SPI, payload, offset);
-    offset += ubloxAddValSet(&tx_buffer, CFG_MSGOUT_NMEA_ID_GLL_UART1, payload, offset);
-
-    offset += ubloxAddValSet(&tx_buffer, CFG_MSGOUT_NMEA_ID_GSA_I2C, payload, offset);
-    offset += ubloxAddValSet(&tx_buffer, CFG_MSGOUT_NMEA_ID_GSA_SPI, payload, offset);
-    offset += ubloxAddValSet(&tx_buffer, CFG_MSGOUT_NMEA_ID_GSA_UART1, payload, offset);
-
-    offset += ubloxAddValSet(&tx_buffer, CFG_MSGOUT_NMEA_ID_RMC_I2C, payload, offset);
-    offset += ubloxAddValSet(&tx_buffer, CFG_MSGOUT_NMEA_ID_RMC_SPI, payload, offset);
-    offset += ubloxAddValSet(&tx_buffer, CFG_MSGOUT_NMEA_ID_RMC_UART1, payload, offset);
-
-    ubloxSendConfigMessage(&tx_buffer, MSG_CFG_VALSET, offsetof(ubxCfgValSet_t, cfgData) + offset);
-}
-
-static void ubloxSetNavRate(uint16_t measRate, uint16_t navRate, uint8_t timeRef)
-{
     ubxMessage_t tx_buffer;
     if (!ubloxHasValSetGet()) {
-        tx_buffer.payload.cfg_rate.measRate = measRate;
+        tx_buffer.payload.cfg_rate.measRate = measRateMilliseconds;
         tx_buffer.payload.cfg_rate.navRate = navRate;
         tx_buffer.payload.cfg_rate.timeRef = timeRef;
         ubloxSendConfigMessage(&tx_buffer, MSG_CFG_RATE, sizeof(ubxCfgRate_t));
     } else {
         uint8_t offset = 0;
         uint8_t payload[2];
-        payload[0] = (uint8_t)(measRate >> (8 * 0));
-        payload[1] = (uint8_t)(measRate >> (8 * 1));
+        payload[0] = (uint8_t)(measRateMilliseconds >> (8 * 0));
+        payload[1] = (uint8_t)(measRateMilliseconds >> (8 * 1));
         //rate meas is U2
         offset = ubloxValSet(&tx_buffer, CFG_RATE_MEAS, payload, UBX_VAL_LAYER_RAM);
 
@@ -1198,15 +1191,7 @@
                         ubloxSetMessageRate(CLASS_NAV, MSG_NAV_DOP, 1); // set DOP MSG rate
                         break;
                     case UBLOX_SET_NAV_RATE:
-<<<<<<< HEAD
-                        if (gpsData.unitVersion < UBX_VERSION_M8) {
-                            ubloxSetNavRate(0xC8, 1, 1); // set rate to 5Hz (measurement period: 200ms, navigation rate: 1 cycle)
-                        } else {
-                            ubloxSetNavRate(0x64, 1, 1); // set rate to 10Hz (measurement period: 100ms, navigation rate: 1 cycle)
-                        }
-=======
                         ubloxSetNavRate(gpsConfig()->gps_update_rate_hz, 1, 1);
->>>>>>> f69fedd1
                         break;
                     case UBLOX_SET_SBAS:
                         ubloxSetSbas();
