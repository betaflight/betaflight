--- conflicted
+++ resolved
@@ -206,10 +206,7 @@
     OSD_NUMERICAL_VARIO,
     OSD_COMPASS_BAR,
     OSD_ANTI_GRAVITY,
-<<<<<<< HEAD
-=======
     OSD_MOTOR_DIAG,
->>>>>>> f729f3fc
     OSD_FLIP_ARROW,
 #ifdef USE_RTC_TIME
     OSD_RTC_DATETIME,
@@ -484,15 +481,9 @@
     switch (item) {
     case OSD_FLIP_ARROW: 
         {
-<<<<<<< HEAD
-            const int angleR = attitude.values.roll;
-            const int angleP = attitude.values.pitch; // still gotta update all angleR and angleP pointers.
-            if (IS_RC_MODE_ACTIVE(BOXFLIPOVERAFTERCRASH)) {
-=======
             const int angleR = attitude.values.roll / 10;
             const int angleP = attitude.values.pitch / 10; // still gotta update all angleR and angleP pointers.
             if (isFlipOverAfterCrashActive()) {
->>>>>>> f729f3fc
                 if (angleP > 0 && ((angleR > 175 && angleR < 180) || (angleR > -180 && angleR < -175))) {
                     buff[0] = SYM_ARROW_SOUTH;
                 } else if (angleP > 0 && angleR > 0 && angleR < 175) {
