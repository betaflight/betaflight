--- conflicted
+++ resolved
@@ -141,13 +141,9 @@
 
 typedef void (* OSDMenuFuncPtr)(void *data);
 
-<<<<<<< HEAD
-void osdUpdate(uint32_t currentTime);
-=======
 void osdUpdate(uint8_t guiKey);
 char osdGetAltitudeSymbol();
 int32_t osdGetAltitude(int32_t alt);
->>>>>>> 9d4c2406
 void osdOpenMenu(void);
 void osdExitMenu(void * ptr);
 void osdMenuBack(void);
