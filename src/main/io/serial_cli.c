--- conflicted
+++ resolved
@@ -347,11 +347,8 @@
     { "frsky_default_longitude",    VAR_FLOAT  | MASTER_VALUE,  &masterConfig.telemetryConfig.gpsNoFixLongitude, -180.0, 180.0 },
     { "frsky_coordinates_format",   VAR_UINT8  | MASTER_VALUE,  &masterConfig.telemetryConfig.frsky_coordinate_format, 0, FRSKY_FORMAT_NMEA },
     { "frsky_unit",                 VAR_UINT8  | MASTER_VALUE,  &masterConfig.telemetryConfig.frsky_unit, 0, FRSKY_UNIT_IMPERIALS },
-<<<<<<< HEAD
     { "frsky_vfas_precision",       VAR_UINT8  | MASTER_VALUE,  &masterConfig.telemetryConfig.frsky_vfas_precision, FRSKY_VFAS_PRECISION_LOW, FRSKY_VFAS_PRECISION_HIGH },
-=======
-    { "hott_alarm_sound_interval",    VAR_UINT8  | MASTER_VALUE,  &masterConfig.telemetryConfig.hottAlarmSoundInterval, 0, 120 },
->>>>>>> 3a872599
+    { "hott_alarm_sound_interval",  VAR_UINT8  | MASTER_VALUE,  &masterConfig.telemetryConfig.hottAlarmSoundInterval, 0, 120 },
 
     { "battery_capacity",           VAR_UINT16 | MASTER_VALUE,  &masterConfig.batteryConfig.batteryCapacity, 0, 20000 },
     { "vbat_scale",                 VAR_UINT8  | MASTER_VALUE,  &masterConfig.batteryConfig.vbatscale, VBAT_SCALE_MIN, VBAT_SCALE_MAX },
