--- conflicted
+++ resolved
@@ -278,15 +278,10 @@
     CLI_COMMAND_DEF("color", "configure colors", NULL, cliColor),
 #endif
     CLI_COMMAND_DEF("defaults", "reset to defaults and reboot", NULL, cliDefaults),
-<<<<<<< HEAD
     CLI_COMMAND_DEF("diff", "list configuration changes from default",
         "[master|profile|rates|all] {commented}", cliDiff),
-    CLI_COMMAND_DEF("dump", "dump configuration",
-        "[master|profile|rates|all]", cliDump),
-=======
     CLI_COMMAND_DEF("dfu", "DFU mode on reboot", NULL, cliDfu),
     CLI_COMMAND_DEF("dump", "dump configuration", "[master|profile]", cliDump),
->>>>>>> ebbaeb09
     CLI_COMMAND_DEF("exit", NULL, NULL, cliExit),
     CLI_COMMAND_DEF("feature", "configure features",
         "list\r\n"
