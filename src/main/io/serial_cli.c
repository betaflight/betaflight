/*
 * This file is part of Cleanflight.
 *
 * Cleanflight is free software: you can redistribute it and/or modify
 * it under the terms of the GNU General Public License as published by
 * the Free Software Foundation, either version 3 of the License, or
 * (at your option) any later version.
 *
 * Cleanflight is distributed in the hope that it will be useful,
 * but WITHOUT ANY WARRANTY; without even the implied warranty of
 * MERCHANTABILITY or FITNESS FOR A PARTICULAR PURPOSE.  See the
 * GNU General Public License for more details.
 *
 * You should have received a copy of the GNU General Public License
 * along with Cleanflight.  If not, see <http://www.gnu.org/licenses/>.
 */

#include <stdbool.h>
#include <stdint.h>
#include <stdlib.h>
#include <stdarg.h>
#include <string.h>
#include <math.h>
#include <ctype.h>

#include "platform.h"

// FIXME remove this for targets that don't need a CLI.  Perhaps use a no-op macro when USE_CLI is not enabled
// signal that we're in cli mode
uint8_t cliMode = 0;

#ifdef USE_CLI

#include "build/build_config.h"
#include "build/debug.h"
#include "build/version.h"

#include "cms/cms.h"

#include "common/axis.h"
#include "common/color.h"
#include "common/maths.h"
#include "common/printf.h"
#include "common/typeconversion.h"

#include "config/config_eeprom.h"
#include "config/config_profile.h"
#include "config/config_master.h"
#include "config/feature.h"

#include "drivers/accgyro.h"
#include "drivers/buf_writer.h"
#include "drivers/bus_i2c.h"
#include "drivers/compass.h"
#include "drivers/dma.h"
#include "drivers/flash.h"
#include "drivers/io.h"
#include "drivers/io_impl.h"
#include "drivers/rx_pwm.h"
#include "drivers/sdcard.h"
#include "drivers/sensor.h"
#include "drivers/serial.h"
#include "drivers/serial_escserial.h"
#include "drivers/stack_check.h"
#include "drivers/system.h"
#include "drivers/timer.h"
#include "drivers/vcd.h"

#include "fc/config.h"
#include "fc/rc_controls.h"
#include "fc/runtime_config.h"

#include "flight/failsafe.h"
#include "flight/imu.h"
#include "flight/mixer.h"
#include "flight/navigation.h"
#include "flight/pid.h"

#include "io/asyncfatfs/asyncfatfs.h"
#include "io/beeper.h"
#include "io/flashfs.h"
#include "io/gimbal.h"
#include "io/gps.h"
#include "io/ledstrip.h"
#include "io/motors.h"
#include "io/osd.h"
#include "io/serial.h"
#include "io/serial_cli.h"
#include "io/servos.h"
#include "io/vtx.h"

#include "rx/rx.h"
#include "rx/spektrum.h"

#include "scheduler/scheduler.h"

#include "sensors/acceleration.h"
#include "sensors/barometer.h"
#include "sensors/battery.h"
#include "sensors/boardalignment.h"
#include "sensors/compass.h"
#include "sensors/gyro.h"
#include "sensors/sensors.h"

#include "telemetry/frsky.h"
#include "telemetry/telemetry.h"

extern uint16_t cycleTime; // FIXME dependency on mw.c

void gpsEnablePassthrough(serialPort_t *gpsPassthroughPort);

static serialPort_t *cliPort;
static bufWriter_t *cliWriter;
static uint8_t cliWriteBuffer[sizeof(*cliWriter) + 128];

static char cliBuffer[48];
static uint32_t bufferIndex = 0;

typedef enum {
    DUMP_MASTER = (1 << 0),
    DUMP_PROFILE = (1 << 1),
    DUMP_RATES = (1 << 2),
    DUMP_ALL = (1 << 3),
    DO_DIFF = (1 << 4),
    SHOW_DEFAULTS = (1 << 5),
    HIDE_UNUSED = (1 << 6)
} dumpFlags_e;

static const char* const emptyName = "-";

#ifndef USE_QUAD_MIXER_ONLY
// sync this with mixerMode_e
static const char * const mixerNames[] = {
    "TRI", "QUADP", "QUADX", "BI",
    "GIMBAL", "Y6", "HEX6",
    "FLYING_WING", "Y4", "HEX6X", "OCTOX8", "OCTOFLATP", "OCTOFLATX",
    "AIRPLANE", "HELI_120_CCPM", "HELI_90_DEG", "VTAIL4",
    "HEX6H", "PPM_TO_SERVO", "DUALCOPTER", "SINGLECOPTER",
    "ATAIL4", "CUSTOM", "CUSTOMAIRPLANE", "CUSTOMTRI", "QUADX1234", NULL
};
#endif

// sync this with features_e
static const char * const featureNames[] = {
    "RX_PPM", "VBAT", "INFLIGHT_ACC_CAL", "RX_SERIAL", "MOTOR_STOP",
    "SERVO_TILT", "SOFTSERIAL", "GPS", "FAILSAFE",
    "SONAR", "TELEMETRY", "CURRENT_METER", "3D", "RX_PARALLEL_PWM",
    "RX_MSP", "RSSI_ADC", "LED_STRIP", "DISPLAY", "OSD",
    "BLACKBOX", "CHANNEL_FORWARDING", "TRANSPONDER", "AIRMODE",
    "SDCARD", "VTX", "RX_SPI", "SOFTSPI", "ESC_SENSOR", NULL
};

// sync this with rxFailsafeChannelMode_e
static const char rxFailsafeModeCharacters[] = "ahs";

static const rxFailsafeChannelMode_e rxFailsafeModesTable[RX_FAILSAFE_TYPE_COUNT][RX_FAILSAFE_MODE_COUNT] = {
    { RX_FAILSAFE_MODE_AUTO, RX_FAILSAFE_MODE_HOLD, RX_FAILSAFE_MODE_INVALID },
    { RX_FAILSAFE_MODE_INVALID, RX_FAILSAFE_MODE_HOLD, RX_FAILSAFE_MODE_SET }
};

static const char * const lookupTableAccHardware[] = {
    "AUTO",
    "NONE",
    "ADXL345",
    "MPU6050",
    "MMA8452",
    "BMA280",
    "LSM303DLHC",
    "MPU6000",
    "MPU6500",
    "MPU9250",
    "ICM20689",
    "FAKE"
};

#ifdef BARO
static const char * const lookupTableBaroHardware[] = {
    "AUTO",
    "NONE",
    "BMP085",
    "MS5611",
    "BMP280"
};
#endif

#ifdef MAG
static const char * const lookupTableMagHardware[] = {
    "AUTO",
    "NONE",
    "HMC5883",
    "AK8975",
    "AK8963"
};
#endif

#if (FLASH_SIZE > 64) && !defined(CLI_MINIMAL_VERBOSITY)
// sync this with sensors_e
static const char * const sensorTypeNames[] = {
    "GYRO", "ACC", "BARO", "MAG", "SONAR", "GPS", "GPS+MAG", NULL
};

#define SENSOR_NAMES_MASK (SENSOR_GYRO | SENSOR_ACC | SENSOR_BARO | SENSOR_MAG)

static const char * const sensorHardwareNames[4][12] = {
    { "", "None", "MPU6050", "L3G4200D", "MPU3050", "L3GD20", "MPU6000", "MPU6500", "MPU9250", "ICM20689", "FAKE", NULL },
    { "", "None", "ADXL345", "MPU6050", "MMA845x", "BMA280", "LSM303DLHC", "MPU6000", "MPU6500", "ICM20689", "FAKE", NULL },
    { "", "None", "BMP085", "MS5611", "BMP280", NULL },
    { "", "None", "HMC5883", "AK8975", "AK8963", NULL }
};
#endif

static const char * const lookupTableOffOn[] = {
    "OFF", "ON"
};

static const char * const lookupTableUnit[] = {
    "IMPERIAL", "METRIC"
};

static const char * const lookupTableAlignment[] = {
    "DEFAULT",
    "CW0",
    "CW90",
    "CW180",
    "CW270",
    "CW0FLIP",
    "CW90FLIP",
    "CW180FLIP",
    "CW270FLIP"
};

#ifdef GPS
static const char * const lookupTableGPSProvider[] = {
    "NMEA", "UBLOX"
};

static const char * const lookupTableGPSSBASMode[] = {
    "AUTO", "EGNOS", "WAAS", "MSAS", "GAGAN"
};
#endif

static const char * const lookupTableCurrentSensor[] = {
    "NONE", "ADC", "VIRTUAL", "ESC"
};

static const char * const lookupTableBatterySensor[] = {
    "ADC", "ESC"
};

#ifdef USE_SERVOS
static const char * const lookupTableGimbalMode[] = {
    "NORMAL", "MIXTILT"
};
#endif

#ifdef BLACKBOX
static const char * const lookupTableBlackboxDevice[] = {
    "SERIAL", "SPIFLASH", "SDCARD"
};
#endif

#ifdef SERIAL_RX
static const char * const lookupTableSerialRX[] = {
    "SPEK1024",
    "SPEK2048",
    "SBUS",
    "SUMD",
    "SUMH",
    "XB-B",
    "XB-B-RJ01",
    "IBUS",
    "JETIEXBUS",
    "CRSF"
};
#endif

#ifdef USE_RX_SPI
// sync with rx_spi_protocol_e
static const char * const lookupTableRxSpi[] = {
    "V202_250K",
    "V202_1M",
    "SYMA_X",
    "SYMA_X5C",
    "CX10",
    "CX10A",
    "H8_3D",
    "INAV"
};
#endif

static const char * const lookupTableGyroLpf[] = {
    "OFF",
    "188HZ",
    "98HZ",
    "42HZ",
    "20HZ",
    "10HZ",
    "5HZ",
    "EXPERIMENTAL"
};

static const char * const lookupTableDebug[DEBUG_COUNT] = {
    "NONE",
    "CYCLETIME",
    "BATTERY",
    "GYRO",
    "ACCELEROMETER",
    "MIXER",
    "AIRMODE",
    "PIDLOOP",
    "NOTCH",
    "RC_INTERPOLATION",
    "VELOCITY",
    "DFILTER",
    "ANGLERATE",
    "ESC_SENSOR",
    "SCHEDULER",
    "STACK"
};

#ifdef OSD
static const char * const lookupTableOsdType[] = {
    "AUTO",
    "PAL",
    "NTSC"
};
#endif

static const char * const lookupTableSuperExpoYaw[] = {
    "OFF", "ON", "ALWAYS"
};

static const char * const lookupTablePwmProtocol[] = {
    "OFF", "ONESHOT125", "ONESHOT42", "MULTISHOT", "BRUSHED",
#ifdef USE_DSHOT
    "DSHOT600", "DSHOT300", "DSHOT150"
#endif
};

static const char * const lookupTableRcInterpolation[] = {
    "OFF", "PRESET", "AUTO", "MANUAL"
};

static const char * const lookupTableLowpassType[] = {
    "PT1", "BIQUAD", "FIR"
};

static const char * const lookupTableFailsafe[] = {
    "AUTO-LAND", "DROP"
};

typedef struct lookupTableEntry_s {
    const char * const *values;
    const uint8_t valueCount;
} lookupTableEntry_t;

typedef enum {
    TABLE_OFF_ON = 0,
    TABLE_UNIT,
    TABLE_ALIGNMENT,
#ifdef GPS
    TABLE_GPS_PROVIDER,
    TABLE_GPS_SBAS_MODE,
#endif
#ifdef BLACKBOX
    TABLE_BLACKBOX_DEVICE,
#endif
    TABLE_CURRENT_SENSOR,
    TABLE_BATTERY_SENSOR,
#ifdef USE_SERVOS
    TABLE_GIMBAL_MODE,
#endif
#ifdef SERIAL_RX
    TABLE_SERIAL_RX,
#endif
#ifdef USE_RX_SPI
    TABLE_RX_SPI,
#endif
    TABLE_GYRO_LPF,
    TABLE_ACC_HARDWARE,
#ifdef BARO
    TABLE_BARO_HARDWARE,
#endif
#ifdef MAG
    TABLE_MAG_HARDWARE,
#endif
    TABLE_DEBUG,
    TABLE_SUPEREXPO_YAW,
    TABLE_MOTOR_PWM_PROTOCOL,
    TABLE_RC_INTERPOLATION,
    TABLE_LOWPASS_TYPE,
    TABLE_FAILSAFE,
#ifdef OSD
    TABLE_OSD,
#endif
} lookupTableIndex_e;

static const lookupTableEntry_t lookupTables[] = {
    { lookupTableOffOn, sizeof(lookupTableOffOn) / sizeof(char *) },
    { lookupTableUnit, sizeof(lookupTableUnit) / sizeof(char *) },
    { lookupTableAlignment, sizeof(lookupTableAlignment) / sizeof(char *) },
#ifdef GPS
    { lookupTableGPSProvider, sizeof(lookupTableGPSProvider) / sizeof(char *) },
    { lookupTableGPSSBASMode, sizeof(lookupTableGPSSBASMode) / sizeof(char *) },
#endif
#ifdef BLACKBOX
    { lookupTableBlackboxDevice, sizeof(lookupTableBlackboxDevice) / sizeof(char *) },
#endif
    { lookupTableCurrentSensor, sizeof(lookupTableCurrentSensor) / sizeof(char *) },
    { lookupTableBatterySensor, sizeof(lookupTableBatterySensor) / sizeof(char *) },
#ifdef USE_SERVOS
    { lookupTableGimbalMode, sizeof(lookupTableGimbalMode) / sizeof(char *) },
#endif
#ifdef SERIAL_RX
    { lookupTableSerialRX, sizeof(lookupTableSerialRX) / sizeof(char *) },
#endif
#ifdef USE_RX_SPI
    { lookupTableRxSpi, sizeof(lookupTableRxSpi) / sizeof(char *) },
#endif
    { lookupTableGyroLpf, sizeof(lookupTableGyroLpf) / sizeof(char *) },
    { lookupTableAccHardware, sizeof(lookupTableAccHardware) / sizeof(char *) },
#ifdef BARO
    { lookupTableBaroHardware, sizeof(lookupTableBaroHardware) / sizeof(char *) },
#endif
#ifdef MAG
    { lookupTableMagHardware, sizeof(lookupTableMagHardware) / sizeof(char *) },
#endif
    { lookupTableDebug, sizeof(lookupTableDebug) / sizeof(char *) },
    { lookupTableSuperExpoYaw, sizeof(lookupTableSuperExpoYaw) / sizeof(char *) },
    { lookupTablePwmProtocol, sizeof(lookupTablePwmProtocol) / sizeof(char *) },
    { lookupTableRcInterpolation, sizeof(lookupTableRcInterpolation) / sizeof(char *) },
    { lookupTableLowpassType, sizeof(lookupTableLowpassType) / sizeof(char *) },
    { lookupTableFailsafe, sizeof(lookupTableFailsafe) / sizeof(char *) },
#ifdef OSD
    { lookupTableOsdType, sizeof(lookupTableOsdType) / sizeof(char *) },
#endif
};

#define VALUE_TYPE_OFFSET 0
#define VALUE_SECTION_OFFSET 4
#define VALUE_MODE_OFFSET 6

typedef enum {
    // value type
    VAR_UINT8 = (0 << VALUE_TYPE_OFFSET),
    VAR_INT8 = (1 << VALUE_TYPE_OFFSET),
    VAR_UINT16 = (2 << VALUE_TYPE_OFFSET),
    VAR_INT16 = (3 << VALUE_TYPE_OFFSET),
    VAR_UINT32 = (4 << VALUE_TYPE_OFFSET),
    VAR_FLOAT = (5 << VALUE_TYPE_OFFSET),

    // value section
    MASTER_VALUE = (0 << VALUE_SECTION_OFFSET),
    PROFILE_VALUE = (1 << VALUE_SECTION_OFFSET),
    PROFILE_RATE_VALUE = (2 << VALUE_SECTION_OFFSET),
    // value mode
    MODE_DIRECT = (0 << VALUE_MODE_OFFSET),
    MODE_LOOKUP = (1 << VALUE_MODE_OFFSET)
} cliValueFlag_e;

#define VALUE_TYPE_MASK (0x0F)
#define VALUE_SECTION_MASK (0x30)
#define VALUE_MODE_MASK (0xC0)

typedef struct cliMinMaxConfig_s {
    const int32_t min;
    const int32_t max;
} cliMinMaxConfig_t;

typedef struct cliLookupTableConfig_s {
    const lookupTableIndex_e tableIndex;
} cliLookupTableConfig_t;

typedef union {
    cliLookupTableConfig_t lookup;
    cliMinMaxConfig_t minmax;
} cliValueConfig_t;

typedef struct {
    const char *name;
    const uint8_t type; // see cliValueFlag_e
    void *ptr;
    const cliValueConfig_t config;
} clivalue_t;

const clivalue_t valueTable[] = {
    { "mid_rc",                     VAR_UINT16 | MASTER_VALUE,  &rxConfig()->midrc, .config.minmax = { 1200,  1700 } },
    { "min_check",                  VAR_UINT16 | MASTER_VALUE,  &rxConfig()->mincheck, .config.minmax = { PWM_RANGE_ZERO,  PWM_RANGE_MAX } },
    { "max_check",                  VAR_UINT16 | MASTER_VALUE,  &rxConfig()->maxcheck, .config.minmax = { PWM_RANGE_ZERO,  PWM_RANGE_MAX } },
    { "rssi_channel",               VAR_INT8   | MASTER_VALUE,  &rxConfig()->rssi_channel, .config.minmax = { 0,  MAX_SUPPORTED_RC_CHANNEL_COUNT } },
    { "rssi_scale",                 VAR_UINT8  | MASTER_VALUE,  &rxConfig()->rssi_scale, .config.minmax = { RSSI_SCALE_MIN,  RSSI_SCALE_MAX } },
    { "rc_interpolation",           VAR_UINT8  | MASTER_VALUE | MODE_LOOKUP, &rxConfig()->rcInterpolation, .config.lookup = { TABLE_RC_INTERPOLATION } },
    { "rc_interpolation_interval",  VAR_UINT8  | MASTER_VALUE,  &rxConfig()->rcInterpolationInterval, .config.minmax = { 1,  50 } },
    { "rssi_ppm_invert",            VAR_INT8   | MASTER_VALUE | MODE_LOOKUP,  &rxConfig()->rssi_ppm_invert, .config.lookup = { TABLE_OFF_ON } },
#if defined(USE_PWM)
    { "input_filtering_mode",       VAR_INT8   | MASTER_VALUE | MODE_LOOKUP,  &pwmConfig()->inputFilteringMode, .config.lookup = { TABLE_OFF_ON } },
#endif
    { "roll_yaw_cam_mix_degrees",   VAR_UINT8  | MASTER_VALUE,  &rxConfig()->fpvCamAngleDegrees, .config.minmax = { 0,  50 } },
    { "max_aux_channels",           VAR_UINT8  | MASTER_VALUE,  &rxConfig()->max_aux_channel, .config.minmax = { 0,  13 } },
    { "debug_mode",                 VAR_UINT8  | MASTER_VALUE | MODE_LOOKUP,  &masterConfig.debug_mode, .config.lookup = { TABLE_DEBUG } },

    { "min_throttle",               VAR_UINT16 | MASTER_VALUE,  &motorConfig()->minthrottle, .config.minmax = { PWM_RANGE_ZERO,  PWM_RANGE_MAX } },
    { "max_throttle",               VAR_UINT16 | MASTER_VALUE,  &motorConfig()->maxthrottle, .config.minmax = { PWM_RANGE_ZERO,  PWM_RANGE_MAX } },
    { "min_command",                VAR_UINT16 | MASTER_VALUE,  &motorConfig()->mincommand, .config.minmax = { PWM_RANGE_ZERO,  PWM_RANGE_MAX } },
#ifdef USE_DSHOT
    { "digital_idle_percent",       VAR_FLOAT  | MASTER_VALUE,  &motorConfig()->digitalIdleOffsetPercent, .config.minmax = { 0,  20} },
#endif
    { "3d_deadband_low",            VAR_UINT16 | MASTER_VALUE,  &flight3DConfig()->deadband3d_low, .config.minmax = { PWM_RANGE_ZERO,  PWM_RANGE_MAX } }, // FIXME upper limit should match code in the mixer, 1500 currently
    { "3d_deadband_high",           VAR_UINT16 | MASTER_VALUE,  &flight3DConfig()->deadband3d_high, .config.minmax = { PWM_RANGE_ZERO,  PWM_RANGE_MAX } }, // FIXME lower limit should match code in the mixer, 1500 currently,
    { "3d_neutral",                 VAR_UINT16 | MASTER_VALUE,  &flight3DConfig()->neutral3d, .config.minmax = { PWM_RANGE_ZERO,  PWM_RANGE_MAX } },
    { "3d_deadband_throttle",       VAR_UINT16 | MASTER_VALUE,  &flight3DConfig()->deadband3d_throttle, .config.minmax = { PWM_RANGE_ZERO,  PWM_RANGE_MAX } },

    { "use_unsynced_pwm",           VAR_UINT8  | MASTER_VALUE | MODE_LOOKUP, &motorConfig()->useUnsyncedPwm, .config.lookup = { TABLE_OFF_ON } },
    { "motor_pwm_protocol",         VAR_UINT8  | MASTER_VALUE | MODE_LOOKUP, &motorConfig()->motorPwmProtocol, .config.lookup = { TABLE_MOTOR_PWM_PROTOCOL } },
    { "motor_pwm_rate",             VAR_UINT16 | MASTER_VALUE,  &motorConfig()->motorPwmRate, .config.minmax = { 200, 32000 } },

    { "disarm_kill_switch",         VAR_UINT8  | MASTER_VALUE | MODE_LOOKUP,  &armingConfig()->disarm_kill_switch, .config.lookup = { TABLE_OFF_ON } },
    { "gyro_cal_on_first_arm",      VAR_UINT8  | MASTER_VALUE | MODE_LOOKUP,  &armingConfig()->gyro_cal_on_first_arm, .config.lookup = { TABLE_OFF_ON } },
    { "auto_disarm_delay",          VAR_UINT8  | MASTER_VALUE,  &armingConfig()->auto_disarm_delay, .config.minmax = { 0,  60 } },
    { "small_angle",                VAR_UINT8  | MASTER_VALUE,  &imuConfig()->small_angle, .config.minmax = { 0,  180 } },

    { "fixedwing_althold_dir",      VAR_INT8   | MASTER_VALUE,  &airplaneConfig()->fixedwing_althold_dir, .config.minmax = { -1,  1 } },

    { "reboot_character",           VAR_UINT8  | MASTER_VALUE,  &serialConfig()->reboot_character, .config.minmax = { 48,  126 } },

#ifdef GPS
    { "gps_provider",               VAR_UINT8  | MASTER_VALUE | MODE_LOOKUP,  &gpsConfig()->provider, .config.lookup = { TABLE_GPS_PROVIDER } },
    { "gps_sbas_mode",              VAR_UINT8  | MASTER_VALUE | MODE_LOOKUP,  &gpsConfig()->sbasMode, .config.lookup = { TABLE_GPS_SBAS_MODE } },
    { "gps_auto_config",            VAR_UINT8  | MASTER_VALUE | MODE_LOOKUP,  &gpsConfig()->autoConfig, .config.lookup = { TABLE_OFF_ON } },
    { "gps_auto_baud",              VAR_UINT8  | MASTER_VALUE | MODE_LOOKUP,  &gpsConfig()->autoBaud, .config.lookup = { TABLE_OFF_ON } },

    { "gps_pos_p",                  VAR_UINT8  | PROFILE_VALUE, &masterConfig.profile[0].pidProfile.P8[PIDPOS], .config.minmax = { 0,  200 } },
    { "gps_pos_i",                  VAR_UINT8  | PROFILE_VALUE, &masterConfig.profile[0].pidProfile.I8[PIDPOS], .config.minmax = { 0,  200 } },
    { "gps_pos_d",                  VAR_UINT8  | PROFILE_VALUE, &masterConfig.profile[0].pidProfile.D8[PIDPOS], .config.minmax = { 0,  200 } },
    { "gps_posr_p",                 VAR_UINT8  | PROFILE_VALUE, &masterConfig.profile[0].pidProfile.P8[PIDPOSR], .config.minmax = { 0,  200 } },
    { "gps_posr_i",                 VAR_UINT8  | PROFILE_VALUE, &masterConfig.profile[0].pidProfile.I8[PIDPOSR], .config.minmax = { 0,  200 } },
    { "gps_posr_d",                 VAR_UINT8  | PROFILE_VALUE, &masterConfig.profile[0].pidProfile.D8[PIDPOSR], .config.minmax = { 0,  200 } },
    { "gps_nav_p",                  VAR_UINT8  | PROFILE_VALUE, &masterConfig.profile[0].pidProfile.P8[PIDNAVR], .config.minmax = { 0,  200 } },
    { "gps_nav_i",                  VAR_UINT8  | PROFILE_VALUE, &masterConfig.profile[0].pidProfile.I8[PIDNAVR], .config.minmax = { 0,  200 } },
    { "gps_nav_d",                  VAR_UINT8  | PROFILE_VALUE, &masterConfig.profile[0].pidProfile.D8[PIDNAVR], .config.minmax = { 0,  200 } },
    { "gps_wp_radius",              VAR_UINT16 | MASTER_VALUE, &gpsProfile()->gps_wp_radius, .config.minmax = { 0,  2000 } },
    { "nav_controls_heading",       VAR_UINT8  | MASTER_VALUE | MODE_LOOKUP, &gpsProfile()->nav_controls_heading, .config.lookup = { TABLE_OFF_ON } },
    { "nav_speed_min",              VAR_UINT16 | MASTER_VALUE, &gpsProfile()->nav_speed_min, .config.minmax = { 10,  2000 } },
    { "nav_speed_max",              VAR_UINT16 | MASTER_VALUE, &gpsProfile()->nav_speed_max, .config.minmax = { 10,  2000 } },
    { "nav_slew_rate",              VAR_UINT8  | MASTER_VALUE, &gpsProfile()->nav_slew_rate, .config.minmax = { 0,  100 } },
#endif

#ifdef BEEPER
    { "beeper_inversion",           VAR_UINT8  | MASTER_VALUE | MODE_LOOKUP,  &beeperConfig()->isInverted, .config.lookup = { TABLE_OFF_ON } },
    { "beeper_od",                  VAR_UINT8  | MASTER_VALUE | MODE_LOOKUP,  &beeperConfig()->isOpenDrain, .config.lookup = { TABLE_OFF_ON } },
#endif

#ifdef SERIAL_RX
    { "serialrx_provider",          VAR_UINT8  | MASTER_VALUE | MODE_LOOKUP,  &rxConfig()->serialrx_provider, .config.lookup = { TABLE_SERIAL_RX } },
#endif

    { "sbus_inversion",             VAR_UINT8  | MASTER_VALUE | MODE_LOOKUP,  &rxConfig()->sbus_inversion, .config.lookup = { TABLE_OFF_ON } },

#ifdef SPEKTRUM_BIND
    { "spektrum_sat_bind",          VAR_UINT8  | MASTER_VALUE,  &rxConfig()->spektrum_sat_bind, .config.minmax = { SPEKTRUM_SAT_BIND_DISABLED,  SPEKTRUM_SAT_BIND_MAX} },
    { "spektrum_sat_bind_autoreset",VAR_UINT8  | MASTER_VALUE,  &rxConfig()->spektrum_sat_bind_autoreset, .config.minmax = { 0,  1} },
#endif

#ifdef TELEMETRY
    { "telemetry_switch",           VAR_UINT8  | MASTER_VALUE | MODE_LOOKUP,  &telemetryConfig()->telemetry_switch, .config.lookup = { TABLE_OFF_ON } },
    { "telemetry_inversion",        VAR_UINT8  | MASTER_VALUE | MODE_LOOKUP,  &telemetryConfig()->telemetry_inversion, .config.lookup = { TABLE_OFF_ON } },
    { "sport_halfduplex",           VAR_UINT8  | MASTER_VALUE | MODE_LOOKUP,  &telemetryConfig()->sportHalfDuplex, .config.lookup = { TABLE_OFF_ON } },
    { "frsky_default_lattitude",    VAR_FLOAT  | MASTER_VALUE,  &telemetryConfig()->gpsNoFixLatitude, .config.minmax = { -90.0,  90.0 } },
    { "frsky_default_longitude",    VAR_FLOAT  | MASTER_VALUE,  &telemetryConfig()->gpsNoFixLongitude, .config.minmax = { -180.0,  180.0 } },
    { "frsky_coordinates_format",   VAR_UINT8  | MASTER_VALUE,  &telemetryConfig()->frsky_coordinate_format, .config.minmax = { 0,  FRSKY_FORMAT_NMEA } },
    { "frsky_unit",                 VAR_UINT8  | MASTER_VALUE | MODE_LOOKUP,  &telemetryConfig()->frsky_unit, .config.lookup = { TABLE_UNIT } },
    { "frsky_vfas_precision",       VAR_UINT8  | MASTER_VALUE,  &telemetryConfig()->frsky_vfas_precision, .config.minmax = { FRSKY_VFAS_PRECISION_LOW,  FRSKY_VFAS_PRECISION_HIGH } },
    { "frsky_vfas_cell_voltage",    VAR_UINT8  | MASTER_VALUE | MODE_LOOKUP,  &telemetryConfig()->frsky_vfas_cell_voltage, .config.lookup = { TABLE_OFF_ON } },
    { "hott_alarm_sound_interval",  VAR_UINT8  | MASTER_VALUE,  &telemetryConfig()->hottAlarmSoundInterval, .config.minmax = { 0,  120 } },
    { "pid_values_as_telemetry",    VAR_UINT8  | MASTER_VALUE | MODE_LOOKUP,  &telemetryConfig()->pidValuesAsTelemetry, .config.lookup = {TABLE_OFF_ON } },
#endif

    { "battery_capacity",           VAR_UINT16 | MASTER_VALUE,  &batteryConfig()->batteryCapacity, .config.minmax = { 0,  20000 } },
    { "vbat_scale",                 VAR_UINT8  | MASTER_VALUE,  &batteryConfig()->vbatscale, .config.minmax = { VBAT_SCALE_MIN,  VBAT_SCALE_MAX } },
    { "vbat_max_cell_voltage",      VAR_UINT8  | MASTER_VALUE,  &batteryConfig()->vbatmaxcellvoltage, .config.minmax = { 10,  50 } },
    { "vbat_min_cell_voltage",      VAR_UINT8  | MASTER_VALUE,  &batteryConfig()->vbatmincellvoltage, .config.minmax = { 10,  50 } },
    { "vbat_warning_cell_voltage",  VAR_UINT8  | MASTER_VALUE,  &batteryConfig()->vbatwarningcellvoltage, .config.minmax = { 10,  50 } },
    { "vbat_hysteresis",            VAR_UINT8  | MASTER_VALUE,  &batteryConfig()->vbathysteresis, .config.minmax = { 0,  250 } },
    { "current_meter_scale",        VAR_INT16  | MASTER_VALUE,  &batteryConfig()->currentMeterScale, .config.minmax = { -16000,  16000 } },
    { "current_meter_offset",       VAR_INT16 | MASTER_VALUE,  &batteryConfig()->currentMeterOffset, .config.minmax = { -16000, 16000 } },
    { "multiwii_current_meter_output", VAR_UINT8  | MASTER_VALUE | MODE_LOOKUP,  &batteryConfig()->multiwiiCurrentMeterOutput, .config.lookup = { TABLE_OFF_ON } },
    { "current_meter_type",         VAR_UINT8  | MASTER_VALUE | MODE_LOOKUP,  &batteryConfig()->currentMeterType, .config.lookup = { TABLE_CURRENT_SENSOR } },
    { "battery_meter_type",         VAR_UINT8  | MASTER_VALUE | MODE_LOOKUP,  &batteryConfig()->batteryMeterType, .config.lookup = { TABLE_BATTERY_SENSOR } },
    { "battery_notpresent_level",   VAR_UINT8  | MASTER_VALUE, &batteryConfig()->batterynotpresentlevel, .config.minmax = { 0, 200 } },
    { "use_vbat_alerts",            VAR_UINT8  | MASTER_VALUE | MODE_LOOKUP, &batteryConfig()->useVBatAlerts, .config.lookup = { TABLE_OFF_ON } },
    { "use_consumption_alerts",     VAR_UINT8  | MASTER_VALUE | MODE_LOOKUP, &batteryConfig()->useConsumptionAlerts, .config.lookup = { TABLE_OFF_ON } },
    { "consumption_warning_percentage", VAR_UINT8  | MASTER_VALUE, &batteryConfig()->consumptionWarningPercentage, .config.minmax = { 0, 100 } },
    { "align_gyro",                 VAR_UINT8  | MASTER_VALUE | MODE_LOOKUP,  &gyroConfig()->gyro_align, .config.lookup = { TABLE_ALIGNMENT } },
    { "align_acc",                  VAR_UINT8  | MASTER_VALUE | MODE_LOOKUP,  &accelerometerConfig()->acc_align, .config.lookup = { TABLE_ALIGNMENT } },
    { "align_mag",                  VAR_UINT8  | MASTER_VALUE | MODE_LOOKUP,  &compassConfig()->mag_align, .config.lookup = { TABLE_ALIGNMENT } },

    { "align_board_roll",           VAR_INT16  | MASTER_VALUE,  &boardAlignment()->rollDegrees, .config.minmax = { -180,  360 } },
    { "align_board_pitch",          VAR_INT16  | MASTER_VALUE,  &boardAlignment()->pitchDegrees, .config.minmax = { -180,  360 } },
    { "align_board_yaw",            VAR_INT16  | MASTER_VALUE,  &boardAlignment()->yawDegrees, .config.minmax = { -180,  360 } },

    { "gyro_lpf",                   VAR_UINT8  | MASTER_VALUE | MODE_LOOKUP,  &gyroConfig()->gyro_lpf, .config.lookup = { TABLE_GYRO_LPF } },
    { "gyro_sync_denom",            VAR_UINT8  | MASTER_VALUE,  &gyroConfig()->gyro_sync_denom, .config.minmax = { 1,  8 } },
    { "gyro_lowpass_type",          VAR_UINT8  | MASTER_VALUE | MODE_LOOKUP,  &gyroConfig()->gyro_soft_lpf_type, .config.lookup = { TABLE_LOWPASS_TYPE } },
    { "gyro_lowpass",               VAR_UINT8  | MASTER_VALUE,  &gyroConfig()->gyro_soft_lpf_hz, .config.minmax = { 0,  255 } },
    { "gyro_notch1_hz",             VAR_UINT16 | MASTER_VALUE,  &gyroConfig()->gyro_soft_notch_hz_1, .config.minmax = { 0,  1000 } },
    { "gyro_notch1_cutoff",         VAR_UINT16 | MASTER_VALUE,  &gyroConfig()->gyro_soft_notch_cutoff_1, .config.minmax = { 1,  1000 } },
    { "gyro_notch2_hz",             VAR_UINT16 | MASTER_VALUE,  &gyroConfig()->gyro_soft_notch_hz_2, .config.minmax = { 0,  1000 } },
    { "gyro_notch2_cutoff",         VAR_UINT16 | MASTER_VALUE,  &gyroConfig()->gyro_soft_notch_cutoff_2, .config.minmax = { 1, 1000 } },
    { "moron_threshold",            VAR_UINT8  | MASTER_VALUE,  &gyroConfig()->gyroMovementCalibrationThreshold, .config.minmax = { 0,  128 } },
    { "imu_dcm_kp",                 VAR_UINT16 | MASTER_VALUE,  &imuConfig()->dcm_kp, .config.minmax = { 0,  50000 } },
    { "imu_dcm_ki",                 VAR_UINT16 | MASTER_VALUE,  &imuConfig()->dcm_ki, .config.minmax = { 0,  50000 } },

    { "alt_hold_deadband",          VAR_UINT8  | MASTER_VALUE, &rcControlsConfig()->alt_hold_deadband, .config.minmax = { 1,  250 } },
    { "alt_hold_fast_change",       VAR_UINT8  | MASTER_VALUE | MODE_LOOKUP, &rcControlsConfig()->alt_hold_fast_change, .config.lookup = { TABLE_OFF_ON } },
    { "deadband",                   VAR_UINT8  | MASTER_VALUE, &rcControlsConfig()->deadband, .config.minmax = { 0,  32 } },
    { "yaw_deadband",               VAR_UINT8  | MASTER_VALUE, &rcControlsConfig()->yaw_deadband, .config.minmax = { 0,  100 } },

    { "throttle_correction_value",  VAR_UINT8  | MASTER_VALUE, &throttleCorrectionConfig()->throttle_correction_value, .config.minmax = { 0,  150 } },
    { "throttle_correction_angle",  VAR_UINT16 | MASTER_VALUE, &throttleCorrectionConfig()->throttle_correction_angle, .config.minmax = { 1,  900 } },

    { "yaw_control_direction",      VAR_INT8   | MASTER_VALUE,  &rcControlsConfig()->yaw_control_direction, .config.minmax = { -1,  1 } },

    { "yaw_motor_direction",        VAR_INT8   | MASTER_VALUE, &mixerConfig()->yaw_motor_direction, .config.minmax = { -1,  1 } },
    { "yaw_p_limit",                VAR_UINT16 | PROFILE_VALUE, &masterConfig.profile[0].pidProfile.yaw_p_limit, .config.minmax = { YAW_P_LIMIT_MIN, YAW_P_LIMIT_MAX } },
    { "pidsum_limit",               VAR_FLOAT  | PROFILE_VALUE, &masterConfig.profile[0].pidProfile.pidSumLimit, .config.minmax = { 0.1, 1.0 } },
#ifdef USE_SERVOS
    { "servo_center_pulse",         VAR_UINT16 | MASTER_VALUE,  &servoConfig()->servoCenterPulse, .config.minmax = { PWM_RANGE_ZERO,  PWM_RANGE_MAX } },
    { "tri_unarmed_servo",          VAR_INT8   | MASTER_VALUE | MODE_LOOKUP, &servoMixerConfig()->tri_unarmed_servo, .config.lookup = { TABLE_OFF_ON } },
    { "servo_lowpass_freq",         VAR_UINT16 | MASTER_VALUE, &servoMixerConfig()->servo_lowpass_freq, .config.minmax = { 10,  400} },
    { "servo_lowpass_enable",       VAR_INT8   | MASTER_VALUE | MODE_LOOKUP, &servoMixerConfig()->servo_lowpass_enable, .config.lookup = { TABLE_OFF_ON } },
    { "servo_pwm_rate",             VAR_UINT16 | MASTER_VALUE,  &servoConfig()->servoPwmRate, .config.minmax = { 50,  498 } },
    { "gimbal_mode",                VAR_UINT8  | MASTER_VALUE | MODE_LOOKUP, &gimbalConfig()->mode, .config.lookup = { TABLE_GIMBAL_MODE } },
#endif

    { "rc_rate",                    VAR_UINT8  | PROFILE_RATE_VALUE, &masterConfig.profile[0].controlRateProfile[0].rcRate8, .config.minmax = { 0,  255 } },
    { "rc_rate_yaw",                VAR_UINT8  | PROFILE_RATE_VALUE, &masterConfig.profile[0].controlRateProfile[0].rcYawRate8, .config.minmax = { 0,  255 } },
    { "rc_expo",                    VAR_UINT8  | PROFILE_RATE_VALUE, &masterConfig.profile[0].controlRateProfile[0].rcExpo8, .config.minmax = { 0,  100 } },
    { "rc_yaw_expo",                VAR_UINT8  | PROFILE_RATE_VALUE, &masterConfig.profile[0].controlRateProfile[0].rcYawExpo8, .config.minmax = { 0,  100 } },
    { "thr_mid",                    VAR_UINT8  | PROFILE_RATE_VALUE, &masterConfig.profile[0].controlRateProfile[0].thrMid8, .config.minmax = { 0,  100 } },
    { "thr_expo",                   VAR_UINT8  | PROFILE_RATE_VALUE, &masterConfig.profile[0].controlRateProfile[0].thrExpo8, .config.minmax = { 0,  100 } },
    { "roll_srate",                 VAR_UINT8  | PROFILE_RATE_VALUE, &masterConfig.profile[0].controlRateProfile[0].rates[FD_ROLL], .config.minmax = { 0,  CONTROL_RATE_CONFIG_ROLL_PITCH_RATE_MAX } },
    { "pitch_srate",                VAR_UINT8  | PROFILE_RATE_VALUE, &masterConfig.profile[0].controlRateProfile[0].rates[FD_PITCH], .config.minmax = { 0,  CONTROL_RATE_CONFIG_ROLL_PITCH_RATE_MAX } },
    { "yaw_srate",                  VAR_UINT8  | PROFILE_RATE_VALUE, &masterConfig.profile[0].controlRateProfile[0].rates[FD_YAW], .config.minmax = { 0,  CONTROL_RATE_CONFIG_YAW_RATE_MAX } },
    { "tpa_rate",                   VAR_UINT8  | PROFILE_RATE_VALUE, &masterConfig.profile[0].controlRateProfile[0].dynThrPID, .config.minmax = { 0,  CONTROL_RATE_CONFIG_TPA_MAX} },
    { "tpa_breakpoint",             VAR_UINT16 | PROFILE_RATE_VALUE, &masterConfig.profile[0].controlRateProfile[0].tpa_breakpoint, .config.minmax = { PWM_RANGE_MIN,  PWM_RANGE_MAX} },
    { "airmode_activate_throttle",  VAR_UINT16 | MASTER_VALUE, &rxConfig()->airModeActivateThreshold, .config.minmax = {1000, 2000 } },

    { "failsafe_delay",             VAR_UINT8  | MASTER_VALUE,  &failsafeConfig()->failsafe_delay, .config.minmax = { 0,  200 } },
    { "failsafe_off_delay",         VAR_UINT8  | MASTER_VALUE,  &failsafeConfig()->failsafe_off_delay, .config.minmax = { 0,  200 } },
    { "failsafe_throttle",          VAR_UINT16 | MASTER_VALUE,  &failsafeConfig()->failsafe_throttle, .config.minmax = { PWM_RANGE_MIN,  PWM_RANGE_MAX } },
    { "failsafe_kill_switch",       VAR_UINT8  | MASTER_VALUE | MODE_LOOKUP,  &failsafeConfig()->failsafe_kill_switch, .config.lookup = { TABLE_OFF_ON } },
    { "failsafe_throttle_low_delay",VAR_UINT16 | MASTER_VALUE,  &failsafeConfig()->failsafe_throttle_low_delay, .config.minmax = { 0,  300 } },
    { "failsafe_procedure",         VAR_UINT8  | MASTER_VALUE | MODE_LOOKUP,  &failsafeConfig()->failsafe_procedure, .config.lookup = { TABLE_FAILSAFE } },

    { "rx_min_usec",                VAR_UINT16 | MASTER_VALUE,  &rxConfig()->rx_min_usec, .config.minmax = { PWM_PULSE_MIN,  PWM_PULSE_MAX } },
    { "rx_max_usec",                VAR_UINT16 | MASTER_VALUE,  &rxConfig()->rx_max_usec, .config.minmax = { PWM_PULSE_MIN,  PWM_PULSE_MAX } },

    { "acc_hardware",               VAR_UINT8  | MASTER_VALUE | MODE_LOOKUP,  &accelerometerConfig()->acc_hardware, .config.lookup = { TABLE_ACC_HARDWARE } },
    { "acc_lpf_hz",                 VAR_UINT16 | MASTER_VALUE, &accelerometerConfig()->acc_lpf_hz, .config.minmax = { 0,  400 } },
    { "accxy_deadband",             VAR_UINT8  | MASTER_VALUE, &imuConfig()->accDeadband.xy, .config.minmax = { 0,  100 } },
    { "accz_deadband",              VAR_UINT8  | MASTER_VALUE, &imuConfig()->accDeadband.z, .config.minmax = { 0,  100 } },
    { "acc_unarmedcal",             VAR_UINT8  | MASTER_VALUE | MODE_LOOKUP, &imuConfig()->acc_unarmedcal, .config.lookup = { TABLE_OFF_ON } },
    { "acc_trim_pitch",             VAR_INT16  | MASTER_VALUE, &accelerometerConfig()->accelerometerTrims.values.pitch, .config.minmax = { -300,  300 } },
    { "acc_trim_roll",              VAR_INT16  | MASTER_VALUE, &accelerometerConfig()->accelerometerTrims.values.roll, .config.minmax = { -300,  300 } },

#ifdef BARO
    { "baro_tab_size",              VAR_UINT8  | MASTER_VALUE, &barometerConfig()->baro_sample_count, .config.minmax = { 0,  BARO_SAMPLE_COUNT_MAX } },
    { "baro_noise_lpf",             VAR_FLOAT  | MASTER_VALUE, &barometerConfig()->baro_noise_lpf, .config.minmax = { 0 , 1 } },
    { "baro_cf_vel",                VAR_FLOAT  | MASTER_VALUE, &barometerConfig()->baro_cf_vel, .config.minmax = { 0 , 1 } },
    { "baro_cf_alt",                VAR_FLOAT  | MASTER_VALUE, &barometerConfig()->baro_cf_alt, .config.minmax = { 0 , 1 } },
    { "baro_hardware",              VAR_UINT8  | MASTER_VALUE | MODE_LOOKUP,  &barometerConfig()->baro_hardware, .config.lookup = { TABLE_BARO_HARDWARE } },
#endif

#ifdef MAG
    { "mag_hardware",               VAR_UINT8  | MASTER_VALUE | MODE_LOOKUP,  &compassConfig()->mag_hardware, .config.lookup = { TABLE_MAG_HARDWARE } },
    { "mag_declination",            VAR_INT16  | MASTER_VALUE, &compassConfig()->mag_declination, .config.minmax = { -18000,  18000 } },
#endif
    { "dterm_lowpass_type",         VAR_UINT8  | PROFILE_VALUE | MODE_LOOKUP, &masterConfig.profile[0].pidProfile.dterm_filter_type, .config.lookup = { TABLE_LOWPASS_TYPE } },
    { "dterm_lowpass",              VAR_INT16  | PROFILE_VALUE, &masterConfig.profile[0].pidProfile.dterm_lpf_hz, .config.minmax = {0, 500 } },
    { "dterm_notch_hz",             VAR_UINT16 | PROFILE_VALUE, &masterConfig.profile[0].pidProfile.dterm_notch_hz, .config.minmax = { 0,  500 } },
    { "dterm_notch_cutoff",         VAR_UINT16 | PROFILE_VALUE, &masterConfig.profile[0].pidProfile.dterm_notch_cutoff, .config.minmax = { 1,  500 } },
    { "vbat_pid_compensation",      VAR_UINT8  | PROFILE_VALUE | MODE_LOOKUP, &masterConfig.profile[0].pidProfile.vbatPidCompensation, .config.lookup = { TABLE_OFF_ON } },
    { "pid_at_min_throttle",        VAR_UINT8  | PROFILE_VALUE | MODE_LOOKUP, &masterConfig.profile[0].pidProfile.pidAtMinThrottle, .config.lookup = { TABLE_OFF_ON } },
    { "anti_gravity_threshold",     VAR_UINT16 | PROFILE_VALUE, &masterConfig.profile[0].pidProfile.itermThrottleThreshold, .config.minmax = {20, 1000 } },
    { "setpoint_relax_ratio",       VAR_UINT8  | PROFILE_VALUE, &masterConfig.profile[0].pidProfile.setpointRelaxRatio, .config.minmax = {0, 100 } },
    { "dterm_setpoint_weight",      VAR_UINT8  | PROFILE_VALUE, &masterConfig.profile[0].pidProfile.dtermSetpointWeight, .config.minmax = {0, 255 } },
    { "yaw_accel_limit",            VAR_FLOAT  | PROFILE_VALUE, &masterConfig.profile[0].pidProfile.yawRateAccelLimit, .config.minmax = {0.1f, 50.0f } },
    { "accel_limit",                VAR_FLOAT  | PROFILE_VALUE, &masterConfig.profile[0].pidProfile.rateAccelLimit, .config.minmax = {0.1f, 50.0f } },

    { "accum_threshold",            VAR_UINT16 | PROFILE_VALUE, &masterConfig.profile[0].pidProfile.rollPitchItermIgnoreRate, .config.minmax = {15, 1000 } },
    { "yaw_accum_threshold",        VAR_UINT16 | PROFILE_VALUE, &masterConfig.profile[0].pidProfile.yawItermIgnoreRate, .config.minmax = {15, 1000 } },
    { "yaw_lowpass",                VAR_UINT16 | PROFILE_VALUE, &masterConfig.profile[0].pidProfile.yaw_lpf_hz, .config.minmax = {0, 500 } },
    { "pid_process_denom",          VAR_UINT8  | MASTER_VALUE,  &pidConfig()->pid_process_denom, .config.minmax = { 1,  8 } },

    { "p_pitch",                    VAR_UINT8  | PROFILE_VALUE, &masterConfig.profile[0].pidProfile.P8[PITCH], .config.minmax = { 0,  200 } },
    { "i_pitch",                    VAR_UINT8  | PROFILE_VALUE, &masterConfig.profile[0].pidProfile.I8[PITCH], .config.minmax = { 0,  200 } },
    { "d_pitch",                    VAR_UINT8  | PROFILE_VALUE, &masterConfig.profile[0].pidProfile.D8[PITCH], .config.minmax = { 0,  200 } },
    { "p_roll",                     VAR_UINT8  | PROFILE_VALUE, &masterConfig.profile[0].pidProfile.P8[ROLL], .config.minmax = { 0,  200 } },
    { "i_roll",                     VAR_UINT8  | PROFILE_VALUE, &masterConfig.profile[0].pidProfile.I8[ROLL], .config.minmax = { 0,  200 } },
    { "d_roll",                     VAR_UINT8  | PROFILE_VALUE, &masterConfig.profile[0].pidProfile.D8[ROLL], .config.minmax = { 0,  200 } },
    { "p_yaw",                      VAR_UINT8  | PROFILE_VALUE, &masterConfig.profile[0].pidProfile.P8[YAW], .config.minmax = { 0,  200 } },
    { "i_yaw",                      VAR_UINT8  | PROFILE_VALUE, &masterConfig.profile[0].pidProfile.I8[YAW], .config.minmax = { 0,  200 } },
    { "d_yaw",                      VAR_UINT8  | PROFILE_VALUE, &masterConfig.profile[0].pidProfile.D8[YAW], .config.minmax = { 0,  200 } },

    { "p_alt",                      VAR_UINT8  | PROFILE_VALUE, &masterConfig.profile[0].pidProfile.P8[PIDALT], .config.minmax = { 0,  200 } },
    { "i_alt",                      VAR_UINT8  | PROFILE_VALUE, &masterConfig.profile[0].pidProfile.I8[PIDALT], .config.minmax = { 0,  200 } },
    { "d_alt",                      VAR_UINT8  | PROFILE_VALUE, &masterConfig.profile[0].pidProfile.D8[PIDALT], .config.minmax = { 0,  200 } },

    { "p_level",                    VAR_UINT8  | PROFILE_VALUE, &masterConfig.profile[0].pidProfile.P8[PIDLEVEL], .config.minmax = { 0,  200 } },
    { "i_level",                    VAR_UINT8  | PROFILE_VALUE, &masterConfig.profile[0].pidProfile.I8[PIDLEVEL], .config.minmax = { 0,  200 } },
    { "d_level",                    VAR_UINT8  | PROFILE_VALUE, &masterConfig.profile[0].pidProfile.D8[PIDLEVEL], .config.minmax = { 0,  200 } },

    { "p_vel",                      VAR_UINT8  | PROFILE_VALUE, &masterConfig.profile[0].pidProfile.P8[PIDVEL], .config.minmax = { 0,  200 } },
    { "i_vel",                      VAR_UINT8  | PROFILE_VALUE, &masterConfig.profile[0].pidProfile.I8[PIDVEL], .config.minmax = { 0,  200 } },
    { "d_vel",                      VAR_UINT8  | PROFILE_VALUE, &masterConfig.profile[0].pidProfile.D8[PIDVEL], .config.minmax = { 0,  200 } },

    { "level_stick_sensitivity",    VAR_FLOAT  | PROFILE_VALUE, &masterConfig.profile[0].pidProfile.levelSensitivity, .config.minmax = { 10.0f,  200.0f } },
    { "level_angle_limit",          VAR_FLOAT  | PROFILE_VALUE, &masterConfig.profile[0].pidProfile.levelAngleLimit, .config.minmax = { 10.0f,  120.0f } },

#ifdef BLACKBOX
    { "blackbox_rate_num",          VAR_UINT8  | MASTER_VALUE,  &blackboxConfig()->rate_num, .config.minmax = { 1,  32 } },
    { "blackbox_rate_denom",        VAR_UINT8  | MASTER_VALUE,  &blackboxConfig()->rate_denom, .config.minmax = { 1,  32 } },
    { "blackbox_device",            VAR_UINT8  | MASTER_VALUE | MODE_LOOKUP,  &blackboxConfig()->device, .config.lookup = { TABLE_BLACKBOX_DEVICE } },
    { "blackbox_on_motor_test",     VAR_UINT8  | MASTER_VALUE | MODE_LOOKUP,  &blackboxConfig()->on_motor_test, .config.lookup = { TABLE_OFF_ON } },
#endif

#ifdef VTX
    { "vtx_band",                   VAR_UINT8  | MASTER_VALUE,  &masterConfig.vtx_band, .config.minmax = { 1, 5 } },
    { "vtx_channel",                VAR_UINT8  | MASTER_VALUE,  &masterConfig.vtx_channel, .config.minmax = { 1, 8 } },
    { "vtx_mode",                   VAR_UINT8  | MASTER_VALUE,  &masterConfig.vtx_mode, .config.minmax = { 0, 2 } },
    { "vtx_mhz",                    VAR_UINT16 | MASTER_VALUE,  &masterConfig.vtx_mhz, .config.minmax = { 5600, 5950 } },
#endif

#ifdef MAG
    { "magzero_x",                  VAR_INT16  | MASTER_VALUE, &compassConfig()->magZero.raw[X], .config.minmax = { -32768,  32767 } },
    { "magzero_y",                  VAR_INT16  | MASTER_VALUE, &compassConfig()->magZero.raw[Y], .config.minmax = { -32768,  32767 } },
    { "magzero_z",                  VAR_INT16  | MASTER_VALUE, &compassConfig()->magZero.raw[Z], .config.minmax = { -32768,  32767 } },
#endif
#ifdef LED_STRIP
    { "ledstrip_visual_beeper",     VAR_UINT8  | MASTER_VALUE | MODE_LOOKUP, &ledStripConfig()->ledstrip_visual_beeper, .config.lookup = { TABLE_OFF_ON } },
#endif
#if defined(USE_RTC6705)
    { "vtx_channel",                VAR_UINT8  | MASTER_VALUE, &masterConfig.vtx_channel, .config.minmax = { 0,  39 } },
    { "vtx_power",                  VAR_UINT8  | MASTER_VALUE, &masterConfig.vtx_power,   .config.minmax = { 0,  1 } },
#endif
#ifdef USE_SDCARD
    { "sdcard_dma",                 VAR_UINT8  | MASTER_VALUE | MODE_LOOKUP, &sdcardConfig()->useDma, .config.lookup = { TABLE_OFF_ON } },
#endif
#ifdef OSD
    { "osd_units",                  VAR_UINT8  | MASTER_VALUE | MODE_LOOKUP, &osdProfile()->units, .config.lookup = { TABLE_UNIT } },

    { "osd_rssi_alarm",             VAR_UINT8  | MASTER_VALUE, &osdProfile()->rssi_alarm, .config.minmax = { 0, 100 } },
    { "osd_cap_alarm",              VAR_UINT16 | MASTER_VALUE, &osdProfile()->cap_alarm, .config.minmax = { 0, 20000 } },
    { "osd_time_alarm",             VAR_UINT16 | MASTER_VALUE, &osdProfile()->time_alarm, .config.minmax = { 0, 60 } },
    { "osd_alt_alarm",              VAR_UINT16 | MASTER_VALUE, &osdProfile()->alt_alarm, .config.minmax = { 0, 10000 } },

    { "osd_main_voltage_pos",       VAR_UINT16  | MASTER_VALUE, &osdProfile()->item_pos[OSD_MAIN_BATT_VOLTAGE], .config.minmax = { 0, UINT16_MAX } },
    { "osd_rssi_pos",               VAR_UINT16  | MASTER_VALUE, &osdProfile()->item_pos[OSD_RSSI_VALUE], .config.minmax = { 0, UINT16_MAX } },
    { "osd_flytimer_pos",           VAR_UINT16  | MASTER_VALUE, &osdProfile()->item_pos[OSD_FLYTIME], .config.minmax = { 0, UINT16_MAX } },
    { "osd_ontime_pos",             VAR_UINT16  | MASTER_VALUE, &osdProfile()->item_pos[OSD_ONTIME], .config.minmax = { 0, UINT16_MAX } },
    { "osd_flymode_pos",            VAR_UINT16  | MASTER_VALUE, &osdProfile()->item_pos[OSD_FLYMODE], .config.minmax = { 0, UINT16_MAX } },
    { "osd_throttle_pos",           VAR_UINT16  | MASTER_VALUE, &osdProfile()->item_pos[OSD_THROTTLE_POS], .config.minmax = { 0, UINT16_MAX } },
    { "osd_vtx_channel_pos",        VAR_UINT16  | MASTER_VALUE, &osdProfile()->item_pos[OSD_VTX_CHANNEL], .config.minmax = { 0, UINT16_MAX } },
    { "osd_crosshairs",             VAR_UINT16  | MASTER_VALUE, &osdProfile()->item_pos[OSD_CROSSHAIRS], .config.minmax = { 0, UINT16_MAX } },
    { "osd_artificial_horizon",     VAR_UINT16  | MASTER_VALUE, &osdProfile()->item_pos[OSD_ARTIFICIAL_HORIZON], .config.minmax = { 0, UINT16_MAX } },
    { "osd_current_draw_pos",       VAR_UINT16  | MASTER_VALUE, &osdProfile()->item_pos[OSD_CURRENT_DRAW], .config.minmax = { 0, UINT16_MAX } },
    { "osd_mah_drawn_pos",          VAR_UINT16  | MASTER_VALUE, &osdProfile()->item_pos[OSD_MAH_DRAWN], .config.minmax = { 0, UINT16_MAX } },
    { "osd_craft_name_pos",         VAR_UINT16  | MASTER_VALUE, &osdProfile()->item_pos[OSD_CRAFT_NAME], .config.minmax = { 0, UINT16_MAX } },
    { "osd_gps_speed_pos",          VAR_UINT16  | MASTER_VALUE, &osdProfile()->item_pos[OSD_GPS_SPEED], .config.minmax = { 0, UINT16_MAX } },
    { "osd_gps_sats_pos",           VAR_UINT16  | MASTER_VALUE, &osdProfile()->item_pos[OSD_GPS_SATS], .config.minmax = { 0, UINT16_MAX } },
    { "osd_altitude_pos",           VAR_UINT16  | MASTER_VALUE, &osdProfile()->item_pos[OSD_ALTITUDE], .config.minmax = { 0, UINT16_MAX } },
    { "osd_pid_roll_pos",           VAR_UINT16  | MASTER_VALUE, &osdProfile()->item_pos[OSD_ROLL_PIDS], .config.minmax = { 0, UINT16_MAX } },
    { "osd_pid_pitch_pos",          VAR_UINT16  | MASTER_VALUE, &osdProfile()->item_pos[OSD_PITCH_PIDS], .config.minmax = { 0, UINT16_MAX } },
    { "osd_pid_yaw_pos",            VAR_UINT16  | MASTER_VALUE, &osdProfile()->item_pos[OSD_YAW_PIDS], .config.minmax = { 0, UINT16_MAX } },
    { "osd_power_pos",              VAR_UINT16  | MASTER_VALUE, &osdProfile()->item_pos[OSD_POWER], .config.minmax = { 0, UINT16_MAX } },
#endif
#ifdef USE_MAX7456
    { "vcd_video_system",           VAR_UINT8   | MASTER_VALUE, &vcdProfile()->video_system, .config.minmax = { 0, 2 } },
    { "vcd_h_offset",               VAR_INT8    | MASTER_VALUE, &vcdProfile()->h_offset, .config.minmax = { -32, 31 } },
    { "vcd_v_offset",               VAR_INT8    | MASTER_VALUE, &vcdProfile()->v_offset, .config.minmax = { -15, 16 } },
#endif
#ifdef USE_RSSI_SOFTPWM
    { "rssi_softpwm_device",         VAR_UINT8   | MASTER_VALUE, &masterConfig.rssiSoftPwmConfig.device, .config.minmax = { 0, 1 } },
#endif
};

#define VALUE_COUNT (sizeof(valueTable) / sizeof(clivalue_t))

typedef union {
    int32_t int_value;
    float float_value;
} int_float_value_t;

static void cliSetVar(const clivalue_t *var, const int_float_value_t value);
static void cliPrintVar(const clivalue_t *var, uint32_t full);
static void cliPrintVarDefault(const clivalue_t *var, uint32_t full, const master_t *defaultConfig);
static void cliPrintVarRange(const clivalue_t *var);
static void cliPrint(const char *str);
#ifdef CLI_MINIMAL_VERBOSITY
#define cliPrintHashLine(str)
#else
static void cliPrintHashLine(const char *str);
#endif
static void cliPrintf(const char *fmt, ...);
static void cliWrite(uint8_t ch);

static bool cliDumpPrintf(uint8_t dumpMask, bool equalsDefault, const char *format, ...);
static bool cliDefaultPrintf(uint8_t dumpMask, bool equalsDefault, const char *format, ...);

#ifndef CLI_MINIMAL_VERBOSITY
static void cliRepeat(char ch, uint8_t len)
{
    for (int i = 0; i < len; i++) {
        bufWriterAppend(cliWriter, ch);
    }
    cliPrint("\r\n");
}
#endif

static void cliPrompt(void)
{
    cliPrint("\r\n# ");
}

static void cliShowParseError(void)
{
    cliPrint("Parse error\r\n");
}

static void cliShowArgumentRangeError(char *name, int min, int max)
{
    cliPrintf("%s must be between %d and %d\r\n", name, min, max);
}

static char *nextArg(char *currentArg)
{
    char *ptr = strchr(currentArg, ' ');
    while (ptr && *ptr == ' ') {
        ptr++;
    }

    return ptr;
}

static char *processChannelRangeArgs(char *ptr, channelRange_t *range, uint8_t *validArgumentCount)
{
    int val;

    for (uint32_t argIndex = 0; argIndex < 2; argIndex++) {
        ptr = nextArg(ptr);
        if (ptr) {
            val = atoi(ptr);
            val = CHANNEL_VALUE_TO_STEP(val);
            if (val >= MIN_MODE_RANGE_STEP && val <= MAX_MODE_RANGE_STEP) {
                if (argIndex == 0) {
                    range->startStep = val;
                } else {
                    range->endStep = val;
                }
                (*validArgumentCount)++;
            }
        }
    }

    return ptr;
}

// Check if a string's length is zero
static bool isEmpty(const char *string)
{
    return *string == '\0';
}

static void printRxFail(uint8_t dumpMask, const rxConfig_t *rxConfig, const rxConfig_t *defaultRxConfig)
{
    // print out rxConfig failsafe settings
    for (uint32_t channel = 0; channel < MAX_SUPPORTED_RC_CHANNEL_COUNT; channel++) {
        const rxFailsafeChannelConfiguration_t *channelFailsafeConfiguration = &rxConfig->failsafe_channel_configurations[channel];
        const rxFailsafeChannelConfiguration_t *channelFailsafeConfigurationDefault;
        bool equalsDefault = true;
        if (defaultRxConfig) {
            channelFailsafeConfigurationDefault = &defaultRxConfig->failsafe_channel_configurations[channel];
            equalsDefault = channelFailsafeConfiguration->mode == channelFailsafeConfigurationDefault->mode
                    && channelFailsafeConfiguration->step == channelFailsafeConfigurationDefault->step;
        }
        const bool requireValue = channelFailsafeConfiguration->mode == RX_FAILSAFE_MODE_SET;
        if (requireValue) {
            const char *format = "rxfail %u %c %d\r\n";
            cliDefaultPrintf(dumpMask, equalsDefault, format,
                channel,
                rxFailsafeModeCharacters[channelFailsafeConfigurationDefault->mode],
                RXFAIL_STEP_TO_CHANNEL_VALUE(channelFailsafeConfigurationDefault->step)
            );
            cliDumpPrintf(dumpMask, equalsDefault, format,
                channel,
                rxFailsafeModeCharacters[channelFailsafeConfiguration->mode],
                RXFAIL_STEP_TO_CHANNEL_VALUE(channelFailsafeConfiguration->step)
            );
        } else {
            const char *format = "rxfail %u %c\r\n";
            cliDefaultPrintf(dumpMask, equalsDefault, format,
                channel,
                rxFailsafeModeCharacters[channelFailsafeConfigurationDefault->mode]
            );
            cliDumpPrintf(dumpMask, equalsDefault, format,
                channel,
                rxFailsafeModeCharacters[channelFailsafeConfiguration->mode]
            );
        }
    }
}

static void cliRxFail(char *cmdline)
{
    uint8_t channel;
    char buf[3];

    if (isEmpty(cmdline)) {
        // print out rxConfig failsafe settings
        for (channel = 0; channel < MAX_SUPPORTED_RC_CHANNEL_COUNT; channel++) {
            cliRxFail(itoa(channel, buf, 10));
        }
    } else {
        char *ptr = cmdline;
        channel = atoi(ptr++);
        if ((channel < MAX_SUPPORTED_RC_CHANNEL_COUNT)) {

            rxFailsafeChannelConfiguration_t *channelFailsafeConfiguration = &rxConfig()->failsafe_channel_configurations[channel];

            uint16_t value;
            rxFailsafeChannelType_e type = (channel < NON_AUX_CHANNEL_COUNT) ? RX_FAILSAFE_TYPE_FLIGHT : RX_FAILSAFE_TYPE_AUX;
            rxFailsafeChannelMode_e mode = channelFailsafeConfiguration->mode;
            bool requireValue = channelFailsafeConfiguration->mode == RX_FAILSAFE_MODE_SET;

            ptr = nextArg(ptr);
            if (ptr) {
                char *p = strchr(rxFailsafeModeCharacters, *(ptr));
                if (p) {
                    uint8_t requestedMode = p - rxFailsafeModeCharacters;
                    mode = rxFailsafeModesTable[type][requestedMode];
                } else {
                    mode = RX_FAILSAFE_MODE_INVALID;
                }
                if (mode == RX_FAILSAFE_MODE_INVALID) {
                    cliShowParseError();
                    return;
                }

                requireValue = mode == RX_FAILSAFE_MODE_SET;

                ptr = nextArg(ptr);
                if (ptr) {
                    if (!requireValue) {
                        cliShowParseError();
                        return;
                    }
                    value = atoi(ptr);
                    value = CHANNEL_VALUE_TO_RXFAIL_STEP(value);
                    if (value > MAX_RXFAIL_RANGE_STEP) {
                        cliPrint("Value out of range\r\n");
                        return;
                    }

                    channelFailsafeConfiguration->step = value;
                } else if (requireValue) {
                    cliShowParseError();
                    return;
                }
                channelFailsafeConfiguration->mode = mode;

            }

            char modeCharacter = rxFailsafeModeCharacters[channelFailsafeConfiguration->mode];

            // double use of cliPrintf below
            // 1. acknowledge interpretation on command,
            // 2. query current setting on single item,

            if (requireValue) {
                cliPrintf("rxfail %u %c %d\r\n",
                    channel,
                    modeCharacter,
                    RXFAIL_STEP_TO_CHANNEL_VALUE(channelFailsafeConfiguration->step)
                );
            } else {
                cliPrintf("rxfail %u %c\r\n",
                    channel,
                    modeCharacter
                );
            }
        } else {
            cliShowArgumentRangeError("channel", 0, MAX_SUPPORTED_RC_CHANNEL_COUNT - 1);
        }
    }
}

static void printAux(uint8_t dumpMask, const modeActivationProfile_t *modeActivationProfile, const modeActivationProfile_t *defaultModeActivationProfile)
{
    const char *format = "aux %u %u %u %u %u\r\n";
    // print out aux channel settings
    for (uint32_t i = 0; i < MAX_MODE_ACTIVATION_CONDITION_COUNT; i++) {
        const modeActivationCondition_t *mac = &modeActivationProfile->modeActivationConditions[i];
        bool equalsDefault = true;
        if (defaultModeActivationProfile) {
            const modeActivationCondition_t *macDefault = &defaultModeActivationProfile->modeActivationConditions[i];
            equalsDefault = mac->modeId == macDefault->modeId
                && mac->auxChannelIndex == macDefault->auxChannelIndex
                && mac->range.startStep == macDefault->range.startStep
                && mac->range.endStep == macDefault->range.endStep;
            cliDefaultPrintf(dumpMask, equalsDefault, format,
                i,
                macDefault->modeId,
                macDefault->auxChannelIndex,
                MODE_STEP_TO_CHANNEL_VALUE(macDefault->range.startStep),
                MODE_STEP_TO_CHANNEL_VALUE(macDefault->range.endStep)
            );
        }
        cliDumpPrintf(dumpMask, equalsDefault, format,
            i,
            mac->modeId,
            mac->auxChannelIndex,
            MODE_STEP_TO_CHANNEL_VALUE(mac->range.startStep),
            MODE_STEP_TO_CHANNEL_VALUE(mac->range.endStep)
        );
    }
}

static void cliAux(char *cmdline)
{
    int i, val = 0;
    char *ptr;

    if (isEmpty(cmdline)) {
        printAux(DUMP_MASTER, modeActivationProfile(), NULL);
    } else {
        ptr = cmdline;
        i = atoi(ptr++);
        if (i < MAX_MODE_ACTIVATION_CONDITION_COUNT) {
            modeActivationCondition_t *mac = &modeActivationProfile()->modeActivationConditions[i];
            uint8_t validArgumentCount = 0;
            ptr = nextArg(ptr);
            if (ptr) {
                val = atoi(ptr);
                if (val >= 0 && val < CHECKBOX_ITEM_COUNT) {
                    mac->modeId = val;
                    validArgumentCount++;
                }
            }
            ptr = nextArg(ptr);
            if (ptr) {
                val = atoi(ptr);
                if (val >= 0 && val < MAX_AUX_CHANNEL_COUNT) {
                    mac->auxChannelIndex = val;
                    validArgumentCount++;
                }
            }
            ptr = processChannelRangeArgs(ptr, &mac->range, &validArgumentCount);

            if (validArgumentCount != 4) {
                memset(mac, 0, sizeof(modeActivationCondition_t));
            }
        } else {
            cliShowArgumentRangeError("index", 0, MAX_MODE_ACTIVATION_CONDITION_COUNT - 1);
        }
    }
}

static void printSerial(uint8_t dumpMask, const serialConfig_t *serialConfig, const serialConfig_t *serialConfigDefault)
{
    const char *format = "serial %d %d %ld %ld %ld %ld\r\n";
    for (uint32_t i = 0; i < SERIAL_PORT_COUNT; i++) {
        if (!serialIsPortAvailable(serialConfig->portConfigs[i].identifier)) {
            continue;
        };
        bool equalsDefault = true;
        if (serialConfigDefault) {
            equalsDefault = serialConfig->portConfigs[i].identifier == serialConfigDefault->portConfigs[i].identifier
                && serialConfig->portConfigs[i].functionMask == serialConfigDefault->portConfigs[i].functionMask
                && serialConfig->portConfigs[i].msp_baudrateIndex == serialConfigDefault->portConfigs[i].msp_baudrateIndex
                && serialConfig->portConfigs[i].gps_baudrateIndex == serialConfigDefault->portConfigs[i].gps_baudrateIndex
                && serialConfig->portConfigs[i].telemetry_baudrateIndex == serialConfigDefault->portConfigs[i].telemetry_baudrateIndex
                && serialConfig->portConfigs[i].blackbox_baudrateIndex == serialConfigDefault->portConfigs[i].blackbox_baudrateIndex;
            cliDefaultPrintf(dumpMask, equalsDefault, format,
                serialConfigDefault->portConfigs[i].identifier,
                serialConfigDefault->portConfigs[i].functionMask,
                baudRates[serialConfigDefault->portConfigs[i].msp_baudrateIndex],
                baudRates[serialConfigDefault->portConfigs[i].gps_baudrateIndex],
                baudRates[serialConfigDefault->portConfigs[i].telemetry_baudrateIndex],
                baudRates[serialConfigDefault->portConfigs[i].blackbox_baudrateIndex]
            );
        }
        cliDumpPrintf(dumpMask, equalsDefault, format,
            serialConfig->portConfigs[i].identifier,
            serialConfig->portConfigs[i].functionMask,
            baudRates[serialConfig->portConfigs[i].msp_baudrateIndex],
            baudRates[serialConfig->portConfigs[i].gps_baudrateIndex],
            baudRates[serialConfig->portConfigs[i].telemetry_baudrateIndex],
            baudRates[serialConfig->portConfigs[i].blackbox_baudrateIndex]
            );
    }
}

static void cliSerial(char *cmdline)
{
    int i, val;
    char *ptr;

    if (isEmpty(cmdline)) {
        printSerial(DUMP_MASTER, serialConfig(), NULL);

    return;
    }
    serialPortConfig_t portConfig;
    memset(&portConfig, 0 , sizeof(portConfig));

    serialPortConfig_t *currentConfig;

    uint8_t validArgumentCount = 0;

    ptr = cmdline;

    val = atoi(ptr++);
    currentConfig = serialFindPortConfiguration(val);
    if (currentConfig) {
        portConfig.identifier = val;
        validArgumentCount++;
    }

    ptr = nextArg(ptr);
    if (ptr) {
        val = atoi(ptr);
        portConfig.functionMask = val & 0xFFFF;
        validArgumentCount++;
    }

    for (i = 0; i < 4; i ++) {
        ptr = nextArg(ptr);
        if (!ptr) {
            break;
        }

        val = atoi(ptr);

        uint8_t baudRateIndex = lookupBaudRateIndex(val);
        if (baudRates[baudRateIndex] != (uint32_t) val) {
            break;
        }

        switch(i) {
            case 0:
                if (baudRateIndex < BAUD_9600 || baudRateIndex > BAUD_1000000) {
                    continue;
                }
                portConfig.msp_baudrateIndex = baudRateIndex;
                break;
            case 1:
                if (baudRateIndex < BAUD_9600 || baudRateIndex > BAUD_115200) {
                    continue;
                }
                portConfig.gps_baudrateIndex = baudRateIndex;
                break;
            case 2:
                if (baudRateIndex != BAUD_AUTO && baudRateIndex > BAUD_115200) {
                    continue;
                }
                portConfig.telemetry_baudrateIndex = baudRateIndex;
                break;
            case 3:
                if (baudRateIndex < BAUD_19200 || baudRateIndex > BAUD_250000) {
                    continue;
                }
                portConfig.blackbox_baudrateIndex = baudRateIndex;
                break;
        }

        validArgumentCount++;
    }

    if (validArgumentCount < 6) {
        cliShowParseError();
        return;
    }

    memcpy(currentConfig, &portConfig, sizeof(portConfig));

}

#ifndef SKIP_SERIAL_PASSTHROUGH
static void cliSerialPassthrough(char *cmdline)
{
    if (isEmpty(cmdline)) {
        cliShowParseError();
        return;
    }

    int id = -1;
    uint32_t baud = 0;
    unsigned mode = 0;
    char* tok = strtok(cmdline, " ");
    int index = 0;

    while (tok != NULL) {
        switch(index) {
            case 0:
                id = atoi(tok);
                break;
            case 1:
                baud = atoi(tok);
                break;
            case 2:
                if (strstr(tok, "rx") || strstr(tok, "RX"))
                    mode |= MODE_RX;
                if (strstr(tok, "tx") || strstr(tok, "TX"))
                    mode |= MODE_TX;
                break;
        }
        index++;
        tok = strtok(NULL, " ");
    }

    serialPort_t *passThroughPort;
    serialPortUsage_t *passThroughPortUsage = findSerialPortUsageByIdentifier(id);
    if (!passThroughPortUsage || passThroughPortUsage->serialPort == NULL) {
        if (!baud) {
            printf("Port %d is not open, you must specify baud\r\n", id);
            return;
        }
        if (!mode)
            mode = MODE_RXTX;

        passThroughPort = openSerialPort(id, FUNCTION_NONE, NULL,
                                         baud, mode,
                                         SERIAL_NOT_INVERTED);
        if (!passThroughPort) {
            printf("Port %d could not be opened\r\n", id);
            return;
        }
        printf("Port %d opened, baud=%d\r\n", id, baud);
    } else {
        passThroughPort = passThroughPortUsage->serialPort;
        // If the user supplied a mode, override the port's mode, otherwise
        // leave the mode unchanged. serialPassthrough() handles one-way ports.
        printf("Port %d already open\r\n", id);
        if (mode && passThroughPort->mode != mode) {
            printf("Adjusting mode from configured value %d to %d\r\n",
                   passThroughPort->mode, mode);
            serialSetMode(passThroughPort, mode);
        }
        // If this port has a rx callback associated we need to remove it now.
        // Otherwise no data will be pushed in the serial port buffer!
        if (passThroughPort->rxCallback) {
            printf("Removing rxCallback from port\r\n");
            passThroughPort->rxCallback = 0;
        }
    }

    printf("Relaying data to device on port %d, Reset your board to exit "
           "serial passthrough mode.\r\n", id);

    serialPassthrough(cliPort, passThroughPort, NULL, NULL);
}
#endif

static void printAdjustmentRange(uint8_t dumpMask, const adjustmentProfile_t *adjustmentProfile, const adjustmentProfile_t *defaultAdjustmentProfile)
{
    const char *format = "adjrange %u %u %u %u %u %u %u\r\n";
    // print out adjustment ranges channel settings
    for (uint32_t i = 0; i < MAX_ADJUSTMENT_RANGE_COUNT; i++) {
        const adjustmentRange_t *ar = &adjustmentProfile->adjustmentRanges[i];
        bool equalsDefault = true;
        if (defaultAdjustmentProfile) {
            const adjustmentRange_t *arDefault = &defaultAdjustmentProfile->adjustmentRanges[i];
            equalsDefault = ar->auxChannelIndex == arDefault->auxChannelIndex
                && ar->range.startStep == arDefault->range.startStep
                && ar->range.endStep == arDefault->range.endStep
                && ar->adjustmentFunction == arDefault->adjustmentFunction
                && ar->auxSwitchChannelIndex == arDefault->auxSwitchChannelIndex
                && ar->adjustmentIndex == arDefault->adjustmentIndex;
            cliDefaultPrintf(dumpMask, equalsDefault, format,
                i,
                arDefault->adjustmentIndex,
                arDefault->auxChannelIndex,
                MODE_STEP_TO_CHANNEL_VALUE(arDefault->range.startStep),
                MODE_STEP_TO_CHANNEL_VALUE(arDefault->range.endStep),
                arDefault->adjustmentFunction,
                arDefault->auxSwitchChannelIndex
            );
        }
        cliDumpPrintf(dumpMask, equalsDefault, format,
            i,
            ar->adjustmentIndex,
            ar->auxChannelIndex,
            MODE_STEP_TO_CHANNEL_VALUE(ar->range.startStep),
            MODE_STEP_TO_CHANNEL_VALUE(ar->range.endStep),
            ar->adjustmentFunction,
            ar->auxSwitchChannelIndex
        );
    }
}

static void cliAdjustmentRange(char *cmdline)
{
    int i, val = 0;
    char *ptr;

    if (isEmpty(cmdline)) {
        printAdjustmentRange(DUMP_MASTER, adjustmentProfile(), NULL);
    } else {
        ptr = cmdline;
        i = atoi(ptr++);
        if (i < MAX_ADJUSTMENT_RANGE_COUNT) {
            adjustmentRange_t *ar = &adjustmentProfile()->adjustmentRanges[i];
            uint8_t validArgumentCount = 0;

            ptr = nextArg(ptr);
            if (ptr) {
                val = atoi(ptr);
                if (val >= 0 && val < MAX_SIMULTANEOUS_ADJUSTMENT_COUNT) {
                    ar->adjustmentIndex = val;
                    validArgumentCount++;
                }
            }
            ptr = nextArg(ptr);
            if (ptr) {
                val = atoi(ptr);
                if (val >= 0 && val < MAX_AUX_CHANNEL_COUNT) {
                    ar->auxChannelIndex = val;
                    validArgumentCount++;
                }
            }

            ptr = processChannelRangeArgs(ptr, &ar->range, &validArgumentCount);

            ptr = nextArg(ptr);
            if (ptr) {
                val = atoi(ptr);
                if (val >= 0 && val < ADJUSTMENT_FUNCTION_COUNT) {
                    ar->adjustmentFunction = val;
                    validArgumentCount++;
                }
            }
            ptr = nextArg(ptr);
            if (ptr) {
                val = atoi(ptr);
                if (val >= 0 && val < MAX_AUX_CHANNEL_COUNT) {
                    ar->auxSwitchChannelIndex = val;
                    validArgumentCount++;
                }
            }

            if (validArgumentCount != 6) {
                memset(ar, 0, sizeof(adjustmentRange_t));
                cliShowParseError();
            }
        } else {
            cliShowArgumentRangeError("index", 0, MAX_ADJUSTMENT_RANGE_COUNT - 1);
        }
    }
}

#ifndef USE_QUAD_MIXER_ONLY
static void printMotorMix(uint8_t dumpMask, const motorMixer_t *customMotorMixer, const motorMixer_t *defaultCustomMotorMixer)
{
    const char *format = "mmix %d %s %s %s %s\r\n";
    char buf0[8];
    char buf1[8];
    char buf2[8];
    char buf3[8];
    for (uint32_t i = 0; i < MAX_SUPPORTED_MOTORS; i++) {
        if (customMotorMixer(i)->throttle == 0.0f)
            break;
        const float thr = customMotorMixer[i].throttle;
        const float roll = customMotorMixer[i].roll;
        const float pitch = customMotorMixer[i].pitch;
        const float yaw = customMotorMixer[i].yaw;
        bool equalsDefault = true;
        if (defaultCustomMotorMixer) {
            const float thrDefault = defaultCustomMotorMixer[i].throttle;
            const float rollDefault = defaultCustomMotorMixer[i].roll;
            const float pitchDefault = defaultCustomMotorMixer[i].pitch;
            const float yawDefault = defaultCustomMotorMixer[i].yaw;
            const bool equalsDefault = thr == thrDefault && roll == rollDefault && pitch == pitchDefault && yaw == yawDefault;

            cliDefaultPrintf(dumpMask, equalsDefault, format,
                i,
                ftoa(thrDefault, buf0),
                ftoa(rollDefault, buf1),
                ftoa(pitchDefault, buf2),
                ftoa(yawDefault, buf3));
        }
        cliDumpPrintf(dumpMask, equalsDefault, format,
            i,
            ftoa(thr, buf0),
            ftoa(roll, buf1),
            ftoa(pitch, buf2),
            ftoa(yaw, buf3));
    }
}
#endif // USE_QUAD_MIXER_ONLY

static void cliMotorMix(char *cmdline)
{
#ifdef USE_QUAD_MIXER_ONLY
    UNUSED(cmdline);
#else
    int check = 0;
    uint8_t len;
    char *ptr;

    if (isEmpty(cmdline)) {
        printMotorMix(DUMP_MASTER, customMotorMixer(0), NULL);
    } else if (strncasecmp(cmdline, "reset", 5) == 0) {
        // erase custom mixer
        for (uint32_t i = 0; i < MAX_SUPPORTED_MOTORS; i++)
            customMotorMixer(i)->throttle = 0.0f;
    } else if (strncasecmp(cmdline, "load", 4) == 0) {
        ptr = nextArg(cmdline);
        if (ptr) {
            len = strlen(ptr);
            for (uint32_t i = 0; ; i++) {
                if (mixerNames[i] == NULL) {
                    cliPrint("Invalid name\r\n");
                    break;
                }
                if (strncasecmp(ptr, mixerNames[i], len) == 0) {
                    mixerLoadMix(i, masterConfig.customMotorMixer);
                    cliPrintf("Loaded %s\r\n", mixerNames[i]);
                    cliMotorMix("");
                    break;
                }
            }
        }
    } else {
        ptr = cmdline;
        uint32_t i = atoi(ptr); // get motor number
        if (i < MAX_SUPPORTED_MOTORS) {
            ptr = nextArg(ptr);
            if (ptr) {
                customMotorMixer(i)->throttle = fastA2F(ptr);
                check++;
            }
            ptr = nextArg(ptr);
            if (ptr) {
                customMotorMixer(i)->roll = fastA2F(ptr);
                check++;
            }
            ptr = nextArg(ptr);
            if (ptr) {
                customMotorMixer(i)->pitch = fastA2F(ptr);
                check++;
            }
            ptr = nextArg(ptr);
            if (ptr) {
                customMotorMixer(i)->yaw = fastA2F(ptr);
                check++;
            }
            if (check != 4) {
                cliShowParseError();
            } else {
                printMotorMix(DUMP_MASTER, customMotorMixer(0), NULL);
            }
        } else {
            cliShowArgumentRangeError("index", 0, MAX_SUPPORTED_MOTORS - 1);
        }
    }
#endif
}

static void printRxRange(uint8_t dumpMask, const rxConfig_t *rxConfig, const rxConfig_t *defaultRxConfig)
{
    const char *format = "rxrange %u %u %u\r\n";
    for (uint32_t i = 0; i < NON_AUX_CHANNEL_COUNT; i++) {
        const rxChannelRangeConfiguration_t *channelRangeConfiguration = &rxConfig->channelRanges[i];
        bool equalsDefault = true;
        if (defaultRxConfig) {
            const rxChannelRangeConfiguration_t *channelRangeConfigurationDefault = &defaultRxConfig->channelRanges[i];
            equalsDefault = channelRangeConfiguration->min == channelRangeConfigurationDefault->min
                && channelRangeConfiguration->max == channelRangeConfigurationDefault->max;
            cliDefaultPrintf(dumpMask, equalsDefault, format,
                i,
                channelRangeConfigurationDefault->min,
                channelRangeConfigurationDefault->max
            );
        }
        cliDumpPrintf(dumpMask, equalsDefault, format,
            i,
            channelRangeConfiguration->min,
            channelRangeConfiguration->max
        );
    }
}

static void cliRxRange(char *cmdline)
{
    int i, validArgumentCount = 0;
    char *ptr;

    if (isEmpty(cmdline)) {
        printRxRange(DUMP_MASTER, rxConfig(), NULL);
    } else if (strcasecmp(cmdline, "reset") == 0) {
        resetAllRxChannelRangeConfigurations(rxConfig()->channelRanges);
    } else {
        ptr = cmdline;
        i = atoi(ptr);
        if (i >= 0 && i < NON_AUX_CHANNEL_COUNT) {
            int rangeMin, rangeMax;

            ptr = nextArg(ptr);
            if (ptr) {
                rangeMin = atoi(ptr);
                validArgumentCount++;
            }

            ptr = nextArg(ptr);
            if (ptr) {
                rangeMax = atoi(ptr);
                validArgumentCount++;
            }

            if (validArgumentCount != 2) {
                cliShowParseError();
            } else if (rangeMin < PWM_PULSE_MIN || rangeMin > PWM_PULSE_MAX || rangeMax < PWM_PULSE_MIN || rangeMax > PWM_PULSE_MAX) {
                cliShowParseError();
            } else {
                rxChannelRangeConfiguration_t *channelRangeConfiguration = &rxConfig()->channelRanges[i];
                channelRangeConfiguration->min = rangeMin;
                channelRangeConfiguration->max = rangeMax;
            }
        } else {
            cliShowArgumentRangeError("channel", 0, NON_AUX_CHANNEL_COUNT - 1);
        }
    }
}

#ifdef LED_STRIP
static void printLed(uint8_t dumpMask, const ledConfig_t *ledConfigs, const ledConfig_t *defaultLedConfigs)
{
    const char *format = "led %u %s\r\n";
    char ledConfigBuffer[20];
    char ledConfigDefaultBuffer[20];
    for (uint32_t i = 0; i < LED_MAX_STRIP_LENGTH; i++) {
        ledConfig_t ledConfig = ledConfigs[i];
        generateLedConfig(&ledConfig, ledConfigBuffer, sizeof(ledConfigBuffer));
        bool equalsDefault = true;
        if (defaultLedConfigs) {
            ledConfig_t ledConfigDefault = defaultLedConfigs[i];
            equalsDefault = ledConfig == ledConfigDefault;
            generateLedConfig(&ledConfigDefault, ledConfigDefaultBuffer, sizeof(ledConfigDefaultBuffer));
            cliDefaultPrintf(dumpMask, equalsDefault, format, i, ledConfigDefaultBuffer);
        }
        cliDumpPrintf(dumpMask, equalsDefault, format, i, ledConfigBuffer);
    }
}

static void cliLed(char *cmdline)
{
    int i;
    char *ptr;

    if (isEmpty(cmdline)) {
        printLed(DUMP_MASTER, ledStripConfig()->ledConfigs, NULL);
    } else {
        ptr = cmdline;
        i = atoi(ptr);
        if (i < LED_MAX_STRIP_LENGTH) {
            ptr = nextArg(cmdline);
            if (!parseLedStripConfig(i, ptr)) {
                cliShowParseError();
            }
        } else {
            cliShowArgumentRangeError("index", 0, LED_MAX_STRIP_LENGTH - 1);
        }
    }
}

static void printColor(uint8_t dumpMask, const hsvColor_t *colors, const hsvColor_t *defaultColors)
{
    const char *format = "color %u %d,%u,%u\r\n";
    for (uint32_t i = 0; i < LED_CONFIGURABLE_COLOR_COUNT; i++) {
        const hsvColor_t *color = &colors[i];
        bool equalsDefault = true;
        if (defaultColors) {
            const hsvColor_t *colorDefault = &defaultColors[i];
            equalsDefault = color->h == colorDefault->h
                && color->s == colorDefault->s
                && color->v == colorDefault->v;
            cliDefaultPrintf(dumpMask, equalsDefault, format, i,colorDefault->h, colorDefault->s, colorDefault->v);
        }
        cliDumpPrintf(dumpMask, equalsDefault, format, i, color->h, color->s, color->v);
    }
}

static void cliColor(char *cmdline)
{
    int i;
    char *ptr;

    if (isEmpty(cmdline)) {
        printColor(DUMP_MASTER, ledStripConfig()->colors, NULL);
    } else {
        ptr = cmdline;
        i = atoi(ptr);
        if (i < LED_CONFIGURABLE_COLOR_COUNT) {
            ptr = nextArg(cmdline);
            if (!parseColor(i, ptr)) {
                cliShowParseError();
            }
        } else {
            cliShowArgumentRangeError("index", 0, LED_CONFIGURABLE_COLOR_COUNT - 1);
        }
    }
}

static void printModeColor(uint8_t dumpMask, const ledStripConfig_t *ledStripConfig, const ledStripConfig_t *defaultLedStripConfig)
{
    const char *format = "mode_color %u %u %u\r\n";
    for (uint32_t i = 0; i < LED_MODE_COUNT; i++) {
        for (uint32_t j = 0; j < LED_DIRECTION_COUNT; j++) {
            int colorIndex = ledStripConfig->modeColors[i].color[j];
            bool equalsDefault = true;
            if (defaultLedStripConfig) {
                int colorIndexDefault = defaultLedStripConfig->modeColors[i].color[j];
                equalsDefault = colorIndex == colorIndexDefault;
                cliDefaultPrintf(dumpMask, equalsDefault, format, i, j, colorIndexDefault);
            }
            cliDumpPrintf(dumpMask, equalsDefault, format, i, j, colorIndex);
        }
    }

    for (uint32_t j = 0; j < LED_SPECIAL_COLOR_COUNT; j++) {
        const int colorIndex = ledStripConfig->specialColors.color[j];
        bool equalsDefault = true;
        if (defaultLedStripConfig) {
            const int colorIndexDefault = defaultLedStripConfig->specialColors.color[j];
            equalsDefault = colorIndex == colorIndexDefault;
            cliDefaultPrintf(dumpMask, equalsDefault, format, LED_SPECIAL, j, colorIndexDefault);
        }
        cliDumpPrintf(dumpMask, equalsDefault, format, LED_SPECIAL, j, colorIndex);
    }

    const int ledStripAuxChannel = ledStripConfig->ledstrip_aux_channel;
    bool equalsDefault = true;
    if (defaultLedStripConfig) {
        const int ledStripAuxChannelDefault = defaultLedStripConfig->ledstrip_aux_channel;
        equalsDefault = ledStripAuxChannel == ledStripAuxChannelDefault;
        cliDefaultPrintf(dumpMask, equalsDefault, format, LED_AUX_CHANNEL, 0, ledStripAuxChannelDefault);
    }
    cliDumpPrintf(dumpMask, equalsDefault, format, LED_AUX_CHANNEL, 0, ledStripAuxChannel);
}

static void cliModeColor(char *cmdline)
{
    if (isEmpty(cmdline)) {
        printModeColor(DUMP_MASTER, ledStripConfig(), NULL);
    } else {
        enum {MODE = 0, FUNCTION, COLOR, ARGS_COUNT};
        int args[ARGS_COUNT];
        int argNo = 0;
        char* ptr = strtok(cmdline, " ");
        while (ptr && argNo < ARGS_COUNT) {
            args[argNo++] = atoi(ptr);
            ptr = strtok(NULL, " ");
        }

        if (ptr != NULL || argNo != ARGS_COUNT) {
            cliShowParseError();
            return;
        }

        int modeIdx  = args[MODE];
        int funIdx = args[FUNCTION];
        int color = args[COLOR];
        if(!setModeColor(modeIdx, funIdx, color)) {
            cliShowParseError();
            return;
        }
        // values are validated
        cliPrintf("mode_color %u %u %u\r\n", modeIdx, funIdx, color);
    }
}
#endif

#ifdef USE_SERVOS
static void printServo(uint8_t dumpMask, servoProfile_t *defaultServoProfile)
{
    // print out servo settings
    const char *format = "servo %u %d %d %d %d %d %d %d\r\n";
    for (uint32_t i = 0; i < MAX_SUPPORTED_SERVOS; i++) {
        const servoParam_t *servoConf = &servoProfile()->servoConf[i];
        bool equalsDefault = true;
        if (defaultServoProfile) {
            const servoParam_t *servoConfDefault = &defaultServoProfile->servoConf[i];
            equalsDefault = servoConf->min == servoConfDefault->min
                && servoConf->max == servoConfDefault->max
                && servoConf->middle == servoConfDefault->middle
                && servoConf->angleAtMin == servoConfDefault->angleAtMax
                && servoConf->rate == servoConfDefault->rate
                && servoConf->forwardFromChannel == servoConfDefault->forwardFromChannel;
            cliDefaultPrintf(dumpMask, equalsDefault, format,
                i,
                servoConfDefault->min,
                servoConfDefault->max,
                servoConfDefault->middle,
                servoConfDefault->angleAtMin,
                servoConfDefault->angleAtMax,
                servoConfDefault->rate,
                servoConfDefault->forwardFromChannel
            );
        }
        cliDumpPrintf(dumpMask, equalsDefault, format,
            i,
            servoConf->min,
            servoConf->max,
            servoConf->middle,
            servoConf->angleAtMin,
            servoConf->angleAtMax,
            servoConf->rate,
            servoConf->forwardFromChannel
        );
    }
}

static void cliServo(char *cmdline)
{
    enum { SERVO_ARGUMENT_COUNT = 8 };
    int16_t arguments[SERVO_ARGUMENT_COUNT];

    servoParam_t *servo;

    int i;
    char *ptr;

    if (isEmpty(cmdline)) {
        printServo(DUMP_MASTER, NULL);
    } else {
        int validArgumentCount = 0;

        ptr = cmdline;

        // Command line is integers (possibly negative) separated by spaces, no other characters allowed.

        // If command line doesn't fit the format, don't modify the config
        while (*ptr) {
            if (*ptr == '-' || (*ptr >= '0' && *ptr <= '9')) {
                if (validArgumentCount >= SERVO_ARGUMENT_COUNT) {
                    cliShowParseError();
                    return;
                }

                arguments[validArgumentCount++] = atoi(ptr);

                do {
                    ptr++;
                } while (*ptr >= '0' && *ptr <= '9');
            } else if (*ptr == ' ') {
                ptr++;
            } else {
                cliShowParseError();
                return;
            }
        }

        enum {INDEX = 0, MIN, MAX, MIDDLE, ANGLE_AT_MIN, ANGLE_AT_MAX, RATE, FORWARD};

        i = arguments[INDEX];

        // Check we got the right number of args and the servo index is correct (don't validate the other values)
        if (validArgumentCount != SERVO_ARGUMENT_COUNT || i < 0 || i >= MAX_SUPPORTED_SERVOS) {
            cliShowParseError();
            return;
        }

        servo = &servoProfile()->servoConf[i];

        if (
            arguments[MIN] < PWM_PULSE_MIN || arguments[MIN] > PWM_PULSE_MAX ||
            arguments[MAX] < PWM_PULSE_MIN || arguments[MAX] > PWM_PULSE_MAX ||
            arguments[MIDDLE] < arguments[MIN] || arguments[MIDDLE] > arguments[MAX] ||
            arguments[MIN] > arguments[MAX] || arguments[MAX] < arguments[MIN] ||
            arguments[RATE] < -100 || arguments[RATE] > 100 ||
            arguments[FORWARD] >= MAX_SUPPORTED_RC_CHANNEL_COUNT ||
            arguments[ANGLE_AT_MIN] < 0 || arguments[ANGLE_AT_MIN] > 180 ||
            arguments[ANGLE_AT_MAX] < 0 || arguments[ANGLE_AT_MAX] > 180
        ) {
            cliShowParseError();
            return;
        }

        servo->min = arguments[1];
        servo->max = arguments[2];
        servo->middle = arguments[3];
        servo->angleAtMin = arguments[4];
        servo->angleAtMax = arguments[5];
        servo->rate = arguments[6];
        servo->forwardFromChannel = arguments[7];
    }
}
#endif

#ifdef USE_SERVOS
static void printServoMix(uint8_t dumpMask, const master_t *defaultConfig)
{
    const char *format = "smix %d %d %d %d %d %d %d %d\r\n";
    for (uint32_t i = 0; i < MAX_SERVO_RULES; i++) {
        servoMixer_t customServoMixer = *customServoMixer(i);
        if (customServoMixer.rate == 0) {
            break;
        }

        bool equalsDefault = true;
        if (defaultConfig) {
            servoMixer_t customServoMixerDefault = defaultConfig->customServoMixer[i];
            equalsDefault = customServoMixer.targetChannel == customServoMixerDefault.targetChannel
                && customServoMixer.inputSource == customServoMixerDefault.inputSource
                && customServoMixer.rate == customServoMixerDefault.rate
                && customServoMixer.speed == customServoMixerDefault.speed
                && customServoMixer.min == customServoMixerDefault.min
                && customServoMixer.max == customServoMixerDefault.max
                && customServoMixer.box == customServoMixerDefault.box;

            cliDefaultPrintf(dumpMask, equalsDefault, format,
                i,
                customServoMixerDefault.targetChannel,
                customServoMixerDefault.inputSource,
                customServoMixerDefault.rate,
                customServoMixerDefault.speed,
                customServoMixerDefault.min,
                customServoMixerDefault.max,
                customServoMixerDefault.box
            );
        }
        cliDumpPrintf(dumpMask, equalsDefault, format,
            i,
            customServoMixer.targetChannel,
            customServoMixer.inputSource,
            customServoMixer.rate,
            customServoMixer.speed,
            customServoMixer.min,
            customServoMixer.max,
            customServoMixer.box
        );
    }

    cliPrint("\r\n");

    // print servo directions
    for (uint32_t i = 0; i < MAX_SUPPORTED_SERVOS; i++) {
        const char *format = "smix reverse %d %d r\r\n";
        const servoParam_t *servoConf = &servoProfile()->servoConf[i];
        if (defaultConfig) {
            const servoParam_t *servoConfDefault = &defaultConfig->servoProfile.servoConf[i];
            bool equalsDefault = servoConf->reversedSources == servoConfDefault->reversedSources;
            for (uint32_t channel = 0; channel < INPUT_SOURCE_COUNT; channel++) {
                equalsDefault = ~(servoConf->reversedSources ^ servoConfDefault->reversedSources) & (1 << channel);
                if (servoConfDefault->reversedSources & (1 << channel)) {
                    cliDefaultPrintf(dumpMask, equalsDefault, format, i , channel);
                }
                if (servoConf->reversedSources & (1 << channel)) {
                    cliDumpPrintf(dumpMask, equalsDefault, format, i , channel);
                }
            }
        } else {
            for (uint32_t channel = 0; channel < INPUT_SOURCE_COUNT; channel++) {
                if (servoConf->reversedSources & (1 << channel)) {
                    cliDumpPrintf(dumpMask, true, format, i , channel);
                }
            }
        }
    }
}

static void cliServoMix(char *cmdline)
{
    uint8_t len;
    char *ptr;
    int args[8], check = 0;
    len = strlen(cmdline);

    if (len == 0) {
        printServoMix(DUMP_MASTER, NULL);
    } else if (strncasecmp(cmdline, "reset", 5) == 0) {
        // erase custom mixer
        memset(masterConfig.customServoMixer, 0, sizeof(masterConfig.customServoMixer));
        for (uint32_t i = 0; i < MAX_SUPPORTED_SERVOS; i++) {
            servoProfile()->servoConf[i].reversedSources = 0;
        }
    } else if (strncasecmp(cmdline, "load", 4) == 0) {
        ptr = nextArg(cmdline);
        if (ptr) {
            len = strlen(ptr);
            for (uint32_t i = 0; ; i++) {
                if (mixerNames[i] == NULL) {
                    cliPrintf("Invalid name\r\n");
                    break;
                }
                if (strncasecmp(ptr, mixerNames[i], len) == 0) {
                    servoMixerLoadMix(i, masterConfig.customServoMixer);
                    cliPrintf("Loaded %s\r\n", mixerNames[i]);
                    cliServoMix("");
                    break;
                }
            }
        }
    } else if (strncasecmp(cmdline, "reverse", 7) == 0) {
        enum {SERVO = 0, INPUT, REVERSE, ARGS_COUNT};
        ptr = strchr(cmdline, ' ');

        len = strlen(ptr);
        if (len == 0) {
            cliPrintf("s");
            for (uint32_t inputSource = 0; inputSource < INPUT_SOURCE_COUNT; inputSource++)
                cliPrintf("\ti%d", inputSource);
            cliPrintf("\r\n");

            for (uint32_t servoIndex = 0; servoIndex < MAX_SUPPORTED_SERVOS; servoIndex++) {
                cliPrintf("%d", servoIndex);
                for (uint32_t inputSource = 0; inputSource < INPUT_SOURCE_COUNT; inputSource++)
                    cliPrintf("\t%s  ", (servoProfile()->servoConf[servoIndex].reversedSources & (1 << inputSource)) ? "r" : "n");
                cliPrintf("\r\n");
            }
            return;
        }

        ptr = strtok(ptr, " ");
        while (ptr != NULL && check < ARGS_COUNT - 1) {
            args[check++] = atoi(ptr);
            ptr = strtok(NULL, " ");
        }

        if (ptr == NULL || check != ARGS_COUNT - 1) {
            cliShowParseError();
            return;
        }

        if (args[SERVO] >= 0 && args[SERVO] < MAX_SUPPORTED_SERVOS
                && args[INPUT] >= 0 && args[INPUT] < INPUT_SOURCE_COUNT
                && (*ptr == 'r' || *ptr == 'n')) {
            if (*ptr == 'r')
                servoProfile()->servoConf[args[SERVO]].reversedSources |= 1 << args[INPUT];
            else
                servoProfile()->servoConf[args[SERVO]].reversedSources &= ~(1 << args[INPUT]);
        } else
            cliShowParseError();

        cliServoMix("reverse");
    } else {
        enum {RULE = 0, TARGET, INPUT, RATE, SPEED, MIN, MAX, BOX, ARGS_COUNT};
        ptr = strtok(cmdline, " ");
        while (ptr != NULL && check < ARGS_COUNT) {
            args[check++] = atoi(ptr);
            ptr = strtok(NULL, " ");
        }

        if (ptr != NULL || check != ARGS_COUNT) {
            cliShowParseError();
            return;
        }

        int32_t i = args[RULE];
        if (i >= 0 && i < MAX_SERVO_RULES &&
            args[TARGET] >= 0 && args[TARGET] < MAX_SUPPORTED_SERVOS &&
            args[INPUT] >= 0 && args[INPUT] < INPUT_SOURCE_COUNT &&
            args[RATE] >= -100 && args[RATE] <= 100 &&
            args[SPEED] >= 0 && args[SPEED] <= MAX_SERVO_SPEED &&
            args[MIN] >= 0 && args[MIN] <= 100 &&
            args[MAX] >= 0 && args[MAX] <= 100 && args[MIN] < args[MAX] &&
            args[BOX] >= 0 && args[BOX] <= MAX_SERVO_BOXES) {
            customServoMixer(i)->targetChannel = args[TARGET];
            customServoMixer(i)->inputSource = args[INPUT];
            customServoMixer(i)->rate = args[RATE];
            customServoMixer(i)->speed = args[SPEED];
            customServoMixer(i)->min = args[MIN];
            customServoMixer(i)->max = args[MAX];
            customServoMixer(i)->box = args[BOX];
            cliServoMix("");
        } else {
            cliShowParseError();
        }
    }
}
#endif

#ifdef USE_SDCARD

static void cliWriteBytes(const uint8_t *buffer, int count)
{
    while (count > 0) {
        cliWrite(*buffer);
        buffer++;
        count--;
    }
}

static void cliSdInfo(char *cmdline) {
    UNUSED(cmdline);

    cliPrint("SD card: ");

    if (!sdcard_isInserted()) {
        cliPrint("None inserted\r\n");
        return;
    }

    if (!sdcard_isInitialized()) {
        cliPrint("Startup failed\r\n");
        return;
    }

    const sdcardMetadata_t *metadata = sdcard_getMetadata();

    cliPrintf("Manufacturer 0x%x, %ukB, %02d/%04d, v%d.%d, '",
        metadata->manufacturerID,
        metadata->numBlocks / 2, /* One block is half a kB */
        metadata->productionMonth,
        metadata->productionYear,
        metadata->productRevisionMajor,
        metadata->productRevisionMinor
    );

    cliWriteBytes((uint8_t*)metadata->productName, sizeof(metadata->productName));

    cliPrint("'\r\n" "Filesystem: ");

    switch (afatfs_getFilesystemState()) {
        case AFATFS_FILESYSTEM_STATE_READY:
            cliPrint("Ready");
        break;
        case AFATFS_FILESYSTEM_STATE_INITIALIZATION:
            cliPrint("Initializing");
        break;
        case AFATFS_FILESYSTEM_STATE_UNKNOWN:
        case AFATFS_FILESYSTEM_STATE_FATAL:
            cliPrint("Fatal");

            switch (afatfs_getLastError()) {
                case AFATFS_ERROR_BAD_MBR:
                    cliPrint(" - no FAT MBR partitions");
                break;
                case AFATFS_ERROR_BAD_FILESYSTEM_HEADER:
                    cliPrint(" - bad FAT header");
                break;
                case AFATFS_ERROR_GENERIC:
                case AFATFS_ERROR_NONE:
                    ; // Nothing more detailed to print
                break;
            }
        break;
    }
    cliPrint("\r\n");
}

#endif

#ifdef USE_FLASHFS

static void cliFlashInfo(char *cmdline)
{
    const flashGeometry_t *layout = flashfsGetGeometry();

    UNUSED(cmdline);

    cliPrintf("Flash sectors=%u, sectorSize=%u, pagesPerSector=%u, pageSize=%u, totalSize=%u, usedSize=%u\r\n",
            layout->sectors, layout->sectorSize, layout->pagesPerSector, layout->pageSize, layout->totalSize, flashfsGetOffset());
}


static void cliFlashErase(char *cmdline)
{
    UNUSED(cmdline);

#ifndef CLI_MINIMAL_VERBOSITY
    uint32_t i;
    cliPrintf("Erasing, please wait ... \r\n");
#else
    cliPrintf("Erasing,\r\n");
#endif

    bufWriterFlush(cliWriter);
    flashfsEraseCompletely();

    while (!flashfsIsReady()) {
#ifndef CLI_MINIMAL_VERBOSITY
        cliPrintf(".");
        if (i++ > 120) {
            i=0;
            cliPrintf("\r\n");
        }

        bufWriterFlush(cliWriter);
#endif
        delay(100);
    }

    cliPrintf("\r\nDone.\r\n");
}

#ifdef USE_FLASH_TOOLS

static void cliFlashWrite(char *cmdline)
{
    uint32_t address = atoi(cmdline);
    char *text = strchr(cmdline, ' ');

    if (!text) {
        cliShowParseError();
    } else {
        flashfsSeekAbs(address);
        flashfsWrite((uint8_t*)text, strlen(text), true);
        flashfsFlushSync();

        cliPrintf("Wrote %u bytes at %u.\r\n", strlen(text), address);
    }
}

static void cliFlashRead(char *cmdline)
{
    uint32_t address = atoi(cmdline);
    uint32_t length;

    uint8_t buffer[32];

    char *nextArg = strchr(cmdline, ' ');

    if (!nextArg) {
        cliShowParseError();
    } else {
        length = atoi(nextArg);

        cliPrintf("Reading %u bytes at %u:\r\n", length, address);

        while (length > 0) {
            int bytesRead = flashfsReadAbs(address, buffer, length < sizeof(buffer) ? length : sizeof(buffer));

            for (int i = 0; i < bytesRead; i++) {
                cliWrite(buffer[i]);
            }

            length -= bytesRead;
            address += bytesRead;

            if (bytesRead == 0) {
                //Assume we reached the end of the volume or something fatal happened
                break;
            }
        }
        cliPrintf("\r\n");
    }
}

#endif
#endif

#ifdef VTX
static void printVtx(uint8_t dumpMask, const master_t *defaultConfig)
{
    // print out vtx channel settings
    const char *format = "vtx %u %u %u %u %u %u\r\n";
    bool equalsDefault = true;
    for (uint32_t i = 0; i < MAX_CHANNEL_ACTIVATION_CONDITION_COUNT; i++) {
        const vtxChannelActivationCondition_t *cac = &masterConfig.vtxChannelActivationConditions[i];
        if (defaultConfig) {
            const vtxChannelActivationCondition_t *cacDefault = &defaultConfig->vtxChannelActivationConditions[i];
            equalsDefault = cac->auxChannelIndex == cacDefault->auxChannelIndex
                && cac->band == cacDefault->band
                && cac->channel == cacDefault->channel
                && cac->range.startStep == cacDefault->range.startStep
                && cac->range.endStep == cacDefault->range.endStep;
            cliDefaultPrintf(dumpMask, equalsDefault, format,
                i,
                cacDefault->auxChannelIndex,
                cacDefault->band,
                cacDefault->channel,
                MODE_STEP_TO_CHANNEL_VALUE(cacDefault->range.startStep),
                MODE_STEP_TO_CHANNEL_VALUE(cacDefault->range.endStep)
            );
        }
        cliDumpPrintf(dumpMask, equalsDefault, format,
            i,
            cac->auxChannelIndex,
            cac->band,
            cac->channel,
            MODE_STEP_TO_CHANNEL_VALUE(cac->range.startStep),
            MODE_STEP_TO_CHANNEL_VALUE(cac->range.endStep)
        );
    }
}

static void cliVtx(char *cmdline)
{
    int i, val = 0;
    char *ptr;

    if (isEmpty(cmdline)) {
        printVtx(DUMP_MASTER, NULL);
    } else {
        ptr = cmdline;
        i = atoi(ptr++);
        if (i < MAX_CHANNEL_ACTIVATION_CONDITION_COUNT) {
            vtxChannelActivationCondition_t *cac = &masterConfig.vtxChannelActivationConditions[i];
            uint8_t validArgumentCount = 0;
            ptr = nextArg(ptr);
            if (ptr) {
                val = atoi(ptr);
                if (val >= 0 && val < MAX_AUX_CHANNEL_COUNT) {
                    cac->auxChannelIndex = val;
                    validArgumentCount++;
                }
            }
            ptr = nextArg(ptr);
            if (ptr) {
                val = atoi(ptr);
                if (val >= VTX_BAND_MIN && val <= VTX_BAND_MAX) {
                    cac->band = val;
                    validArgumentCount++;
                }
            }
            ptr = nextArg(ptr);
            if (ptr) {
                val = atoi(ptr);
                if (val >= VTX_CHANNEL_MIN && val <= VTX_CHANNEL_MAX) {
                    cac->channel = val;
                    validArgumentCount++;
                }
            }
            ptr = processChannelRangeArgs(ptr, &cac->range, &validArgumentCount);

            if (validArgumentCount != 5) {
                memset(cac, 0, sizeof(vtxChannelActivationCondition_t));
            }
        } else {
            cliShowArgumentRangeError("index", 0, MAX_CHANNEL_ACTIVATION_CONDITION_COUNT - 1);
        }
    }
}
#endif

static void printName(uint8_t dumpMask)
{
    bool equalsDefault = strlen(masterConfig.name) == 0;
    cliDumpPrintf(dumpMask, equalsDefault, "name %s\r\n", equalsDefault ? emptyName : masterConfig.name);
}

static void cliName(char *cmdline)
{
    uint32_t len = strlen(cmdline);
    if (len > 0) {
        memset(masterConfig.name, 0, ARRAYLEN(masterConfig.name));
        if (strncmp(cmdline, emptyName, len)) {
            strncpy(masterConfig.name, cmdline, MIN(len, MAX_NAME_LENGTH));
        }
    }
    printName(DUMP_MASTER);
}

static void printFeature(uint8_t dumpMask, const master_t *defaultConfig)
{
    uint32_t mask = featureMask();
    uint32_t defaultMask = defaultConfig->enabledFeatures;
    for (uint32_t i = 0; ; i++) { // disable all feature first
        if (featureNames[i] == NULL)
            break;
        const char *format = "feature -%s\r\n";
        cliDefaultPrintf(dumpMask, (defaultMask | ~mask) & (1 << i), format, featureNames[i]);
        cliDumpPrintf(dumpMask, (~defaultMask | mask) & (1 << i), format, featureNames[i]);
    }
    for (uint32_t i = 0; ; i++) {  // reenable what we want.
        if (featureNames[i] == NULL)
            break;
        const char *format = "feature %s\r\n";
        if (defaultMask & (1 << i)) {
            cliDefaultPrintf(dumpMask, (~defaultMask | mask) & (1 << i), format, featureNames[i]);
        }
        if (mask & (1 << i)) {
            cliDumpPrintf(dumpMask, (defaultMask | ~mask) & (1 << i), format, featureNames[i]);
        }
    }
}

static void cliFeature(char *cmdline)
{
    uint32_t len = strlen(cmdline);
    uint32_t mask = featureMask();

    if (len == 0) {
        cliPrint("Enabled: ");
        for (uint32_t i = 0; ; i++) {
            if (featureNames[i] == NULL)
                break;
            if (mask & (1 << i))
                cliPrintf("%s ", featureNames[i]);
        }
        cliPrint("\r\n");
    } else if (strncasecmp(cmdline, "list", len) == 0) {
        cliPrint("Available: ");
        for (uint32_t i = 0; ; i++) {
            if (featureNames[i] == NULL)
                break;
            cliPrintf("%s ", featureNames[i]);
        }
        cliPrint("\r\n");
        return;
    } else {
        bool remove = false;
        if (cmdline[0] == '-') {
            // remove feature
            remove = true;
            cmdline++; // skip over -
            len--;
        }

        for (uint32_t i = 0; ; i++) {
            if (featureNames[i] == NULL) {
                cliPrint("Invalid name\r\n");
                break;
            }

            if (strncasecmp(cmdline, featureNames[i], len) == 0) {

                mask = 1 << i;
#ifndef GPS
                if (mask & FEATURE_GPS) {
                    cliPrint("unavailable\r\n");
                    break;
                }
#endif
#ifndef SONAR
                if (mask & FEATURE_SONAR) {
                    cliPrint("unavailable\r\n");
                    break;
                }
#endif
                if (remove) {
                    featureClear(mask);
                    cliPrint("Disabled");
                } else {
                    featureSet(mask);
                    cliPrint("Enabled");
                }
                cliPrintf(" %s\r\n", featureNames[i]);
                break;
            }
        }
    }
}

#ifdef BEEPER
static void printBeeper(uint8_t dumpMask, const master_t *defaultConfig)
{
    uint8_t beeperCount = beeperTableEntryCount();
    uint32_t mask = getBeeperOffMask();
    uint32_t defaultMask = defaultConfig->beeper_off_flags;
    for (int32_t i = 0; i < beeperCount - 2; i++) {
        const char *formatOff = "beeper -%s\r\n";
        const char *formatOn = "beeper %s\r\n";
        cliDefaultPrintf(dumpMask, ~(mask ^ defaultMask) & (1 << i), mask & (1 << i) ? formatOn : formatOff, beeperNameForTableIndex(i));
        cliDumpPrintf(dumpMask, ~(mask ^ defaultMask) & (1 << i), mask & (1 << i) ? formatOff : formatOn, beeperNameForTableIndex(i));
    }
}

static void cliBeeper(char *cmdline)
{
    uint32_t len = strlen(cmdline);
    uint8_t beeperCount = beeperTableEntryCount();
    uint32_t mask = getBeeperOffMask();

    if (len == 0) {
        cliPrintf("Disabled:");
        for (int32_t i = 0; ; i++) {
            if (i == beeperCount - 2){
                if (mask == 0)
                    cliPrint("  none");
                break;
            }
            if (mask & (1 << i))
                cliPrintf("  %s", beeperNameForTableIndex(i));
        }
        cliPrint("\r\n");
    } else if (strncasecmp(cmdline, "list", len) == 0) {
        cliPrint("Available:");
        for (uint32_t i = 0; i < beeperCount; i++)
            cliPrintf("  %s", beeperNameForTableIndex(i));
        cliPrint("\r\n");
        return;
    } else {
        bool remove = false;
        if (cmdline[0] == '-') {
            remove = true;     // this is for beeper OFF condition
            cmdline++;
            len--;
        }

        for (uint32_t i = 0; ; i++) {
            if (i == beeperCount) {
                cliPrint("Invalid name\r\n");
                break;
            }
            if (strncasecmp(cmdline, beeperNameForTableIndex(i), len) == 0) {
                if (remove) { // beeper off
                    if (i == BEEPER_ALL-1)
                        beeperOffSetAll(beeperCount-2);
                    else
                        if (i == BEEPER_PREFERENCE-1)
                            setBeeperOffMask(getPreferredBeeperOffMask());
                        else {
                            mask = 1 << i;
                            beeperOffSet(mask);
                        }
                    cliPrint("Disabled");
                }
                else { // beeper on
                    if (i == BEEPER_ALL-1)
                        beeperOffClearAll();
                    else
                        if (i == BEEPER_PREFERENCE-1)
                            setPreferredBeeperOffMask(getBeeperOffMask());
                        else {
                            mask = 1 << i;
                            beeperOffClear(mask);
                        }
                    cliPrint("Enabled");
                }
            cliPrintf(" %s\r\n", beeperNameForTableIndex(i));
            break;
            }
        }
    }
}
#endif

static void printMap(uint8_t dumpMask, const rxConfig_t *rxConfig, const rxConfig_t *defaultRxConfig)
{
    bool equalsDefault = true;
    char buf[16];
    char bufDefault[16];
    uint32_t i;
    for (i = 0; i < MAX_MAPPABLE_RX_INPUTS; i++) {
        buf[rxConfig->rcmap[i]] = rcChannelLetters[i];
        if (defaultRxConfig) {
            bufDefault[defaultRxConfig->rcmap[i]] = rcChannelLetters[i];
            equalsDefault = equalsDefault && (rxConfig->rcmap[i] == defaultRxConfig->rcmap[i]);
        }
    }
    buf[i] = '\0';

    const char *formatMap = "map %s\r\n";
    cliDefaultPrintf(dumpMask, equalsDefault, formatMap, bufDefault);
    cliDumpPrintf(dumpMask, equalsDefault, formatMap, buf);
}

static void cliMap(char *cmdline)
{
    uint32_t len;
    char out[9];

    len = strlen(cmdline);

    if (len == 8) {
        // uppercase it
        for (uint32_t i = 0; i < 8; i++)
            cmdline[i] = toupper((unsigned char)cmdline[i]);
        for (uint32_t i = 0; i < 8; i++) {
            if (strchr(rcChannelLetters, cmdline[i]) && !strchr(cmdline + i + 1, cmdline[i]))
                continue;
            cliShowParseError();
            return;
        }
        parseRcChannels(cmdline, &masterConfig.rxConfig);
    }
    cliPrint("Map: ");
    uint32_t i;
    for (i = 0; i < 8; i++)
        out[rxConfig()->rcmap[i]] = rcChannelLetters[i];
    out[i] = '\0';
    cliPrintf("%s\r\n", out);
}

void *getValuePointer(const clivalue_t *value)
{
    void *ptr = value->ptr;

    if ((value->type & VALUE_SECTION_MASK) == PROFILE_VALUE) {
        ptr = ((uint8_t *)ptr) + (sizeof(profile_t) * masterConfig.current_profile_index);
    }

    if ((value->type & VALUE_SECTION_MASK) == PROFILE_RATE_VALUE) {
        ptr = ((uint8_t *)ptr) + (sizeof(profile_t) * masterConfig.current_profile_index) + (sizeof(controlRateConfig_t) * getCurrentControlRateProfile());
    }

    return ptr;
}

static void *getDefaultPointer(void *valuePointer, const master_t *defaultConfig)
{
    return ((uint8_t *)valuePointer) - (uint32_t)&masterConfig + (uint32_t)defaultConfig;
}

static bool valueEqualsDefault(const clivalue_t *value, const master_t *defaultConfig)
{
    void *ptr = getValuePointer(value);

    void *ptrDefault = getDefaultPointer(ptr, defaultConfig);

    bool result = false;
    switch (value->type & VALUE_TYPE_MASK) {
        case VAR_UINT8:
            result = *(uint8_t *)ptr == *(uint8_t *)ptrDefault;
            break;

        case VAR_INT8:
            result = *(int8_t *)ptr == *(int8_t *)ptrDefault;
            break;

        case VAR_UINT16:
            result = *(uint16_t *)ptr == *(uint16_t *)ptrDefault;
            break;

        case VAR_INT16:
            result = *(int16_t *)ptr == *(int16_t *)ptrDefault;
            break;

        case VAR_UINT32:
            result = *(uint32_t *)ptr == *(uint32_t *)ptrDefault;
            break;

        case VAR_FLOAT:
            result = *(float *)ptr == *(float *)ptrDefault;
            break;
    }
    return result;
}

static void dumpValues(uint16_t valueSection, uint8_t dumpMask, const master_t *defaultConfig)
{
    const clivalue_t *value;
    for (uint32_t i = 0; i < VALUE_COUNT; i++) {
        value = &valueTable[i];

        if ((value->type & VALUE_SECTION_MASK) != valueSection) {
            continue;
        }

        const char *format = "set %s = ";
        if (cliDefaultPrintf(dumpMask, valueEqualsDefault(value, defaultConfig), format, valueTable[i].name)) {
            cliPrintVarDefault(value, 0, defaultConfig);
            cliPrint("\r\n");
        }
        if (cliDumpPrintf(dumpMask, valueEqualsDefault(value, defaultConfig), format, valueTable[i].name)) {
            cliPrintVar(value, 0);
            cliPrint("\r\n");
        }
    }
}

char *checkCommand(char *cmdLine, const char *command)
{
    if(!strncasecmp(cmdLine, command, strlen(command))   // command names match
        && !isalnum((unsigned)cmdLine[strlen(command)])) {   // next characted in bufffer is not alphanumeric (command is correctly terminated)
        return cmdLine + strlen(command) + 1;
    } else {
        return 0;
    }
}

void cliEnter(serialPort_t *serialPort)
{
    cliMode = 1;
    cliPort = serialPort;
    setPrintfSerialPort(cliPort);
    cliWriter = bufWriterInit(cliWriteBuffer, sizeof(cliWriteBuffer),
                              (bufWrite_t)serialWriteBufShim, serialPort);

#ifndef CLI_MINIMAL_VERBOSITY
    cliPrint("\r\nEntering CLI Mode, type 'exit' to return, or 'help'\r\n");
#else
    cliPrint("\r\nCLI\r\n");
#endif
    cliPrompt();

    ENABLE_ARMING_FLAG(PREVENT_ARMING);
}

static void cliRebootEx(bool bootLoader)
{
    cliPrint("\r\nRebooting");
    bufWriterFlush(cliWriter);
    waitForSerialPortToFinishTransmitting(cliPort);
    stopPwmAllMotors();
    if (bootLoader) {
        systemResetToBootloader();
        return;
    }
    systemReset();
}

static void cliReboot(void)
{
    cliRebootEx(false);
}

static void cliExit(char *cmdline)
{
    UNUSED(cmdline);

#ifndef CLI_MINIMAL_VERBOSITY
    cliPrint("\r\nLeaving CLI mode, unsaved changes lost.\r\n");
#endif
    bufWriterFlush(cliWriter);

    *cliBuffer = '\0';
    bufferIndex = 0;
    cliMode = 0;
    // incase a motor was left running during motortest, clear it here
    mixerResetDisarmedMotors();
    cliReboot();

    cliWriter = NULL;
}

#ifdef GPS
static void cliGpsPassthrough(char *cmdline)
{
    UNUSED(cmdline);

    gpsEnablePassthrough(cliPort);
}
#endif

#ifdef USE_ESCSERIAL
static void cliEscPassthrough(char *cmdline)
{
    uint8_t mode = 0;
    int index = 0;
    int i = 0;
    char *pch = NULL;
    char *saveptr;

    if (isEmpty(cmdline)) {
        cliShowParseError();
        return;
    }

    pch = strtok_r(cmdline, " ", &saveptr);
    while (pch != NULL) {
        switch (i) {
            case 0:
                if(strncasecmp(pch, "sk", strlen(pch)) == 0)
                {
                    mode = 0;
                }
                else if(strncasecmp(pch, "bl", strlen(pch)) == 0)
                {
                    mode = 1;
                }
                else if(strncasecmp(pch, "ki", strlen(pch)) == 0)
                {
                    mode = 2;
                }
                else if(strncasecmp(pch, "cc", strlen(pch)) == 0)
                {
                    mode = 4;
                }
                else
                {
                    cliShowParseError();
                    return;
                }
                break;
            case 1:
                index = atoi(pch);
                if(mode == 2 && index == 255)
                {
                    printf("passthru on all pwm outputs enabled\r\n");
                }
                else{
                    if ((index >= 0) && (index < USABLE_TIMER_CHANNEL_COUNT)) {
                        printf("passthru at pwm output %d enabled\r\n", index);
                    }
                    else {
                        printf("invalid pwm output, valid range: 1 to %d\r\n", USABLE_TIMER_CHANNEL_COUNT);
                        return;
                    }
                }
                break;
        }
        i++;
        pch = strtok_r(NULL, " ", &saveptr);
    }
    escEnablePassthrough(cliPort,index,mode);
}
#endif

#ifndef USE_QUAD_MIXER_ONLY
static void cliMixer(char *cmdline)
{
    int len;

    len = strlen(cmdline);

    if (len == 0) {
        cliPrintf("Mixer: %s\r\n", mixerNames[mixerConfig()->mixerMode - 1]);
        return;
    } else if (strncasecmp(cmdline, "list", len) == 0) {
        cliPrint("Available mixers: ");
        for (uint32_t i = 0; ; i++) {
            if (mixerNames[i] == NULL)
                break;
            cliPrintf("%s ", mixerNames[i]);
        }
        cliPrint("\r\n");
        return;
    }

    for (uint32_t i = 0; ; i++) {
        if (mixerNames[i] == NULL) {
            cliPrint("Invalid name\r\n");
            return;
        }
        if (strncasecmp(cmdline, mixerNames[i], len) == 0) {
            mixerConfig()->mixerMode = i + 1;
            break;
        }
    }

    cliMixer("");
}
#endif

static void cliMotor(char *cmdline)
{
    int motor_index = 0;
    int motor_value = 0;
    int index = 0;
    char *pch = NULL;
    char *saveptr;

    if (isEmpty(cmdline)) {
        cliShowParseError();
        return;
    }

    pch = strtok_r(cmdline, " ", &saveptr);
    while (pch != NULL) {
        switch (index) {
            case 0:
                motor_index = atoi(pch);
                break;
            case 1:
                motor_value = atoi(pch);
                break;
        }
        index++;
        pch = strtok_r(NULL, " ", &saveptr);
    }

    if (motor_index < 0 || motor_index >= MAX_SUPPORTED_MOTORS) {
        cliShowArgumentRangeError("index", 0, MAX_SUPPORTED_MOTORS - 1);
        return;
    }

    if (index == 2) {
        if (motor_value < PWM_RANGE_MIN || motor_value > PWM_RANGE_MAX) {
            cliShowArgumentRangeError("value", 1000, 2000);
            return;
        } else {
            motor_disarmed[motor_index] = convertExternalToMotor(motor_value);
        }
    }

    cliPrintf("motor %d: %d\r\n", motor_index, convertMotorToExternal(motor_disarmed[motor_index]));
}

#if (FLASH_SIZE > 128)
static void cliPlaySound(char *cmdline)
{
    int i;
    const char *name;
    static int lastSoundIdx = -1;

    if (isEmpty(cmdline)) {
        i = lastSoundIdx + 1;     //next sound index
        if ((name=beeperNameForTableIndex(i)) == NULL) {
            while (true) {   //no name for index; try next one
                if (++i >= beeperTableEntryCount())
                    i = 0;   //if end then wrap around to first entry
                if ((name=beeperNameForTableIndex(i)) != NULL)
                    break;   //if name OK then play sound below
                if (i == lastSoundIdx + 1) {     //prevent infinite loop
                    cliPrintf("Error playing sound\r\n");
                    return;
                }
            }
        }
    } else {       //index value was given
        i = atoi(cmdline);
        if ((name=beeperNameForTableIndex(i)) == NULL) {
            cliPrintf("No sound for index %d\r\n", i);
            return;
        }
    }
    lastSoundIdx = i;
    beeperSilence();
    cliPrintf("Playing sound %d: %s\r\n", i, name);
    beeper(beeperModeForTableIndex(i));
}
#endif

static void cliProfile(char *cmdline)
{
    int i;

    if (isEmpty(cmdline)) {
        cliPrintf("profile %d\r\n", getCurrentProfile());
        return;
    } else {
        i = atoi(cmdline);
        if (i >= 0 && i < MAX_PROFILE_COUNT) {
            masterConfig.current_profile_index = i;
            writeEEPROM();
            readEEPROM();
            cliProfile("");
        }
    }
}

static void cliRateProfile(char *cmdline)
{
    int i;

    if (isEmpty(cmdline)) {
        cliPrintf("rateprofile %d\r\n", getCurrentControlRateProfile());
        return;
    } else {
        i = atoi(cmdline);
        if (i >= 0 && i < MAX_RATEPROFILES) {
            changeControlRateProfile(i);
            cliRateProfile("");
        }
    }
}

static void cliDumpProfile(uint8_t profileIndex, uint8_t dumpMask, const master_t *defaultConfig)
{
    if (profileIndex >= MAX_PROFILE_COUNT) {
        // Faulty values
        return;
    }
    changeProfile(profileIndex);
    cliPrintHashLine("profile");
    cliProfile("");
    cliPrint("\r\n");
    dumpValues(PROFILE_VALUE, dumpMask, defaultConfig);
    cliRateProfile("");
}

static void cliDumpRateProfile(uint8_t rateProfileIndex, uint8_t dumpMask, const master_t *defaultConfig)
{
    if (rateProfileIndex >= MAX_RATEPROFILES) {
        // Faulty values
        return;
    }
    changeControlRateProfile(rateProfileIndex);
    cliPrintHashLine("rateprofile");
    cliRateProfile("");
    cliPrint("\r\n");
    dumpValues(PROFILE_RATE_VALUE, dumpMask, defaultConfig);
}

static void cliSave(char *cmdline)
{
    UNUSED(cmdline);

    cliPrint("Saving");
    writeEEPROM();
    cliReboot();
}

static void cliDefaults(char *cmdline)
{
    UNUSED(cmdline);

    cliPrint("Resetting to defaults");
    resetEEPROM();
    cliReboot();
}

static void cliPrint(const char *str)
{
    while (*str) {
        bufWriterAppend(cliWriter, *str++);
    }
    bufWriterFlush(cliWriter);
}

#ifndef CLI_MINIMAL_VERBOSITY
static void cliPrintHashLine(const char *str)
{
    cliPrint("\r\n# ");
    cliPrint(str);
    cliPrint("\r\n");
}
#endif

static void cliPutp(void *p, char ch)
{
    bufWriterAppend(p, ch);
}

static bool cliDumpPrintf(uint8_t dumpMask, bool equalsDefault, const char *format, ...)
{
    if (!((dumpMask & DO_DIFF) && equalsDefault)) {
        va_list va;
        va_start(va, format);
        tfp_format(cliWriter, cliPutp, format, va);
        va_end(va);
        bufWriterFlush(cliWriter);
        return true;
    } else {
        return false;
    }
}

static bool cliDefaultPrintf(uint8_t dumpMask, bool equalsDefault, const char *format, ...)
{
    if ((dumpMask & SHOW_DEFAULTS) && !equalsDefault) {
        cliWrite('#');

        va_list va;
        va_start(va, format);
        tfp_format(cliWriter, cliPutp, format, va);
        va_end(va);
        bufWriterFlush(cliWriter);
        return true;
    } else {
        return false;
    }
}

static void cliPrintf(const char *format, ...)
{
    va_list va;
    va_start(va, format);
    tfp_format(cliWriter, cliPutp, format, va);
    va_end(va);
    bufWriterFlush(cliWriter);
}

static void cliWrite(uint8_t ch)
{
    bufWriterAppend(cliWriter, ch);
}

static void printValuePointer(const clivalue_t *var, void *valuePointer, uint32_t full)
{
    int32_t value = 0;
    char buf[8];

    switch (var->type & VALUE_TYPE_MASK) {
        case VAR_UINT8:
            value = *(uint8_t *)valuePointer;
            break;

        case VAR_INT8:
            value = *(int8_t *)valuePointer;
            break;

        case VAR_UINT16:
            value = *(uint16_t *)valuePointer;
            break;

        case VAR_INT16:
            value = *(int16_t *)valuePointer;
            break;

        case VAR_UINT32:
            value = *(uint32_t *)valuePointer;
            break;

        case VAR_FLOAT:
            cliPrintf("%s", ftoa(*(float *)valuePointer, buf));
            if (full && (var->type & VALUE_MODE_MASK) == MODE_DIRECT) {
                cliPrintf(" %s", ftoa((float)var->config.minmax.min, buf));
                cliPrintf(" %s", ftoa((float)var->config.minmax.max, buf));
            }
            return; // return from case for float only
    }

    switch(var->type & VALUE_MODE_MASK) {
        case MODE_DIRECT:
            cliPrintf("%d", value);
            if (full) {
                cliPrintf(" %d %d", var->config.minmax.min, var->config.minmax.max);
            }
            break;
        case MODE_LOOKUP:
            cliPrintf(lookupTables[var->config.lookup.tableIndex].values[value]);
            break;
    }
}

static void cliPrintVar(const clivalue_t *var, uint32_t full)
{
    void *ptr = getValuePointer(var);

    printValuePointer(var, ptr, full);
}

static void cliPrintVarDefault(const clivalue_t *var, uint32_t full, const master_t *defaultConfig)
{
    void *ptr = getValuePointer(var);

    void *defaultPtr = getDefaultPointer(ptr, defaultConfig);

    printValuePointer(var, defaultPtr, full);
}

static void cliPrintVarRange(const clivalue_t *var)
{
    switch (var->type & VALUE_MODE_MASK) {
        case (MODE_DIRECT): {
            cliPrintf("Allowed range: %d - %d\r\n", var->config.minmax.min, var->config.minmax.max);
        }
        break;
        case (MODE_LOOKUP): {
            const lookupTableEntry_t *tableEntry = &lookupTables[var->config.lookup.tableIndex];
            cliPrint("Allowed values:");
            for (uint32_t i = 0; i < tableEntry->valueCount ; i++) {
                if (i > 0)
                    cliPrint(",");
                cliPrintf(" %s", tableEntry->values[i]);
            }
            cliPrint("\r\n");
        }
        break;
    }
}

static void cliSetVar(const clivalue_t *var, const int_float_value_t value)
{
    void *ptr = var->ptr;
    if ((var->type & VALUE_SECTION_MASK) == PROFILE_VALUE) {
        ptr = ((uint8_t *)ptr) + (sizeof(profile_t) * masterConfig.current_profile_index);
    }
    if ((var->type & VALUE_SECTION_MASK) == PROFILE_RATE_VALUE) {
        ptr = ((uint8_t *)ptr) + (sizeof(profile_t) * masterConfig.current_profile_index) + (sizeof(controlRateConfig_t) * getCurrentControlRateProfile());
    }

    switch (var->type & VALUE_TYPE_MASK) {
        case VAR_UINT8:
        case VAR_INT8:
            *(int8_t *)ptr = value.int_value;
            break;

        case VAR_UINT16:
        case VAR_INT16:
            *(int16_t *)ptr = value.int_value;
            break;

        case VAR_UINT32:
            *(uint32_t *)ptr = value.int_value;
            break;

        case VAR_FLOAT:
            *(float *)ptr = (float)value.float_value;
            break;
    }
}

static void cliGet(char *cmdline)
{
    const clivalue_t *val;
    int matchedCommands = 0;

    for (uint32_t i = 0; i < VALUE_COUNT; i++) {
        if (strstr(valueTable[i].name, cmdline)) {
            val = &valueTable[i];
            cliPrintf("%s = ", valueTable[i].name);
            cliPrintVar(val, 0);
            cliPrint("\r\n");
            cliPrintVarRange(val);
            cliPrint("\r\n");

            matchedCommands++;
        }
    }


    if (matchedCommands) {
        return;
    }

    cliPrint("Invalid name\r\n");
}

static void cliSet(char *cmdline)
{
    uint32_t len;
    const clivalue_t *val;
    char *eqptr = NULL;

    len = strlen(cmdline);

    if (len == 0 || (len == 1 && cmdline[0] == '*')) {
        cliPrint("Current settings: \r\n");
        for (uint32_t i = 0; i < VALUE_COUNT; i++) {
            val = &valueTable[i];
            cliPrintf("%s = ", valueTable[i].name);
            cliPrintVar(val, len); // when len is 1 (when * is passed as argument), it will print min/max values as well, for gui
            cliPrint("\r\n");
        }
    } else if ((eqptr = strstr(cmdline, "=")) != NULL) {
        // has equals

        char *lastNonSpaceCharacter = eqptr;
        while (*(lastNonSpaceCharacter - 1) == ' ') {
            lastNonSpaceCharacter--;
        }
        uint8_t variableNameLength = lastNonSpaceCharacter - cmdline;

        // skip the '=' and any ' ' characters
        eqptr++;
        while (*(eqptr) == ' ') {
            eqptr++;
        }

        for (uint32_t i = 0; i < VALUE_COUNT; i++) {
            val = &valueTable[i];
            // ensure exact match when setting to prevent setting variables with shorter names
            if (strncasecmp(cmdline, valueTable[i].name, strlen(valueTable[i].name)) == 0 && variableNameLength == strlen(valueTable[i].name)) {

                bool changeValue = false;
                int_float_value_t tmp = { 0 };
                switch (valueTable[i].type & VALUE_MODE_MASK) {
                    case MODE_DIRECT: {
                            int32_t value = 0;
                            float valuef = 0;

                            value = atoi(eqptr);
                            valuef = fastA2F(eqptr);

                            if (valuef >= valueTable[i].config.minmax.min && valuef <= valueTable[i].config.minmax.max) { // note: compare float value

                                if ((valueTable[i].type & VALUE_TYPE_MASK) == VAR_FLOAT)
                                    tmp.float_value = valuef;
                                else
                                    tmp.int_value = value;

                                changeValue = true;
                            }
                        }
                        break;
                    case MODE_LOOKUP: {
                            const lookupTableEntry_t *tableEntry = &lookupTables[valueTable[i].config.lookup.tableIndex];
                            bool matched = false;
                            for (uint32_t tableValueIndex = 0; tableValueIndex < tableEntry->valueCount && !matched; tableValueIndex++) {
                                matched = strcasecmp(tableEntry->values[tableValueIndex], eqptr) == 0;

                                if (matched) {
                                    tmp.int_value = tableValueIndex;
                                    changeValue = true;
                                }
                            }
                        }
                        break;
                }

                if (changeValue) {
                    cliSetVar(val, tmp);

                    cliPrintf("%s set to ", valueTable[i].name);
                    cliPrintVar(val, 0);
                } else {
                    cliPrint("Invalid value\r\n");
                    cliPrintVarRange(val);
                }

                return;
            }
        }
        cliPrint("Invalid name\r\n");
    } else {
        // no equals, check for matching variables.
        cliGet(cmdline);
    }
}

static void cliStatus(char *cmdline)
{
    UNUSED(cmdline);

    cliPrintf("System Uptime: %d seconds, Voltage: %d * 0.1V (%dS battery - %s), CPU:%d%%\r\n",
        millis() / 1000,
        vbat,
        batteryCellCount,
        getBatteryStateString(),
        constrain(averageSystemLoadPercent, 0, 100)
    );

    cliPrintf("CPU Clock=%dMHz", (SystemCoreClock / 1000000));

#if (FLASH_SIZE > 64) && !defined(CLI_MINIMAL_VERBOSITY)
    uint32_t mask;
    uint32_t detectedSensorsMask = sensorsMask();

    for (uint32_t i = 0; ; i++) {

        if (sensorTypeNames[i] == NULL)
            break;

        mask = (1 << i);
        if ((detectedSensorsMask & mask) && (mask & SENSOR_NAMES_MASK)) {
            const char *sensorHardware;
            uint8_t sensorHardwareIndex = detectedSensors[i];
            sensorHardware = sensorHardwareNames[i][sensorHardwareIndex];

            cliPrintf(", %s=%s", sensorTypeNames[i], sensorHardware);

            if (mask == SENSOR_ACC && acc.dev.revisionCode) {
                cliPrintf(".%c", acc.dev.revisionCode);
            }
        }
    }
#endif
    cliPrint("\r\n");

#ifdef USE_I2C
    uint16_t i2cErrorCounter = i2cGetErrorCounter();
#else
    uint16_t i2cErrorCounter = 0;
#endif

#ifdef STACK_CHECK
    cliPrintf("Stack used: %d, ", stackUsedSize());
#endif
    cliPrintf("Stack size: %d, Stack address: 0x%x\r\n", stackTotalSize(), stackHighMem());

    cliPrintf("Cycle Time: %d, I2C Errors: %d, config size: %d\r\n", cycleTime, i2cErrorCounter, sizeof(master_t));

#ifdef USE_SDCARD
    cliSdInfo(NULL);
#endif
}

#ifndef SKIP_TASK_STATISTICS
static void cliTasks(char *cmdline)
{
    UNUSED(cmdline);
    int maxLoadSum = 0;
    int averageLoadSum = 0;

#ifndef CLI_MINIMAL_VERBOSITY
    cliPrintf("Task list          rate/hz  max/us  avg/us maxload avgload     total/ms\r\n");
#endif
    for (cfTaskId_e taskId = 0; taskId < TASK_COUNT; taskId++) {
        cfTaskInfo_t taskInfo;
        getTaskInfo(taskId, &taskInfo);
        if (taskInfo.isEnabled) {
            int taskFrequency;
            int subTaskFrequency;
            if (taskId == TASK_GYROPID) {
                subTaskFrequency = (int)(1000000.0f / ((float)cycleTime));
                taskFrequency = subTaskFrequency / pidConfig()->pid_process_denom;
                if (pidConfig()->pid_process_denom > 1) {
                    cliPrintf("%02d - (%13s) ", taskId, taskInfo.taskName);
                } else {
                    taskFrequency = subTaskFrequency;
                    cliPrintf("%02d - (%9s/%3s) ", taskId, taskInfo.subTaskName, taskInfo.taskName);
                }
            } else {
                taskFrequency = (int)(1000000.0f / ((float)taskInfo.latestDeltaTime));
                cliPrintf("%02d - (%13s) ", taskId, taskInfo.taskName);
            }
            const int maxLoad = (taskInfo.maxExecutionTime * taskFrequency + 5000) / 1000;
            const int averageLoad = (taskInfo.averageExecutionTime * taskFrequency + 5000) / 1000;
            if (taskId != TASK_SERIAL) {
                maxLoadSum += maxLoad;
                averageLoadSum += averageLoad;
            }
            cliPrintf("%6d %7d %7d %4d.%1d%% %4d.%1d%% %9d\r\n",
                    taskFrequency, taskInfo.maxExecutionTime, taskInfo.averageExecutionTime,
                    maxLoad/10, maxLoad%10, averageLoad/10, averageLoad%10, taskInfo.totalExecutionTime / 1000);
            if (taskId == TASK_GYROPID && pidConfig()->pid_process_denom > 1) {
                cliPrintf("   - (%13s) %6d\r\n", taskInfo.subTaskName, subTaskFrequency);
            }
        }
    }
    cfCheckFuncInfo_t checkFuncInfo;
    getCheckFuncInfo(&checkFuncInfo);
    cliPrintf("RX Check Function %17d %7d %25d\r\n", checkFuncInfo.maxExecutionTime, checkFuncInfo.averageExecutionTime, checkFuncInfo.totalExecutionTime / 1000);
    cliPrintf("Total (excluding SERIAL) %23d.%1d%% %4d.%1d%%\r\n", maxLoadSum/10, maxLoadSum%10, averageLoadSum/10, averageLoadSum%10);
}
#endif

static void cliVersion(char *cmdline)
{
    UNUSED(cmdline);

    cliPrintf("# %s/%s %s %s / %s (%s)\r\n",
        FC_FIRMWARE_NAME,
        targetName,
        FC_VERSION_STRING,
        buildDate,
        buildTime,
        shortGitRevision
    );
}

#if (FLASH_SIZE > 64)

typedef struct {
    const uint8_t owner;
    ioTag_t *ptr;
    const uint8_t maxIndex;
} cliResourceValue_t;

const cliResourceValue_t resourceTable[] = {
#ifdef BEEPER
    { OWNER_BEEPER,        &beeperConfig()->ioTag, 0 },
#endif
    { OWNER_MOTOR,         &motorConfig()->ioTags[0], MAX_SUPPORTED_MOTORS },
#ifdef USE_SERVOS
    { OWNER_SERVO,         &servoConfig()->ioTags[0], MAX_SUPPORTED_SERVOS },
#endif
#if defined(USE_PWM) || defined(USE_PPM)
    { OWNER_PPMINPUT,      &ppmConfig()->ioTag, 0 },
    { OWNER_PWMINPUT,      &pwmConfig()->ioTags[0], PWM_INPUT_PORT_COUNT },
#endif
#ifdef SONAR
    { OWNER_SONAR_TRIGGER, &sonarConfig()->triggerTag, 0 },
    { OWNER_SONAR_ECHO,    &sonarConfig()->echoTag,    0 },
#endif
#ifdef LED_STRIP
    { OWNER_LED_STRIP,     &ledStripConfig()->ioTag,   0 },
#endif
};

static void printResource(uint8_t dumpMask, const master_t *defaultConfig)
{
    for (unsigned int i = 0; i < ARRAYLEN(resourceTable); i++) {
        const char* owner;
        owner = ownerNames[resourceTable[i].owner];

        if (resourceTable[i].maxIndex > 0) {
            for (int index = 0; index < resourceTable[i].maxIndex; index++) {
                ioTag_t ioTag = *(resourceTable[i].ptr + index);
                ioTag_t ioTagDefault = *(resourceTable[i].ptr + index - (uint32_t)&masterConfig + (uint32_t)defaultConfig);

                bool equalsDefault = ioTag == ioTagDefault;
                const char *format = "resource %s %d %c%02d\r\n";
                const char *formatUnassigned = "resource %s %d NONE\r\n";
                if (!ioTagDefault) {
                    cliDefaultPrintf(dumpMask, equalsDefault, formatUnassigned, owner, RESOURCE_INDEX(index));
                } else {
                    cliDefaultPrintf(dumpMask, equalsDefault, format, owner, RESOURCE_INDEX(index), IO_GPIOPortIdxByTag(ioTagDefault) + 'A', IO_GPIOPinIdxByTag(ioTagDefault));
                }
                if (!ioTag) {
                    if (!(dumpMask & HIDE_UNUSED)) {
                        cliDumpPrintf(dumpMask, equalsDefault, formatUnassigned, owner, RESOURCE_INDEX(index));
                    }
                } else {
                    cliDumpPrintf(dumpMask, equalsDefault, format, owner, RESOURCE_INDEX(index), IO_GPIOPortIdxByTag(ioTag) + 'A', IO_GPIOPinIdxByTag(ioTag));
                }
            }
        } else {
            ioTag_t ioTag = *resourceTable[i].ptr;
            ioTag_t ioTagDefault = *(resourceTable[i].ptr - (uint32_t)&masterConfig + (uint32_t)defaultConfig);

            bool equalsDefault = ioTag == ioTagDefault;
            const char *format = "resource %s %c%02d\r\n";
            const char *formatUnassigned = "resource %s NONE\r\n";
            if (!ioTagDefault) {
                cliDefaultPrintf(dumpMask, equalsDefault, formatUnassigned, owner);
            } else {
                cliDefaultPrintf(dumpMask, equalsDefault, format, owner, IO_GPIOPortIdxByTag(ioTagDefault) + 'A', IO_GPIOPinIdxByTag(ioTagDefault));
            }
            if (!ioTag) {
                if (!(dumpMask & HIDE_UNUSED)) {
                    cliDumpPrintf(dumpMask, equalsDefault, formatUnassigned, owner);
                }
            } else {
                cliDumpPrintf(dumpMask, equalsDefault, format, owner, IO_GPIOPortIdxByTag(ioTag) + 'A', IO_GPIOPinIdxByTag(ioTag));
            }
        }
    }
}

#ifndef CLI_MINIMAL_VERBOSITY
static bool resourceCheck(uint8_t resourceIndex, uint8_t index, ioTag_t tag)
{
    const char * format = "\r\n* %s * %c%d also used by %s";
    for (int r = 0; r < (int)ARRAYLEN(resourceTable); r++) {
        for (int i = 0; i < (resourceTable[r].maxIndex == 0 ? 1 : resourceTable[r].maxIndex); i++) {
            if (*(resourceTable[r].ptr + i) == tag) {
                bool error = false;
                if (r == resourceIndex) {
                    if (i == index) {
                        continue;
                    }
                    error = true;
                }

                cliPrintf(format, error ? "ERROR" : "WARNING", DEFIO_TAG_GPIOID(tag) + 'A', DEFIO_TAG_PIN(tag), ownerNames[resourceTable[r].owner]);
                if (resourceTable[r].maxIndex > 0) {
                    cliPrintf(" %d", RESOURCE_INDEX(i));
                }
                if (error) {
                    return false;
                }
            }
        }
    }
    return true;
}
#endif

static void cliResource(char *cmdline)
{
    int len = strlen(cmdline);

    if (len == 0) {
        printResource(DUMP_MASTER | HIDE_UNUSED, NULL);

        return;
    } else if (strncasecmp(cmdline, "list", len) == 0) {
#ifndef CLI_MINIMAL_VERBOSITY
        cliPrintf("Currently active IO resource assignments:\r\n(reboot to update)\r\n");
        cliRepeat('-', 20);
#endif
        for (int i = 0; i < DEFIO_IO_USED_COUNT; i++) {
            const char* owner;
            owner = ownerNames[ioRecs[i].owner];

            if (ioRecs[i].index > 0) {
                cliPrintf("%c%02d: %s %d\r\n", IO_GPIOPortIdx(ioRecs + i) + 'A', IO_GPIOPinIdx(ioRecs + i), owner, ioRecs[i].index);
            } else {
                cliPrintf("%c%02d: %s \r\n", IO_GPIOPortIdx(ioRecs + i) + 'A', IO_GPIOPinIdx(ioRecs + i), owner);
            }
        }

        cliPrintf("\r\n\r\nCurrently active DMA:\r\n");
#ifndef CLI_MINIMAL_VERBOSITY
        cliRepeat('-', 20);
#endif
        for (int i = 0; i < DMA_MAX_DESCRIPTORS; i++) {
            const char* owner;
            owner = ownerNames[dmaGetOwner(i)];

            cliPrintf(DMA_OUTPUT_STRING, i / DMA_MOD_VALUE + 1, (i % DMA_MOD_VALUE) + DMA_MOD_OFFSET);
            uint8_t resourceIndex = dmaGetResourceIndex(i);
            if (resourceIndex > 0) {
                cliPrintf(" %s %d\r\n", owner, resourceIndex);
            } else {
                cliPrintf(" %s\r\n", owner);
            }
        }

#ifndef CLI_MINIMAL_VERBOSITY
        cliPrintf("\r\nUse: 'resource' to see how to change resources.\r\n");
#endif

        return;
    }

    uint8_t resourceIndex = 0;
    int index = 0;
    char *pch = NULL;
    char *saveptr;

    pch = strtok_r(cmdline, " ", &saveptr);
    for (resourceIndex = 0; ; resourceIndex++) {
        if (resourceIndex >= ARRAYLEN(resourceTable)) {
            cliPrint("Invalid resource\r\n");
            return;
        }

        if (strncasecmp(pch, ownerNames[resourceTable[resourceIndex].owner], len) == 0) {
            break;
        }
    }

    if (resourceTable[resourceIndex].maxIndex > 0) {
        pch = strtok_r(NULL, " ", &saveptr);
        index = atoi(pch);

        if (index <= 0 || index > resourceTable[resourceIndex].maxIndex) {
            cliShowArgumentRangeError("index", 1, resourceTable[resourceIndex].maxIndex);
            return;
        }
        index -= 1;
    }

    pch = strtok_r(NULL, " ", &saveptr);
    ioTag_t *tag = (ioTag_t*)(resourceTable[resourceIndex].ptr + index);

    uint8_t pin = 0;
    if (strlen(pch) > 0) {
        if (strcasecmp(pch, "NONE") == 0) {
            *tag = IO_TAG_NONE;
            cliPrintf("Resource is freed!\r\n");
            return;
        } else {
            uint8_t port = (*pch) - 'A';
            if (port >= 8) {
                port = (*pch) - 'a';
            }

            if (port < 8) {
                pch++;
                pin = atoi(pch);
                if (pin < 16) {
                    ioRec_t *rec = IO_Rec(IOGetByTag(DEFIO_TAG_MAKE(port, pin)));
                    if (rec) {
#ifndef CLI_MINIMAL_VERBOSITY
                        if (!resourceCheck(resourceIndex, index, DEFIO_TAG_MAKE(port, pin))) {
                            return;
                        }
                        cliPrintf("Resource is set to %c%02d!\r\n", port + 'A', pin);
#else
                        cliPrintf("Set to %c%02d!", port + 'A', pin);
#endif
                        *tag = DEFIO_TAG_MAKE(port, pin);
                    } else {
                        cliPrintf("Resource is invalid!\r\n");
                    }
                    return;
                }
            }
        }
    }

    cliShowParseError();
}
#endif

void cliDfu(char *cmdLine)
{
    UNUSED(cmdLine);
#ifndef CLI_MINIMAL_VERBOSITY
    cliPrint("\r\nRestarting in DFU mode");
#endif
    cliRebootEx(true);
}

void cliInit(serialConfig_t *serialConfig)
{
    UNUSED(serialConfig);
}

static void printConfig(char *cmdline, bool doDiff)
{
    uint8_t dumpMask = DUMP_MASTER;
    char *options;
    if ((options = checkCommand(cmdline, "master"))) {
        dumpMask = DUMP_MASTER; // only
    } else if ((options = checkCommand(cmdline, "profile"))) {
        dumpMask = DUMP_PROFILE; // only
    } else if ((options = checkCommand(cmdline, "rates"))) {
        dumpMask = DUMP_RATES; // only
    } else if ((options = checkCommand(cmdline, "all"))) {
        dumpMask = DUMP_ALL;   // all profiles and rates
    } else {
        options = cmdline;
    }

    static master_t defaultConfig;
    if (doDiff) {
        dumpMask = dumpMask | DO_DIFF;
    }

    createDefaultConfig(&defaultConfig);

    if (checkCommand(options, "showdefaults")) {
        dumpMask = dumpMask | SHOW_DEFAULTS;   // add default values as comments for changed values
    }

    if ((dumpMask & DUMP_MASTER) || (dumpMask & DUMP_ALL)) {
        cliPrintHashLine("version");
        cliVersion(NULL);

#ifndef CLI_MINIMAL_VERBOSITY
        if ((dumpMask & (DUMP_ALL | DO_DIFF)) == (DUMP_ALL | DO_DIFF)) {
            cliPrintHashLine("reset configuration to default settings\r\ndefaults");
        }

        cliPrintHashLine("name");
#endif
        printName(dumpMask);

        cliPrintHashLine("resources");
        printResource(dumpMask, &defaultConfig);

#ifndef USE_QUAD_MIXER_ONLY
        cliPrintHashLine("mixer");
        const bool equalsDefault = mixerConfig()->mixerMode == defaultConfig.mixerConfig.mixerMode;
        const char *formatMixer = "mixer %s\r\n";
        cliDefaultPrintf(dumpMask, equalsDefault, formatMixer, mixerNames[defaultConfig.mixerConfig.mixerMode - 1]);
        cliDumpPrintf(dumpMask, equalsDefault, formatMixer, mixerNames[mixerConfig()->mixerMode - 1]);

        cliDumpPrintf(dumpMask, masterConfig.customMotorMixer[0].throttle == 0.0f, "\r\nmmix reset\r\n\r\n");

        printMotorMix(dumpMask, customMotorMixer(0), defaultConfig.customMotorMixer);

#ifdef USE_SERVOS
        cliPrintHashLine("servo");
        printServo(dumpMask, &defaultConfig.servoProfile);

        cliPrintHashLine("servo mix");
        // print custom servo mixer if exists
        cliDumpPrintf(dumpMask, masterConfig.customServoMixer[0].rate == 0, "smix reset\r\n\r\n");
        printServoMix(dumpMask, &defaultConfig);
#endif
#endif

        cliPrintHashLine("feature");
        printFeature(dumpMask, &defaultConfig);

#ifdef BEEPER
        cliPrintHashLine("beeper");
        printBeeper(dumpMask, &defaultConfig);
#endif

        cliPrintHashLine("map");
        printMap(dumpMask, rxConfig(), &defaultConfig.rxConfig);

        cliPrintHashLine("serial");
        printSerial(dumpMask, serialConfig(), &defaultConfig.serialConfig);

#ifdef LED_STRIP
        cliPrintHashLine("led");
        printLed(dumpMask, ledStripConfig()->ledConfigs, defaultConfig.ledStripConfig.ledConfigs);

        cliPrintHashLine("color");
        printColor(dumpMask, ledStripConfig()->colors, defaultConfig.ledStripConfig.colors);

        cliPrintHashLine("mode_color");
        printModeColor(dumpMask, ledStripConfig(), &defaultConfig.ledStripConfig);
#endif

        cliPrintHashLine("aux");
        printAux(dumpMask, modeActivationProfile(), &defaultConfig.modeActivationProfile);

        cliPrintHashLine("adjrange");
        printAdjustmentRange(dumpMask, adjustmentProfile(), &defaultConfig.adjustmentProfile);

        cliPrintHashLine("rxrange");
        printRxRange(dumpMask, rxConfig(), &defaultConfig.rxConfig);

#ifdef VTX
        cliPrintHashLine("vtx");
        printVtx(dumpMask, &defaultConfig);
#endif

        cliPrintHashLine("rxfail");
        printRxFail(dumpMask, rxConfig(), &defaultConfig.rxConfig);

        cliPrintHashLine("master");
        dumpValues(MASTER_VALUE, dumpMask, &defaultConfig);

        if (dumpMask & DUMP_ALL) {
            uint8_t activeProfile = masterConfig.current_profile_index;
            for (uint32_t profileCount=0; profileCount<MAX_PROFILE_COUNT;profileCount++) {
                cliDumpProfile(profileCount, dumpMask, &defaultConfig);

                uint8_t currentRateIndex = currentProfile->activeRateProfile;
                for (uint32_t rateCount = 0; rateCount<MAX_RATEPROFILES; rateCount++) {
                    cliDumpRateProfile(rateCount, dumpMask, &defaultConfig);
                }

                changeControlRateProfile(currentRateIndex);
#ifndef CLI_MINIMAL_VERBOSITY
                cliPrintHashLine("restore original rateprofile selection");
                cliRateProfile("");
#endif
            }

            changeProfile(activeProfile);
#ifndef CLI_MINIMAL_VERBOSITY
            cliPrintHashLine("restore original profile selection");
            cliProfile("");

            cliPrintHashLine("save configuration\r\nsave");
#endif
        } else {
            cliDumpProfile(masterConfig.current_profile_index, dumpMask, &defaultConfig);
            cliDumpRateProfile(currentProfile->activeRateProfile, dumpMask, &defaultConfig);
        }
    }

    if (dumpMask & DUMP_PROFILE) {
        cliDumpProfile(masterConfig.current_profile_index, dumpMask, &defaultConfig);
    }

    if (dumpMask & DUMP_RATES) {
        cliDumpRateProfile(currentProfile->activeRateProfile, dumpMask, &defaultConfig);
    }
}

static void cliDump(char *cmdline)
{
    printConfig(cmdline, false);
}

static void cliDiff(char *cmdline)
{
    printConfig(cmdline, true);
}

typedef struct {
    const char *name;
#ifndef SKIP_CLI_COMMAND_HELP
    const char *description;
    const char *args;
#endif
    void (*func)(char *cmdline);
} clicmd_t;

#ifndef SKIP_CLI_COMMAND_HELP
#define CLI_COMMAND_DEF(name, description, args, method) \
{ \
    name , \
    description , \
    args , \
    method \
}
#else
#define CLI_COMMAND_DEF(name, description, args, method) \
{ \
    name, \
    method \
}
#endif

static void cliHelp(char *cmdline);

// should be sorted a..z for bsearch()
const clicmd_t cmdTable[] = {
    CLI_COMMAND_DEF("adjrange", "configure adjustment ranges", NULL, cliAdjustmentRange),
    CLI_COMMAND_DEF("aux", "configure modes", NULL, cliAux),
#ifdef LED_STRIP
    CLI_COMMAND_DEF("color", "configure colors", NULL, cliColor),
    CLI_COMMAND_DEF("mode_color", "configure mode and special colors", NULL, cliModeColor),
#endif
    CLI_COMMAND_DEF("defaults", "reset to defaults and reboot", NULL, cliDefaults),
    CLI_COMMAND_DEF("dfu", "DFU mode on reboot", NULL, cliDfu),
    CLI_COMMAND_DEF("diff", "list configuration changes from default",
        "[master|profile|rates|all] {showdefaults}", cliDiff),
    CLI_COMMAND_DEF("dump", "dump configuration",
        "[master|profile|rates|all] {showdefaults}", cliDump),
    CLI_COMMAND_DEF("exit", NULL, NULL, cliExit),
    CLI_COMMAND_DEF("feature", "configure features",
        "list\r\n"
        "\t<+|->[name]", cliFeature),
#ifdef USE_FLASHFS
    CLI_COMMAND_DEF("flash_erase", "erase flash chip", NULL, cliFlashErase),
    CLI_COMMAND_DEF("flash_info", "show flash chip info", NULL, cliFlashInfo),
#ifdef USE_FLASH_TOOLS
    CLI_COMMAND_DEF("flash_read", NULL, "<length> <address>", cliFlashRead),
    CLI_COMMAND_DEF("flash_write", NULL, "<address> <message>", cliFlashWrite),
#endif
#endif
    CLI_COMMAND_DEF("get", "get variable value",
            "[name]", cliGet),
#ifdef GPS
    CLI_COMMAND_DEF("gpspassthrough", "passthrough gps to serial", NULL, cliGpsPassthrough),
#endif
#ifdef USE_ESCSERIAL
    CLI_COMMAND_DEF("escprog", "passthrough esc to serial", "<mode [sk/bl/ki]> <index>", cliEscPassthrough),
#endif
    CLI_COMMAND_DEF("help", NULL, NULL, cliHelp),
#ifdef LED_STRIP
    CLI_COMMAND_DEF("led", "configure leds", NULL, cliLed),
#endif
    CLI_COMMAND_DEF("map", "configure rc channel order",
        "[<map>]", cliMap),
#ifndef USE_QUAD_MIXER_ONLY
    CLI_COMMAND_DEF("mixer", "configure mixer",
        "list\r\n"
        "\t<name>", cliMixer),
#endif
    CLI_COMMAND_DEF("mmix", "custom motor mixer", NULL, cliMotorMix),
    CLI_COMMAND_DEF("motor",  "get/set motor",
       "<index> [<value>]", cliMotor),
#if (FLASH_SIZE > 128)
    CLI_COMMAND_DEF("play_sound", NULL,
        "[<index>]\r\n", cliPlaySound),
#endif
    CLI_COMMAND_DEF("profile", "change profile",
        "[<index>]", cliProfile),
    CLI_COMMAND_DEF("rateprofile", "change rate profile", "[<index>]", cliRateProfile),
#if (FLASH_SIZE > 64)
    CLI_COMMAND_DEF("resource", "view currently used resources", NULL, cliResource),
#endif
    CLI_COMMAND_DEF("rxrange", "configure rx channel ranges", NULL, cliRxRange),
    CLI_COMMAND_DEF("rxfail", "show/set rx failsafe settings", NULL, cliRxFail),
    CLI_COMMAND_DEF("save", "save and reboot", NULL, cliSave),
    CLI_COMMAND_DEF("serial", "configure serial ports", NULL, cliSerial),
#ifndef SKIP_SERIAL_PASSTHROUGH
    CLI_COMMAND_DEF("serialpassthrough", "passthrough serial data to port",
                    "<id> [baud] [mode] : passthrough to serial",
                    cliSerialPassthrough),
#endif
#ifdef USE_SERVOS
    CLI_COMMAND_DEF("servo", "configure servos", NULL, cliServo),
#endif
    CLI_COMMAND_DEF("set", "change setting",
        "[<name>=<value>]", cliSet),
#ifdef USE_SERVOS
    CLI_COMMAND_DEF("smix", "servo mixer",
        "<rule> <servo> <source> <rate> <speed> <min> <max> <box>\r\n"
        "\treset\r\n"
        "\tload <mixer>\r\n"
        "\treverse <servo> <source> r|n", cliServoMix),
#endif
#ifdef USE_SDCARD
    CLI_COMMAND_DEF("sd_info", "sdcard info", NULL, cliSdInfo),
#endif
    CLI_COMMAND_DEF("status", "show status", NULL, cliStatus),
#ifndef SKIP_TASK_STATISTICS
    CLI_COMMAND_DEF("tasks", "show task stats", NULL, cliTasks),
#endif
    CLI_COMMAND_DEF("version", "show version", NULL, cliVersion),
#ifdef BEEPER
    CLI_COMMAND_DEF("beeper", "turn on/off beeper", "list\r\n"
            "\t<+|->[name]", cliBeeper),
#endif
#ifdef VTX
    CLI_COMMAND_DEF("vtx", "vtx channels on switch", NULL, cliVtx),
#endif
    CLI_COMMAND_DEF("name", "Name of craft", NULL, cliName),
};
#define CMD_COUNT (sizeof(cmdTable) / sizeof(clicmd_t))

static void cliHelp(char *cmdline)
{
    UNUSED(cmdline);

    for (uint32_t i = 0; i < CMD_COUNT; i++) {
        cliPrint(cmdTable[i].name);
#ifndef SKIP_CLI_COMMAND_HELP
        if (cmdTable[i].description) {
            cliPrintf(" - %s", cmdTable[i].description);
        }
        if (cmdTable[i].args) {
            cliPrintf("\r\n\t%s", cmdTable[i].args);
        }
#endif
        cliPrint("\r\n");
    }
}

void cliProcess(void)
{
    if (!cliWriter) {
        return;
    }

    // Be a little bit tricky.  Flush the last inputs buffer, if any.
    bufWriterFlush(cliWriter);

    while (serialRxBytesWaiting(cliPort)) {
        uint8_t c = serialRead(cliPort);
        if (c == '\t' || c == '?') {
            // do tab completion
            const clicmd_t *cmd, *pstart = NULL, *pend = NULL;
            uint32_t i = bufferIndex;
            for (cmd = cmdTable; cmd < cmdTable + CMD_COUNT; cmd++) {
                if (bufferIndex && (strncasecmp(cliBuffer, cmd->name, bufferIndex) != 0))
                    continue;
                if (!pstart)
                    pstart = cmd;
                pend = cmd;
            }
            if (pstart) {    /* Buffer matches one or more commands */
                for (; ; bufferIndex++) {
                    if (pstart->name[bufferIndex] != pend->name[bufferIndex])
                        break;
                    if (!pstart->name[bufferIndex] && bufferIndex < sizeof(cliBuffer) - 2) {
                        /* Unambiguous -- append a space */
                        cliBuffer[bufferIndex++] = ' ';
                        cliBuffer[bufferIndex] = '\0';
                        break;
                    }
                    cliBuffer[bufferIndex] = pstart->name[bufferIndex];
                }
            }
            if (!bufferIndex || pstart != pend) {
                /* Print list of ambiguous matches */
                cliPrint("\r\033[K");
                for (cmd = pstart; cmd <= pend; cmd++) {
                    cliPrint(cmd->name);
                    cliWrite('\t');
                }
                cliPrompt();
                i = 0;    /* Redraw prompt */
            }
            for (; i < bufferIndex; i++)
                cliWrite(cliBuffer[i]);
        } else if (!bufferIndex && c == 4) {   // CTRL-D
            cliExit(cliBuffer);
            return;
        } else if (c == 12) {                  // NewPage / CTRL-L
            // clear screen
            cliPrint("\033[2J\033[1;1H");
            cliPrompt();
        } else if (bufferIndex && (c == '\n' || c == '\r')) {
            // enter pressed
            cliPrint("\r\n");

            // Strip comment starting with # from line
            char *p = cliBuffer;
            p = strchr(p, '#');
            if (NULL != p) {
                bufferIndex = (uint32_t)(p - cliBuffer);
            }

            // Strip trailing whitespace
            while (bufferIndex > 0 && cliBuffer[bufferIndex - 1] == ' ') {
                bufferIndex--;
            }

            // Process non-empty lines
            if (bufferIndex > 0) {
                cliBuffer[bufferIndex] = 0; // null terminate

                const clicmd_t *cmd;
                char *options;
                for (cmd = cmdTable; cmd < cmdTable + CMD_COUNT; cmd++) {
                    if ((options = checkCommand(cliBuffer, cmd->name))) {
                        break;
            }
                }
                if(cmd < cmdTable + CMD_COUNT)
                    cmd->func(options);
                else
                    cliPrint("Unknown command, try 'help'");
                bufferIndex = 0;
            }

            memset(cliBuffer, 0, sizeof(cliBuffer));

            // 'exit' will reset this flag, so we don't need to print prompt again
            if (!cliMode)
                return;

            cliPrompt();
        } else if (c == 127) {
            // backspace
            if (bufferIndex) {
                cliBuffer[--bufferIndex] = 0;
                cliPrint("\010 \010");
            }
        } else if (bufferIndex < sizeof(cliBuffer) && c >= 32 && c <= 126) {
            if (!bufferIndex && c == ' ')
                continue; // Ignore leading spaces
            cliBuffer[bufferIndex++] = c;
            cliWrite(c);
        }
    }
}

<<<<<<< HEAD
#if (FLASH_SIZE > 64)

typedef struct {
    const uint8_t owner;
    ioTag_t *ptr;
    const uint8_t maxIndex;
} cliResourceValue_t;

const cliResourceValue_t resourceTable[] = {
#ifdef BEEPER
    { OWNER_BEEPER,        &beeperConfig()->ioTag, 0 },
#endif
    { OWNER_MOTOR,         &motorConfig()->ioTags[0], MAX_SUPPORTED_MOTORS },
#ifdef USE_SERVOS
    { OWNER_SERVO,         &servoConfig()->ioTags[0], MAX_SUPPORTED_SERVOS },
#endif
#if defined(USE_PWM) || defined(USE_PPM)
    { OWNER_PPMINPUT,      &ppmConfig()->ioTag, 0 },
    { OWNER_PWMINPUT,      &pwmConfig()->ioTags[0], PWM_INPUT_PORT_COUNT },
#endif
#ifdef SONAR
    { OWNER_SONAR_TRIGGER, &sonarConfig()->triggerTag, 0 },
    { OWNER_SONAR_ECHO,    &sonarConfig()->echoTag,    0 },
#endif
#ifdef LED_STRIP
    { OWNER_LED_STRIP,     &ledStripConfig()->ioTag,   0 },
#endif
#ifdef USE_RSSI_SOFTPWM
    { OWNER_RSSIPWM,       &masterConfig.rssiSoftPwmConfig.ioTag,   0 },
#endif
};

static void printResource(uint8_t dumpMask, const master_t *defaultConfig)
{
    for (unsigned int i = 0; i < ARRAYLEN(resourceTable); i++) {
        const char* owner;
        owner = ownerNames[resourceTable[i].owner];

        if (resourceTable[i].maxIndex > 0) {
            for (int index = 0; index < resourceTable[i].maxIndex; index++) {
                ioTag_t ioTag = *(resourceTable[i].ptr + index);
                ioTag_t ioTagDefault = *(resourceTable[i].ptr + index - (uint32_t)&masterConfig + (uint32_t)defaultConfig);

                bool equalsDefault = ioTag == ioTagDefault;
                const char *format = "resource %s %d %c%02d\r\n";
                const char *formatUnassigned = "resource %s %d NONE\r\n";
                if (!ioTagDefault) {
                    cliDefaultPrintf(dumpMask, equalsDefault, formatUnassigned, owner, RESOURCE_INDEX(index));
                } else {
                    cliDefaultPrintf(dumpMask, equalsDefault, format, owner, RESOURCE_INDEX(index), IO_GPIOPortIdxByTag(ioTagDefault) + 'A', IO_GPIOPinIdxByTag(ioTagDefault));
                }
                if (!ioTag) {
                    if (!(dumpMask & HIDE_UNUSED)) {
                        cliDumpPrintf(dumpMask, equalsDefault, formatUnassigned, owner, RESOURCE_INDEX(index));
                    }
                } else {
                    cliDumpPrintf(dumpMask, equalsDefault, format, owner, RESOURCE_INDEX(index), IO_GPIOPortIdxByTag(ioTag) + 'A', IO_GPIOPinIdxByTag(ioTag));
                }
            }
        } else {
            ioTag_t ioTag = *resourceTable[i].ptr;
            ioTag_t ioTagDefault = *(resourceTable[i].ptr - (uint32_t)&masterConfig + (uint32_t)defaultConfig);

            bool equalsDefault = ioTag == ioTagDefault;
            const char *format = "resource %s %c%02d\r\n";
            const char *formatUnassigned = "resource %s NONE\r\n";
            if (!ioTagDefault) {
                cliDefaultPrintf(dumpMask, equalsDefault, formatUnassigned, owner);
            } else {
                cliDefaultPrintf(dumpMask, equalsDefault, format, owner, IO_GPIOPortIdxByTag(ioTagDefault) + 'A', IO_GPIOPinIdxByTag(ioTagDefault));
            }
            if (!ioTag) {
                if (!(dumpMask & HIDE_UNUSED)) {
                    cliDumpPrintf(dumpMask, equalsDefault, formatUnassigned, owner);
                }
            } else {
                cliDumpPrintf(dumpMask, equalsDefault, format, owner, IO_GPIOPortIdxByTag(ioTag) + 'A', IO_GPIOPinIdxByTag(ioTag));
            }
        }
    }
}

#ifndef CLI_MINIMAL_VERBOSITY
static bool resourceCheck(uint8_t resourceIndex, uint8_t index, ioTag_t tag)
{
    const char * format = "\r\n* %s * %c%d also used by %s";
    for (int r = 0; r < (int)ARRAYLEN(resourceTable); r++) {
        for (int i = 0; i < (resourceTable[r].maxIndex == 0 ? 1 : resourceTable[r].maxIndex); i++) {
            if (*(resourceTable[r].ptr + i) == tag) {
                bool error = false;
                if (r == resourceIndex) {
                    if (i == index) {
                        continue;
                    }
                    error = true;
                }

                cliPrintf(format, error ? "ERROR" : "WARNING", DEFIO_TAG_GPIOID(tag) + 'A', DEFIO_TAG_PIN(tag), ownerNames[resourceTable[r].owner]);
                if (resourceTable[r].maxIndex > 0) {
                    cliPrintf(" %d", RESOURCE_INDEX(i));
                }
                if (error) {
                    return false;
                }
            }
        }
    }
    return true;
}
#endif

static void cliResource(char *cmdline)
{
    int len = strlen(cmdline);

    if (len == 0) {
        printResource(DUMP_MASTER | HIDE_UNUSED, NULL);

        return;
    } else if (strncasecmp(cmdline, "list", len) == 0) {
#ifndef CLI_MINIMAL_VERBOSITY
        cliPrintf("Currently active IO resource assignments:\r\n(reboot to update)\r\n");
        cliRepeat('-', 20);
#endif
        for (int i = 0; i < DEFIO_IO_USED_COUNT; i++) {
            const char* owner;
            owner = ownerNames[ioRecs[i].owner];

            if (ioRecs[i].index > 0) {
                cliPrintf("%c%02d: %s %d\r\n", IO_GPIOPortIdx(ioRecs + i) + 'A', IO_GPIOPinIdx(ioRecs + i), owner, ioRecs[i].index);
            } else {
                cliPrintf("%c%02d: %s \r\n", IO_GPIOPortIdx(ioRecs + i) + 'A', IO_GPIOPinIdx(ioRecs + i), owner);
            }
        }

        cliPrintf("\r\n\r\nCurrently active DMA:\r\n");
#ifndef CLI_MINIMAL_VERBOSITY
        cliRepeat('-', 20);
#endif
        for (int i = 0; i < DMA_MAX_DESCRIPTORS; i++) {
            const char* owner;
            owner = ownerNames[dmaGetOwner(i)];

            cliPrintf(DMA_OUTPUT_STRING, i / DMA_MOD_VALUE + 1, (i % DMA_MOD_VALUE) + DMA_MOD_OFFSET);
            uint8_t resourceIndex = dmaGetResourceIndex(i);
            if (resourceIndex > 0) {
                cliPrintf(" %s %d\r\n", owner, resourceIndex);
            } else {
                cliPrintf(" %s\r\n", owner);
            }
        }

#ifndef CLI_MINIMAL_VERBOSITY
        cliPrintf("\r\nUse: 'resource' to see how to change resources.\r\n");
#endif

        return;
    }

    uint8_t resourceIndex = 0;
    int index = 0;
    char *pch = NULL;
    char *saveptr;

    pch = strtok_r(cmdline, " ", &saveptr);
    for (resourceIndex = 0; ; resourceIndex++) {
        if (resourceIndex >= ARRAYLEN(resourceTable)) {
            cliPrint("Invalid resource\r\n");
            return;
        }

        if (strncasecmp(pch, ownerNames[resourceTable[resourceIndex].owner], len) == 0) {
            break;
        }
    }

    if (resourceTable[resourceIndex].maxIndex > 0) {
        pch = strtok_r(NULL, " ", &saveptr);
        index = atoi(pch);

        if (index <= 0 || index > resourceTable[resourceIndex].maxIndex) {
            cliShowArgumentRangeError("index", 1, resourceTable[resourceIndex].maxIndex);
            return;
        }
        index -= 1;
    }

    pch = strtok_r(NULL, " ", &saveptr);
    ioTag_t *tag = (ioTag_t*)(resourceTable[resourceIndex].ptr + index);

    uint8_t pin = 0;
    if (strlen(pch) > 0) {
        if (strcasecmp(pch, "NONE") == 0) {
            *tag = IO_TAG_NONE;
            cliPrintf("Resource is freed!\r\n");
            return;
        } else {
            uint8_t port = (*pch) - 'A';
            if (port >= 8) {
                port = (*pch) - 'a';
            }

            if (port < 8) {
                pch++;
                pin = atoi(pch);
                if (pin < 16) {
                    ioRec_t *rec = IO_Rec(IOGetByTag(DEFIO_TAG_MAKE(port, pin)));
                    if (rec) {
#ifndef CLI_MINIMAL_VERBOSITY
                        if (!resourceCheck(resourceIndex, index, DEFIO_TAG_MAKE(port, pin))) {
                            return;
                        }
                        cliPrintf("Resource is set to %c%02d!\r\n", port + 'A', pin);
#else
                        cliPrintf("Set to %c%02d!", port + 'A', pin);
#endif
                        *tag = DEFIO_TAG_MAKE(port, pin);
                    } else {
                        cliPrintf("Resource is invalid!\r\n");
                    }
                    return;
                }
            }
        }
    }

    cliShowParseError();
}
#endif

void cliDfu(char *cmdLine)
{
    UNUSED(cmdLine);
#ifndef CLI_MINIMAL_VERBOSITY
    cliPrint("\r\nRestarting in DFU mode");
#endif
    cliRebootEx(true);
}

void cliInit(serialConfig_t *serialConfig)
{
    UNUSED(serialConfig);
}
#endif
=======
#endif // USE_CLI
>>>>>>> c5d990ca
<|MERGE_RESOLUTION|>--- conflicted
+++ resolved
@@ -3331,6 +3331,9 @@
 #ifdef LED_STRIP
     { OWNER_LED_STRIP,     &ledStripConfig()->ioTag,   0 },
 #endif
+#ifdef USE_RSSI_SOFTPWM
+    { OWNER_RSSIPWM,       &masterConfig.rssiSoftPwmConfig.ioTag,   0 },
+#endif
 };
 
 static void printResource(uint8_t dumpMask, const master_t *defaultConfig)
@@ -3957,251 +3960,4 @@
     }
 }
 
-<<<<<<< HEAD
-#if (FLASH_SIZE > 64)
-
-typedef struct {
-    const uint8_t owner;
-    ioTag_t *ptr;
-    const uint8_t maxIndex;
-} cliResourceValue_t;
-
-const cliResourceValue_t resourceTable[] = {
-#ifdef BEEPER
-    { OWNER_BEEPER,        &beeperConfig()->ioTag, 0 },
-#endif
-    { OWNER_MOTOR,         &motorConfig()->ioTags[0], MAX_SUPPORTED_MOTORS },
-#ifdef USE_SERVOS
-    { OWNER_SERVO,         &servoConfig()->ioTags[0], MAX_SUPPORTED_SERVOS },
-#endif
-#if defined(USE_PWM) || defined(USE_PPM)
-    { OWNER_PPMINPUT,      &ppmConfig()->ioTag, 0 },
-    { OWNER_PWMINPUT,      &pwmConfig()->ioTags[0], PWM_INPUT_PORT_COUNT },
-#endif
-#ifdef SONAR
-    { OWNER_SONAR_TRIGGER, &sonarConfig()->triggerTag, 0 },
-    { OWNER_SONAR_ECHO,    &sonarConfig()->echoTag,    0 },
-#endif
-#ifdef LED_STRIP
-    { OWNER_LED_STRIP,     &ledStripConfig()->ioTag,   0 },
-#endif
-#ifdef USE_RSSI_SOFTPWM
-    { OWNER_RSSIPWM,       &masterConfig.rssiSoftPwmConfig.ioTag,   0 },
-#endif
-};
-
-static void printResource(uint8_t dumpMask, const master_t *defaultConfig)
-{
-    for (unsigned int i = 0; i < ARRAYLEN(resourceTable); i++) {
-        const char* owner;
-        owner = ownerNames[resourceTable[i].owner];
-
-        if (resourceTable[i].maxIndex > 0) {
-            for (int index = 0; index < resourceTable[i].maxIndex; index++) {
-                ioTag_t ioTag = *(resourceTable[i].ptr + index);
-                ioTag_t ioTagDefault = *(resourceTable[i].ptr + index - (uint32_t)&masterConfig + (uint32_t)defaultConfig);
-
-                bool equalsDefault = ioTag == ioTagDefault;
-                const char *format = "resource %s %d %c%02d\r\n";
-                const char *formatUnassigned = "resource %s %d NONE\r\n";
-                if (!ioTagDefault) {
-                    cliDefaultPrintf(dumpMask, equalsDefault, formatUnassigned, owner, RESOURCE_INDEX(index));
-                } else {
-                    cliDefaultPrintf(dumpMask, equalsDefault, format, owner, RESOURCE_INDEX(index), IO_GPIOPortIdxByTag(ioTagDefault) + 'A', IO_GPIOPinIdxByTag(ioTagDefault));
-                }
-                if (!ioTag) {
-                    if (!(dumpMask & HIDE_UNUSED)) {
-                        cliDumpPrintf(dumpMask, equalsDefault, formatUnassigned, owner, RESOURCE_INDEX(index));
-                    }
-                } else {
-                    cliDumpPrintf(dumpMask, equalsDefault, format, owner, RESOURCE_INDEX(index), IO_GPIOPortIdxByTag(ioTag) + 'A', IO_GPIOPinIdxByTag(ioTag));
-                }
-            }
-        } else {
-            ioTag_t ioTag = *resourceTable[i].ptr;
-            ioTag_t ioTagDefault = *(resourceTable[i].ptr - (uint32_t)&masterConfig + (uint32_t)defaultConfig);
-
-            bool equalsDefault = ioTag == ioTagDefault;
-            const char *format = "resource %s %c%02d\r\n";
-            const char *formatUnassigned = "resource %s NONE\r\n";
-            if (!ioTagDefault) {
-                cliDefaultPrintf(dumpMask, equalsDefault, formatUnassigned, owner);
-            } else {
-                cliDefaultPrintf(dumpMask, equalsDefault, format, owner, IO_GPIOPortIdxByTag(ioTagDefault) + 'A', IO_GPIOPinIdxByTag(ioTagDefault));
-            }
-            if (!ioTag) {
-                if (!(dumpMask & HIDE_UNUSED)) {
-                    cliDumpPrintf(dumpMask, equalsDefault, formatUnassigned, owner);
-                }
-            } else {
-                cliDumpPrintf(dumpMask, equalsDefault, format, owner, IO_GPIOPortIdxByTag(ioTag) + 'A', IO_GPIOPinIdxByTag(ioTag));
-            }
-        }
-    }
-}
-
-#ifndef CLI_MINIMAL_VERBOSITY
-static bool resourceCheck(uint8_t resourceIndex, uint8_t index, ioTag_t tag)
-{
-    const char * format = "\r\n* %s * %c%d also used by %s";
-    for (int r = 0; r < (int)ARRAYLEN(resourceTable); r++) {
-        for (int i = 0; i < (resourceTable[r].maxIndex == 0 ? 1 : resourceTable[r].maxIndex); i++) {
-            if (*(resourceTable[r].ptr + i) == tag) {
-                bool error = false;
-                if (r == resourceIndex) {
-                    if (i == index) {
-                        continue;
-                    }
-                    error = true;
-                }
-
-                cliPrintf(format, error ? "ERROR" : "WARNING", DEFIO_TAG_GPIOID(tag) + 'A', DEFIO_TAG_PIN(tag), ownerNames[resourceTable[r].owner]);
-                if (resourceTable[r].maxIndex > 0) {
-                    cliPrintf(" %d", RESOURCE_INDEX(i));
-                }
-                if (error) {
-                    return false;
-                }
-            }
-        }
-    }
-    return true;
-}
-#endif
-
-static void cliResource(char *cmdline)
-{
-    int len = strlen(cmdline);
-
-    if (len == 0) {
-        printResource(DUMP_MASTER | HIDE_UNUSED, NULL);
-
-        return;
-    } else if (strncasecmp(cmdline, "list", len) == 0) {
-#ifndef CLI_MINIMAL_VERBOSITY
-        cliPrintf("Currently active IO resource assignments:\r\n(reboot to update)\r\n");
-        cliRepeat('-', 20);
-#endif
-        for (int i = 0; i < DEFIO_IO_USED_COUNT; i++) {
-            const char* owner;
-            owner = ownerNames[ioRecs[i].owner];
-
-            if (ioRecs[i].index > 0) {
-                cliPrintf("%c%02d: %s %d\r\n", IO_GPIOPortIdx(ioRecs + i) + 'A', IO_GPIOPinIdx(ioRecs + i), owner, ioRecs[i].index);
-            } else {
-                cliPrintf("%c%02d: %s \r\n", IO_GPIOPortIdx(ioRecs + i) + 'A', IO_GPIOPinIdx(ioRecs + i), owner);
-            }
-        }
-
-        cliPrintf("\r\n\r\nCurrently active DMA:\r\n");
-#ifndef CLI_MINIMAL_VERBOSITY
-        cliRepeat('-', 20);
-#endif
-        for (int i = 0; i < DMA_MAX_DESCRIPTORS; i++) {
-            const char* owner;
-            owner = ownerNames[dmaGetOwner(i)];
-
-            cliPrintf(DMA_OUTPUT_STRING, i / DMA_MOD_VALUE + 1, (i % DMA_MOD_VALUE) + DMA_MOD_OFFSET);
-            uint8_t resourceIndex = dmaGetResourceIndex(i);
-            if (resourceIndex > 0) {
-                cliPrintf(" %s %d\r\n", owner, resourceIndex);
-            } else {
-                cliPrintf(" %s\r\n", owner);
-            }
-        }
-
-#ifndef CLI_MINIMAL_VERBOSITY
-        cliPrintf("\r\nUse: 'resource' to see how to change resources.\r\n");
-#endif
-
-        return;
-    }
-
-    uint8_t resourceIndex = 0;
-    int index = 0;
-    char *pch = NULL;
-    char *saveptr;
-
-    pch = strtok_r(cmdline, " ", &saveptr);
-    for (resourceIndex = 0; ; resourceIndex++) {
-        if (resourceIndex >= ARRAYLEN(resourceTable)) {
-            cliPrint("Invalid resource\r\n");
-            return;
-        }
-
-        if (strncasecmp(pch, ownerNames[resourceTable[resourceIndex].owner], len) == 0) {
-            break;
-        }
-    }
-
-    if (resourceTable[resourceIndex].maxIndex > 0) {
-        pch = strtok_r(NULL, " ", &saveptr);
-        index = atoi(pch);
-
-        if (index <= 0 || index > resourceTable[resourceIndex].maxIndex) {
-            cliShowArgumentRangeError("index", 1, resourceTable[resourceIndex].maxIndex);
-            return;
-        }
-        index -= 1;
-    }
-
-    pch = strtok_r(NULL, " ", &saveptr);
-    ioTag_t *tag = (ioTag_t*)(resourceTable[resourceIndex].ptr + index);
-
-    uint8_t pin = 0;
-    if (strlen(pch) > 0) {
-        if (strcasecmp(pch, "NONE") == 0) {
-            *tag = IO_TAG_NONE;
-            cliPrintf("Resource is freed!\r\n");
-            return;
-        } else {
-            uint8_t port = (*pch) - 'A';
-            if (port >= 8) {
-                port = (*pch) - 'a';
-            }
-
-            if (port < 8) {
-                pch++;
-                pin = atoi(pch);
-                if (pin < 16) {
-                    ioRec_t *rec = IO_Rec(IOGetByTag(DEFIO_TAG_MAKE(port, pin)));
-                    if (rec) {
-#ifndef CLI_MINIMAL_VERBOSITY
-                        if (!resourceCheck(resourceIndex, index, DEFIO_TAG_MAKE(port, pin))) {
-                            return;
-                        }
-                        cliPrintf("Resource is set to %c%02d!\r\n", port + 'A', pin);
-#else
-                        cliPrintf("Set to %c%02d!", port + 'A', pin);
-#endif
-                        *tag = DEFIO_TAG_MAKE(port, pin);
-                    } else {
-                        cliPrintf("Resource is invalid!\r\n");
-                    }
-                    return;
-                }
-            }
-        }
-    }
-
-    cliShowParseError();
-}
-#endif
-
-void cliDfu(char *cmdLine)
-{
-    UNUSED(cmdLine);
-#ifndef CLI_MINIMAL_VERBOSITY
-    cliPrint("\r\nRestarting in DFU mode");
-#endif
-    cliRebootEx(true);
-}
-
-void cliInit(serialConfig_t *serialConfig)
-{
-    UNUSED(serialConfig);
-}
-#endif
-=======
-#endif // USE_CLI
->>>>>>> c5d990ca
+#endif // USE_CLI