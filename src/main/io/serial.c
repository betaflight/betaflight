/*
 * This file is part of Cleanflight.
 *
 * Cleanflight is free software: you can redistribute it and/or modify
 * it under the terms of the GNU General Public License as published by
 * the Free Software Foundation, either version 3 of the License, or
 * (at your option) any later version.
 *
 * Cleanflight is distributed in the hope that it will be useful,
 * but WITHOUT ANY WARRANTY; without even the implied warranty of
 * MERCHANTABILITY or FITNESS FOR A PARTICULAR PURPOSE.  See the
 * GNU General Public License for more details.
 *
 * You should have received a copy of the GNU General Public License
 * along with Cleanflight.  If not, see <http://www.gnu.org/licenses/>.
 */

#include <stdbool.h>
#include <stdint.h>
#include <string.h>

#include "platform.h"

#include "build/build_config.h"

#include "common/utils.h"

#include "drivers/system.h"
#include "drivers/serial.h"
#if defined(USE_SOFTSERIAL1) || defined(USE_SOFTSERIAL2)
#include "drivers/serial_softserial.h"
#endif

#if defined(USE_UART1) || defined(USE_UART2) || defined(USE_UART3) || defined(USE_UART4) || defined(USE_UART5) || defined(USE_UART6)
#include "drivers/serial_uart.h"
#endif

#include "drivers/light_led.h"

#if defined(USE_VCP)
#include "drivers/serial_usb_vcp.h"
#endif

#include "io/serial.h"

#include "msp/msp_serial.h"

#ifdef TELEMETRY
#include "telemetry/telemetry.h"
#endif

static serialConfig_t *serialConfig;
static serialPortUsage_t serialPortUsageList[SERIAL_PORT_COUNT];

const serialPortIdentifier_e serialPortIdentifiers[SERIAL_PORT_COUNT] = {
#ifdef USE_VCP
    SERIAL_PORT_USB_VCP,
#endif
#ifdef USE_UART1
    SERIAL_PORT_USART1,
#endif
#ifdef USE_UART2
    SERIAL_PORT_USART2,
#endif
#ifdef USE_UART3
    SERIAL_PORT_USART3,
#endif
#ifdef USE_UART4
    SERIAL_PORT_USART4,
#endif
#ifdef USE_UART5
    SERIAL_PORT_USART5,
#endif
#ifdef USE_UART6
    SERIAL_PORT_USART6,
#endif
#ifdef USE_UART7
    SERIAL_PORT_USART7,
#endif
#ifdef USE_UART8
    SERIAL_PORT_USART8,
#endif
#ifdef USE_SOFTSERIAL1
    SERIAL_PORT_SOFTSERIAL1,
#endif
#ifdef USE_SOFTSERIAL2
    SERIAL_PORT_SOFTSERIAL2,
#endif
};

static uint8_t serialPortCount;

<<<<<<< HEAD
const uint32_t baudRates[] = {0, 9600, 19200, 38400, 57600, 115200, 230400, 250000, 4800}; // see baudRate_e
=======
const uint32_t baudRates[] = {0, 9600, 19200, 38400, 57600, 115200, 230400, 250000,
        400000, 460800, 500000, 921600, 1000000, 1500000, 2000000, 2470000}; // see baudRate_e
>>>>>>> a8f14089

#define BAUD_RATE_COUNT (sizeof(baudRates) / sizeof(baudRates[0]))

baudRate_e lookupBaudRateIndex(uint32_t baudRate)
{
    uint8_t index;

    for (index = 0; index < BAUD_RATE_COUNT; index++) {
        if (baudRates[index] == baudRate) {
            return index;
        }
    }
    return BAUD_AUTO;
}

serialPortUsage_t *findSerialPortUsageByIdentifier(serialPortIdentifier_e identifier)
{
    uint8_t index;
    for (index = 0; index < SERIAL_PORT_COUNT; index++) {
        serialPortUsage_t *candidate = &serialPortUsageList[index];
        if (candidate->identifier == identifier) {
            return candidate;
        }
    }
    return NULL;
}

serialPortUsage_t *findSerialPortUsageByPort(serialPort_t *serialPort) {
    uint8_t index;
    for (index = 0; index < SERIAL_PORT_COUNT; index++) {
        serialPortUsage_t *candidate = &serialPortUsageList[index];
        if (candidate->serialPort == serialPort) {
            return candidate;
        }
    }
    return NULL;
}

typedef struct findSerialPortConfigState_s {
    uint8_t lastIndex;
} findSerialPortConfigState_t;

static findSerialPortConfigState_t findSerialPortConfigState;

serialPortConfig_t *findSerialPortConfig(serialPortFunction_e function)
{
    memset(&findSerialPortConfigState, 0, sizeof(findSerialPortConfigState));

    return findNextSerialPortConfig(function);
}

serialPortConfig_t *findNextSerialPortConfig(serialPortFunction_e function)
{
    while (findSerialPortConfigState.lastIndex < SERIAL_PORT_COUNT) {
        serialPortConfig_t *candidate = &serialConfig->portConfigs[findSerialPortConfigState.lastIndex++];

        if (candidate->functionMask & function) {
            return candidate;
        }
    }
    return NULL;
}

typedef struct findSharedSerialPortState_s {
    uint8_t lastIndex;
} findSharedSerialPortState_t;

portSharing_e determinePortSharing(serialPortConfig_t *portConfig, serialPortFunction_e function)
{
    if (!portConfig || (portConfig->functionMask & function) == 0) {
        return PORTSHARING_UNUSED;
    }
    return portConfig->functionMask == function ? PORTSHARING_NOT_SHARED : PORTSHARING_SHARED;
}

bool isSerialPortShared(serialPortConfig_t *portConfig, uint16_t functionMask, serialPortFunction_e sharedWithFunction)
{
    return (portConfig) && (portConfig->functionMask & sharedWithFunction) && (portConfig->functionMask & functionMask);
}

static findSharedSerialPortState_t findSharedSerialPortState;

serialPort_t *findSharedSerialPort(uint16_t functionMask, serialPortFunction_e sharedWithFunction)
{
    memset(&findSharedSerialPortState, 0, sizeof(findSharedSerialPortState));

    return findNextSharedSerialPort(functionMask, sharedWithFunction);
}

serialPort_t *findNextSharedSerialPort(uint16_t functionMask, serialPortFunction_e sharedWithFunction)
{
    while (findSharedSerialPortState.lastIndex < SERIAL_PORT_COUNT) {
        serialPortConfig_t *candidate = &serialConfig->portConfigs[findSharedSerialPortState.lastIndex++];

        if (isSerialPortShared(candidate, functionMask, sharedWithFunction)) {
            serialPortUsage_t *serialPortUsage = findSerialPortUsageByIdentifier(candidate->identifier);
            if (!serialPortUsage) {
                continue;
            }
            return serialPortUsage->serialPort;
        }
    }
    return NULL;
}

#ifdef TELEMETRY
#define ALL_TELEMETRY_FUNCTIONS_MASK (TELEMETRY_SHAREABLE_PORT_FUNCTIONS_MASK | FUNCTION_TELEMETRY_HOTT | FUNCTION_TELEMETRY_SMARTPORT | FUNCTION_TELEMETRY_MAVLINK)
#else
#define ALL_TELEMETRY_FUNCTIONS_MASK (FUNCTION_TELEMETRY_FRSKY | FUNCTION_TELEMETRY_HOTT | FUNCTION_TELEMETRY_SMARTPORT | FUNCTION_TELEMETRY_LTM | FUNCTION_TELEMETRY_MAVLINK)
#endif
#define ALL_FUNCTIONS_SHARABLE_WITH_MSP (FUNCTION_BLACKBOX | ALL_TELEMETRY_FUNCTIONS_MASK)

bool isSerialConfigValid(serialConfig_t *serialConfigToCheck)
{
    UNUSED(serialConfigToCheck);
    /*
     * rules:
     * - 1 MSP port minimum, max MSP ports is defined and must be adhered to.
     * - MSP is allowed to be shared with EITHER any telemetry OR blackbox.
     * - serial RX and FrSky / LTM telemetry can be shared
     * - No other sharing combinations are valid.
     */
    uint8_t mspPortCount = 0;

    uint8_t index;
    for (index = 0; index < SERIAL_PORT_COUNT; index++) {
        serialPortConfig_t *portConfig = &serialConfigToCheck->portConfigs[index];

        if (portConfig->functionMask & FUNCTION_MSP) {
            mspPortCount++;
        }

        uint8_t bitCount = BITCOUNT(portConfig->functionMask);
        if (bitCount > 1) {
            // shared
            if (bitCount > 2) {
                return false;
            }

            if ((portConfig->functionMask & FUNCTION_MSP) && (portConfig->functionMask & ALL_FUNCTIONS_SHARABLE_WITH_MSP)) {
                // MSP & telemetry
#ifdef TELEMETRY
            } else if (telemetryCheckRxPortShared(portConfig)) {
                // serial RX & telemetry
#endif
            } else {
                // some other combination
                return false;
            }
        }
    }

    if (mspPortCount == 0 || mspPortCount > MAX_MSP_PORT_COUNT) {
        return false;
    }
    return true;
}

serialPortConfig_t *serialFindPortConfiguration(serialPortIdentifier_e identifier)
{
    uint8_t index;
    for (index = 0; index < SERIAL_PORT_COUNT; index++) {
        serialPortConfig_t *candidate = &serialConfig->portConfigs[index];
        if (candidate->identifier == identifier) {
            return candidate;
        }
    }
    return NULL;
}

bool doesConfigurationUsePort(serialPortIdentifier_e identifier)
{
    serialPortConfig_t *candidate = serialFindPortConfiguration(identifier);
    return candidate != NULL && candidate->functionMask;
}

serialPort_t *openSerialPort(
    serialPortIdentifier_e identifier,
    serialPortFunction_e function,
    serialReceiveCallbackPtr rxCallback,
    uint32_t baudRate,
    portMode_t mode,
    portOptions_t options)
{
#if (!defined(USE_UART1) && !defined(USE_UART2) && !defined(USE_UART3) && !defined(USE_UART4) && !defined(USE_UART5) && !defined(USE_UART6) && !defined(USE_SOFTSERIAL1) && !defined(USE_SOFTSERIAL2))
    UNUSED(rxCallback);
    UNUSED(baudRate);
    UNUSED(mode);
    UNUSED(options);
#endif

    serialPortUsage_t *serialPortUsage = findSerialPortUsageByIdentifier(identifier);
    if (!serialPortUsage || serialPortUsage->function != FUNCTION_NONE) {
        // not available / already in use
        return NULL;
    }

    serialPort_t *serialPort = NULL;

    switch(identifier) {
#ifdef USE_VCP
        case SERIAL_PORT_USB_VCP:
            serialPort = usbVcpOpen();
            break;
#endif
#ifdef USE_UART1
        case SERIAL_PORT_USART1:
            serialPort = uartOpen(USART1, rxCallback, baudRate, mode, options);
            break;
#endif
#ifdef USE_UART2
        case SERIAL_PORT_USART2:
            serialPort = uartOpen(USART2, rxCallback, baudRate, mode, options);
            break;
#endif
#ifdef USE_UART3
        case SERIAL_PORT_USART3:
            serialPort = uartOpen(USART3, rxCallback, baudRate, mode, options);
            break;
#endif
#ifdef USE_UART4
        case SERIAL_PORT_USART4:
            serialPort = uartOpen(UART4, rxCallback, baudRate, mode, options);
            break;
#endif
#ifdef USE_UART5
        case SERIAL_PORT_USART5:
            serialPort = uartOpen(UART5, rxCallback, baudRate, mode, options);
            break;
#endif
#ifdef USE_UART6
        case SERIAL_PORT_USART6:
            serialPort = uartOpen(USART6, rxCallback, baudRate, mode, options);
            break;
#endif
#ifdef USE_UART7
        case SERIAL_PORT_USART7:
            serialPort = uartOpen(UART7, rxCallback, baudRate, mode, options);
            break;
#endif
#ifdef USE_UART8
        case SERIAL_PORT_USART8:
            serialPort = uartOpen(UART8, rxCallback, baudRate, mode, options);
            break;
#endif
#ifdef USE_SOFTSERIAL1
        case SERIAL_PORT_SOFTSERIAL1:
            serialPort = openSoftSerial(SOFTSERIAL1, rxCallback, baudRate, options);
            serialSetMode(serialPort, mode);
            break;
#endif
#ifdef USE_SOFTSERIAL2
        case SERIAL_PORT_SOFTSERIAL2:
            serialPort = openSoftSerial(SOFTSERIAL2, rxCallback, baudRate, options);
            serialSetMode(serialPort, mode);
            break;
#endif
        default:
            break;
    }

    if (!serialPort) {
        return NULL;
    }

    serialPort->identifier = identifier;

    serialPortUsage->function = function;
    serialPortUsage->serialPort = serialPort;

    return serialPort;
}

void closeSerialPort(serialPort_t *serialPort)
{
    serialPortUsage_t *serialPortUsage = findSerialPortUsageByPort(serialPort);
    if (!serialPortUsage) {
        // already closed
        return;
    }

    // TODO wait until data has been transmitted.

    serialPort->rxCallback = NULL;

    serialPortUsage->function = FUNCTION_NONE;
    serialPortUsage->serialPort = NULL;
}

void serialInit(serialConfig_t *initialSerialConfig, bool softserialEnabled, serialPortIdentifier_e serialPortToDisable)
{
    uint8_t index;

    serialConfig = initialSerialConfig;

    serialPortCount = SERIAL_PORT_COUNT;
    memset(&serialPortUsageList, 0, sizeof(serialPortUsageList));

    for (index = 0; index < SERIAL_PORT_COUNT; index++) {
        serialPortUsageList[index].identifier = serialPortIdentifiers[index];

        if (serialPortToDisable != SERIAL_PORT_NONE) {
            if (serialPortUsageList[index].identifier == serialPortToDisable) {
                serialPortUsageList[index].identifier = SERIAL_PORT_NONE;
                serialPortCount--;
            }
        }
        if (!softserialEnabled) {
            if (0
#ifdef USE_SOFTSERIAL1
                || serialPortUsageList[index].identifier == SERIAL_PORT_SOFTSERIAL1
#endif
#ifdef USE_SOFTSERIAL2
                || serialPortUsageList[index].identifier == SERIAL_PORT_SOFTSERIAL2
#endif
            ) {
                serialPortUsageList[index].identifier = SERIAL_PORT_NONE;
                serialPortCount--;
            }
        }
    }
}

void serialRemovePort(serialPortIdentifier_e identifier)
{
    for (uint8_t index = 0; index < SERIAL_PORT_COUNT; index++) {
        if (serialPortUsageList[index].identifier == identifier) {
            serialPortUsageList[index].identifier = SERIAL_PORT_NONE;
            serialPortCount--;
        }
    }
}

uint8_t serialGetAvailablePortCount(void)
{
    return serialPortCount;
}

bool serialIsPortAvailable(serialPortIdentifier_e identifier)
{
    for (uint8_t index = 0; index < SERIAL_PORT_COUNT; index++) {
        if (serialPortUsageList[index].identifier == identifier) {
            return true;
        }
    }
    return false;
}

void waitForSerialPortToFinishTransmitting(serialPort_t *serialPort)
{
    while (!isSerialTransmitBufferEmpty(serialPort)) {
        delay(10);
    };
}

void cliEnter(serialPort_t *serialPort);

void serialEvaluateNonMspData(serialPort_t *serialPort, uint8_t receivedChar)
{
#ifndef USE_CLI
    UNUSED(serialPort);
#else
    if (receivedChar == '#') {
        cliEnter(serialPort);
    }
#endif
    if (receivedChar == serialConfig->reboot_character) {
        systemResetToBootloader();
    }
}

#if defined(GPS) || ! defined(SKIP_SERIAL_PASSTHROUGH)
// Default data consumer for serialPassThrough.
static void nopConsumer(uint8_t data)
{
    UNUSED(data);
}

/*
 A high-level serial passthrough implementation. Used by cli to start an
 arbitrary serial passthrough "proxy". Optional callbacks can be given to allow
 for specialized data processing.
 */
void serialPassthrough(serialPort_t *left, serialPort_t *right, serialConsumer
                       *leftC, serialConsumer *rightC)
{
    waitForSerialPortToFinishTransmitting(left);
    waitForSerialPortToFinishTransmitting(right);

    if (!leftC)
        leftC = &nopConsumer;
    if (!rightC)
        rightC = &nopConsumer;

    LED0_OFF;
    LED1_OFF;

    // Either port might be open in a mode other than MODE_RXTX. We rely on
    // serialRxBytesWaiting() to do the right thing for a TX only port. No
    // special handling is necessary OR performed.
    while(1) {
        // TODO: maintain a timestamp of last data received. Use this to
        // implement a guard interval and check for `+++` as an escape sequence
        // to return to CLI command mode.
        // https://en.wikipedia.org/wiki/Escape_sequence#Modem_control
        if (serialRxBytesWaiting(left)) {
            LED0_ON;
            uint8_t c = serialRead(left);
            serialWrite(right, c);
            leftC(c);
            LED0_OFF;
         }
         if (serialRxBytesWaiting(right)) {
             LED0_ON;
             uint8_t c = serialRead(right);
             serialWrite(left, c);
             rightC(c);
             LED0_OFF;
         }
     }
 }
 #endif<|MERGE_RESOLUTION|>--- conflicted
+++ resolved
@@ -90,12 +90,8 @@
 
 static uint8_t serialPortCount;
 
-<<<<<<< HEAD
-const uint32_t baudRates[] = {0, 9600, 19200, 38400, 57600, 115200, 230400, 250000, 4800}; // see baudRate_e
-=======
 const uint32_t baudRates[] = {0, 9600, 19200, 38400, 57600, 115200, 230400, 250000,
-        400000, 460800, 500000, 921600, 1000000, 1500000, 2000000, 2470000}; // see baudRate_e
->>>>>>> a8f14089
+        400000, 460800, 500000, 921600, 1000000, 1500000, 2000000, 2470000, 4800}; // see baudRate_e
 
 #define BAUD_RATE_COUNT (sizeof(baudRates) / sizeof(baudRates[0]))
 
