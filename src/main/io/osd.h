--- conflicted
+++ resolved
@@ -99,10 +99,7 @@
     OSD_G_FORCE,
     OSD_LOG_STATUS,
     OSD_FLIP_ARROW,
-<<<<<<< HEAD
-=======
     OSD_LINK_QUALITY,
->>>>>>> f729f3fc
     OSD_ITEM_COUNT // MUST BE LAST
 } osd_items_e;
 
@@ -175,10 +172,7 @@
     OSD_WARNING_CORE_TEMPERATURE,
     OSD_WARNING_RC_SMOOTHING,
     OSD_WARNING_FAIL_SAFE,
-<<<<<<< HEAD
-=======
     OSD_WARNING_LAUNCH_CONTROL,
->>>>>>> f729f3fc
     OSD_WARNING_COUNT // MUST BE LAST
 } osdWarningsFlags_e;
 
