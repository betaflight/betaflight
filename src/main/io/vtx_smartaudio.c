--- conflicted
+++ resolved
@@ -688,12 +688,8 @@
         break;
     }
 
-<<<<<<< HEAD
     if ((sa_outstanding != SA_CMD_NONE)
             && (nowMs - sa_lastTransmissionMs > SMARTAUDIO_CMD_TIMEOUT)) {
-=======
-    if ((sa_outstanding != SA_CMD_NONE) && (now - sa_lastTransmission > SMARTAUDIO_CMD_TIMEOUT)) {
->>>>>>> 368a0797
         // Last command timed out
         // dprintf(("process: resending 0x%x\r\n", sa_outstanding));
         // XXX Todo: Resend termination and possible offline transition
