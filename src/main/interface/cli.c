/*
 * This file is part of Cleanflight.
 *
 * Cleanflight is free software: you can redistribute it and/or modify
 * it under the terms of the GNU General Public License as published by
 * the Free Software Foundation, either version 3 of the License, or
 * (at your option) any later version.
 *
 * Cleanflight is distributed in the hope that it will be useful,
 * but WITHOUT ANY WARRANTY; without even the implied warranty of
 * MERCHANTABILITY or FITNESS FOR A PARTICULAR PURPOSE.  See the
 * GNU General Public License for more details.
 *
 * You should have received a copy of the GNU General Public License
 * along with Cleanflight.  If not, see <http://www.gnu.org/licenses/>.
 */

#include <stdbool.h>
#include <stdint.h>
#include <stdlib.h>
#include <stdarg.h>
#include <string.h>
#include <math.h>
#include <ctype.h>

#include "platform.h"
#include "common/time.h"

// FIXME remove this for targets that don't need a CLI.  Perhaps use a no-op macro when USE_CLI is not enabled
// signal that we're in cli mode
uint8_t cliMode = 0;
#ifndef EEPROM_IN_RAM
extern uint8_t __config_start;   // configured via linker script when building binaries.
extern uint8_t __config_end;
#endif

#ifdef USE_CLI

#include "blackbox/blackbox.h"

#include "build/build_config.h"
#include "build/debug.h"
#include "build/version.h"

#include "cms/cms.h"

#include "common/axis.h"
#include "common/color.h"
#include "common/maths.h"
#include "common/printf.h"
#include "common/typeconversion.h"
#include "common/utils.h"

#include "config/config_eeprom.h"
#include "config/feature.h"

#include "drivers/accgyro/accgyro.h"
#include "drivers/adc.h"
#include "drivers/buf_writer.h"
#include "drivers/bus_spi.h"
#include "drivers/compass/compass.h"
#include "drivers/display.h"
#include "drivers/dma.h"
#include "drivers/flash.h"
#include "drivers/io.h"
#include "drivers/io_impl.h"
#include "drivers/inverter.h"
#include "drivers/sdcard.h"
#include "drivers/sensor.h"
#include "drivers/serial.h"
#include "drivers/serial_escserial.h"
#include "drivers/rangefinder/rangefinder_hcsr04.h"
#include "drivers/sound_beeper.h"
#include "drivers/stack_check.h"
#include "drivers/system.h"
#include "drivers/transponder_ir.h"
#include "drivers/time.h"
#include "drivers/timer.h"
#include "drivers/light_led.h"
#include "drivers/camera_control.h"
#include "drivers/vtx_common.h"
#include "drivers/usb_msc.h"

#include "fc/config.h"
#include "fc/controlrate_profile.h"
#include "fc/fc_core.h"
#include "fc/rc_adjustments.h"
#include "fc/rc_controls.h"
#include "fc/runtime_config.h"

#include "flight/altitude.h"
#include "flight/failsafe.h"
#include "flight/imu.h"
#include "flight/mixer.h"
#include "flight/navigation.h"
#include "flight/pid.h"
#include "flight/servos.h"

#include "interface/cli.h"
#include "interface/msp.h"
#include "interface/msp_box.h"
#include "interface/msp_protocol.h"
#include "interface/settings.h"

#include "io/asyncfatfs/asyncfatfs.h"
#include "io/beeper.h"
#include "io/flashfs.h"
#include "io/gimbal.h"
#include "io/gps.h"
#include "io/ledstrip.h"
#include "io/osd.h"
#include "io/serial.h"
#include "io/transponder_ir.h"
#include "io/vtx_control.h"
#include "io/vtx.h"

#include "pg/adc.h"
#include "pg/beeper.h"
#include "pg/beeper_dev.h"
#include "pg/bus_i2c.h"
#include "pg/bus_spi.h"
#include "pg/pinio.h"
#include "pg/pg.h"
#include "pg/pg_ids.h"
#include "pg/rx_pwm.h"
#include "pg/usb.h"

#include "rx/rx.h"
#include "rx/spektrum.h"
#include "rx/cc2500_frsky_common.h"
#include "rx/cc2500_frsky_x.h"

#include "scheduler/scheduler.h"

#include "sensors/acceleration.h"
#include "sensors/adcinternal.h"
#include "sensors/barometer.h"
#include "sensors/battery.h"
#include "sensors/boardalignment.h"
#include "sensors/compass.h"
#include "sensors/esc_sensor.h"
#include "sensors/gyro.h"
#include "sensors/sensors.h"

#include "telemetry/frsky_hub.h"
#include "telemetry/telemetry.h"


static serialPort_t *cliPort;

#ifdef STM32F1
#define CLI_IN_BUFFER_SIZE 128
#else
// Space required to set array parameters
#define CLI_IN_BUFFER_SIZE 256
#endif
#define CLI_OUT_BUFFER_SIZE 64

static bufWriter_t *cliWriter;
static uint8_t cliWriteBuffer[sizeof(*cliWriter) + CLI_OUT_BUFFER_SIZE];

static char cliBuffer[CLI_IN_BUFFER_SIZE];
static uint32_t bufferIndex = 0;

static bool configIsInCopy = false;

static const char* const emptyName = "-";
static const char* const emptryString = "";

#ifndef USE_QUAD_MIXER_ONLY
// sync this with mixerMode_e
static const char * const mixerNames[] = {
    "TRI", "QUADP", "QUADX", "BI",
    "GIMBAL", "Y6", "HEX6",
    "FLYING_WING", "Y4", "HEX6X", "OCTOX8", "OCTOFLATP", "OCTOFLATX",
    "AIRPLANE", "HELI_120_CCPM", "HELI_90_DEG", "VTAIL4",
    "HEX6H", "PPM_TO_SERVO", "DUALCOPTER", "SINGLECOPTER",
    "ATAIL4", "CUSTOM", "CUSTOMAIRPLANE", "CUSTOMTRI", "QUADX1234", NULL
};
#endif

// sync this with features_e
static const char * const featureNames[] = {
    "RX_PPM", "", "INFLIGHT_ACC_CAL", "RX_SERIAL", "MOTOR_STOP",
    "SERVO_TILT", "SOFTSERIAL", "GPS", "",
    "RANGEFINDER", "TELEMETRY", "", "3D", "RX_PARALLEL_PWM",
    "RX_MSP", "RSSI_ADC", "LED_STRIP", "DISPLAY", "OSD",
    "", "CHANNEL_FORWARDING", "TRANSPONDER", "AIRMODE",
    "", "", "RX_SPI", "SOFTSPI", "ESC_SENSOR", "ANTI_GRAVITY", "DYNAMIC_FILTER", NULL
};

// sync this with rxFailsafeChannelMode_e
static const char rxFailsafeModeCharacters[] = "ahs";

static const rxFailsafeChannelMode_e rxFailsafeModesTable[RX_FAILSAFE_TYPE_COUNT][RX_FAILSAFE_MODE_COUNT] = {
    { RX_FAILSAFE_MODE_AUTO, RX_FAILSAFE_MODE_HOLD, RX_FAILSAFE_MODE_INVALID },
    { RX_FAILSAFE_MODE_INVALID, RX_FAILSAFE_MODE_HOLD, RX_FAILSAFE_MODE_SET }
};

#if defined(USE_SENSOR_NAMES)
// sync this with sensors_e
static const char * const sensorTypeNames[] = {
    "GYRO", "ACC", "BARO", "MAG", "RANGEFINDER", "GPS", "GPS+MAG", NULL
};

#define SENSOR_NAMES_MASK (SENSOR_GYRO | SENSOR_ACC | SENSOR_BARO | SENSOR_MAG | SENSOR_RANGEFINDER)

static const char * const *sensorHardwareNames[] = {
    lookupTableGyroHardware, lookupTableAccHardware, lookupTableBaroHardware, lookupTableMagHardware, lookupTableRangefinderHardware
};
#endif // USE_SENSOR_NAMES

static void cliPrint(const char *str)
{
    while (*str) {
        bufWriterAppend(cliWriter, *str++);
    }
    bufWriterFlush(cliWriter);
}

static void cliPrintLinefeed(void)
{
    cliPrint("\r\n");
}

static void cliPrintLine(const char *str)
{
    cliPrint(str);
    cliPrintLinefeed();
}

#ifdef MINIMAL_CLI
#define cliPrintHashLine(str)
#else
static void cliPrintHashLine(const char *str)
{
    cliPrint("\r\n# ");
    cliPrintLine(str);
}
#endif

static void cliPutp(void *p, char ch)
{
    bufWriterAppend(p, ch);
}

typedef enum {
    DUMP_MASTER = (1 << 0),
    DUMP_PROFILE = (1 << 1),
    DUMP_RATES = (1 << 2),
    DUMP_ALL = (1 << 3),
    DO_DIFF = (1 << 4),
    SHOW_DEFAULTS = (1 << 5),
    HIDE_UNUSED = (1 << 6)
} dumpFlags_e;

static void cliPrintfva(const char *format, va_list va)
{
    tfp_format(cliWriter, cliPutp, format, va);
    bufWriterFlush(cliWriter);
}

static void cliPrintLinefva(const char *format, va_list va)
{
    tfp_format(cliWriter, cliPutp, format, va);
    bufWriterFlush(cliWriter);
    cliPrintLinefeed();
}

static bool cliDumpPrintLinef(uint8_t dumpMask, bool equalsDefault, const char *format, ...)
{
    if (!((dumpMask & DO_DIFF) && equalsDefault)) {
        va_list va;
        va_start(va, format);
        cliPrintLinefva(format, va);
        va_end(va);
        return true;
    } else {
        return false;
    }
}

static void cliWrite(uint8_t ch)
{
    bufWriterAppend(cliWriter, ch);
}

static bool cliDefaultPrintLinef(uint8_t dumpMask, bool equalsDefault, const char *format, ...)
{
    if ((dumpMask & SHOW_DEFAULTS) && !equalsDefault) {
        cliWrite('#');

        va_list va;
        va_start(va, format);
        cliPrintLinefva(format, va);
        va_end(va);
        return true;
    } else {
        return false;
    }
}

static void cliPrintf(const char *format, ...)
{
    va_list va;
    va_start(va, format);
    cliPrintfva(format, va);
    va_end(va);
}


static void cliPrintLinef(const char *format, ...)
{
    va_list va;
    va_start(va, format);
    cliPrintLinefva(format, va);
    va_end(va);
}


static void printValuePointer(const clivalue_t *var, const void *valuePointer, bool full)
{
    if ((var->type & VALUE_MODE_MASK) == MODE_ARRAY) {
        for (int i = 0; i < var->config.array.length; i++) {
            switch (var->type & VALUE_TYPE_MASK) {
            default:
            case VAR_UINT8:
                // uint8_t array
                cliPrintf("%d", ((uint8_t *)valuePointer)[i]);
                break;

            case VAR_INT8:
                // int8_t array
                cliPrintf("%d", ((int8_t *)valuePointer)[i]);
                break;

            case VAR_UINT16:
                // uin16_t array
                cliPrintf("%d", ((uint16_t *)valuePointer)[i]);
                break;

            case VAR_INT16:
                // int16_t array
                cliPrintf("%d", ((int16_t *)valuePointer)[i]);
                break;
            }

            if (i < var->config.array.length - 1) {
                cliPrint(",");
            }
        }
    } else {
        int value = 0;

        switch (var->type & VALUE_TYPE_MASK) {
        case VAR_UINT8:
            value = *(uint8_t *)valuePointer;
            break;

        case VAR_INT8:
            value = *(int8_t *)valuePointer;
            break;

        case VAR_UINT16:
        case VAR_INT16:
            value = *(int16_t *)valuePointer;
            break;
        }

        switch (var->type & VALUE_MODE_MASK) {
        case MODE_DIRECT:
            cliPrintf("%d", value);
            if (full) {
                cliPrintf(" %d %d", var->config.minmax.min, var->config.minmax.max);
            }
            break;
        case MODE_LOOKUP:
            cliPrint(lookupTables[var->config.lookup.tableIndex].values[value]);
            break;
        }
    }
}


static bool valuePtrEqualsDefault(const clivalue_t *var, const void *ptr, const void *ptrDefault)
{
    bool result = true;
    int elementCount = 1;

    if ((var->type & VALUE_MODE_MASK) == MODE_ARRAY) {
        elementCount = var->config.array.length;
    }
    for (int i = 0; i < elementCount; i++) {
        switch (var->type & VALUE_TYPE_MASK) {
        case VAR_UINT8:
            result = result && ((uint8_t *)ptr)[i] == ((uint8_t *)ptrDefault)[i];
            break;

        case VAR_INT8:
            result = result && ((int8_t *)ptr)[i] == ((int8_t *)ptrDefault)[i];
            break;

        case VAR_UINT16:
        case VAR_INT16:
            result = result && ((int16_t *)ptr)[i] == ((int16_t *)ptrDefault)[i];
            break;
        }
    }

    return result;
}

static uint16_t getValueOffset(const clivalue_t *value)
{
    switch (value->type & VALUE_SECTION_MASK) {
    case MASTER_VALUE:
        return value->offset;
    case PROFILE_VALUE:
        return value->offset + sizeof(pidProfile_t) * getCurrentPidProfileIndex();
    case PROFILE_RATE_VALUE:
        return value->offset + sizeof(controlRateConfig_t) * getCurrentControlRateProfileIndex();
    }
    return 0;
}

void *cliGetValuePointer(const clivalue_t *value)
{
    const pgRegistry_t* rec = pgFind(value->pgn);
    return CONST_CAST(void *, rec->address + getValueOffset(value));
}

const void *cliGetDefaultPointer(const clivalue_t *value)
{
    const pgRegistry_t* rec = pgFind(value->pgn);
    return rec->address + getValueOffset(value);
}

static void dumpPgValue(const clivalue_t *value, uint8_t dumpMask)
{
    const pgRegistry_t *pg = pgFind(value->pgn);
#ifdef DEBUG
    if (!pg) {
        cliPrintLinef("VALUE %s ERROR", value->name);
        return; // if it's not found, the pgn shouldn't be in the value table!
    }
#endif

    const char *format = "set %s = ";
    const char *defaultFormat = "#set %s = ";
    const int valueOffset = getValueOffset(value);
    const bool equalsDefault = valuePtrEqualsDefault(value, pg->copy + valueOffset, pg->address + valueOffset);

    if (((dumpMask & DO_DIFF) == 0) || !equalsDefault) {
        if (dumpMask & SHOW_DEFAULTS && !equalsDefault) {
            cliPrintf(defaultFormat, value->name);
            printValuePointer(value, (uint8_t*)pg->address + valueOffset, false);
            cliPrintLinefeed();
        }
        cliPrintf(format, value->name);
        printValuePointer(value, pg->copy + valueOffset, false);
        cliPrintLinefeed();
    }
}

static void dumpAllValues(uint16_t valueSection, uint8_t dumpMask)
{
    for (uint32_t i = 0; i < valueTableEntryCount; i++) {
        const clivalue_t *value = &valueTable[i];
        bufWriterFlush(cliWriter);
        if ((value->type & VALUE_SECTION_MASK) == valueSection) {
            dumpPgValue(value, dumpMask);
        }
    }
}

static void cliPrintVar(const clivalue_t *var, bool full)
{
    const void *ptr = cliGetValuePointer(var);

    printValuePointer(var, ptr, full);
}

static void cliPrintVarRange(const clivalue_t *var)
{
    switch (var->type & VALUE_MODE_MASK) {
    case (MODE_DIRECT): {
        cliPrintLinef("Allowed range: %d - %d", var->config.minmax.min, var->config.minmax.max);
    }
    break;
    case (MODE_LOOKUP): {
        const lookupTableEntry_t *tableEntry = &lookupTables[var->config.lookup.tableIndex];
        cliPrint("Allowed values: ");
        bool firstEntry = true;
        for (unsigned i = 0; i < tableEntry->valueCount; i++) {
            if (tableEntry->values[i]) {
                if (!firstEntry) {
                    cliPrint(", ");
                }
                cliPrintf("%s", tableEntry->values[i]);
                firstEntry = false;
            }
        }
        cliPrintLinefeed();
    }
    break;
    case (MODE_ARRAY): {
        cliPrintLinef("Array length: %d", var->config.array.length);
    }

    break;
    }
}

static void cliSetVar(const clivalue_t *var, const int16_t value)
{
    void *ptr = cliGetValuePointer(var);

    switch (var->type & VALUE_TYPE_MASK) {
    case VAR_UINT8:
        *(uint8_t *)ptr = value;
        break;

    case VAR_INT8:
        *(int8_t *)ptr = value;
        break;

    case VAR_UINT16:
    case VAR_INT16:
        *(int16_t *)ptr = value;
        break;
    }
}

#if defined(USE_RESOURCE_MGMT) && !defined(MINIMAL_CLI)
static void cliRepeat(char ch, uint8_t len)
{
    for (int i = 0; i < len; i++) {
        bufWriterAppend(cliWriter, ch);
    }
    cliPrintLinefeed();
}
#endif

static void cliPrompt(void)
{
    cliPrint("\r\n# ");
}

static void cliShowParseError(void)
{
    cliPrintLine("Parse error");
}

static void cliShowArgumentRangeError(char *name, int min, int max)
{
    cliPrintLinef("%s not between %d and %d", name, min, max);
}

static const char *nextArg(const char *currentArg)
{
    const char *ptr = strchr(currentArg, ' ');
    while (ptr && *ptr == ' ') {
        ptr++;
    }

    return ptr;
}

static const char *processChannelRangeArgs(const char *ptr, channelRange_t *range, uint8_t *validArgumentCount)
{
    for (uint32_t argIndex = 0; argIndex < 2; argIndex++) {
        ptr = nextArg(ptr);
        if (ptr) {
            int val = atoi(ptr);
            val = CHANNEL_VALUE_TO_STEP(val);
            if (val >= MIN_MODE_RANGE_STEP && val <= MAX_MODE_RANGE_STEP) {
                if (argIndex == 0) {
                    range->startStep = val;
                } else {
                    range->endStep = val;
                }
                (*validArgumentCount)++;
            }
        }
    }

    return ptr;
}

// Check if a string's length is zero
static bool isEmpty(const char *string)
{
    return (string == NULL || *string == '\0') ? true : false;
}

static void printRxFailsafe(uint8_t dumpMask, const rxFailsafeChannelConfig_t *rxFailsafeChannelConfigs, const rxFailsafeChannelConfig_t *defaultRxFailsafeChannelConfigs)
{
    // print out rxConfig failsafe settings
    for (uint32_t channel = 0; channel < MAX_SUPPORTED_RC_CHANNEL_COUNT; channel++) {
        const rxFailsafeChannelConfig_t *channelFailsafeConfig = &rxFailsafeChannelConfigs[channel];
        const rxFailsafeChannelConfig_t *defaultChannelFailsafeConfig = &defaultRxFailsafeChannelConfigs[channel];
        const bool equalsDefault = channelFailsafeConfig->mode == defaultChannelFailsafeConfig->mode
                && channelFailsafeConfig->step == defaultChannelFailsafeConfig->step;
        const bool requireValue = channelFailsafeConfig->mode == RX_FAILSAFE_MODE_SET;
        if (requireValue) {
            const char *format = "rxfail %u %c %d";
            cliDefaultPrintLinef(dumpMask, equalsDefault, format,
                channel,
                rxFailsafeModeCharacters[defaultChannelFailsafeConfig->mode],
                RXFAIL_STEP_TO_CHANNEL_VALUE(defaultChannelFailsafeConfig->step)
            );
            cliDumpPrintLinef(dumpMask, equalsDefault, format,
                channel,
                rxFailsafeModeCharacters[channelFailsafeConfig->mode],
                RXFAIL_STEP_TO_CHANNEL_VALUE(channelFailsafeConfig->step)
            );
        } else {
            const char *format = "rxfail %u %c";
            cliDefaultPrintLinef(dumpMask, equalsDefault, format,
                channel,
                rxFailsafeModeCharacters[defaultChannelFailsafeConfig->mode]
            );
            cliDumpPrintLinef(dumpMask, equalsDefault, format,
                channel,
                rxFailsafeModeCharacters[channelFailsafeConfig->mode]
            );
        }
    }
}

static void cliRxFailsafe(char *cmdline)
{
    uint8_t channel;
    char buf[3];

    if (isEmpty(cmdline)) {
        // print out rxConfig failsafe settings
        for (channel = 0; channel < MAX_SUPPORTED_RC_CHANNEL_COUNT; channel++) {
            cliRxFailsafe(itoa(channel, buf, 10));
        }
    } else {
        const char *ptr = cmdline;
        channel = atoi(ptr++);
        if ((channel < MAX_SUPPORTED_RC_CHANNEL_COUNT)) {

            rxFailsafeChannelConfig_t *channelFailsafeConfig = rxFailsafeChannelConfigsMutable(channel);

            const rxFailsafeChannelType_e type = (channel < NON_AUX_CHANNEL_COUNT) ? RX_FAILSAFE_TYPE_FLIGHT : RX_FAILSAFE_TYPE_AUX;
            rxFailsafeChannelMode_e mode = channelFailsafeConfig->mode;
            bool requireValue = channelFailsafeConfig->mode == RX_FAILSAFE_MODE_SET;

            ptr = nextArg(ptr);
            if (ptr) {
                const char *p = strchr(rxFailsafeModeCharacters, *(ptr));
                if (p) {
                    const uint8_t requestedMode = p - rxFailsafeModeCharacters;
                    mode = rxFailsafeModesTable[type][requestedMode];
                } else {
                    mode = RX_FAILSAFE_MODE_INVALID;
                }
                if (mode == RX_FAILSAFE_MODE_INVALID) {
                    cliShowParseError();
                    return;
                }

                requireValue = mode == RX_FAILSAFE_MODE_SET;

                ptr = nextArg(ptr);
                if (ptr) {
                    if (!requireValue) {
                        cliShowParseError();
                        return;
                    }
                    uint16_t value = atoi(ptr);
                    value = CHANNEL_VALUE_TO_RXFAIL_STEP(value);
                    if (value > MAX_RXFAIL_RANGE_STEP) {
                        cliPrintLine("Value out of range");
                        return;
                    }

                    channelFailsafeConfig->step = value;
                } else if (requireValue) {
                    cliShowParseError();
                    return;
                }
                channelFailsafeConfig->mode = mode;
            }

            char modeCharacter = rxFailsafeModeCharacters[channelFailsafeConfig->mode];

            // double use of cliPrintf below
            // 1. acknowledge interpretation on command,
            // 2. query current setting on single item,

            if (requireValue) {
                cliPrintLinef("rxfail %u %c %d",
                    channel,
                    modeCharacter,
                    RXFAIL_STEP_TO_CHANNEL_VALUE(channelFailsafeConfig->step)
                );
            } else {
                cliPrintLinef("rxfail %u %c",
                    channel,
                    modeCharacter
                );
            }
        } else {
            cliShowArgumentRangeError("channel", 0, MAX_SUPPORTED_RC_CHANNEL_COUNT - 1);
        }
    }
}

static void printAux(uint8_t dumpMask, const modeActivationCondition_t *modeActivationConditions, const modeActivationCondition_t *defaultModeActivationConditions)
{
    const char *format = "aux %u %u %u %u %u %u";
    // print out aux channel settings
    for (uint32_t i = 0; i < MAX_MODE_ACTIVATION_CONDITION_COUNT; i++) {
        const modeActivationCondition_t *mac = &modeActivationConditions[i];
        bool equalsDefault = false;
        if (defaultModeActivationConditions) {
            const modeActivationCondition_t *macDefault = &defaultModeActivationConditions[i];
            equalsDefault = mac->modeId == macDefault->modeId
                && mac->auxChannelIndex == macDefault->auxChannelIndex
                && mac->range.startStep == macDefault->range.startStep
                && mac->range.endStep == macDefault->range.endStep
                && mac->modeLogic == macDefault->modeLogic;
            const box_t *box = findBoxByBoxId(macDefault->modeId);
            if (box) {
                cliDefaultPrintLinef(dumpMask, equalsDefault, format,
                    i,
                    box->permanentId,
                    macDefault->auxChannelIndex,
                    MODE_STEP_TO_CHANNEL_VALUE(macDefault->range.startStep),
                    MODE_STEP_TO_CHANNEL_VALUE(macDefault->range.endStep),
                    macDefault->modeLogic
                );
            }
        }
        const box_t *box = findBoxByBoxId(mac->modeId);
        if (box) {
            cliDumpPrintLinef(dumpMask, equalsDefault, format,
                i,
                box->permanentId,
                mac->auxChannelIndex,
                MODE_STEP_TO_CHANNEL_VALUE(mac->range.startStep),
                MODE_STEP_TO_CHANNEL_VALUE(mac->range.endStep),
                mac->modeLogic
            );
        }
    }
}

static void cliAux(char *cmdline)
{
    int i, val = 0;
    const char *ptr;

    if (isEmpty(cmdline)) {
        printAux(DUMP_MASTER, modeActivationConditions(0), NULL);
    } else {
        ptr = cmdline;
        i = atoi(ptr++);
        if (i < MAX_MODE_ACTIVATION_CONDITION_COUNT) {
            modeActivationCondition_t *mac = modeActivationConditionsMutable(i);
            uint8_t validArgumentCount = 0;
            ptr = nextArg(ptr);
            if (ptr) {
                val = atoi(ptr);
                const box_t *box = findBoxByPermanentId(val);
                if (box) {
                    mac->modeId = box->boxId;
                    validArgumentCount++;
                }
            }
            ptr = nextArg(ptr);
            if (ptr) {
                val = atoi(ptr);
                if (val >= 0 && val < MAX_AUX_CHANNEL_COUNT) {
                    mac->auxChannelIndex = val;
                    validArgumentCount++;
                }
            }
            ptr = processChannelRangeArgs(ptr, &mac->range, &validArgumentCount);
            ptr = nextArg(ptr);
            if (ptr) {
                val = atoi(ptr);
                if (val == MODELOGIC_OR || val == MODELOGIC_AND) {
                    mac->modeLogic = val;
                    validArgumentCount++;
                }
            }
            if (validArgumentCount == 4) { // for backwards compatibility
                mac->modeLogic = MODELOGIC_OR;
            } else if (validArgumentCount != 5) {
                memset(mac, 0, sizeof(modeActivationCondition_t));
            }
            cliPrintLinef( "aux %u %u %u %u %u %u",
                i,
                mac->modeId,
                mac->auxChannelIndex,
                MODE_STEP_TO_CHANNEL_VALUE(mac->range.startStep),
                MODE_STEP_TO_CHANNEL_VALUE(mac->range.endStep),
                mac->modeLogic
            );
        } else {
            cliShowArgumentRangeError("index", 0, MAX_MODE_ACTIVATION_CONDITION_COUNT - 1);
        }
    }
}

static void printSerial(uint8_t dumpMask, const serialConfig_t *serialConfig, const serialConfig_t *serialConfigDefault)
{
    const char *format = "serial %d %d %ld %ld %ld %ld";
    for (uint32_t i = 0; i < SERIAL_PORT_COUNT; i++) {
        if (!serialIsPortAvailable(serialConfig->portConfigs[i].identifier)) {
            continue;
        };
        bool equalsDefault = false;
        if (serialConfigDefault) {
            equalsDefault = serialConfig->portConfigs[i].identifier == serialConfigDefault->portConfigs[i].identifier
                && serialConfig->portConfigs[i].functionMask == serialConfigDefault->portConfigs[i].functionMask
                && serialConfig->portConfigs[i].msp_baudrateIndex == serialConfigDefault->portConfigs[i].msp_baudrateIndex
                && serialConfig->portConfigs[i].gps_baudrateIndex == serialConfigDefault->portConfigs[i].gps_baudrateIndex
                && serialConfig->portConfigs[i].telemetry_baudrateIndex == serialConfigDefault->portConfigs[i].telemetry_baudrateIndex
                && serialConfig->portConfigs[i].blackbox_baudrateIndex == serialConfigDefault->portConfigs[i].blackbox_baudrateIndex;
            cliDefaultPrintLinef(dumpMask, equalsDefault, format,
                serialConfigDefault->portConfigs[i].identifier,
                serialConfigDefault->portConfigs[i].functionMask,
                baudRates[serialConfigDefault->portConfigs[i].msp_baudrateIndex],
                baudRates[serialConfigDefault->portConfigs[i].gps_baudrateIndex],
                baudRates[serialConfigDefault->portConfigs[i].telemetry_baudrateIndex],
                baudRates[serialConfigDefault->portConfigs[i].blackbox_baudrateIndex]
            );
        }
        cliDumpPrintLinef(dumpMask, equalsDefault, format,
            serialConfig->portConfigs[i].identifier,
            serialConfig->portConfigs[i].functionMask,
            baudRates[serialConfig->portConfigs[i].msp_baudrateIndex],
            baudRates[serialConfig->portConfigs[i].gps_baudrateIndex],
            baudRates[serialConfig->portConfigs[i].telemetry_baudrateIndex],
            baudRates[serialConfig->portConfigs[i].blackbox_baudrateIndex]
            );
    }
}

static void cliSerial(char *cmdline)
{
    if (isEmpty(cmdline)) {
        printSerial(DUMP_MASTER, serialConfig(), NULL);
        return;
    }
    serialPortConfig_t portConfig;
    memset(&portConfig, 0 , sizeof(portConfig));

    serialPortConfig_t *currentConfig;

    uint8_t validArgumentCount = 0;

    const char *ptr = cmdline;

    int val = atoi(ptr++);
    currentConfig = serialFindPortConfiguration(val);
    if (currentConfig) {
        portConfig.identifier = val;
        validArgumentCount++;
    }

    ptr = nextArg(ptr);
    if (ptr) {
        val = atoi(ptr);
        portConfig.functionMask = val & 0xFFFF;
        validArgumentCount++;
    }

    for (int i = 0; i < 4; i ++) {
        ptr = nextArg(ptr);
        if (!ptr) {
            break;
        }

        val = atoi(ptr);

        uint8_t baudRateIndex = lookupBaudRateIndex(val);
        if (baudRates[baudRateIndex] != (uint32_t) val) {
            break;
        }

        switch (i) {
        case 0:
            if (baudRateIndex < BAUD_9600 || baudRateIndex > BAUD_1000000) {
                continue;
            }
            portConfig.msp_baudrateIndex = baudRateIndex;
            break;
        case 1:
            if (baudRateIndex < BAUD_9600 || baudRateIndex > BAUD_115200) {
                continue;
            }
            portConfig.gps_baudrateIndex = baudRateIndex;
            break;
        case 2:
            if (baudRateIndex != BAUD_AUTO && baudRateIndex > BAUD_115200) {
                continue;
            }
            portConfig.telemetry_baudrateIndex = baudRateIndex;
            break;
        case 3:
            if (baudRateIndex < BAUD_19200 || baudRateIndex > BAUD_2470000) {
                continue;
            }
            portConfig.blackbox_baudrateIndex = baudRateIndex;
            break;
        }

        validArgumentCount++;
    }

    if (validArgumentCount < 6) {
        cliShowParseError();
        return;
    }

    memcpy(currentConfig, &portConfig, sizeof(portConfig));
}

#ifndef SKIP_SERIAL_PASSTHROUGH
#ifdef USE_PINIO
static void cbCtrlLine(void *context, uint16_t ctrl)
{
    int pinioDtr = (int)(long)context;

    pinioSet(pinioDtr, !(ctrl & CTRL_LINE_STATE_DTR));
}
#endif /* USE_PINIO */

static void cliSerialPassthrough(char *cmdline)
{
    if (isEmpty(cmdline)) {
        cliShowParseError();
        return;
    }

    int id = -1;
    uint32_t baud = 0;
    bool enableBaudCb = false;
#ifdef USE_PINIO
    int pinioDtr = 0;
#endif /* USE_PINIO */
    unsigned mode = 0;
    char *saveptr;
    char* tok = strtok_r(cmdline, " ", &saveptr);
    int index = 0;

    while (tok != NULL) {
        switch (index) {
        case 0:
            id = atoi(tok);
            break;
        case 1:
            baud = atoi(tok);
            break;
        case 2:
            if (strstr(tok, "rx") || strstr(tok, "RX"))
                mode |= MODE_RX;
            if (strstr(tok, "tx") || strstr(tok, "TX"))
                mode |= MODE_TX;
            break;
#ifdef USE_PINIO
        case 3:
            pinioDtr = atoi(tok);
            break;
#endif /* USE_PINIO */
        }
        index++;
        tok = strtok_r(NULL, " ", &saveptr);
    }

    if (baud == 0) {
        enableBaudCb = true;
    }

    cliPrintf("Port %d ", id);
    serialPort_t *passThroughPort;
    serialPortUsage_t *passThroughPortUsage = findSerialPortUsageByIdentifier(id);
    if (!passThroughPortUsage || passThroughPortUsage->serialPort == NULL) {
        if (enableBaudCb) {
            // Set default baud
            baud = 57600;
        }

        if (!mode) {
            mode = MODE_RXTX;
        }

        passThroughPort = openSerialPort(id, FUNCTION_NONE, NULL, NULL,
                                         baud, mode,
                                         SERIAL_NOT_INVERTED);
        if (!passThroughPort) {
            cliPrintLine("could not be opened.");
            return;
        }

        if (enableBaudCb) {
            cliPrintf("opened, default baud = %d.\r\n", baud);
        } else {
            cliPrintf("opened, baud = %d.\r\n", baud);
        }
    } else {
        passThroughPort = passThroughPortUsage->serialPort;
        // If the user supplied a mode, override the port's mode, otherwise
        // leave the mode unchanged. serialPassthrough() handles one-way ports.
        // Set the baud rate if specified
        if (baud) {
            cliPrintf("already open, setting baud = %d.\n\r", baud);
            serialSetBaudRate(passThroughPort, baud);
        } else {
            cliPrintf("already open, baud = %d.\n\r", passThroughPort->baudRate);
        }

        if (mode && passThroughPort->mode != mode) {
            cliPrintf("Mode changed from %d to %d.\r\n",
                   passThroughPort->mode, mode);
            serialSetMode(passThroughPort, mode);
        }

        // If this port has a rx callback associated we need to remove it now.
        // Otherwise no data will be pushed in the serial port buffer!
        if (passThroughPort->rxCallback) {
            passThroughPort->rxCallback = 0;
        }
    }

    // If no baud rate is specified allow to be set via USB
    if (enableBaudCb) {
        cliPrintLine("Baud rate change over USB enabled.");
        // Register the right side baud rate setting routine with the left side which allows setting of the UART
        // baud rate over USB without setting it using the serialpassthrough command
        serialSetBaudRateCb(cliPort, serialSetBaudRate, passThroughPort);
    }

    cliPrintLine("Forwarding, power cycle to exit.");

#ifdef USE_PINIO
    // Register control line state callback
    if (pinioDtr) {
        serialSetCtrlLineStateCb(cliPort, cbCtrlLine, (void *)(intptr_t)(pinioDtr - 1));
    }
#endif /* USE_PINIO */

    serialPassthrough(cliPort, passThroughPort, NULL, NULL);
}
#endif

static void printAdjustmentRange(uint8_t dumpMask, const adjustmentRange_t *adjustmentRanges, const adjustmentRange_t *defaultAdjustmentRanges)
{
    const char *format = "adjrange %u %u %u %u %u %u %u";
    // print out adjustment ranges channel settings
    for (uint32_t i = 0; i < MAX_ADJUSTMENT_RANGE_COUNT; i++) {
        const adjustmentRange_t *ar = &adjustmentRanges[i];
        bool equalsDefault = false;
        if (defaultAdjustmentRanges) {
            const adjustmentRange_t *arDefault = &defaultAdjustmentRanges[i];
            equalsDefault = ar->auxChannelIndex == arDefault->auxChannelIndex
                && ar->range.startStep == arDefault->range.startStep
                && ar->range.endStep == arDefault->range.endStep
                && ar->adjustmentFunction == arDefault->adjustmentFunction
                && ar->auxSwitchChannelIndex == arDefault->auxSwitchChannelIndex
                && ar->adjustmentIndex == arDefault->adjustmentIndex;
            cliDefaultPrintLinef(dumpMask, equalsDefault, format,
                i,
                arDefault->adjustmentIndex,
                arDefault->auxChannelIndex,
                MODE_STEP_TO_CHANNEL_VALUE(arDefault->range.startStep),
                MODE_STEP_TO_CHANNEL_VALUE(arDefault->range.endStep),
                arDefault->adjustmentFunction,
                arDefault->auxSwitchChannelIndex
            );
        }
        cliDumpPrintLinef(dumpMask, equalsDefault, format,
            i,
            ar->adjustmentIndex,
            ar->auxChannelIndex,
            MODE_STEP_TO_CHANNEL_VALUE(ar->range.startStep),
            MODE_STEP_TO_CHANNEL_VALUE(ar->range.endStep),
            ar->adjustmentFunction,
            ar->auxSwitchChannelIndex
        );
    }
}

static void cliAdjustmentRange(char *cmdline)
{
    int i, val = 0;
    const char *ptr;

    if (isEmpty(cmdline)) {
        printAdjustmentRange(DUMP_MASTER, adjustmentRanges(0), NULL);
    } else {
        ptr = cmdline;
        i = atoi(ptr++);
        if (i < MAX_ADJUSTMENT_RANGE_COUNT) {
            adjustmentRange_t *ar = adjustmentRangesMutable(i);
            uint8_t validArgumentCount = 0;

            ptr = nextArg(ptr);
            if (ptr) {
                val = atoi(ptr);
                if (val >= 0 && val < MAX_SIMULTANEOUS_ADJUSTMENT_COUNT) {
                    ar->adjustmentIndex = val;
                    validArgumentCount++;
                }
            }
            ptr = nextArg(ptr);
            if (ptr) {
                val = atoi(ptr);
                if (val >= 0 && val < MAX_AUX_CHANNEL_COUNT) {
                    ar->auxChannelIndex = val;
                    validArgumentCount++;
                }
            }

            ptr = processChannelRangeArgs(ptr, &ar->range, &validArgumentCount);

            ptr = nextArg(ptr);
            if (ptr) {
                val = atoi(ptr);
                if (val >= 0 && val < ADJUSTMENT_FUNCTION_COUNT) {
                    ar->adjustmentFunction = val;
                    validArgumentCount++;
                }
            }
            ptr = nextArg(ptr);
            if (ptr) {
                val = atoi(ptr);
                if (val >= 0 && val < MAX_AUX_CHANNEL_COUNT) {
                    ar->auxSwitchChannelIndex = val;
                    validArgumentCount++;
                }
            }

            if (validArgumentCount != 6) {
                memset(ar, 0, sizeof(adjustmentRange_t));
                cliShowParseError();
            }
        } else {
            cliShowArgumentRangeError("index", 0, MAX_ADJUSTMENT_RANGE_COUNT - 1);
        }
    }
}

#ifndef USE_QUAD_MIXER_ONLY
static void printMotorMix(uint8_t dumpMask, const motorMixer_t *customMotorMixer, const motorMixer_t *defaultCustomMotorMixer)
{
    const char *format = "mmix %d %s %s %s %s";
    char buf0[FTOA_BUFFER_LENGTH];
    char buf1[FTOA_BUFFER_LENGTH];
    char buf2[FTOA_BUFFER_LENGTH];
    char buf3[FTOA_BUFFER_LENGTH];
    for (uint32_t i = 0; i < MAX_SUPPORTED_MOTORS; i++) {
        if (customMotorMixer[i].throttle == 0.0f)
            break;
        const float thr = customMotorMixer[i].throttle;
        const float roll = customMotorMixer[i].roll;
        const float pitch = customMotorMixer[i].pitch;
        const float yaw = customMotorMixer[i].yaw;
        bool equalsDefault = false;
        if (defaultCustomMotorMixer) {
            const float thrDefault = defaultCustomMotorMixer[i].throttle;
            const float rollDefault = defaultCustomMotorMixer[i].roll;
            const float pitchDefault = defaultCustomMotorMixer[i].pitch;
            const float yawDefault = defaultCustomMotorMixer[i].yaw;
            const bool equalsDefault = thr == thrDefault && roll == rollDefault && pitch == pitchDefault && yaw == yawDefault;

            cliDefaultPrintLinef(dumpMask, equalsDefault, format,
                i,
                ftoa(thrDefault, buf0),
                ftoa(rollDefault, buf1),
                ftoa(pitchDefault, buf2),
                ftoa(yawDefault, buf3));
        }
        cliDumpPrintLinef(dumpMask, equalsDefault, format,
            i,
            ftoa(thr, buf0),
            ftoa(roll, buf1),
            ftoa(pitch, buf2),
            ftoa(yaw, buf3));
    }
}
#endif // USE_QUAD_MIXER_ONLY

static void cliMotorMix(char *cmdline)
{
#ifdef USE_QUAD_MIXER_ONLY
    UNUSED(cmdline);
#else
    int check = 0;
    uint8_t len;
    const char *ptr;

    if (isEmpty(cmdline)) {
        printMotorMix(DUMP_MASTER, customMotorMixer(0), NULL);
    } else if (strncasecmp(cmdline, "reset", 5) == 0) {
        // erase custom mixer
        for (uint32_t i = 0; i < MAX_SUPPORTED_MOTORS; i++) {
            customMotorMixerMutable(i)->throttle = 0.0f;
        }
    } else if (strncasecmp(cmdline, "load", 4) == 0) {
        ptr = nextArg(cmdline);
        if (ptr) {
            len = strlen(ptr);
            for (uint32_t i = 0; ; i++) {
                if (mixerNames[i] == NULL) {
                    cliPrintLine("Invalid name");
                    break;
                }
                if (strncasecmp(ptr, mixerNames[i], len) == 0) {
                    mixerLoadMix(i, customMotorMixerMutable(0));
                    cliPrintLinef("Loaded %s", mixerNames[i]);
                    cliMotorMix("");
                    break;
                }
            }
        }
    } else {
        ptr = cmdline;
        uint32_t i = atoi(ptr); // get motor number
        if (i < MAX_SUPPORTED_MOTORS) {
            ptr = nextArg(ptr);
            if (ptr) {
                customMotorMixerMutable(i)->throttle = fastA2F(ptr);
                check++;
            }
            ptr = nextArg(ptr);
            if (ptr) {
                customMotorMixerMutable(i)->roll = fastA2F(ptr);
                check++;
            }
            ptr = nextArg(ptr);
            if (ptr) {
                customMotorMixerMutable(i)->pitch = fastA2F(ptr);
                check++;
            }
            ptr = nextArg(ptr);
            if (ptr) {
                customMotorMixerMutable(i)->yaw = fastA2F(ptr);
                check++;
            }
            if (check != 4) {
                cliShowParseError();
            } else {
                printMotorMix(DUMP_MASTER, customMotorMixer(0), NULL);
            }
        } else {
            cliShowArgumentRangeError("index", 0, MAX_SUPPORTED_MOTORS - 1);
        }
    }
#endif
}

static void printRxRange(uint8_t dumpMask, const rxChannelRangeConfig_t *channelRangeConfigs, const rxChannelRangeConfig_t *defaultChannelRangeConfigs)
{
    const char *format = "rxrange %u %u %u";
    for (uint32_t i = 0; i < NON_AUX_CHANNEL_COUNT; i++) {
        bool equalsDefault = false;
        if (defaultChannelRangeConfigs) {
            equalsDefault = channelRangeConfigs[i].min == defaultChannelRangeConfigs[i].min
                && channelRangeConfigs[i].max == defaultChannelRangeConfigs[i].max;
            cliDefaultPrintLinef(dumpMask, equalsDefault, format,
                i,
                defaultChannelRangeConfigs[i].min,
                defaultChannelRangeConfigs[i].max
            );
        }
        cliDumpPrintLinef(dumpMask, equalsDefault, format,
            i,
            channelRangeConfigs[i].min,
            channelRangeConfigs[i].max
        );
    }
}

static void cliRxRange(char *cmdline)
{
    int i, validArgumentCount = 0;
    const char *ptr;

    if (isEmpty(cmdline)) {
        printRxRange(DUMP_MASTER, rxChannelRangeConfigs(0), NULL);
    } else if (strcasecmp(cmdline, "reset") == 0) {
        resetAllRxChannelRangeConfigurations(rxChannelRangeConfigsMutable(0));
    } else {
        ptr = cmdline;
        i = atoi(ptr);
        if (i >= 0 && i < NON_AUX_CHANNEL_COUNT) {
            int rangeMin = PWM_PULSE_MIN, rangeMax = PWM_PULSE_MAX;

            ptr = nextArg(ptr);
            if (ptr) {
                rangeMin = atoi(ptr);
                validArgumentCount++;
            }

            ptr = nextArg(ptr);
            if (ptr) {
                rangeMax = atoi(ptr);
                validArgumentCount++;
            }

            if (validArgumentCount != 2) {
                cliShowParseError();
            } else if (rangeMin < PWM_PULSE_MIN || rangeMin > PWM_PULSE_MAX || rangeMax < PWM_PULSE_MIN || rangeMax > PWM_PULSE_MAX) {
                cliShowParseError();
            } else {
                rxChannelRangeConfig_t *channelRangeConfig = rxChannelRangeConfigsMutable(i);
                channelRangeConfig->min = rangeMin;
                channelRangeConfig->max = rangeMax;
            }
        } else {
            cliShowArgumentRangeError("channel", 0, NON_AUX_CHANNEL_COUNT - 1);
        }
    }
}

#ifdef USE_LED_STRIP
static void printLed(uint8_t dumpMask, const ledConfig_t *ledConfigs, const ledConfig_t *defaultLedConfigs)
{
    const char *format = "led %u %s";
    char ledConfigBuffer[20];
    char ledConfigDefaultBuffer[20];
    for (uint32_t i = 0; i < LED_MAX_STRIP_LENGTH; i++) {
        ledConfig_t ledConfig = ledConfigs[i];
        generateLedConfig(&ledConfig, ledConfigBuffer, sizeof(ledConfigBuffer));
        bool equalsDefault = false;
        if (defaultLedConfigs) {
            ledConfig_t ledConfigDefault = defaultLedConfigs[i];
            equalsDefault = ledConfig == ledConfigDefault;
            generateLedConfig(&ledConfigDefault, ledConfigDefaultBuffer, sizeof(ledConfigDefaultBuffer));
            cliDefaultPrintLinef(dumpMask, equalsDefault, format, i, ledConfigDefaultBuffer);
        }
        cliDumpPrintLinef(dumpMask, equalsDefault, format, i, ledConfigBuffer);
    }
}

static void cliLed(char *cmdline)
{
    int i;
    const char *ptr;

    if (isEmpty(cmdline)) {
        printLed(DUMP_MASTER, ledStripConfig()->ledConfigs, NULL);
    } else {
        ptr = cmdline;
        i = atoi(ptr);
        if (i < LED_MAX_STRIP_LENGTH) {
            ptr = nextArg(cmdline);
            if (!parseLedStripConfig(i, ptr)) {
                cliShowParseError();
            }
        } else {
            cliShowArgumentRangeError("index", 0, LED_MAX_STRIP_LENGTH - 1);
        }
    }
}

static void printColor(uint8_t dumpMask, const hsvColor_t *colors, const hsvColor_t *defaultColors)
{
    const char *format = "color %u %d,%u,%u";
    for (uint32_t i = 0; i < LED_CONFIGURABLE_COLOR_COUNT; i++) {
        const hsvColor_t *color = &colors[i];
        bool equalsDefault = false;
        if (defaultColors) {
            const hsvColor_t *colorDefault = &defaultColors[i];
            equalsDefault = color->h == colorDefault->h
                && color->s == colorDefault->s
                && color->v == colorDefault->v;
            cliDefaultPrintLinef(dumpMask, equalsDefault, format, i,colorDefault->h, colorDefault->s, colorDefault->v);
        }
        cliDumpPrintLinef(dumpMask, equalsDefault, format, i, color->h, color->s, color->v);
    }
}

static void cliColor(char *cmdline)
{
    if (isEmpty(cmdline)) {
        printColor(DUMP_MASTER, ledStripConfig()->colors, NULL);
    } else {
        const char *ptr = cmdline;
        const int i = atoi(ptr);
        if (i < LED_CONFIGURABLE_COLOR_COUNT) {
            ptr = nextArg(cmdline);
            if (!parseColor(i, ptr)) {
                cliShowParseError();
            }
        } else {
            cliShowArgumentRangeError("index", 0, LED_CONFIGURABLE_COLOR_COUNT - 1);
        }
    }
}

static void printModeColor(uint8_t dumpMask, const ledStripConfig_t *ledStripConfig, const ledStripConfig_t *defaultLedStripConfig)
{
    const char *format = "mode_color %u %u %u";
    for (uint32_t i = 0; i < LED_MODE_COUNT; i++) {
        for (uint32_t j = 0; j < LED_DIRECTION_COUNT; j++) {
            int colorIndex = ledStripConfig->modeColors[i].color[j];
            bool equalsDefault = false;
            if (defaultLedStripConfig) {
                int colorIndexDefault = defaultLedStripConfig->modeColors[i].color[j];
                equalsDefault = colorIndex == colorIndexDefault;
                cliDefaultPrintLinef(dumpMask, equalsDefault, format, i, j, colorIndexDefault);
            }
            cliDumpPrintLinef(dumpMask, equalsDefault, format, i, j, colorIndex);
        }
    }

    for (uint32_t j = 0; j < LED_SPECIAL_COLOR_COUNT; j++) {
        const int colorIndex = ledStripConfig->specialColors.color[j];
        bool equalsDefault = false;
        if (defaultLedStripConfig) {
            const int colorIndexDefault = defaultLedStripConfig->specialColors.color[j];
            equalsDefault = colorIndex == colorIndexDefault;
            cliDefaultPrintLinef(dumpMask, equalsDefault, format, LED_SPECIAL, j, colorIndexDefault);
        }
        cliDumpPrintLinef(dumpMask, equalsDefault, format, LED_SPECIAL, j, colorIndex);
    }

    const int ledStripAuxChannel = ledStripConfig->ledstrip_aux_channel;
    bool equalsDefault = false;
    if (defaultLedStripConfig) {
        const int ledStripAuxChannelDefault = defaultLedStripConfig->ledstrip_aux_channel;
        equalsDefault = ledStripAuxChannel == ledStripAuxChannelDefault;
        cliDefaultPrintLinef(dumpMask, equalsDefault, format, LED_AUX_CHANNEL, 0, ledStripAuxChannelDefault);
    }
    cliDumpPrintLinef(dumpMask, equalsDefault, format, LED_AUX_CHANNEL, 0, ledStripAuxChannel);
}

static void cliModeColor(char *cmdline)
{
    if (isEmpty(cmdline)) {
        printModeColor(DUMP_MASTER, ledStripConfig(), NULL);
    } else {
        enum {MODE = 0, FUNCTION, COLOR, ARGS_COUNT};
        int args[ARGS_COUNT];
        int argNo = 0;
        char *saveptr;
        const char* ptr = strtok_r(cmdline, " ", &saveptr);
        while (ptr && argNo < ARGS_COUNT) {
            args[argNo++] = atoi(ptr);
            ptr = strtok_r(NULL, " ", &saveptr);
        }

        if (ptr != NULL || argNo != ARGS_COUNT) {
            cliShowParseError();
            return;
        }

        int modeIdx  = args[MODE];
        int funIdx = args[FUNCTION];
        int color = args[COLOR];
        if (!setModeColor(modeIdx, funIdx, color)) {
            cliShowParseError();
            return;
        }
        // values are validated
        cliPrintLinef("mode_color %u %u %u", modeIdx, funIdx, color);
    }
}
#endif

#ifdef USE_SERVOS
static void printServo(uint8_t dumpMask, const servoParam_t *servoParams, const servoParam_t *defaultServoParams)
{
    // print out servo settings
    const char *format = "servo %u %d %d %d %d %d";
    for (uint32_t i = 0; i < MAX_SUPPORTED_SERVOS; i++) {
        const servoParam_t *servoConf = &servoParams[i];
        bool equalsDefault = false;
        if (defaultServoParams) {
            const servoParam_t *defaultServoConf = &defaultServoParams[i];
            equalsDefault = servoConf->min == defaultServoConf->min
                && servoConf->max == defaultServoConf->max
                && servoConf->middle == defaultServoConf->middle
                && servoConf->rate == defaultServoConf->rate
                && servoConf->forwardFromChannel == defaultServoConf->forwardFromChannel;
            cliDefaultPrintLinef(dumpMask, equalsDefault, format,
                i,
                defaultServoConf->min,
                defaultServoConf->max,
                defaultServoConf->middle,
                defaultServoConf->rate,
                defaultServoConf->forwardFromChannel
            );
        }
        cliDumpPrintLinef(dumpMask, equalsDefault, format,
            i,
            servoConf->min,
            servoConf->max,
            servoConf->middle,
            servoConf->rate,
            servoConf->forwardFromChannel
        );
    }
    // print servo directions
    for (uint32_t i = 0; i < MAX_SUPPORTED_SERVOS; i++) {
        const char *format = "smix reverse %d %d r";
        const servoParam_t *servoConf = &servoParams[i];
        const servoParam_t *servoConfDefault = &defaultServoParams[i];
        if (defaultServoParams) {
            bool equalsDefault = servoConf->reversedSources == servoConfDefault->reversedSources;
            for (uint32_t channel = 0; channel < INPUT_SOURCE_COUNT; channel++) {
                equalsDefault = ~(servoConf->reversedSources ^ servoConfDefault->reversedSources) & (1 << channel);
                if (servoConfDefault->reversedSources & (1 << channel)) {
                    cliDefaultPrintLinef(dumpMask, equalsDefault, format, i , channel);
                }
                if (servoConf->reversedSources & (1 << channel)) {
                    cliDumpPrintLinef(dumpMask, equalsDefault, format, i , channel);
                }
            }
        } else {
            for (uint32_t channel = 0; channel < INPUT_SOURCE_COUNT; channel++) {
                if (servoConf->reversedSources & (1 << channel)) {
                    cliDumpPrintLinef(dumpMask, true, format, i , channel);
                }
            }
        }
    }
}

static void cliServo(char *cmdline)
{
    enum { SERVO_ARGUMENT_COUNT = 6 };
    int16_t arguments[SERVO_ARGUMENT_COUNT];

    servoParam_t *servo;

    int i;
    char *ptr;

    if (isEmpty(cmdline)) {
        printServo(DUMP_MASTER, servoParams(0), NULL);
    } else {
        int validArgumentCount = 0;

        ptr = cmdline;

        // Command line is integers (possibly negative) separated by spaces, no other characters allowed.

        // If command line doesn't fit the format, don't modify the config
        while (*ptr) {
            if (*ptr == '-' || (*ptr >= '0' && *ptr <= '9')) {
                if (validArgumentCount >= SERVO_ARGUMENT_COUNT) {
                    cliShowParseError();
                    return;
                }

                arguments[validArgumentCount++] = atoi(ptr);

                do {
                    ptr++;
                } while (*ptr >= '0' && *ptr <= '9');
            } else if (*ptr == ' ') {
                ptr++;
            } else {
                cliShowParseError();
                return;
            }
        }

        enum {INDEX = 0, MIN, MAX, MIDDLE, RATE, FORWARD};

        i = arguments[INDEX];

        // Check we got the right number of args and the servo index is correct (don't validate the other values)
        if (validArgumentCount != SERVO_ARGUMENT_COUNT || i < 0 || i >= MAX_SUPPORTED_SERVOS) {
            cliShowParseError();
            return;
        }

        servo = servoParamsMutable(i);

        if (
            arguments[MIN] < PWM_PULSE_MIN || arguments[MIN] > PWM_PULSE_MAX ||
            arguments[MAX] < PWM_PULSE_MIN || arguments[MAX] > PWM_PULSE_MAX ||
            arguments[MIDDLE] < arguments[MIN] || arguments[MIDDLE] > arguments[MAX] ||
            arguments[MIN] > arguments[MAX] || arguments[MAX] < arguments[MIN] ||
            arguments[RATE] < -100 || arguments[RATE] > 100 ||
            arguments[FORWARD] >= MAX_SUPPORTED_RC_CHANNEL_COUNT
        ) {
            cliShowParseError();
            return;
        }

        servo->min = arguments[MIN];
        servo->max = arguments[MAX];
        servo->middle = arguments[MIDDLE];
        servo->rate = arguments[RATE];
        servo->forwardFromChannel = arguments[FORWARD];
    }
}
#endif

#ifdef USE_SERVOS
static void printServoMix(uint8_t dumpMask, const servoMixer_t *customServoMixers, const servoMixer_t *defaultCustomServoMixers)
{
    const char *format = "smix %d %d %d %d %d %d %d %d";
    for (uint32_t i = 0; i < MAX_SERVO_RULES; i++) {
        const servoMixer_t customServoMixer = customServoMixers[i];
        if (customServoMixer.rate == 0) {
            break;
        }

        bool equalsDefault = false;
        if (defaultCustomServoMixers) {
            servoMixer_t customServoMixerDefault = defaultCustomServoMixers[i];
            equalsDefault = customServoMixer.targetChannel == customServoMixerDefault.targetChannel
                && customServoMixer.inputSource == customServoMixerDefault.inputSource
                && customServoMixer.rate == customServoMixerDefault.rate
                && customServoMixer.speed == customServoMixerDefault.speed
                && customServoMixer.min == customServoMixerDefault.min
                && customServoMixer.max == customServoMixerDefault.max
                && customServoMixer.box == customServoMixerDefault.box;

            cliDefaultPrintLinef(dumpMask, equalsDefault, format,
                i,
                customServoMixerDefault.targetChannel,
                customServoMixerDefault.inputSource,
                customServoMixerDefault.rate,
                customServoMixerDefault.speed,
                customServoMixerDefault.min,
                customServoMixerDefault.max,
                customServoMixerDefault.box
            );
        }
        cliDumpPrintLinef(dumpMask, equalsDefault, format,
            i,
            customServoMixer.targetChannel,
            customServoMixer.inputSource,
            customServoMixer.rate,
            customServoMixer.speed,
            customServoMixer.min,
            customServoMixer.max,
            customServoMixer.box
        );
    }

    cliPrintLinefeed();
}

static void cliServoMix(char *cmdline)
{
    int args[8], check = 0;
    int len = strlen(cmdline);

    if (len == 0) {
        printServoMix(DUMP_MASTER, customServoMixers(0), NULL);
    } else if (strncasecmp(cmdline, "reset", 5) == 0) {
        // erase custom mixer
        memset(customServoMixers_array(), 0, sizeof(*customServoMixers_array()));
        for (uint32_t i = 0; i < MAX_SUPPORTED_SERVOS; i++) {
            servoParamsMutable(i)->reversedSources = 0;
        }
    } else if (strncasecmp(cmdline, "load", 4) == 0) {
        const char *ptr = nextArg(cmdline);
        if (ptr) {
            len = strlen(ptr);
            for (uint32_t i = 0; ; i++) {
                if (mixerNames[i] == NULL) {
                    cliPrintLine("Invalid name");
                    break;
                }
                if (strncasecmp(ptr, mixerNames[i], len) == 0) {
                    servoMixerLoadMix(i);
                    cliPrintLinef("Loaded %s", mixerNames[i]);
                    cliServoMix("");
                    break;
                }
            }
        }
    } else if (strncasecmp(cmdline, "reverse", 7) == 0) {
        enum {SERVO = 0, INPUT, REVERSE, ARGS_COUNT};
        char *ptr = strchr(cmdline, ' ');

        len = strlen(ptr);
        if (len == 0) {
            cliPrintf("s");
            for (uint32_t inputSource = 0; inputSource < INPUT_SOURCE_COUNT; inputSource++)
                cliPrintf("\ti%d", inputSource);
            cliPrintLinefeed();

            for (uint32_t servoIndex = 0; servoIndex < MAX_SUPPORTED_SERVOS; servoIndex++) {
                cliPrintf("%d", servoIndex);
                for (uint32_t inputSource = 0; inputSource < INPUT_SOURCE_COUNT; inputSource++)
                    cliPrintf("\t%s  ", (servoParams(servoIndex)->reversedSources & (1 << inputSource)) ? "r" : "n");
                cliPrintLinefeed();
            }
            return;
        }

        char *saveptr;
        ptr = strtok_r(ptr, " ", &saveptr);
        while (ptr != NULL && check < ARGS_COUNT - 1) {
            args[check++] = atoi(ptr);
            ptr = strtok_r(NULL, " ", &saveptr);
        }

        if (ptr == NULL || check != ARGS_COUNT - 1) {
            cliShowParseError();
            return;
        }

        if (args[SERVO] >= 0 && args[SERVO] < MAX_SUPPORTED_SERVOS
                && args[INPUT] >= 0 && args[INPUT] < INPUT_SOURCE_COUNT
                && (*ptr == 'r' || *ptr == 'n')) {
            if (*ptr == 'r')
                servoParamsMutable(args[SERVO])->reversedSources |= 1 << args[INPUT];
            else
                servoParamsMutable(args[SERVO])->reversedSources &= ~(1 << args[INPUT]);
        } else
            cliShowParseError();

        cliServoMix("reverse");
    } else {
        enum {RULE = 0, TARGET, INPUT, RATE, SPEED, MIN, MAX, BOX, ARGS_COUNT};
        char *saveptr;
        char *ptr = strtok_r(cmdline, " ", &saveptr);
        while (ptr != NULL && check < ARGS_COUNT) {
            args[check++] = atoi(ptr);
            ptr = strtok_r(NULL, " ", &saveptr);
        }

        if (ptr != NULL || check != ARGS_COUNT) {
            cliShowParseError();
            return;
        }

        int32_t i = args[RULE];
        if (i >= 0 && i < MAX_SERVO_RULES &&
            args[TARGET] >= 0 && args[TARGET] < MAX_SUPPORTED_SERVOS &&
            args[INPUT] >= 0 && args[INPUT] < INPUT_SOURCE_COUNT &&
            args[RATE] >= -100 && args[RATE] <= 100 &&
            args[SPEED] >= 0 && args[SPEED] <= MAX_SERVO_SPEED &&
            args[MIN] >= 0 && args[MIN] <= 100 &&
            args[MAX] >= 0 && args[MAX] <= 100 && args[MIN] < args[MAX] &&
            args[BOX] >= 0 && args[BOX] <= MAX_SERVO_BOXES) {
            customServoMixersMutable(i)->targetChannel = args[TARGET];
            customServoMixersMutable(i)->inputSource = args[INPUT];
            customServoMixersMutable(i)->rate = args[RATE];
            customServoMixersMutable(i)->speed = args[SPEED];
            customServoMixersMutable(i)->min = args[MIN];
            customServoMixersMutable(i)->max = args[MAX];
            customServoMixersMutable(i)->box = args[BOX];
            cliServoMix("");
        } else {
            cliShowParseError();
        }
    }
}
#endif

#ifdef USE_SDCARD

static void cliWriteBytes(const uint8_t *buffer, int count)
{
    while (count > 0) {
        cliWrite(*buffer);
        buffer++;
        count--;
    }
}

static void cliSdInfo(char *cmdline)
{
    UNUSED(cmdline);

    cliPrint("SD card: ");

    if (!sdcard_isInserted()) {
        cliPrintLine("None inserted");
        return;
    }

    if (!sdcard_isInitialized()) {
        cliPrintLine("Startup failed");
        return;
    }

    const sdcardMetadata_t *metadata = sdcard_getMetadata();

    cliPrintf("Manufacturer 0x%x, %ukB, %02d/%04d, v%d.%d, '",
        metadata->manufacturerID,
        metadata->numBlocks / 2, /* One block is half a kB */
        metadata->productionMonth,
        metadata->productionYear,
        metadata->productRevisionMajor,
        metadata->productRevisionMinor
    );

    cliWriteBytes((uint8_t*)metadata->productName, sizeof(metadata->productName));

    cliPrint("'\r\n" "Filesystem: ");

    switch (afatfs_getFilesystemState()) {
    case AFATFS_FILESYSTEM_STATE_READY:
        cliPrint("Ready");
        break;
    case AFATFS_FILESYSTEM_STATE_INITIALIZATION:
        cliPrint("Initializing");
        break;
    case AFATFS_FILESYSTEM_STATE_UNKNOWN:
    case AFATFS_FILESYSTEM_STATE_FATAL:
        cliPrint("Fatal");

        switch (afatfs_getLastError()) {
        case AFATFS_ERROR_BAD_MBR:
            cliPrint(" - no FAT MBR partitions");
            break;
        case AFATFS_ERROR_BAD_FILESYSTEM_HEADER:
            cliPrint(" - bad FAT header");
            break;
        case AFATFS_ERROR_GENERIC:
        case AFATFS_ERROR_NONE:
            ; // Nothing more detailed to print
            break;
        }
        break;
    }
    cliPrintLinefeed();
}

#endif

#ifdef USE_FLASHFS

static void cliFlashInfo(char *cmdline)
{
    const flashGeometry_t *layout = flashfsGetGeometry();

    UNUSED(cmdline);

    cliPrintLinef("Flash sectors=%u, sectorSize=%u, pagesPerSector=%u, pageSize=%u, totalSize=%u, usedSize=%u",
            layout->sectors, layout->sectorSize, layout->pagesPerSector, layout->pageSize, layout->totalSize, flashfsGetOffset());
}


static void cliFlashErase(char *cmdline)
{
    UNUSED(cmdline);

#ifndef MINIMAL_CLI
    uint32_t i = 0;
    cliPrintLine("Erasing, please wait ... ");
#else
    cliPrintLine("Erasing,");
#endif

    bufWriterFlush(cliWriter);
    flashfsEraseCompletely();

    while (!flashfsIsReady()) {
#ifndef MINIMAL_CLI
        cliPrintf(".");
        if (i++ > 120) {
            i=0;
            cliPrintLinefeed();
        }

        bufWriterFlush(cliWriter);
#endif
        delay(100);
    }
    beeper(BEEPER_BLACKBOX_ERASE);
    cliPrintLinefeed();
    cliPrintLine("Done.");
}

#ifdef USE_FLASH_TOOLS

static void cliFlashWrite(char *cmdline)
{
    const uint32_t address = atoi(cmdline);
    const char *text = strchr(cmdline, ' ');

    if (!text) {
        cliShowParseError();
    } else {
        flashfsSeekAbs(address);
        flashfsWrite((uint8_t*)text, strlen(text), true);
        flashfsFlushSync();

        cliPrintLinef("Wrote %u bytes at %u.", strlen(text), address);
    }
}

static void cliFlashRead(char *cmdline)
{
    uint32_t address = atoi(cmdline);

    const char *nextArg = strchr(cmdline, ' ');

    if (!nextArg) {
        cliShowParseError();
    } else {
        uint32_t length = atoi(nextArg);

        cliPrintLinef("Reading %u bytes at %u:", length, address);

        uint8_t buffer[32];
        while (length > 0) {
            int bytesRead = flashfsReadAbs(address, buffer, length < sizeof(buffer) ? length : sizeof(buffer));

            for (int i = 0; i < bytesRead; i++) {
                cliWrite(buffer[i]);
            }

            length -= bytesRead;
            address += bytesRead;

            if (bytesRead == 0) {
                //Assume we reached the end of the volume or something fatal happened
                break;
            }
        }
        cliPrintLinefeed();
    }
}

#endif
#endif

#ifdef USE_VTX_CONTROL
static void printVtx(uint8_t dumpMask, const vtxConfig_t *vtxConfig, const vtxConfig_t *vtxConfigDefault)
{
    // print out vtx channel settings
    const char *format = "vtx %u %u %u %u %u %u";
    bool equalsDefault = false;
    for (uint32_t i = 0; i < MAX_CHANNEL_ACTIVATION_CONDITION_COUNT; i++) {
        const vtxChannelActivationCondition_t *cac = &vtxConfig->vtxChannelActivationConditions[i];
        if (vtxConfigDefault) {
            const vtxChannelActivationCondition_t *cacDefault = &vtxConfigDefault->vtxChannelActivationConditions[i];
            equalsDefault = cac->auxChannelIndex == cacDefault->auxChannelIndex
                && cac->band == cacDefault->band
                && cac->channel == cacDefault->channel
                && cac->range.startStep == cacDefault->range.startStep
                && cac->range.endStep == cacDefault->range.endStep;
            cliDefaultPrintLinef(dumpMask, equalsDefault, format,
                i,
                cacDefault->auxChannelIndex,
                cacDefault->band,
                cacDefault->channel,
                MODE_STEP_TO_CHANNEL_VALUE(cacDefault->range.startStep),
                MODE_STEP_TO_CHANNEL_VALUE(cacDefault->range.endStep)
            );
        }
        cliDumpPrintLinef(dumpMask, equalsDefault, format,
            i,
            cac->auxChannelIndex,
            cac->band,
            cac->channel,
            MODE_STEP_TO_CHANNEL_VALUE(cac->range.startStep),
            MODE_STEP_TO_CHANNEL_VALUE(cac->range.endStep)
        );
    }
}

static void cliVtx(char *cmdline)
{
    int i, val = 0;
    const char *ptr;

    if (isEmpty(cmdline)) {
        printVtx(DUMP_MASTER, vtxConfig(), NULL);
    } else {
        ptr = cmdline;
        i = atoi(ptr++);
        if (i < MAX_CHANNEL_ACTIVATION_CONDITION_COUNT) {
            vtxChannelActivationCondition_t *cac = &vtxConfigMutable()->vtxChannelActivationConditions[i];
            uint8_t validArgumentCount = 0;
            ptr = nextArg(ptr);
            if (ptr) {
                val = atoi(ptr);
                if (val >= 0 && val < MAX_AUX_CHANNEL_COUNT) {
                    cac->auxChannelIndex = val;
                    validArgumentCount++;
                }
            }
            ptr = nextArg(ptr);
            if (ptr) {
                val = atoi(ptr);
                // FIXME Use VTX API to get min/max
                if (val >= VTX_SETTINGS_MIN_BAND && val <= VTX_SETTINGS_MAX_BAND) {
                    cac->band = val;
                    validArgumentCount++;
                }
            }
            ptr = nextArg(ptr);
            if (ptr) {
                val = atoi(ptr);
                // FIXME Use VTX API to get min/max
                if (val >= VTX_SETTINGS_MIN_CHANNEL && val <= VTX_SETTINGS_MAX_CHANNEL) {
                    cac->channel = val;
                    validArgumentCount++;
                }
            }
            ptr = processChannelRangeArgs(ptr, &cac->range, &validArgumentCount);

            if (validArgumentCount != 5) {
                memset(cac, 0, sizeof(vtxChannelActivationCondition_t));
            }
        } else {
            cliShowArgumentRangeError("index", 0, MAX_CHANNEL_ACTIVATION_CONDITION_COUNT - 1);
        }
    }
}

#endif // VTX_CONTROL

static void printName(uint8_t dumpMask, const pilotConfig_t *pilotConfig)
{
    const bool equalsDefault = strlen(pilotConfig->name) == 0;
    cliDumpPrintLinef(dumpMask, equalsDefault, "name %s", equalsDefault ? emptyName : pilotConfig->name);
}

static void cliName(char *cmdline)
{
    const unsigned int len = strlen(cmdline);
    if (len > 0) {
        memset(pilotConfigMutable()->name, 0, ARRAYLEN(pilotConfig()->name));
        if (strncmp(cmdline, emptyName, len)) {
            strncpy(pilotConfigMutable()->name, cmdline, MIN(len, MAX_NAME_LENGTH));
        }
    }
    printName(DUMP_MASTER, pilotConfig());
}

static void printFeature(uint8_t dumpMask, const featureConfig_t *featureConfig, const featureConfig_t *featureConfigDefault)
{
    const uint32_t mask = featureConfig->enabledFeatures;
    const uint32_t defaultMask = featureConfigDefault->enabledFeatures;
    for (uint32_t i = 0; featureNames[i]; i++) { // disabled features first
        if (strcmp(featureNames[i], emptryString) != 0) { //Skip unused
            const char *format = "feature -%s";
            cliDefaultPrintLinef(dumpMask, (defaultMask | ~mask) & (1 << i), format, featureNames[i]);
            cliDumpPrintLinef(dumpMask, (~defaultMask | mask) & (1 << i), format, featureNames[i]);
        }
    }
    for (uint32_t i = 0; featureNames[i]; i++) {  // enabled features
        if (strcmp(featureNames[i], emptryString) != 0) { //Skip unused
            const char *format = "feature %s";
            if (defaultMask & (1 << i)) {
                cliDefaultPrintLinef(dumpMask, (~defaultMask | mask) & (1 << i), format, featureNames[i]);
            }
            if (mask & (1 << i)) {
                cliDumpPrintLinef(dumpMask, (defaultMask | ~mask) & (1 << i), format, featureNames[i]);
            }
        }
    }
}

static void cliFeature(char *cmdline)
{
    uint32_t len = strlen(cmdline);
    uint32_t mask = featureMask();

    if (len == 0) {
        cliPrint("Enabled: ");
        for (uint32_t i = 0; ; i++) {
            if (featureNames[i] == NULL)
                break;
            if (mask & (1 << i))
                cliPrintf("%s ", featureNames[i]);
        }
        cliPrintLinefeed();
    } else if (strncasecmp(cmdline, "list", len) == 0) {
        cliPrint("Available:");
        for (uint32_t i = 0; ; i++) {
            if (featureNames[i] == NULL)
                break;
            if (strcmp(featureNames[i], emptryString) != 0) //Skip unused
                cliPrintf(" %s", featureNames[i]);
        }
        cliPrintLinefeed();
        return;
    } else {
        bool remove = false;
        if (cmdline[0] == '-') {
            // remove feature
            remove = true;
            cmdline++; // skip over -
            len--;
        }

        for (uint32_t i = 0; ; i++) {
            if (featureNames[i] == NULL) {
                cliPrintLine("Invalid name");
                break;
            }

            if (strncasecmp(cmdline, featureNames[i], len) == 0) {

                mask = 1 << i;
#ifndef USE_GPS
                if (mask & FEATURE_GPS) {
                    cliPrintLine("unavailable");
                    break;
                }
#endif
#ifndef USE_RANGEFINDER
                if (mask & FEATURE_RANGEFINDER) {
                    cliPrintLine("unavailable");
                    break;
                }
#endif
                if (remove) {
                    featureClear(mask);
                    cliPrint("Disabled");
                } else {
                    featureSet(mask);
                    cliPrint("Enabled");
                }
                cliPrintLinef(" %s", featureNames[i]);
                break;
            }
        }
    }
}

#ifdef USE_BEEPER
static void printBeeper(uint8_t dumpMask, const beeperConfig_t *beeperConfig, const beeperConfig_t *beeperConfigDefault)
{
    const uint8_t beeperCount = beeperTableEntryCount();
    const uint32_t mask = beeperConfig->beeper_off_flags;
    const uint32_t defaultMask = beeperConfigDefault->beeper_off_flags;
    for (int32_t i = 0; i < beeperCount - 2; i++) {
        const char *formatOff = "beeper -%s";
        const char *formatOn = "beeper %s";
        const uint32_t beeperModeMask = beeperModeMaskForTableIndex(i);
        cliDefaultPrintLinef(dumpMask, ~(mask ^ defaultMask) & beeperModeMask, mask & beeperModeMask ? formatOn : formatOff, beeperNameForTableIndex(i));
        cliDumpPrintLinef(dumpMask, ~(mask ^ defaultMask) & beeperModeMask, mask & beeperModeMask ? formatOff : formatOn, beeperNameForTableIndex(i));
    }
}

static void cliBeeper(char *cmdline)
{
    uint32_t len = strlen(cmdline);
    uint8_t beeperCount = beeperTableEntryCount();
    uint32_t mask = getBeeperOffMask();

    if (len == 0) {
        cliPrintf("Disabled:");
        for (int32_t i = 0; ; i++) {
            if (i == beeperCount - 2) {
                if (mask == 0)
                    cliPrint("  none");
                break;
            }

            if (mask & beeperModeMaskForTableIndex(i))
                cliPrintf("  %s", beeperNameForTableIndex(i));
        }
        cliPrintLinefeed();
    } else if (strncasecmp(cmdline, "list", len) == 0) {
        cliPrint("Available:");
        for (uint32_t i = 0; i < beeperCount; i++)
            cliPrintf(" %s", beeperNameForTableIndex(i));
        cliPrintLinefeed();
        return;
    } else {
        bool remove = false;
        if (cmdline[0] == '-') {
            remove = true;     // this is for beeper OFF condition
            cmdline++;
            len--;
        }

        for (uint32_t i = 0; ; i++) {
            if (i == beeperCount) {
                cliPrintLine("Invalid name");
                break;
            }
            if (strncasecmp(cmdline, beeperNameForTableIndex(i), len) == 0) {
                if (remove) { // beeper off
                    if (i == BEEPER_ALL-1)
                        beeperOffSetAll(beeperCount-2);
                    else
                        if (i == BEEPER_PREFERENCE-1)
                            setBeeperOffMask(getPreferredBeeperOffMask());
                        else {
                            beeperOffSet(beeperModeMaskForTableIndex(i));
                        }
                    cliPrint("Disabled");
                }
                else { // beeper on
                    if (i == BEEPER_ALL-1)
                        beeperOffClearAll();
                    else
                        if (i == BEEPER_PREFERENCE-1)
                            setPreferredBeeperOffMask(getBeeperOffMask());
                        else {
                            beeperOffClear(beeperModeMaskForTableIndex(i));
                        }
                    cliPrint("Enabled");
                }
            cliPrintLinef(" %s", beeperNameForTableIndex(i));
            break;
            }
        }
    }
}
#endif

void cliFrSkyBind(char *cmdline){
    UNUSED(cmdline);
    switch (rxConfig()->rx_spi_protocol) {
#ifdef USE_RX_FRSKY_SPI
    case RX_SPI_FRSKY_D:
    case RX_SPI_FRSKY_X:
        frSkySpiBind();

        cliPrint("Binding...");

        break;
#endif
    default:
        cliPrint("Not supported.");

        break;
    }
}

static void printMap(uint8_t dumpMask, const rxConfig_t *rxConfig, const rxConfig_t *defaultRxConfig)
{
    bool equalsDefault = true;
    char buf[16];
    char bufDefault[16];
    uint32_t i;
    for (i = 0; i < RX_MAPPABLE_CHANNEL_COUNT; i++) {
        buf[rxConfig->rcmap[i]] = rcChannelLetters[i];
        if (defaultRxConfig) {
            bufDefault[defaultRxConfig->rcmap[i]] = rcChannelLetters[i];
            equalsDefault = equalsDefault && (rxConfig->rcmap[i] == defaultRxConfig->rcmap[i]);
        }
    }
    buf[i] = '\0';

    const char *formatMap = "map %s";
    cliDefaultPrintLinef(dumpMask, equalsDefault, formatMap, bufDefault);
    cliDumpPrintLinef(dumpMask, equalsDefault, formatMap, buf);
}


static void cliMap(char *cmdline)
{
    uint32_t i;
    char buf[RX_MAPPABLE_CHANNEL_COUNT + 1];

    uint32_t len = strlen(cmdline);
    if (len == RX_MAPPABLE_CHANNEL_COUNT) {

        for (i = 0; i < RX_MAPPABLE_CHANNEL_COUNT; i++) {
            buf[i] = toupper((unsigned char)cmdline[i]);
        }
        buf[i] = '\0';

        for (i = 0; i < RX_MAPPABLE_CHANNEL_COUNT; i++) {
            buf[i] = toupper((unsigned char)cmdline[i]);

            if (strchr(rcChannelLetters, buf[i]) && !strchr(buf + i + 1, buf[i]))
                continue;

            cliShowParseError();
            return;
        }
        parseRcChannels(buf, rxConfigMutable());
    } else if (len > 0) {
        cliShowParseError();
        return;
    }

    for (i = 0; i < RX_MAPPABLE_CHANNEL_COUNT; i++) {
        buf[rxConfig()->rcmap[i]] = rcChannelLetters[i];
    }

    buf[i] = '\0';
    cliPrintLinef("map %s", buf);
}

static char *checkCommand(char *cmdLine, const char *command)
{
    if (!strncasecmp(cmdLine, command, strlen(command))   // command names match
        && (isspace((unsigned)cmdLine[strlen(command)]) || cmdLine[strlen(command)] == 0)) {
        return cmdLine + strlen(command) + 1;
    } else {
        return 0;
    }
}

static void cliRebootEx(bool bootLoader)
{
    cliPrint("\r\nRebooting");
    bufWriterFlush(cliWriter);
    waitForSerialPortToFinishTransmitting(cliPort);
    stopPwmAllMotors();
    if (bootLoader) {
        systemResetToBootloader();
        return;
    }
    systemReset();
}

static void cliReboot(void)
{
    cliRebootEx(false);
}

static void cliBootloader(char *cmdLine)
{
    UNUSED(cmdLine);

    cliPrintHashLine("restarting in bootloader mode");
    cliRebootEx(true);
}

static void cliExit(char *cmdline)
{
    UNUSED(cmdline);

    cliPrintHashLine("leaving CLI mode, unsaved changes lost");
    bufWriterFlush(cliWriter);

    *cliBuffer = '\0';
    bufferIndex = 0;
    cliMode = 0;
    // incase a motor was left running during motortest, clear it here
    mixerResetDisarmedMotors();
    cliReboot();

    cliWriter = NULL;
}

#ifdef USE_GPS
static void cliGpsPassthrough(char *cmdline)
{
    UNUSED(cmdline);

    gpsEnablePassthrough(cliPort);
}
#endif

#if defined(USE_GYRO_REGISTER_DUMP) && !defined(SIMULATOR_BUILD)
static void cliDumpGyroRegisters(char *cmdline)
{
    tfp_printf("# WHO_AM_I    0x%X\r\n", gyroReadRegister(MPU_RA_WHO_AM_I));
    tfp_printf("# CONFIG      0x%X\r\n", gyroReadRegister(MPU_RA_CONFIG));
    tfp_printf("# GYRO_CONFIG 0x%X\r\n", gyroReadRegister(MPU_RA_GYRO_CONFIG));
    UNUSED(cmdline);
}
#endif


static int parseOutputIndex(char *pch, bool allowAllEscs) {
    int outputIndex = atoi(pch);
    if ((outputIndex >= 0) && (outputIndex < getMotorCount())) {
        tfp_printf("Using output %d.\r\n", outputIndex);
    } else if (allowAllEscs && outputIndex == ALL_MOTORS) {
        tfp_printf("Using all outputs.\r\n");
    } else {
        tfp_printf("Invalid output number. Range: 0  %d.\r\n", getMotorCount() - 1);

        return -1;
    }

    return outputIndex;
}

#if defined(USE_DSHOT)
#if defined(USE_ESC_SENSOR) && defined(USE_ESC_SENSOR_INFO)

#define ESC_INFO_KISS_V1_EXPECTED_FRAME_SIZE 15
#define ESC_INFO_KISS_V2_EXPECTED_FRAME_SIZE 21
#define ESC_INFO_BLHELI32_EXPECTED_FRAME_SIZE 64

enum {
    ESC_INFO_KISS_V1,
    ESC_INFO_KISS_V2,
    ESC_INFO_BLHELI32
};

#define ESC_INFO_VERSION_POSITION 12

void printEscInfo(const uint8_t *escInfoBuffer, uint8_t bytesRead)
{
    bool escInfoReceived = false;
    if (bytesRead > ESC_INFO_VERSION_POSITION) {
        uint8_t escInfoVersion;
        uint8_t frameLength;
        if (escInfoBuffer[ESC_INFO_VERSION_POSITION] == 254) {
            escInfoVersion = ESC_INFO_BLHELI32;
            frameLength = ESC_INFO_BLHELI32_EXPECTED_FRAME_SIZE;
        } else if (escInfoBuffer[ESC_INFO_VERSION_POSITION] == 255) {
            escInfoVersion = ESC_INFO_KISS_V2;
            frameLength = ESC_INFO_KISS_V2_EXPECTED_FRAME_SIZE;
        } else {
            escInfoVersion = ESC_INFO_KISS_V1;
            frameLength = ESC_INFO_KISS_V1_EXPECTED_FRAME_SIZE;
        }

        if (bytesRead == frameLength) {
            escInfoReceived = true;

            if (calculateCrc8(escInfoBuffer, frameLength - 1) == escInfoBuffer[frameLength - 1]) {
                uint8_t firmwareVersion = 0;
                uint8_t firmwareSubVersion = 0;
                uint8_t escType = 0;
                switch (escInfoVersion) {
                case ESC_INFO_KISS_V1:
                    firmwareVersion = escInfoBuffer[12];
                    firmwareSubVersion = (escInfoBuffer[13] & 0x1f) + 97;
                    escType = (escInfoBuffer[13] & 0xe0) >> 5;

                    break;
                case ESC_INFO_KISS_V2:
                    firmwareVersion = escInfoBuffer[13];
                    firmwareSubVersion = escInfoBuffer[14];
                    escType = escInfoBuffer[15];

                    break;
                case ESC_INFO_BLHELI32:
                    firmwareVersion = escInfoBuffer[13];
                    firmwareSubVersion = escInfoBuffer[14];
                    escType = escInfoBuffer[15];

                    break;
                }

                cliPrint("ESC Type: ");
                switch (escInfoVersion) {
                case ESC_INFO_KISS_V1:
                case ESC_INFO_KISS_V2:
                    switch (escType) {
                    case 1:
                        cliPrintLine("KISS8A");

                        break;
                    case 2:
                        cliPrintLine("KISS16A");

                        break;
                    case 3:
                        cliPrintLine("KISS24A");

                        break;
                    case 5:
                        cliPrintLine("KISS Ultralite");

                        break;
                    default:
                        cliPrintLine("unknown");

                        break;
                    }

                    break;
                case ESC_INFO_BLHELI32:
                    {
                        char *escType = (char *)(escInfoBuffer + 31);
                        escType[32] = 0;
                        cliPrintLine(escType);
                    }

                    break;
                }

                cliPrint("MCU Serial No: 0x");
                for (int i = 0; i < 12; i++) {
                    if (i && (i % 3 == 0)) {
                        cliPrint("-");
                    }
                    cliPrintf("%02x", escInfoBuffer[i]);
                }
                cliPrintLinefeed();

                switch (escInfoVersion) {
                case ESC_INFO_KISS_V1:
                case ESC_INFO_KISS_V2:
                    cliPrintLinef("Firmware Version: %d.%02d%c", firmwareVersion / 100, firmwareVersion % 100, (char)firmwareSubVersion);

                    break;
                case ESC_INFO_BLHELI32:
                    cliPrintLinef("Firmware Version: %d.%02d%", firmwareVersion, firmwareSubVersion);

                    break;
                }
                if (escInfoVersion == ESC_INFO_KISS_V2 || escInfoVersion == ESC_INFO_BLHELI32) {
                    cliPrintLinef("Rotation Direction: %s", escInfoBuffer[16] ? "reversed" : "normal");
                    cliPrintLinef("3D: %s", escInfoBuffer[17] ? "on" : "off");
                    if (escInfoVersion == ESC_INFO_BLHELI32) {
                        uint8_t setting = escInfoBuffer[18];
                        cliPrint("Low voltage Limit: ");
                        switch (setting) {
                        case 0:
                            cliPrintLine("off");

                            break;
                        case 255:
                            cliPrintLine("unsupported");

                            break;
                        default:
                            cliPrintLinef("%d.%01d", setting / 10, setting % 10);

                            break;
                        }

                        setting = escInfoBuffer[19];
                        cliPrint("Current Limit: ");
                        switch (setting) {
                        case 0:
                            cliPrintLine("off");

                            break;
                        case 255:
                            cliPrintLine("unsupported");

                            break;
                        default:
                            cliPrintLinef("%d", setting);

                            break;
                        }

                        for (int i = 0; i < 4; i++) {
                            setting = escInfoBuffer[i + 20];
                            cliPrintLinef("LED %d: %s", i, setting ? (setting == 255) ? "unsupported" : "on" : "off");
                        }
                    }
                }
            } else {
                cliPrintLine("Checksum Error.");
            }
        }
    }

    if (!escInfoReceived) {
        cliPrintLine("No Info.");
    }
}

static void executeEscInfoCommand(uint8_t escIndex)
{
    cliPrintLinef("Info for ESC %d:", escIndex);

    uint8_t escInfoBuffer[ESC_INFO_BLHELI32_EXPECTED_FRAME_SIZE];

    startEscDataRead(escInfoBuffer, ESC_INFO_BLHELI32_EXPECTED_FRAME_SIZE);

    pwmWriteDshotCommand(escIndex, getMotorCount(), DSHOT_CMD_ESC_INFO);

    delay(10);

    printEscInfo(escInfoBuffer, getNumberEscBytesRead());
}
#endif // USE_ESC_SENSOR && USE_ESC_SENSOR_INFO

static void cliDshotProg(char *cmdline)
{
    if (isEmpty(cmdline) || motorConfig()->dev.motorPwmProtocol < PWM_TYPE_DSHOT150) {
        cliShowParseError();

        return;
    }

    char *saveptr;
    char *pch = strtok_r(cmdline, " ", &saveptr);
    int pos = 0;
    int escIndex = 0;
    bool firstCommand = true;
    while (pch != NULL) {
        switch (pos) {
        case 0:
            escIndex = parseOutputIndex(pch, true);
            if (escIndex == -1) {
                return;
            }

            break;
        default:
            {
                int command = atoi(pch);
                if (command >= 0 && command < DSHOT_MIN_THROTTLE) {
                    if (firstCommand) {
                        pwmDisableMotors();

                        if (command == DSHOT_CMD_ESC_INFO) {
                            delay(5); // Wait for potential ESC telemetry transmission to finish
                        } else {
                            delay(1);
                        }

                        firstCommand = false;
                    }

                    if (command != DSHOT_CMD_ESC_INFO) {
                        pwmWriteDshotCommand(escIndex, getMotorCount(), command);
                    } else {
#if defined(USE_ESC_SENSOR) && defined(USE_ESC_SENSOR_INFO)
                        if (feature(FEATURE_ESC_SENSOR)) {
                            if (escIndex != ALL_MOTORS) {
                                executeEscInfoCommand(escIndex);
                            } else {
                                for (uint8_t i = 0; i < getMotorCount(); i++) {
                                    executeEscInfoCommand(i);
                                }
                            }
                        } else
#endif
                        {
                            cliPrintLine("Not supported.");
                        }
                    }

                    cliPrintLinef("Command Sent: %d", command);

                    if (command <= 5) {
                        delay(20); // wait for sound output to finish
                    }
                } else {
                    cliPrintLinef("Invalid command. Range: 1 - %d.", DSHOT_MIN_THROTTLE - 1);
                }
            }

            break;
        }

        pos++;
        pch = strtok_r(NULL, " ", &saveptr);
    }

    pwmEnableMotors();
}
#endif // USE_DSHOT

#ifdef USE_ESCSERIAL
static void cliEscPassthrough(char *cmdline)
{
    if (isEmpty(cmdline)) {
        cliShowParseError();

        return;
    }

    char *saveptr;
    char *pch = strtok_r(cmdline, " ", &saveptr);
    int pos = 0;
    uint8_t mode = 0;
    int escIndex = 0;
    while (pch != NULL) {
        switch (pos) {
        case 0:
            if (strncasecmp(pch, "sk", strlen(pch)) == 0) {
                mode = PROTOCOL_SIMONK;
            } else if (strncasecmp(pch, "bl", strlen(pch)) == 0) {
                mode = PROTOCOL_BLHELI;
            } else if (strncasecmp(pch, "ki", strlen(pch)) == 0) {
                mode = PROTOCOL_KISS;
            } else if (strncasecmp(pch, "cc", strlen(pch)) == 0) {
                mode = PROTOCOL_KISSALL;
            } else {
                cliShowParseError();

                return;
            }
            break;
        case 1:
            escIndex = parseOutputIndex(pch, mode == PROTOCOL_KISS);
            if (escIndex == -1) {
                return;
            }

            break;
        default:
            cliShowParseError();

            return;

            break;

        }
        pos++;
        pch = strtok_r(NULL, " ", &saveptr);
    }

    escEnablePassthrough(cliPort, escIndex, mode);
}
#endif

#ifndef USE_QUAD_MIXER_ONLY
static void cliMixer(char *cmdline)
{
    int len;

    len = strlen(cmdline);

    if (len == 0) {
        cliPrintLinef("Mixer: %s", mixerNames[mixerConfig()->mixerMode - 1]);
        return;
    } else if (strncasecmp(cmdline, "list", len) == 0) {
        cliPrint("Available:");
        for (uint32_t i = 0; ; i++) {
            if (mixerNames[i] == NULL)
                break;
            cliPrintf(" %s", mixerNames[i]);
        }
        cliPrintLinefeed();
        return;
    }

    for (uint32_t i = 0; ; i++) {
        if (mixerNames[i] == NULL) {
            cliPrintLine("Invalid name");
            return;
        }
        if (strncasecmp(cmdline, mixerNames[i], len) == 0) {
            mixerConfigMutable()->mixerMode = i + 1;
            break;
        }
    }

    cliMixer("");
}
#endif

static void cliMotor(char *cmdline)
{
    if (isEmpty(cmdline)) {
        cliShowParseError();

        return;
    }

    int motorIndex = 0;
    int motorValue = 0;

    char *saveptr;
    char *pch = strtok_r(cmdline, " ", &saveptr);
    int index = 0;
    while (pch != NULL) {
        switch (index) {
        case 0:
            motorIndex = parseOutputIndex(pch, true);
            if (motorIndex == -1) {
                return;
            }

            break;
        case 1:
            motorValue = atoi(pch);

            break;
        }
        index++;
        pch = strtok_r(NULL, " ", &saveptr);
    }

    if (index == 2) {
        if (motorValue < PWM_RANGE_MIN || motorValue > PWM_RANGE_MAX) {
            cliShowArgumentRangeError("value", 1000, 2000);
        } else {
            uint32_t motorOutputValue = convertExternalToMotor(motorValue);

            if (motorIndex != ALL_MOTORS) {
                motor_disarmed[motorIndex] = motorOutputValue;

                cliPrintLinef("motor %d: %d", motorIndex, motorOutputValue);
            } else  {
                for (int i = 0; i < getMotorCount(); i++) {
                    motor_disarmed[i] = motorOutputValue;
                }

                cliPrintLinef("all motors: %d", motorOutputValue);
            }
        }
    } else {
        cliShowParseError();
    }
}

#ifndef MINIMAL_CLI
static void cliPlaySound(char *cmdline)
{
    int i;
    const char *name;
    static int lastSoundIdx = -1;

    if (isEmpty(cmdline)) {
        i = lastSoundIdx + 1;     //next sound index
        if ((name=beeperNameForTableIndex(i)) == NULL) {
            while (true) {   //no name for index; try next one
                if (++i >= beeperTableEntryCount())
                    i = 0;   //if end then wrap around to first entry
                if ((name=beeperNameForTableIndex(i)) != NULL)
                    break;   //if name OK then play sound below
                if (i == lastSoundIdx + 1) {     //prevent infinite loop
                    cliPrintLine("Error playing sound");
                    return;
                }
            }
        }
    } else {       //index value was given
        i = atoi(cmdline);
        if ((name=beeperNameForTableIndex(i)) == NULL) {
            cliPrintLinef("No sound for index %d", i);
            return;
        }
    }
    lastSoundIdx = i;
    beeperSilence();
    cliPrintLinef("Playing sound %d: %s", i, name);
    beeper(beeperModeForTableIndex(i));
}
#endif

static void cliProfile(char *cmdline)
{
    if (isEmpty(cmdline)) {
        cliPrintLinef("profile %d", getCurrentPidProfileIndex());
        return;
    } else {
        const int i = atoi(cmdline);
        if (i >= 0 && i < MAX_PROFILE_COUNT) {
            systemConfigMutable()->pidProfileIndex = i;
            cliProfile("");
        }
    }
}

static void cliRateProfile(char *cmdline)
{
    if (isEmpty(cmdline)) {
        cliPrintLinef("rateprofile %d", getCurrentControlRateProfileIndex());
        return;
    } else {
        const int i = atoi(cmdline);
        if (i >= 0 && i < CONTROL_RATE_PROFILE_COUNT) {
            changeControlRateProfile(i);
            cliRateProfile("");
        }
    }
}

static void cliDumpPidProfile(uint8_t pidProfileIndex, uint8_t dumpMask)
{
    if (pidProfileIndex >= MAX_PROFILE_COUNT) {
        // Faulty values
        return;
    }
    changePidProfile(pidProfileIndex);
    cliPrintHashLine("profile");
    cliProfile("");
    cliPrintLinefeed();
    dumpAllValues(PROFILE_VALUE, dumpMask);
}

static void cliDumpRateProfile(uint8_t rateProfileIndex, uint8_t dumpMask)
{
    if (rateProfileIndex >= CONTROL_RATE_PROFILE_COUNT) {
        // Faulty values
        return;
    }
    changeControlRateProfile(rateProfileIndex);
    cliPrintHashLine("rateprofile");
    cliRateProfile("");
    cliPrintLinefeed();
    dumpAllValues(PROFILE_RATE_VALUE, dumpMask);
}

static void cliSave(char *cmdline)
{
    UNUSED(cmdline);

    cliPrintHashLine("saving");
    writeEEPROM();
    cliReboot();
}

static void cliDefaults(char *cmdline)
{
    bool saveConfigs;

    if (isEmpty(cmdline)) {
        saveConfigs = true;
    } else if (strncasecmp(cmdline, "nosave", 6) == 0) {
        saveConfigs = false;
    } else {
        return;
    }

    cliPrintHashLine("resetting to defaults");
    resetConfigs();
    if (saveConfigs) {
        cliSave(NULL);
    }
}

STATIC_UNIT_TESTED void cliGet(char *cmdline)
{
    const clivalue_t *val;
    int matchedCommands = 0;

    for (uint32_t i = 0; i < valueTableEntryCount; i++) {
        if (strcasestr(valueTable[i].name, cmdline)) {
            val = &valueTable[i];
            cliPrintf("%s = ", valueTable[i].name);
            cliPrintVar(val, 0);
            cliPrintLinefeed();
            cliPrintVarRange(val);
            cliPrintLinefeed();

            matchedCommands++;
        }
    }


    if (matchedCommands) {
        return;
    }

    cliPrintLine("Invalid name");
}

static char *skipSpace(char *buffer)
{
    while (*(buffer) == ' ') {
        buffer++;
    }

    return buffer;
}

static uint8_t getWordLength(char *bufBegin, char *bufEnd)
{
    while (*(bufEnd - 1) == ' ') {
        bufEnd--;
    }

    return bufEnd - bufBegin;
}

STATIC_UNIT_TESTED void cliSet(char *cmdline)
{
    const uint32_t len = strlen(cmdline);
    char *eqptr;

    if (len == 0 || (len == 1 && cmdline[0] == '*')) {
        cliPrintLine("Current settings: ");

        for (uint32_t i = 0; i < valueTableEntryCount; i++) {
            const clivalue_t *val = &valueTable[i];
            cliPrintf("%s = ", valueTable[i].name);
            cliPrintVar(val, len); // when len is 1 (when * is passed as argument), it will print min/max values as well, for gui
            cliPrintLinefeed();
        }
    } else if ((eqptr = strstr(cmdline, "=")) != NULL) {
        // has equals

        uint8_t variableNameLength = getWordLength(cmdline, eqptr);

        // skip the '=' and any ' ' characters
        eqptr++;
        eqptr = skipSpace(eqptr);

        for (uint32_t i = 0; i < valueTableEntryCount; i++) {
            const clivalue_t *val = &valueTable[i];

            // ensure exact match when setting to prevent setting variables with shorter names
            if (strncasecmp(cmdline, val->name, strlen(val->name)) == 0 && variableNameLength == strlen(val->name)) {

                bool valueChanged = false;
                int16_t value  = 0;
                switch (val->type & VALUE_MODE_MASK) {
                case MODE_DIRECT: {
                        int16_t value = atoi(eqptr);

                        if (value >= val->config.minmax.min && value <= val->config.minmax.max) {
                            cliSetVar(val, value);
                            valueChanged = true;
                        }
                    }

                    break;
                case MODE_LOOKUP: {
                        const lookupTableEntry_t *tableEntry = &lookupTables[val->config.lookup.tableIndex];
                        bool matched = false;
                        for (uint32_t tableValueIndex = 0; tableValueIndex < tableEntry->valueCount && !matched; tableValueIndex++) {
                            matched = tableEntry->values[tableValueIndex] && strcasecmp(tableEntry->values[tableValueIndex], eqptr) == 0;

                            if (matched) {
                                value = tableValueIndex;

                                cliSetVar(val, value);
                                valueChanged = true;
                            }
                        }
                    }

                    break;
                case MODE_ARRAY: {
                        const uint8_t arrayLength = val->config.array.length;
                        char *valPtr = eqptr;

                        int i = 0;
                        while (i < arrayLength && valPtr != NULL) {
                            // skip spaces
                            valPtr = skipSpace(valPtr);
<<<<<<< HEAD
                            // find next comma (or end of string)
                            char *valEndPtr = strchr(valPtr, ',');

                            // comma found or last item?
                            if ((valPtr != NULL) || (i == arrayLength - 1)){
                                // process substring [valPtr, valEndPtr[
                                // note: no need to copy substrings for atoi()
                                //       it stops at the first character that cannot be converted...
                                switch (val->type & VALUE_TYPE_MASK) {
                                default:
                                case VAR_UINT8: {
=======

                            // process substring starting at valPtr
                            // note: no need to copy substrings for atoi()
                            //       it stops at the first character that cannot be converted...
                            switch (val->type & VALUE_TYPE_MASK) {
                            default:
                            case VAR_UINT8:
                                {
>>>>>>> aede4628
                                    // fetch data pointer
                                    uint8_t *data = (uint8_t *)cliGetValuePointer(val) + i;
                                    // store value
                                    *data = (uint8_t)atoi((const char*) valPtr);
                                }

                                break;
                            case VAR_INT8:
                                {
                                    // fetch data pointer
                                    int8_t *data = (int8_t *)cliGetValuePointer(val) + i;
                                    // store value
                                    *data = (int8_t)atoi((const char*) valPtr);
                                }

                                break;
                            case VAR_UINT16:
                                {
                                    // fetch data pointer
                                    uint16_t *data = (uint16_t *)cliGetValuePointer(val) + i;
                                    // store value
                                    *data = (uint16_t)atoi((const char*) valPtr);
                                }

                                break;
                            case VAR_INT16:
                                {
                                    // fetch data pointer
                                    int16_t *data = (int16_t *)cliGetValuePointer(val) + i;
                                    // store value
                                    *data = (int16_t)atoi((const char*) valPtr);
                                }

                                break;
                            }

                            // find next comma (or end of string)
                            valPtr = strchr(valPtr, ',') + 1;

                            i++;
                        }
                    }

                    // mark as changed
                    valueChanged = true;

                    break;
                }

                if (valueChanged) {
                    cliPrintf("%s set to ", val->name);
                    cliPrintVar(val, 0);
                } else {
                    cliPrintLine("Invalid value");
                    cliPrintVarRange(val);
                }

                return;
            }
        }
        cliPrintLine("Invalid name");
    } else {
        // no equals, check for matching variables.
        cliGet(cmdline);
    }
}

static void cliStatus(char *cmdline)
{
    UNUSED(cmdline);

    cliPrintLinef("System Uptime: %d seconds", millis() / 1000);

    #ifdef USE_RTC_TIME
    char buf[FORMATTED_DATE_TIME_BUFSIZE];
    dateTime_t dt;
    if (rtcGetDateTime(&dt)) {
        dateTimeFormatLocal(buf, &dt);
        cliPrintLinef("Current Time: %s", buf);
    }
    #endif

    cliPrintLinef("Voltage: %d * 0.1V (%dS battery - %s)", getBatteryVoltage(), getBatteryCellCount(), getBatteryStateString());

    cliPrintf("CPU Clock=%dMHz", (SystemCoreClock / 1000000));

#ifdef USE_ADC_INTERNAL
    uint16_t vrefintMv = getVrefMv();
    int16_t coretemp = getCoreTemperatureCelsius();
    cliPrintf(", Vref=%d.%2dV, Core temp=%ddegC", vrefintMv / 1000, (vrefintMv % 1000) / 10, coretemp);
#endif

#if defined(USE_SENSOR_NAMES)
    const uint32_t detectedSensorsMask = sensorsMask();
    for (uint32_t i = 0; ; i++) {
        if (sensorTypeNames[i] == NULL) {
            break;
        }
        const uint32_t mask = (1 << i);
        if ((detectedSensorsMask & mask) && (mask & SENSOR_NAMES_MASK)) {
            const uint8_t sensorHardwareIndex = detectedSensors[i];
            const char *sensorHardware = sensorHardwareNames[i][sensorHardwareIndex];
            cliPrintf(", %s=%s", sensorTypeNames[i], sensorHardware);
            if (mask == SENSOR_ACC && acc.dev.revisionCode) {
                cliPrintf(".%c", acc.dev.revisionCode);
            }
        }
    }
#endif /* USE_SENSOR_NAMES */
    cliPrintLinefeed();

#ifdef USE_SDCARD
    cliSdInfo(NULL);
#endif

#ifdef USE_I2C
    const uint16_t i2cErrorCounter = i2cGetErrorCounter();
#else
    const uint16_t i2cErrorCounter = 0;
#endif

#ifdef STACK_CHECK
    cliPrintf("Stack used: %d, ", stackUsedSize());
#endif
    cliPrintLinef("Stack size: %d, Stack address: 0x%x", stackTotalSize(), stackHighMem());
#ifdef EEPROM_IN_RAM
#define CONFIG_SIZE EEPROM_SIZE
#else
#define CONFIG_SIZE (&__config_end - &__config_start)
#endif
    cliPrintLinef("I2C Errors: %d, config size: %d, max available config: %d", i2cErrorCounter, getEEPROMConfigSize(), CONFIG_SIZE);

    const int gyroRate = getTaskDeltaTime(TASK_GYROPID) == 0 ? 0 : (int)(1000000.0f / ((float)getTaskDeltaTime(TASK_GYROPID)));
    const int rxRate = getTaskDeltaTime(TASK_RX) == 0 ? 0 : (int)(1000000.0f / ((float)getTaskDeltaTime(TASK_RX)));
    const int systemRate = getTaskDeltaTime(TASK_SYSTEM) == 0 ? 0 : (int)(1000000.0f / ((float)getTaskDeltaTime(TASK_SYSTEM)));
    cliPrintLinef("CPU:%d%%, cycle time: %d, GYRO rate: %d, RX rate: %d, System rate: %d",
            constrain(averageSystemLoadPercent, 0, 100), getTaskDeltaTime(TASK_GYROPID), gyroRate, rxRate, systemRate);
    cliPrint("Arming disable flags:");
    armingDisableFlags_e flags = getArmingDisableFlags();
    while (flags) {
        const int bitpos = ffs(flags) - 1;
        flags &= ~(1 << bitpos);
        cliPrintf(" %s", armingDisableFlagNames[bitpos]);
    }
    cliPrintLinefeed();
}

#ifndef SKIP_TASK_STATISTICS
static void cliTasks(char *cmdline)
{
    UNUSED(cmdline);
    int maxLoadSum = 0;
    int averageLoadSum = 0;

#ifndef MINIMAL_CLI
    if (systemConfig()->task_statistics) {
        cliPrintLine("Task list             rate/hz  max/us  avg/us maxload avgload     total/ms");
    } else {
        cliPrintLine("Task list");
    }
#endif
    for (cfTaskId_e taskId = 0; taskId < TASK_COUNT; taskId++) {
        cfTaskInfo_t taskInfo;
        getTaskInfo(taskId, &taskInfo);
        if (taskInfo.isEnabled) {
            int taskFrequency;
            int subTaskFrequency = 0;
            if (taskId == TASK_GYROPID) {
                subTaskFrequency = taskInfo.latestDeltaTime == 0 ? 0 : (int)(1000000.0f / ((float)taskInfo.latestDeltaTime));
                taskFrequency = subTaskFrequency / pidConfig()->pid_process_denom;
                if (pidConfig()->pid_process_denom > 1) {
                    cliPrintf("%02d - (%15s) ", taskId, taskInfo.taskName);
                } else {
                    taskFrequency = subTaskFrequency;
                    cliPrintf("%02d - (%11s/%3s) ", taskId, taskInfo.subTaskName, taskInfo.taskName);
                }
            } else {
                taskFrequency = taskInfo.latestDeltaTime == 0 ? 0 : (int)(1000000.0f / ((float)taskInfo.latestDeltaTime));
                cliPrintf("%02d - (%15s) ", taskId, taskInfo.taskName);
            }
            const int maxLoad = taskInfo.maxExecutionTime == 0 ? 0 :(taskInfo.maxExecutionTime * taskFrequency + 5000) / 1000;
            const int averageLoad = taskInfo.averageExecutionTime == 0 ? 0 : (taskInfo.averageExecutionTime * taskFrequency + 5000) / 1000;
            if (taskId != TASK_SERIAL) {
                maxLoadSum += maxLoad;
                averageLoadSum += averageLoad;
            }
            if (systemConfig()->task_statistics) {
                cliPrintLinef("%6d %7d %7d %4d.%1d%% %4d.%1d%% %9d",
                        taskFrequency, taskInfo.maxExecutionTime, taskInfo.averageExecutionTime,
                        maxLoad/10, maxLoad%10, averageLoad/10, averageLoad%10, taskInfo.totalExecutionTime / 1000);
            } else {
                cliPrintLinef("%6d", taskFrequency);
            }
            if (taskId == TASK_GYROPID && pidConfig()->pid_process_denom > 1) {
                cliPrintLinef("   - (%15s) %6d", taskInfo.subTaskName, subTaskFrequency);
            }
        }
    }
    if (systemConfig()->task_statistics) {
        cfCheckFuncInfo_t checkFuncInfo;
        getCheckFuncInfo(&checkFuncInfo);
        cliPrintLinef("RX Check Function %19d %7d %25d", checkFuncInfo.maxExecutionTime, checkFuncInfo.averageExecutionTime, checkFuncInfo.totalExecutionTime / 1000);
        cliPrintLinef("Total (excluding SERIAL) %25d.%1d%% %4d.%1d%%", maxLoadSum/10, maxLoadSum%10, averageLoadSum/10, averageLoadSum%10);
    }
}
#endif

static void cliVersion(char *cmdline)
{
    UNUSED(cmdline);

    cliPrintLinef("# %s / %s (%s) %s %s / %s (%s) MSP API: %s",
        FC_FIRMWARE_NAME,
        targetName,
        systemConfig()->boardIdentifier,
        FC_VERSION_STRING,
        buildDate,
        buildTime,
        shortGitRevision,
        MSP_API_VERSION_STRING
    );
}

#if defined(USE_RESOURCE_MGMT)

#define MAX_RESOURCE_INDEX(x) ((x) == 0 ? 1 : (x))

typedef struct {
    const uint8_t owner;
    pgn_t pgn;
    uint16_t offset;
    const uint8_t maxIndex;
} cliResourceValue_t;

const cliResourceValue_t resourceTable[] = {
#ifdef USE_BEEPER
    { OWNER_BEEPER,        PG_BEEPER_DEV_CONFIG, offsetof(beeperDevConfig_t, ioTag), 0 },
#endif
    { OWNER_MOTOR,         PG_MOTOR_CONFIG, offsetof(motorConfig_t, dev.ioTags[0]), MAX_SUPPORTED_MOTORS },
#ifdef USE_SERVOS
    { OWNER_SERVO,         PG_SERVO_CONFIG, offsetof(servoConfig_t, dev.ioTags[0]), MAX_SUPPORTED_SERVOS },
#endif
#if defined(USE_PWM) || defined(USE_PPM)
    { OWNER_PPMINPUT,      PG_PPM_CONFIG, offsetof(ppmConfig_t, ioTag), 0 },
    { OWNER_PWMINPUT,      PG_PWM_CONFIG, offsetof(pwmConfig_t, ioTags[0]), PWM_INPUT_PORT_COUNT },
#endif
#ifdef USE_RANGEFINDER_HCSR04
    { OWNER_SONAR_TRIGGER, PG_SONAR_CONFIG, offsetof(sonarConfig_t, triggerTag), 0 },
    { OWNER_SONAR_ECHO,    PG_SONAR_CONFIG, offsetof(sonarConfig_t, echoTag),    0 },
#endif
#ifdef USE_LED_STRIP
    { OWNER_LED_STRIP,     PG_LED_STRIP_CONFIG, offsetof(ledStripConfig_t, ioTag),   0 },
#endif
    { OWNER_SERIAL_TX,     PG_SERIAL_PIN_CONFIG, offsetof(serialPinConfig_t, ioTagTx[0]), SERIAL_PORT_MAX_INDEX },
    { OWNER_SERIAL_RX,     PG_SERIAL_PIN_CONFIG, offsetof(serialPinConfig_t, ioTagRx[0]), SERIAL_PORT_MAX_INDEX },
#ifdef USE_INVERTER
    { OWNER_INVERTER,      PG_SERIAL_PIN_CONFIG, offsetof(serialPinConfig_t, ioTagInverter[0]), SERIAL_PORT_MAX_INDEX },
#endif
#ifdef USE_I2C
    { OWNER_I2C_SCL,       PG_I2C_CONFIG, offsetof(i2cConfig_t, ioTagScl[0]), I2CDEV_COUNT },
    { OWNER_I2C_SDA,       PG_I2C_CONFIG, offsetof(i2cConfig_t, ioTagSda[0]), I2CDEV_COUNT },
#endif
    { OWNER_LED,           PG_STATUS_LED_CONFIG, offsetof(statusLedConfig_t, ioTags[0]), STATUS_LED_NUMBER },
#ifdef USE_SPEKTRUM_BIND
    { OWNER_RX_BIND,       PG_RX_CONFIG, offsetof(rxConfig_t, spektrum_bind_pin_override_ioTag), 0 },
    { OWNER_RX_BIND_PLUG,  PG_RX_CONFIG, offsetof(rxConfig_t, spektrum_bind_plug_ioTag), 0 },
#endif
#ifdef USE_TRANSPONDER
    { OWNER_TRANSPONDER,   PG_TRANSPONDER_CONFIG, offsetof(transponderConfig_t, ioTag), 0 },
#endif
#ifdef USE_SPI
    { OWNER_SPI_SCK,       PG_SPI_PIN_CONFIG, offsetof(spiPinConfig_t, ioTagSck[0]), SPIDEV_COUNT },
    { OWNER_SPI_MISO,      PG_SPI_PIN_CONFIG, offsetof(spiPinConfig_t, ioTagMiso[0]), SPIDEV_COUNT },
    { OWNER_SPI_MOSI,      PG_SPI_PIN_CONFIG, offsetof(spiPinConfig_t, ioTagMosi[0]), SPIDEV_COUNT },
#endif
#ifdef USE_ESCSERIAL
    { OWNER_ESCSERIAL,     PG_ESCSERIAL_CONFIG, offsetof(escSerialConfig_t, ioTag), 0 },
#endif
#ifdef USE_CAMERA_CONTROL
    { OWNER_CAMERA_CONTROL, PG_CAMERA_CONTROL_CONFIG, offsetof(cameraControlConfig_t, ioTag), 0 },
#endif
#ifdef USE_ADC
    { OWNER_ADC_BATT,      PG_ADC_CONFIG, offsetof(adcConfig_t, vbat.ioTag), 0 },
    { OWNER_ADC_RSSI,      PG_ADC_CONFIG, offsetof(adcConfig_t, rssi.ioTag), 0 },
    { OWNER_ADC_CURR,      PG_ADC_CONFIG, offsetof(adcConfig_t, current.ioTag), 0 },
    { OWNER_ADC_EXT,       PG_ADC_CONFIG, offsetof(adcConfig_t, external1.ioTag), 0 },
#endif
#ifdef USE_BARO
    { OWNER_BARO_CS,       PG_BAROMETER_CONFIG, offsetof(barometerConfig_t, baro_spi_csn), 0 },
#endif
#ifdef USE_MAG
    { OWNER_COMPASS_CS,    PG_COMPASS_CONFIG, offsetof(compassConfig_t, mag_spi_csn), 0 },
#endif
#ifdef USE_SDCARD
    { OWNER_SDCARD_CS,     PG_SDCARD_CONFIG, offsetof(sdcardConfig_t, chipSelectTag), 0 },
    { OWNER_SDCARD_DETECT, PG_SDCARD_CONFIG, offsetof(sdcardConfig_t, cardDetectTag), 0 },
#endif
#ifdef USE_PINIO
    { OWNER_PINIO,         PG_PINIO_CONFIG, offsetof(pinioConfig_t, ioTag), PINIO_COUNT },
#endif
#if defined(USE_USB_MSC)
    { OWNER_USB_MSC_PIN,   PG_USB_CONFIG, offsetof(usbDev_t, mscButtonPin), 0 },
#endif
};

static ioTag_t *getIoTag(const cliResourceValue_t value, uint8_t index)
{
    const pgRegistry_t* rec = pgFind(value.pgn);
    return CONST_CAST(ioTag_t *, rec->address + value.offset + index);
}

static void printResource(uint8_t dumpMask)
{
    for (unsigned int i = 0; i < ARRAYLEN(resourceTable); i++) {
        const char* owner = ownerNames[resourceTable[i].owner];
        const pgRegistry_t* pg = pgFind(resourceTable[i].pgn);
        const void *currentConfig;
        const void *defaultConfig;
        if (configIsInCopy) {
            currentConfig = pg->copy;
            defaultConfig = pg->address;
        } else {
            currentConfig = pg->address;
            defaultConfig = NULL;
        }

        for (int index = 0; index < MAX_RESOURCE_INDEX(resourceTable[i].maxIndex); index++) {
            const ioTag_t ioTag = *((const ioTag_t *)currentConfig + resourceTable[i].offset + index);
            const ioTag_t ioTagDefault = *((const ioTag_t *)defaultConfig + resourceTable[i].offset + index);

            bool equalsDefault = ioTag == ioTagDefault;
            const char *format = "resource %s %d %c%02d";
            const char *formatUnassigned = "resource %s %d NONE";
            if (!ioTagDefault) {
                cliDefaultPrintLinef(dumpMask, equalsDefault, formatUnassigned, owner, RESOURCE_INDEX(index));
            } else {
                cliDefaultPrintLinef(dumpMask, equalsDefault, format, owner, RESOURCE_INDEX(index), IO_GPIOPortIdxByTag(ioTagDefault) + 'A', IO_GPIOPinIdxByTag(ioTagDefault));
            }
            if (!ioTag) {
                if (!(dumpMask & HIDE_UNUSED)) {
                    cliDumpPrintLinef(dumpMask, equalsDefault, formatUnassigned, owner, RESOURCE_INDEX(index));
                }
            } else {
                cliDumpPrintLinef(dumpMask, equalsDefault, format, owner, RESOURCE_INDEX(index), IO_GPIOPortIdxByTag(ioTag) + 'A', IO_GPIOPinIdxByTag(ioTag));
            }
        }
    }
}

static void printResourceOwner(uint8_t owner, uint8_t index)
{
    cliPrintf("%s", ownerNames[resourceTable[owner].owner]);

    if (resourceTable[owner].maxIndex > 0) {
        cliPrintf(" %d", RESOURCE_INDEX(index));
    }
}

static void resourceCheck(uint8_t resourceIndex, uint8_t index, ioTag_t newTag)
{
    if (!newTag) {
        return;
    }

    const char * format = "\r\nNOTE: %c%02d already assigned to ";
    for (int r = 0; r < (int)ARRAYLEN(resourceTable); r++) {
        for (int i = 0; i < MAX_RESOURCE_INDEX(resourceTable[r].maxIndex); i++) {
            ioTag_t *tag = getIoTag(resourceTable[r], i);
            if (*tag == newTag) {
                bool cleared = false;
                if (r == resourceIndex) {
                    if (i == index) {
                        continue;
                    }
                    *tag = IO_TAG_NONE;
                    cleared = true;
                }

                cliPrintf(format, DEFIO_TAG_GPIOID(newTag) + 'A', DEFIO_TAG_PIN(newTag));

                printResourceOwner(r, i);

                if (cleared) {
                    cliPrintf(". ");
                    printResourceOwner(r, i);
                    cliPrintf(" disabled");
                }

                cliPrintLine(".");
            }
        }
    }
}

static bool strToPin(char *pch, ioTag_t *tag)
{
    if (strcasecmp(pch, "NONE") == 0) {
        *tag = IO_TAG_NONE;
        return true;
    } else {
        unsigned pin = 0;
        unsigned port = (*pch >= 'a') ? *pch - 'a' : *pch - 'A';

        if (port < 8) {
            pch++;
            pin = atoi(pch);
            if (pin < 16) {
                *tag = DEFIO_TAG_MAKE(port, pin);
                return true;
            }
        }
    }
    return false;
}

static void cliResource(char *cmdline)
{
    int len = strlen(cmdline);

    if (len == 0) {
        printResource(DUMP_MASTER | HIDE_UNUSED);

        return;
    } else if (strncasecmp(cmdline, "list", len) == 0) {
#ifdef MINIMAL_CLI
        cliPrintLine("IO");
#else
        cliPrintLine("Currently active IO resource assignments:\r\n(reboot to update)");
        cliRepeat('-', 20);
#endif
        for (int i = 0; i < DEFIO_IO_USED_COUNT; i++) {
            const char* owner;
            owner = ownerNames[ioRecs[i].owner];

            cliPrintf("%c%02d: %s", IO_GPIOPortIdx(ioRecs + i) + 'A', IO_GPIOPinIdx(ioRecs + i), owner);
            if (ioRecs[i].index > 0) {
                cliPrintf(" %d", ioRecs[i].index);
            }
            cliPrintLinefeed();
        }

#ifndef MINIMAL_CLI
        cliPrintLine("\r\nUse: 'resource' to see how to change resources.");
#endif

        return;
    }

    uint8_t resourceIndex = 0;
    int index = 0;
    char *pch = NULL;
    char *saveptr;

    pch = strtok_r(cmdline, " ", &saveptr);
    for (resourceIndex = 0; ; resourceIndex++) {
        if (resourceIndex >= ARRAYLEN(resourceTable)) {
            cliPrintLine("Invalid");
            return;
        }

        if (strncasecmp(pch, ownerNames[resourceTable[resourceIndex].owner], len) == 0) {
            break;
        }
    }

    pch = strtok_r(NULL, " ", &saveptr);
    index = atoi(pch);

    if (resourceTable[resourceIndex].maxIndex > 0 || index > 0) {
        if (index <= 0 || index > MAX_RESOURCE_INDEX(resourceTable[resourceIndex].maxIndex)) {
            cliShowArgumentRangeError("index", 1, MAX_RESOURCE_INDEX(resourceTable[resourceIndex].maxIndex));
            return;
        }
        index -= 1;

        pch = strtok_r(NULL, " ", &saveptr);
    }

    ioTag_t *tag = getIoTag(resourceTable[resourceIndex], index);

    if (strlen(pch) > 0) {
        if (strToPin(pch, tag)) {
            if (*tag == IO_TAG_NONE) {
#ifdef MINIMAL_CLI
                cliPrintLine("Freed");
#else
                cliPrintLine("Resource is freed");
#endif
                return;
            } else {
                ioRec_t *rec = IO_Rec(IOGetByTag(*tag));
                if (rec) {
                    resourceCheck(resourceIndex, index, *tag);
#ifdef MINIMAL_CLI
                    cliPrintLinef(" %c%02d set", IO_GPIOPortIdx(rec) + 'A', IO_GPIOPinIdx(rec));
#else
                    cliPrintLinef("\r\nResource is set to %c%02d", IO_GPIOPortIdx(rec) + 'A', IO_GPIOPinIdx(rec));
#endif
                } else {
                    cliShowParseError();
                }
                return;
            }
        }
    }

    cliShowParseError();
}

static void printDma(void)
{
    cliPrintLinefeed();

#ifdef MINIMAL_CLI
    cliPrintLine("DMA:");
#else
    cliPrintLine("Currently active DMA:");
    cliRepeat('-', 20);
#endif
    for (int i = 1; i <= DMA_LAST_HANDLER; i++) {
        const char* owner;
        owner = ownerNames[dmaGetOwner(i)];

        cliPrintf(DMA_OUTPUT_STRING, DMA_DEVICE_NO(i), DMA_DEVICE_INDEX(i));
        uint8_t resourceIndex = dmaGetResourceIndex(i);
        if (resourceIndex > 0) {
            cliPrintLinef(" %s %d", owner, resourceIndex);
        } else {
            cliPrintLinef(" %s", owner);
        }
    }
}

static void cliDma(char* cmdLine)
{
    UNUSED(cmdLine);
    printDma();
}
#endif /* USE_RESOURCE_MGMT */

static void backupConfigs(void)
{
    // make copies of configs to do differencing
    PG_FOREACH(pg) {
        memcpy(pg->copy, pg->address, pg->size);
    }

    configIsInCopy = true;
}

static void restoreConfigs(void)
{
    PG_FOREACH(pg) {
        memcpy(pg->address, pg->copy, pg->size);
    }

    configIsInCopy = false;
}

static void printConfig(char *cmdline, bool doDiff)
{
    uint8_t dumpMask = DUMP_MASTER;
    char *options;
    if ((options = checkCommand(cmdline, "master"))) {
        dumpMask = DUMP_MASTER; // only
    } else if ((options = checkCommand(cmdline, "profile"))) {
        dumpMask = DUMP_PROFILE; // only
    } else if ((options = checkCommand(cmdline, "rates"))) {
        dumpMask = DUMP_RATES; // only
    } else if ((options = checkCommand(cmdline, "all"))) {
        dumpMask = DUMP_ALL;   // all profiles and rates
    } else {
        options = cmdline;
    }

    if (doDiff) {
        dumpMask = dumpMask | DO_DIFF;
    }

    backupConfigs();
    // reset all configs to defaults to do differencing
    resetConfigs();

#if defined(USE_TARGET_CONFIG)
    targetConfiguration();
#endif
    if (checkCommand(options, "defaults")) {
        dumpMask = dumpMask | SHOW_DEFAULTS;   // add default values as comments for changed values
    }

    if ((dumpMask & DUMP_MASTER) || (dumpMask & DUMP_ALL)) {
        cliPrintHashLine("version");
        cliVersion(NULL);

        if ((dumpMask & (DUMP_ALL | DO_DIFF)) == (DUMP_ALL | DO_DIFF)) {
            cliPrintHashLine("reset configuration to default settings");
            cliPrint("defaults nosave");
            cliPrintLinefeed();
        }

        cliPrintHashLine("name");
        printName(dumpMask, &pilotConfig_Copy);

#ifdef USE_RESOURCE_MGMT
        cliPrintHashLine("resources");
        printResource(dumpMask);
#endif

#ifndef USE_QUAD_MIXER_ONLY
        cliPrintHashLine("mixer");
        const bool equalsDefault = mixerConfig_Copy.mixerMode == mixerConfig()->mixerMode;
        const char *formatMixer = "mixer %s";
        cliDefaultPrintLinef(dumpMask, equalsDefault, formatMixer, mixerNames[mixerConfig()->mixerMode - 1]);
        cliDumpPrintLinef(dumpMask, equalsDefault, formatMixer, mixerNames[mixerConfig_Copy.mixerMode - 1]);

        cliDumpPrintLinef(dumpMask, customMotorMixer(0)->throttle == 0.0f, "\r\nmmix reset\r\n");

        printMotorMix(dumpMask, customMotorMixer_CopyArray, customMotorMixer(0));

#ifdef USE_SERVOS
        cliPrintHashLine("servo");
        printServo(dumpMask, servoParams_CopyArray, servoParams(0));

        cliPrintHashLine("servo mix");
        // print custom servo mixer if exists
        cliDumpPrintLinef(dumpMask, customServoMixers(0)->rate == 0, "smix reset\r\n");
        printServoMix(dumpMask, customServoMixers_CopyArray, customServoMixers(0));
#endif
#endif

        cliPrintHashLine("feature");
        printFeature(dumpMask, &featureConfig_Copy, featureConfig());

#ifdef USE_BEEPER
        cliPrintHashLine("beeper");
        printBeeper(dumpMask, &beeperConfig_Copy, beeperConfig());
#endif

        cliPrintHashLine("map");
        printMap(dumpMask, &rxConfig_Copy, rxConfig());

        cliPrintHashLine("serial");
        printSerial(dumpMask, &serialConfig_Copy, serialConfig());

#ifdef USE_LED_STRIP
        cliPrintHashLine("led");
        printLed(dumpMask, ledStripConfig_Copy.ledConfigs, ledStripConfig()->ledConfigs);

        cliPrintHashLine("color");
        printColor(dumpMask, ledStripConfig_Copy.colors, ledStripConfig()->colors);

        cliPrintHashLine("mode_color");
        printModeColor(dumpMask, &ledStripConfig_Copy, ledStripConfig());
#endif

        cliPrintHashLine("aux");
        printAux(dumpMask, modeActivationConditions_CopyArray, modeActivationConditions(0));

        cliPrintHashLine("adjrange");
        printAdjustmentRange(dumpMask, adjustmentRanges_CopyArray, adjustmentRanges(0));

        cliPrintHashLine("rxrange");
        printRxRange(dumpMask, rxChannelRangeConfigs_CopyArray, rxChannelRangeConfigs(0));

#ifdef USE_VTX_CONTROL
        cliPrintHashLine("vtx");
        printVtx(dumpMask, &vtxConfig_Copy, vtxConfig());
#endif

        cliPrintHashLine("rxfail");
        printRxFailsafe(dumpMask, rxFailsafeChannelConfigs_CopyArray, rxFailsafeChannelConfigs(0));

        cliPrintHashLine("master");
        dumpAllValues(MASTER_VALUE, dumpMask);

        if (dumpMask & DUMP_ALL) {
            const uint8_t pidProfileIndexSave = systemConfig_Copy.pidProfileIndex;
            for (uint32_t pidProfileIndex = 0; pidProfileIndex < MAX_PROFILE_COUNT; pidProfileIndex++) {
                cliDumpPidProfile(pidProfileIndex, dumpMask);
            }
            changePidProfile(pidProfileIndexSave);
            cliPrintHashLine("restore original profile selection");
            cliProfile("");

            const uint8_t controlRateProfileIndexSave = systemConfig_Copy.activeRateProfile;
            for (uint32_t rateIndex = 0; rateIndex < CONTROL_RATE_PROFILE_COUNT; rateIndex++) {
                cliDumpRateProfile(rateIndex, dumpMask);
            }
            changeControlRateProfile(controlRateProfileIndexSave);
            cliPrintHashLine("restore original rateprofile selection");
            cliRateProfile("");

            cliPrintHashLine("save configuration");
            cliPrint("save");
        } else {
            cliDumpPidProfile(systemConfig_Copy.pidProfileIndex, dumpMask);

            cliDumpRateProfile(systemConfig_Copy.activeRateProfile, dumpMask);
        }
    }

    if (dumpMask & DUMP_PROFILE) {
        cliDumpPidProfile(systemConfig_Copy.pidProfileIndex, dumpMask);
    }

    if (dumpMask & DUMP_RATES) {
        cliDumpRateProfile(systemConfig_Copy.activeRateProfile, dumpMask);
    }
    // restore configs from copies
    restoreConfigs();
}

static void cliDump(char *cmdline)
{
    printConfig(cmdline, false);
}

static void cliDiff(char *cmdline)
{
    printConfig(cmdline, true);
}

#ifdef USE_USB_MSC
static void cliMsc(char *cmdline)
{
    UNUSED(cmdline);

    if (sdcard_isFunctional()) {
        cliPrintHashLine("restarting in mass storage mode");
        cliPrint("\r\nRebooting");
        bufWriterFlush(cliWriter);
        delay(1000);
        waitForSerialPortToFinishTransmitting(cliPort);
        stopPwmAllMotors();
        if (mpuResetFn) {
            mpuResetFn();
        }

        *((uint32_t *)0x2001FFF0) = 0xDDDD1010; // Same location as bootloader magic but different value

        __disable_irq();
        NVIC_SystemReset();
    } else {
        cliPrint("\r\nSD Card not present or failed to initialize!");
        bufWriterFlush(cliWriter);
    }
}
#endif

typedef struct {
    const char *name;
#ifndef MINIMAL_CLI
    const char *description;
    const char *args;
#endif
    void (*func)(char *cmdline);
} clicmd_t;

#ifndef MINIMAL_CLI
#define CLI_COMMAND_DEF(name, description, args, method) \
{ \
    name , \
    description , \
    args , \
    method \
}
#else
#define CLI_COMMAND_DEF(name, description, args, method) \
{ \
    name, \
    method \
}
#endif

static void cliHelp(char *cmdline);

// should be sorted a..z for bsearch()
const clicmd_t cmdTable[] = {
    CLI_COMMAND_DEF("adjrange", "configure adjustment ranges", NULL, cliAdjustmentRange),
    CLI_COMMAND_DEF("aux", "configure modes", "<index> <mode> <aux> <start> <end> <logic>", cliAux),
#ifdef USE_BEEPER
    CLI_COMMAND_DEF("beeper", "turn on/off beeper", "list\r\n"
        "\t<+|->[name]", cliBeeper),
#endif
    CLI_COMMAND_DEF("bl", "reboot into bootloader", NULL, cliBootloader),
#ifdef USE_LED_STRIP
    CLI_COMMAND_DEF("color", "configure colors", NULL, cliColor),
#endif
    CLI_COMMAND_DEF("defaults", "reset to defaults and reboot", "[nosave]", cliDefaults),
    CLI_COMMAND_DEF("diff", "list configuration changes from default", "[master|profile|rates|all] {showdefaults}", cliDiff),
#ifdef USE_DSHOT
    CLI_COMMAND_DEF("dshotprog", "program DShot ESC(s)", "<index> <command>+", cliDshotProg),
#endif
    CLI_COMMAND_DEF("dump", "dump configuration",
        "[master|profile|rates|all] {defaults}", cliDump),
#ifdef USE_ESCSERIAL
    CLI_COMMAND_DEF("escprog", "passthrough esc to serial", "<mode [sk/bl/ki/cc]> <index>", cliEscPassthrough),
#endif
    CLI_COMMAND_DEF("exit", NULL, NULL, cliExit),
    CLI_COMMAND_DEF("feature", "configure features",
        "list\r\n"
        "\t<+|->[name]", cliFeature),
#ifdef USE_FLASHFS
    CLI_COMMAND_DEF("flash_erase", "erase flash chip", NULL, cliFlashErase),
    CLI_COMMAND_DEF("flash_info", "show flash chip info", NULL, cliFlashInfo),
#ifdef USE_FLASH_TOOLS
    CLI_COMMAND_DEF("flash_read", NULL, "<length> <address>", cliFlashRead),
    CLI_COMMAND_DEF("flash_write", NULL, "<address> <message>", cliFlashWrite),
#endif
#endif
#ifdef USE_RX_FRSKY_SPI
    CLI_COMMAND_DEF("frsky_bind", "initiate binding for FrSky SPI RX", NULL, cliFrSkyBind),
#endif
    CLI_COMMAND_DEF("get", "get variable value", "[name]", cliGet),
#ifdef USE_GPS
    CLI_COMMAND_DEF("gpspassthrough", "passthrough gps to serial", NULL, cliGpsPassthrough),
#endif
#if defined(USE_GYRO_REGISTER_DUMP) && !defined(SIMULATOR_BUILD)
    CLI_COMMAND_DEF("gyroregisters", "dump gyro config registers contents", NULL, cliDumpGyroRegisters),
#endif
    CLI_COMMAND_DEF("help", NULL, NULL, cliHelp),
#ifdef USE_LED_STRIP
    CLI_COMMAND_DEF("led", "configure leds", NULL, cliLed),
#endif
    CLI_COMMAND_DEF("map", "configure rc channel order", "[<map>]", cliMap),
#ifndef USE_QUAD_MIXER_ONLY
    CLI_COMMAND_DEF("mixer", "configure mixer", "list\r\n\t<name>", cliMixer),
#endif
    CLI_COMMAND_DEF("mmix", "custom motor mixer", NULL, cliMotorMix),
#ifdef USE_LED_STRIP
    CLI_COMMAND_DEF("mode_color", "configure mode and special colors", NULL, cliModeColor),
#endif
    CLI_COMMAND_DEF("motor",  "get/set motor", "<index> [<value>]", cliMotor),
    CLI_COMMAND_DEF("name", "name of craft", NULL, cliName),
#ifndef MINIMAL_CLI
    CLI_COMMAND_DEF("play_sound", NULL, "[<index>]", cliPlaySound),
#endif
    CLI_COMMAND_DEF("profile", "change profile", "[<index>]", cliProfile),
    CLI_COMMAND_DEF("rateprofile", "change rate profile", "[<index>]", cliRateProfile),
#ifdef USE_RESOURCE_MGMT
    CLI_COMMAND_DEF("resource", "show/set resources", NULL, cliResource),
    CLI_COMMAND_DEF("dma", "list dma utilisation", NULL, cliDma),
#endif
    CLI_COMMAND_DEF("rxfail", "show/set rx failsafe settings", NULL, cliRxFailsafe),
    CLI_COMMAND_DEF("rxrange", "configure rx channel ranges", NULL, cliRxRange),
    CLI_COMMAND_DEF("save", "save and reboot", NULL, cliSave),
#ifdef USE_SDCARD
    CLI_COMMAND_DEF("sd_info", "sdcard info", NULL, cliSdInfo),
#endif
    CLI_COMMAND_DEF("serial", "configure serial ports", NULL, cliSerial),
#ifndef SKIP_SERIAL_PASSTHROUGH
    CLI_COMMAND_DEF("serialpassthrough", "passthrough serial data to port", "<id> [baud] [mode] [DTR PINIO]: passthrough to serial", cliSerialPassthrough),
#endif
#ifdef USE_SERVOS
    CLI_COMMAND_DEF("servo", "configure servos", NULL, cliServo),
#endif
    CLI_COMMAND_DEF("set", "change setting", "[<name>=<value>]", cliSet),
#ifdef USE_SERVOS
    CLI_COMMAND_DEF("smix", "servo mixer", "<rule> <servo> <source> <rate> <speed> <min> <max> <box>\r\n"
        "\treset\r\n"
        "\tload <mixer>\r\n"
        "\treverse <servo> <source> r|n", cliServoMix),
#endif
    CLI_COMMAND_DEF("status", "show status", NULL, cliStatus),
#ifndef SKIP_TASK_STATISTICS
    CLI_COMMAND_DEF("tasks", "show task stats", NULL, cliTasks),
#endif
    CLI_COMMAND_DEF("version", "show version", NULL, cliVersion),
#ifdef USE_VTX_CONTROL
    CLI_COMMAND_DEF("vtx", "vtx channels on switch", NULL, cliVtx),
#endif
#ifdef USE_USB_MSC
	CLI_COMMAND_DEF("msc", "switch into msc mode", NULL, cliMsc),
#endif
};

static void cliHelp(char *cmdline)
{
    UNUSED(cmdline);

    for (uint32_t i = 0; i < ARRAYLEN(cmdTable); i++) {
        cliPrint(cmdTable[i].name);
#ifndef MINIMAL_CLI
        if (cmdTable[i].description) {
            cliPrintf(" - %s", cmdTable[i].description);
        }
        if (cmdTable[i].args) {
            cliPrintf("\r\n\t%s", cmdTable[i].args);
        }
#endif
        cliPrintLinefeed();
    }
}

void cliProcess(void)
{
    if (!cliWriter) {
        return;
    }

    // Be a little bit tricky.  Flush the last inputs buffer, if any.
    bufWriterFlush(cliWriter);

    while (serialRxBytesWaiting(cliPort)) {
        uint8_t c = serialRead(cliPort);
        if (c == '\t' || c == '?') {
            // do tab completion
            const clicmd_t *cmd, *pstart = NULL, *pend = NULL;
            uint32_t i = bufferIndex;
            for (cmd = cmdTable; cmd < cmdTable + ARRAYLEN(cmdTable); cmd++) {
                if (bufferIndex && (strncasecmp(cliBuffer, cmd->name, bufferIndex) != 0))
                    continue;
                if (!pstart)
                    pstart = cmd;
                pend = cmd;
            }
            if (pstart) {    /* Buffer matches one or more commands */
                for (; ; bufferIndex++) {
                    if (pstart->name[bufferIndex] != pend->name[bufferIndex])
                        break;
                    if (!pstart->name[bufferIndex] && bufferIndex < sizeof(cliBuffer) - 2) {
                        /* Unambiguous -- append a space */
                        cliBuffer[bufferIndex++] = ' ';
                        cliBuffer[bufferIndex] = '\0';
                        break;
                    }
                    cliBuffer[bufferIndex] = pstart->name[bufferIndex];
                }
            }
            if (!bufferIndex || pstart != pend) {
                /* Print list of ambiguous matches */
                cliPrint("\r\033[K");
                for (cmd = pstart; cmd <= pend; cmd++) {
                    cliPrint(cmd->name);
                    cliWrite('\t');
                }
                cliPrompt();
                i = 0;    /* Redraw prompt */
            }
            for (; i < bufferIndex; i++)
                cliWrite(cliBuffer[i]);
        } else if (!bufferIndex && c == 4) {   // CTRL-D
            cliExit(cliBuffer);
            return;
        } else if (c == 12) {                  // NewPage / CTRL-L
            // clear screen
            cliPrint("\033[2J\033[1;1H");
            cliPrompt();
        } else if (bufferIndex && (c == '\n' || c == '\r')) {
            // enter pressed
            cliPrintLinefeed();

            // Strip comment starting with # from line
            char *p = cliBuffer;
            p = strchr(p, '#');
            if (NULL != p) {
                bufferIndex = (uint32_t)(p - cliBuffer);
            }

            // Strip trailing whitespace
            while (bufferIndex > 0 && cliBuffer[bufferIndex - 1] == ' ') {
                bufferIndex--;
            }

            // Process non-empty lines
            if (bufferIndex > 0) {
                cliBuffer[bufferIndex] = 0; // null terminate

                const clicmd_t *cmd;
                char *options;
                for (cmd = cmdTable; cmd < cmdTable + ARRAYLEN(cmdTable); cmd++) {
                    if ((options = checkCommand(cliBuffer, cmd->name))) {
                        break;
                    }
                }
                if (cmd < cmdTable + ARRAYLEN(cmdTable))
                    cmd->func(options);
                else
                    cliPrint("Unknown command, try 'help'");
                bufferIndex = 0;
            }

            memset(cliBuffer, 0, sizeof(cliBuffer));

            // 'exit' will reset this flag, so we don't need to print prompt again
            if (!cliMode)
                return;

            cliPrompt();
        } else if (c == 127) {
            // backspace
            if (bufferIndex) {
                cliBuffer[--bufferIndex] = 0;
                cliPrint("\010 \010");
            }
        } else if (bufferIndex < sizeof(cliBuffer) && c >= 32 && c <= 126) {
            if (!bufferIndex && c == ' ')
                continue; // Ignore leading spaces
            cliBuffer[bufferIndex++] = c;
            cliWrite(c);
        }
    }
}

void cliEnter(serialPort_t *serialPort)
{
    cliMode = 1;
    cliPort = serialPort;
    setPrintfSerialPort(cliPort);
    cliWriter = bufWriterInit(cliWriteBuffer, sizeof(cliWriteBuffer), (bufWrite_t)serialWriteBufShim, serialPort);

    schedulerSetCalulateTaskStatistics(systemConfig()->task_statistics);

#ifndef MINIMAL_CLI
    cliPrintLine("\r\nEntering CLI Mode, type 'exit' to return, or 'help'");
#else
    cliPrintLine("\r\nCLI");
#endif
    cliPrompt();

    setArmingDisabled(ARMING_DISABLED_CLI);
}

void cliInit(const serialConfig_t *serialConfig)
{
    UNUSED(serialConfig);
}
#endif // USE_CLI<|MERGE_RESOLUTION|>--- conflicted
+++ resolved
@@ -3011,19 +3011,6 @@
                         while (i < arrayLength && valPtr != NULL) {
                             // skip spaces
                             valPtr = skipSpace(valPtr);
-<<<<<<< HEAD
-                            // find next comma (or end of string)
-                            char *valEndPtr = strchr(valPtr, ',');
-
-                            // comma found or last item?
-                            if ((valPtr != NULL) || (i == arrayLength - 1)){
-                                // process substring [valPtr, valEndPtr[
-                                // note: no need to copy substrings for atoi()
-                                //       it stops at the first character that cannot be converted...
-                                switch (val->type & VALUE_TYPE_MASK) {
-                                default:
-                                case VAR_UINT8: {
-=======
 
                             // process substring starting at valPtr
                             // note: no need to copy substrings for atoi()
@@ -3032,7 +3019,6 @@
                             default:
                             case VAR_UINT8:
                                 {
->>>>>>> aede4628
                                     // fetch data pointer
                                     uint8_t *data = (uint8_t *)cliGetValuePointer(val) + i;
                                     // store value
