--- conflicted
+++ resolved
@@ -544,12 +544,9 @@
     { "3d_deadband_high",           VAR_UINT16 | MASTER_VALUE, .config.minmax = { PWM_RANGE_MIDDLE, PWM_PULSE_MAX }, PG_MOTOR_3D_CONFIG, offsetof(flight3DConfig_t, deadband3d_high) },
     { "3d_neutral",                 VAR_UINT16 | MASTER_VALUE, .config.minmax = { PWM_PULSE_MIN, PWM_PULSE_MAX }, PG_MOTOR_3D_CONFIG, offsetof(flight3DConfig_t, neutral3d) },
     { "3d_deadband_throttle",       VAR_UINT16 | MASTER_VALUE, .config.minmax = { PWM_PULSE_MIN, PWM_PULSE_MAX }, PG_MOTOR_3D_CONFIG, offsetof(flight3DConfig_t, deadband3d_throttle) },
-<<<<<<< HEAD
     { "3d_limit_low",                VAR_UINT16 | MASTER_VALUE, .config.minmax = { PWM_PULSE_MIN, PWM_RANGE_MIDDLE }, PG_MOTOR_3D_CONFIG, offsetof(flight3DConfig_t, limit3d_low) },
     { "3d_limit_high",               VAR_UINT16 | MASTER_VALUE, .config.minmax = { PWM_RANGE_MIDDLE, PWM_PULSE_MAX }, PG_MOTOR_3D_CONFIG, offsetof(flight3DConfig_t, limit3d_high) },
-=======
     { "3d_switched_mode",           VAR_UINT8 | MASTER_VALUE | MODE_LOOKUP, .config.lookup = { TABLE_OFF_ON }, PG_MOTOR_3D_CONFIG, offsetof(flight3DConfig_t, switched_mode3d) },
->>>>>>> 552ca4c3
 
 // PG_SERVO_CONFIG
 #ifdef USE_SERVOS
