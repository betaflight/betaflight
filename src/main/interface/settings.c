/*
 * This file is part of Cleanflight.
 *
 * Cleanflight is free software: you can redistribute it and/or modify
 * it under the terms of the GNU General Public License as published by
 * the Free Software Foundation, either version 3 of the License, or
 * (at your option) any later version.
 *
 * Cleanflight is distributed in the hope that it will be useful,
 * but WITHOUT ANY WARRANTY; without even the implied warranty of
 * MERCHANTABILITY or FITNESS FOR A PARTICULAR PURPOSE.  See the
 * GNU General Public License for more details.
 *
 * You should have received a copy of the GNU General Public License
 * along with Cleanflight.  If not, see <http://www.gnu.org/licenses/>.
 */

#include <stdbool.h>
#include <stdint.h>

#include "platform.h"

#include "build/debug.h"

#include "blackbox/blackbox.h"

#include "cms/cms.h"

#include "common/utils.h"

#include "drivers/adc.h"
#include "drivers/bus_i2c.h"
#include "drivers/bus_spi.h"
#include "drivers/camera_control.h"
#include "drivers/light_led.h"
#include "drivers/pinio.h"
#include "drivers/vtx_common.h"

#include "fc/config.h"
#include "fc/controlrate_profile.h"
#include "fc/fc_core.h"
#include "fc/rc_adjustments.h"
#include "fc/rc_controls.h"

#include "flight/altitude.h"
#include "flight/failsafe.h"
#include "flight/imu.h"
#include "flight/mixer.h"
#include "flight/navigation.h"
#include "flight/pid.h"
#include "flight/servos.h"

#include "interface/settings.h"

#include "io/beeper.h"
#include "io/dashboard.h"
#include "io/gimbal.h"
#include "io/gps.h"
#include "io/ledstrip.h"
#include "io/osd.h"
#include "io/vtx.h"
#include "io/vtx_control.h"
#include "io/vtx_rtc6705.h"

#include "pg/adc.h"
#include "pg/beeper.h"
#include "pg/beeper_dev.h"
#include "pg/dashboard.h"
#include "pg/max7456.h"
#include "pg/pg.h"
#include "pg/pg_ids.h"
#include "pg/pinio.h"
#include "pg/piniobox.h"
#include "pg/rx_pwm.h"
#include "pg/sdcard.h"
#include "pg/vcd.h"

#include "rx/rx.h"
#include "rx/cc2500_frsky_common.h"
#include "rx/spektrum.h"

#include "sensors/acceleration.h"
#include "sensors/barometer.h"
#include "sensors/battery.h"
#include "sensors/boardalignment.h"
#include "sensors/compass.h"
#include "sensors/esc_sensor.h"
#include "sensors/gyro.h"
#include "sensors/rangefinder.h"

#include "telemetry/frsky_hub.h"
#include "telemetry/ibus_shared.h"
#include "telemetry/telemetry.h"

// Sensor names (used in lookup tables for *_hardware settings and in status command output)
// sync with accelerationSensor_e
const char * const lookupTableAccHardware[] = {
    "AUTO", "NONE", "ADXL345", "MPU6050", "MMA8452", "BMA280", "LSM303DLHC",
    "MPU6000", "MPU6500", "MPU9250", "ICM20601", "ICM20602", "ICM20608G", "ICM20649", "ICM20689",
    "BMI160", "FAKE"
};

// sync with gyroSensor_e
const char * const lookupTableGyroHardware[] = {
    "AUTO", "NONE", "MPU6050", "L3G4200D", "MPU3050", "L3GD20",
    "MPU6000", "MPU6500", "MPU9250", "ICM20601", "ICM20602", "ICM20608G", "ICM20649", "ICM20689",
    "BMI160", "FAKE"
};

#if defined(USE_SENSOR_NAMES) || defined(USE_BARO)
// sync with baroSensor_e
const char * const lookupTableBaroHardware[] = {
    "AUTO", "NONE", "BMP085", "MS5611", "BMP280", "LPS"
};
#endif
#if defined(USE_SENSOR_NAMES) || defined(USE_MAG)
// sync with magSensor_e
const char * const lookupTableMagHardware[] = {
    "AUTO", "NONE", "HMC5883", "AK8975", "AK8963", "QMC5883"
};
#endif
#if defined(USE_SENSOR_NAMES) || defined(USE_RANGEFINDER)
const char * const lookupTableRangefinderHardware[] = {
    "NONE", "HCSR04", "TFMINI", "TF02"
};
#endif

static const char * const lookupTableOffOn[] = {
    "OFF", "ON"
};

static const char * const lookupTableCrashRecovery[] = {
    "OFF", "ON" ,"BEEP"
};

static const char * const lookupTableUnit[] = {
    "IMPERIAL", "METRIC"
};

static const char * const lookupTableAlignment[] = {
    "DEFAULT",
    "CW0",
    "CW90",
    "CW180",
    "CW270",
    "CW0FLIP",
    "CW90FLIP",
    "CW180FLIP",
    "CW270FLIP"
};

#ifdef USE_DUAL_GYRO
static const char * const lookupTableGyro[] = {
    "FIRST", "SECOND", "BOTH"
};
#endif

#ifdef USE_GPS
static const char * const lookupTableGPSProvider[] = {
    "NMEA", "UBLOX"
};

static const char * const lookupTableGPSSBASMode[] = {
    "AUTO", "EGNOS", "WAAS", "MSAS", "GAGAN"
};
#endif

#ifdef USE_SERVOS
static const char * const lookupTableGimbalMode[] = {
    "NORMAL", "MIXTILT"
};
#endif

#ifdef USE_BLACKBOX
static const char * const lookupTableBlackboxDevice[] = {
    "NONE", "SPIFLASH", "SDCARD", "SERIAL"
};

static const char * const lookupTableBlackboxMode[] = {
    "NORMAL", "MOTOR_TEST", "ALWAYS"
};
#endif

#ifdef USE_SERIAL_RX
static const char * const lookupTableSerialRX[] = {
    "SPEK1024",
    "SPEK2048",
    "SBUS",
    "SUMD",
    "SUMH",
    "XB-B",
    "XB-B-RJ01",
    "IBUS",
    "JETIEXBUS",
    "CRSF",
    "SRXL",
    "CUSTOM",
    "FPORT",
};
#endif

#ifdef USE_RX_SPI
// sync with rx_spi_protocol_e
static const char * const lookupTableRxSpi[] = {
    "V202_250K",
    "V202_1M",
    "SYMA_X",
    "SYMA_X5C",
    "CX10",
    "CX10A",
    "H8_3D",
    "INAV",
    "FRSKY_D",
    "FRSKY_X",
    "FLYSKY",
    "FLYSKY_2A",
    "KN"
};
#endif

static const char * const lookupTableGyroLpf[] = {
    "OFF",
    "188HZ",
    "98HZ",
    "42HZ",
    "20HZ",
    "10HZ",
    "5HZ",
    "EXPERIMENTAL"
};

#ifdef USE_CAMERA_CONTROL
static const char * const lookupTableCameraControlMode[] = {
    "HARDWARE_PWM",
    "SOFTWARE_PWM",
    "DAC"
};
#endif

static const char * const lookupTablePwmProtocol[] = {
    "OFF", "ONESHOT125", "ONESHOT42", "MULTISHOT", "BRUSHED",
#ifdef USE_DSHOT
    "DSHOT150", "DSHOT300", "DSHOT600", "DSHOT1200", "PROSHOT1000"
#endif
};

static const char * const lookupTableRcInterpolation[] = {
    "OFF", "PRESET", "AUTO", "MANUAL"
};

static const char * const lookupTableRcInterpolationChannels[] = {
    "RP", "RPY", "RPYT"
};

static const char * const lookupTableLowpassType[] = {
    "PT1", "BIQUAD", "FIR"
};

static const char * const lookupTableFailsafe[] = {
    "AUTO-LAND", "DROP"
};

static const char * const lookupTableBusType[] = {
    "NONE", "I2C", "SPI", "SLAVE"
};

#ifdef USE_MAX7456
static const char * const lookupTableMax7456Clock[] = {
    "HALF", "DEFAULT", "FULL"
};
#endif

#ifdef USE_GYRO_OVERFLOW_CHECK
static const char * const lookupTableGyroOverflowCheck[] = {
    "OFF", "YAW", "ALL"
};
#endif

static const char * const lookupTableRatesType[] = {
    "BETAFLIGHT", "RACEFLIGHT"
};

#ifdef USE_OVERCLOCK
static const char * const lookupOverclock[] = {
    "OFF",
#if defined(STM32F40_41xxx)
    "192MHZ", "216MHZ", "240MHZ"
#elif defined(STM32F411xE)
    "108MHZ", "120MHZ"
#endif
};
#endif

#ifdef USE_LED_STRIP
    static const char * const lookupLedStripFormatRGB[] = {
        "GRB", "RGB"
    };
#endif

const lookupTableEntry_t lookupTables[] = {
    { lookupTableOffOn, sizeof(lookupTableOffOn) / sizeof(char *) },
    { lookupTableUnit, sizeof(lookupTableUnit) / sizeof(char *) },
    { lookupTableAlignment, sizeof(lookupTableAlignment) / sizeof(char *) },
#ifdef USE_GPS
    { lookupTableGPSProvider, sizeof(lookupTableGPSProvider) / sizeof(char *) },
    { lookupTableGPSSBASMode, sizeof(lookupTableGPSSBASMode) / sizeof(char *) },
#endif
#ifdef USE_BLACKBOX
    { lookupTableBlackboxDevice, sizeof(lookupTableBlackboxDevice) / sizeof(char *) },
    { lookupTableBlackboxMode, sizeof(lookupTableBlackboxMode) / sizeof(char *) },
#endif
    { currentMeterSourceNames, sizeof(currentMeterSourceNames) / sizeof(char *) },
    { voltageMeterSourceNames, sizeof(voltageMeterSourceNames) / sizeof(char *) },
#ifdef USE_SERVOS
    { lookupTableGimbalMode, sizeof(lookupTableGimbalMode) / sizeof(char *) },
#endif
#ifdef USE_SERIAL_RX
    { lookupTableSerialRX, sizeof(lookupTableSerialRX) / sizeof(char *) },
#endif
#ifdef USE_RX_SPI
    { lookupTableRxSpi, sizeof(lookupTableRxSpi) / sizeof(char *) },
#endif
    { lookupTableGyroLpf, sizeof(lookupTableGyroLpf) / sizeof(char *) },
    { lookupTableAccHardware, sizeof(lookupTableAccHardware) / sizeof(char *) },
#ifdef USE_BARO
    { lookupTableBaroHardware, sizeof(lookupTableBaroHardware) / sizeof(char *) },
#endif
#ifdef USE_MAG
    { lookupTableMagHardware, sizeof(lookupTableMagHardware) / sizeof(char *) },
#endif
    { debugModeNames, sizeof(debugModeNames) / sizeof(char *) },
    { lookupTablePwmProtocol, sizeof(lookupTablePwmProtocol) / sizeof(char *) },
    { lookupTableRcInterpolation, sizeof(lookupTableRcInterpolation) / sizeof(char *) },
    { lookupTableRcInterpolationChannels, sizeof(lookupTableRcInterpolationChannels) / sizeof(char *) },
    { lookupTableLowpassType, sizeof(lookupTableLowpassType) / sizeof(char *) },
    { lookupTableFailsafe, sizeof(lookupTableFailsafe) / sizeof(char *) },
    { lookupTableCrashRecovery, sizeof(lookupTableCrashRecovery) / sizeof(char *) },
#ifdef USE_CAMERA_CONTROL
    { lookupTableCameraControlMode, sizeof(lookupTableCameraControlMode) / sizeof(char *) },
#endif
    { lookupTableBusType, sizeof(lookupTableBusType) / sizeof(char *) },
#ifdef USE_MAX7456
    { lookupTableMax7456Clock, sizeof(lookupTableMax7456Clock) / sizeof(char *) },
#endif
#ifdef USE_RANGEFINDER
    { lookupTableRangefinderHardware, sizeof(lookupTableRangefinderHardware) / sizeof(char *) },
#endif
#ifdef USE_GYRO_OVERFLOW_CHECK
    { lookupTableGyroOverflowCheck, sizeof(lookupTableGyroOverflowCheck) / sizeof(char *) },
#endif
    { lookupTableRatesType, sizeof(lookupTableRatesType) / sizeof(char *) },
#ifdef USE_OVERCLOCK
    { lookupOverclock, sizeof(lookupOverclock) / sizeof(char *) },
#endif
<<<<<<< HEAD
#ifdef USE_LED_STRIP
    { lookupLedStripFormatRGB, sizeof(lookupLedStripFormatRGB) / sizeof(char *) },
=======
#ifdef USE_DUAL_GYRO
    { lookupTableGyro, sizeof(lookupTableGyro) / sizeof(char *) },
>>>>>>> a24daa78
#endif
};

const clivalue_t valueTable[] = {
// PG_GYRO_CONFIG
    { "align_gyro",                 VAR_UINT8  | MASTER_VALUE | MODE_LOOKUP, .config.lookup = { TABLE_ALIGNMENT }, PG_GYRO_CONFIG, offsetof(gyroConfig_t, gyro_align) },
    { "gyro_lpf",                   VAR_UINT8  | MASTER_VALUE | MODE_LOOKUP, .config.lookup = { TABLE_GYRO_LPF }, PG_GYRO_CONFIG, offsetof(gyroConfig_t, gyro_lpf) },
#if defined(USE_GYRO_SPI_ICM20649)
    { "gyro_high_range",            VAR_UINT8  | MASTER_VALUE | MODE_LOOKUP, .config.lookup = { TABLE_OFF_ON }, PG_GYRO_CONFIG, offsetof(gyroConfig_t, gyro_high_fsr) },
#endif
    { "gyro_sync_denom",            VAR_UINT8  | MASTER_VALUE, .config.minmax = { 1, 32 }, PG_GYRO_CONFIG, offsetof(gyroConfig_t, gyro_sync_denom) },
    { "gyro_lowpass_type",          VAR_UINT8  | MASTER_VALUE | MODE_LOOKUP, .config.lookup = { TABLE_LOWPASS_TYPE }, PG_GYRO_CONFIG, offsetof(gyroConfig_t, gyro_soft_lpf_type) },
    { "gyro_lowpass_hz",            VAR_UINT8  | MASTER_VALUE, .config.minmax = { 0,  255 }, PG_GYRO_CONFIG, offsetof(gyroConfig_t, gyro_soft_lpf_hz) },
    { "gyro_notch1_hz",             VAR_UINT16 | MASTER_VALUE, .config.minmax = { 0, 16000 }, PG_GYRO_CONFIG, offsetof(gyroConfig_t, gyro_soft_notch_hz_1) },
    { "gyro_notch1_cutoff",         VAR_UINT16 | MASTER_VALUE, .config.minmax = { 0, 16000 }, PG_GYRO_CONFIG, offsetof(gyroConfig_t, gyro_soft_notch_cutoff_1) },
    { "gyro_notch2_hz",             VAR_UINT16 | MASTER_VALUE, .config.minmax = { 0, 16000 }, PG_GYRO_CONFIG, offsetof(gyroConfig_t, gyro_soft_notch_hz_2) },
    { "gyro_notch2_cutoff",         VAR_UINT16 | MASTER_VALUE, .config.minmax = { 0, 16000 }, PG_GYRO_CONFIG, offsetof(gyroConfig_t, gyro_soft_notch_cutoff_2) },
#if defined(USE_GYRO_FAST_KALMAN)
    { "gyro_filter_q",              VAR_UINT16 | MASTER_VALUE, .config.minmax = { 0, 16000 }, PG_GYRO_CONFIG, offsetof(gyroConfig_t, gyro_filter_q) },
    { "gyro_filter_r",              VAR_UINT16 | MASTER_VALUE, .config.minmax = { 0, 16000 }, PG_GYRO_CONFIG, offsetof(gyroConfig_t, gyro_filter_r) },
    { "gyro_filter_p",              VAR_UINT16 | MASTER_VALUE, .config.minmax = { 0, 16000 }, PG_GYRO_CONFIG, offsetof(gyroConfig_t, gyro_filter_p) },
#elif defined(USE_GYRO_BIQUAD_RC_FIR2)
    { "gyro_stage2_lowpass_hz",     VAR_UINT16 | MASTER_VALUE, .config.minmax = { 0, 16000 }, PG_GYRO_CONFIG, offsetof(gyroConfig_t, gyro_soft_lpf_hz_2) },
#endif
    { "moron_threshold",            VAR_UINT8  | MASTER_VALUE, .config.minmax = { 0,  200 }, PG_GYRO_CONFIG, offsetof(gyroConfig_t, gyroMovementCalibrationThreshold) },
    { "gyro_offset_yaw",            VAR_INT16 | MASTER_VALUE, .config.minmax = { -1000, 1000 }, PG_GYRO_CONFIG, offsetof(gyroConfig_t, gyro_offset_yaw) },
#ifdef USE_GYRO_OVERFLOW_CHECK
    { "gyro_overflow_detect",       VAR_UINT8  | MASTER_VALUE | MODE_LOOKUP, .config.lookup = { TABLE_GYRO_OVERFLOW_CHECK }, PG_GYRO_CONFIG, offsetof(gyroConfig_t, checkOverflow) },
#endif
#if defined(GYRO_USES_SPI)
#if defined(USE_GYRO_SPI_MPU6500) || defined(USE_GYRO_SPI_MPU9250) || defined(USE_GYRO_SPI_ICM20689)
    { "gyro_use_32khz",             VAR_UINT8  | MASTER_VALUE | MODE_LOOKUP, .config.lookup = { TABLE_OFF_ON }, PG_GYRO_CONFIG, offsetof(gyroConfig_t, gyro_use_32khz) },
#endif
#endif
#ifdef USE_DUAL_GYRO
    { "gyro_to_use",                VAR_UINT8  | MASTER_VALUE | MODE_LOOKUP, .config.lookup = { TABLE_GYRO }, PG_GYRO_CONFIG, offsetof(gyroConfig_t, gyro_to_use) },
#endif

// PG_ACCELEROMETER_CONFIG
    { "align_acc",                  VAR_UINT8  | MASTER_VALUE | MODE_LOOKUP, .config.lookup = { TABLE_ALIGNMENT }, PG_ACCELEROMETER_CONFIG, offsetof(accelerometerConfig_t, acc_align) },
    { "acc_hardware",               VAR_UINT8  | MASTER_VALUE | MODE_LOOKUP, .config.lookup = { TABLE_ACC_HARDWARE }, PG_ACCELEROMETER_CONFIG, offsetof(accelerometerConfig_t, acc_hardware) },
#if defined(USE_GYRO_SPI_ICM20649)
    { "acc_high_range",             VAR_UINT8  | MASTER_VALUE | MODE_LOOKUP, .config.lookup = { TABLE_OFF_ON }, PG_ACCELEROMETER_CONFIG, offsetof(accelerometerConfig_t, acc_high_fsr) },
#endif
    { "acc_lpf_hz",                 VAR_UINT16 | MASTER_VALUE, .config.minmax = { 0, 400 }, PG_ACCELEROMETER_CONFIG, offsetof(accelerometerConfig_t, acc_lpf_hz) },
    { "acc_trim_pitch",             VAR_INT16  | MASTER_VALUE, .config.minmax = { -300, 300 }, PG_ACCELEROMETER_CONFIG, offsetof(accelerometerConfig_t, accelerometerTrims.values.pitch) },
    { "acc_trim_roll",              VAR_INT16  | MASTER_VALUE, .config.minmax = { -300, 300 }, PG_ACCELEROMETER_CONFIG, offsetof(accelerometerConfig_t, accelerometerTrims.values.roll) },
    { "acc_calibration",            VAR_INT16  | MASTER_VALUE | MODE_ARRAY, .config.array.length = XYZ_AXIS_COUNT, PG_ACCELEROMETER_CONFIG, offsetof(accelerometerConfig_t, accZero.raw) },

// PG_COMPASS_CONFIG
#ifdef USE_MAG
    { "align_mag",                  VAR_UINT8  | MASTER_VALUE | MODE_LOOKUP, .config.lookup = { TABLE_ALIGNMENT }, PG_COMPASS_CONFIG, offsetof(compassConfig_t, mag_align) },
    { "mag_bustype",                VAR_UINT8  | MASTER_VALUE | MODE_LOOKUP, .config.lookup = { TABLE_BUS_TYPE }, PG_COMPASS_CONFIG, offsetof(compassConfig_t, mag_bustype) },
    { "mag_i2c_device",             VAR_UINT8  | MASTER_VALUE, .config.minmax = { 0, I2CDEV_COUNT }, PG_COMPASS_CONFIG, offsetof(compassConfig_t, mag_i2c_device) },
    { "mag_i2c_address",            VAR_UINT8  | MASTER_VALUE, .config.minmax = { 0, I2C_ADDR7_MAX }, PG_COMPASS_CONFIG, offsetof(compassConfig_t, mag_i2c_address) },
    { "mag_spi_device",             VAR_UINT8  | MASTER_VALUE, .config.minmax = { 0, SPIDEV_COUNT }, PG_COMPASS_CONFIG, offsetof(compassConfig_t, mag_spi_device) },
    { "mag_hardware",               VAR_UINT8  | MASTER_VALUE | MODE_LOOKUP, .config.lookup = { TABLE_MAG_HARDWARE }, PG_COMPASS_CONFIG, offsetof(compassConfig_t, mag_hardware) },
    { "mag_declination",            VAR_INT16  | MASTER_VALUE, .config.minmax = { -18000, 18000 }, PG_COMPASS_CONFIG, offsetof(compassConfig_t, mag_declination) },
    { "mag_calibration",            VAR_INT16  | MASTER_VALUE | MODE_ARRAY, .config.array.length = XYZ_AXIS_COUNT, PG_COMPASS_CONFIG, offsetof(compassConfig_t, magZero.raw) },
#endif

// PG_BAROMETER_CONFIG
#ifdef USE_BARO
    { "baro_bustype",               VAR_UINT8  | MASTER_VALUE | MODE_LOOKUP, .config.lookup = { TABLE_BUS_TYPE }, PG_BAROMETER_CONFIG, offsetof(barometerConfig_t, baro_bustype) },
    { "baro_spi_device",            VAR_UINT8  | MASTER_VALUE, .config.minmax = { 0, 5 }, PG_BAROMETER_CONFIG, offsetof(barometerConfig_t, baro_spi_device) },
    { "baro_i2c_device",            VAR_UINT8  | MASTER_VALUE, .config.minmax = { 0, 5 }, PG_BAROMETER_CONFIG, offsetof(barometerConfig_t, baro_i2c_device) },
    { "baro_i2c_address",           VAR_UINT8  | MASTER_VALUE, .config.minmax = { 0, I2C_ADDR7_MAX }, PG_BAROMETER_CONFIG, offsetof(barometerConfig_t, baro_i2c_address) },
    { "baro_hardware",              VAR_UINT8  | MASTER_VALUE | MODE_LOOKUP, .config.lookup = { TABLE_BARO_HARDWARE }, PG_BAROMETER_CONFIG, offsetof(barometerConfig_t, baro_hardware) },
    { "baro_tab_size",              VAR_UINT8  | MASTER_VALUE, .config.minmax = { 0, BARO_SAMPLE_COUNT_MAX }, PG_BAROMETER_CONFIG, offsetof(barometerConfig_t, baro_sample_count) },
    { "baro_noise_lpf",             VAR_UINT16  | MASTER_VALUE, .config.minmax = { 0, 1000 }, PG_BAROMETER_CONFIG, offsetof(barometerConfig_t, baro_noise_lpf) },
    { "baro_cf_vel",                VAR_UINT16  | MASTER_VALUE, .config.minmax = { 0, 1000 }, PG_BAROMETER_CONFIG, offsetof(barometerConfig_t, baro_cf_vel) },
    { "baro_cf_alt",                VAR_UINT16  | MASTER_VALUE, .config.minmax = { 0, 1000 }, PG_BAROMETER_CONFIG, offsetof(barometerConfig_t, baro_cf_alt) },
#endif

// PG_RX_CONFIG
    { "mid_rc",                     VAR_UINT16 | MASTER_VALUE, .config.minmax = { 1200, 1700 }, PG_RX_CONFIG, offsetof(rxConfig_t, midrc) },
    { "min_check",                  VAR_UINT16 | MASTER_VALUE, .config.minmax = { PWM_PULSE_MIN, PWM_PULSE_MAX }, PG_RX_CONFIG, offsetof(rxConfig_t, mincheck) },
    { "max_check",                  VAR_UINT16 | MASTER_VALUE, .config.minmax = { PWM_PULSE_MIN, PWM_PULSE_MAX }, PG_RX_CONFIG, offsetof(rxConfig_t, maxcheck) },
    { "rssi_channel",               VAR_INT8   | MASTER_VALUE, .config.minmax = { 0, MAX_SUPPORTED_RC_CHANNEL_COUNT }, PG_RX_CONFIG, offsetof(rxConfig_t, rssi_channel) },
    { "rssi_scale",                 VAR_UINT8  | MASTER_VALUE, .config.minmax = { RSSI_SCALE_MIN, RSSI_SCALE_MAX }, PG_RX_CONFIG, offsetof(rxConfig_t, rssi_scale) },
    { "rssi_invert",                VAR_INT8   | MASTER_VALUE | MODE_LOOKUP, .config.lookup = { TABLE_OFF_ON }, PG_RX_CONFIG, offsetof(rxConfig_t, rssi_invert) },
    { "rc_interp",                  VAR_UINT8  | MASTER_VALUE | MODE_LOOKUP, .config.lookup = { TABLE_RC_INTERPOLATION }, PG_RX_CONFIG, offsetof(rxConfig_t, rcInterpolation) },
    { "rc_interp_ch",               VAR_UINT8  | MASTER_VALUE | MODE_LOOKUP, .config.lookup = { TABLE_RC_INTERPOLATION_CHANNELS }, PG_RX_CONFIG, offsetof(rxConfig_t, rcInterpolationChannels) },
    { "rc_interp_int",              VAR_UINT8  | MASTER_VALUE, .config.minmax = { 1, 50 }, PG_RX_CONFIG, offsetof(rxConfig_t, rcInterpolationInterval) },
    { "fpv_mix_degrees",            VAR_UINT8  | MASTER_VALUE, .config.minmax = { 0, 50 }, PG_RX_CONFIG, offsetof(rxConfig_t, fpvCamAngleDegrees) },
    { "max_aux_channels",           VAR_UINT8  | MASTER_VALUE, .config.minmax = { 0, MAX_AUX_CHANNEL_COUNT }, PG_RX_CONFIG, offsetof(rxConfig_t, max_aux_channel) },
#ifdef USE_SERIAL_RX
    { "serialrx_provider",          VAR_UINT8  | MASTER_VALUE | MODE_LOOKUP, .config.lookup = { TABLE_SERIAL_RX }, PG_RX_CONFIG, offsetof(rxConfig_t, serialrx_provider) },
    { "serialrx_inverted",          VAR_UINT8  | MASTER_VALUE | MODE_LOOKUP, .config.lookup = { TABLE_OFF_ON }, PG_RX_CONFIG, offsetof(rxConfig_t, serialrx_inverted) },
#endif
#ifdef USE_SPEKTRUM_BIND
    { "spektrum_sat_bind",          VAR_UINT8  | MASTER_VALUE, .config.minmax = { SPEKTRUM_SAT_BIND_DISABLED, SPEKTRUM_SAT_BIND_MAX}, PG_RX_CONFIG, offsetof(rxConfig_t, spektrum_sat_bind) },
    { "spektrum_sat_bind_autoreset",VAR_UINT8  | MASTER_VALUE | MODE_LOOKUP, .config.lookup = { TABLE_OFF_ON }, PG_RX_CONFIG, offsetof(rxConfig_t, spektrum_sat_bind_autoreset) },
#endif
    { "airmode_start_throttle_percent",     VAR_UINT8 | MASTER_VALUE, .config.minmax = { 0, 100 }, PG_RX_CONFIG, offsetof(rxConfig_t, airModeActivateThreshold) },
    { "rx_min_usec",                VAR_UINT16 | MASTER_VALUE, .config.minmax = { PWM_PULSE_MIN, PWM_PULSE_MAX }, PG_RX_CONFIG, offsetof(rxConfig_t, rx_min_usec) },
    { "rx_max_usec",                VAR_UINT16 | MASTER_VALUE, .config.minmax = { PWM_PULSE_MIN, PWM_PULSE_MAX }, PG_RX_CONFIG, offsetof(rxConfig_t, rx_max_usec) },
    { "serialrx_halfduplex",        VAR_UINT8  | MASTER_VALUE | MODE_LOOKUP, .config.lookup = { TABLE_OFF_ON }, PG_RX_CONFIG, offsetof(rxConfig_t, halfDuplex) },
#ifdef USE_RX_SPI
    { "rx_spi_protocol",            VAR_UINT8  | MASTER_VALUE | MODE_LOOKUP, .config.lookup = { TABLE_RX_SPI }, PG_RX_CONFIG, offsetof(rxConfig_t, rx_spi_protocol) },
#endif

// PG_ADC_CONFIG
#if defined(ADC)
    { "adc_device",                 VAR_INT8   | MASTER_VALUE, .config.minmax = { 0, ADCDEV_COUNT }, PG_ADC_CONFIG, offsetof(adcConfig_t, device) },
#endif

// PG_PWM_CONFIG
#if defined(USE_PWM)
    { "input_filtering_mode",       VAR_INT8   | MASTER_VALUE | MODE_LOOKUP,  .config.lookup = { TABLE_OFF_ON }, PG_PWM_CONFIG, offsetof(pwmConfig_t, inputFilteringMode) },
#endif

// PG_BLACKBOX_CONFIG
#ifdef USE_BLACKBOX
    { "blackbox_p_ratio",           VAR_UINT16 | MASTER_VALUE, .config.minmax = { 0, INT16_MAX }, PG_BLACKBOX_CONFIG, offsetof(blackboxConfig_t, p_denom) },
    { "blackbox_device",            VAR_UINT8  | MASTER_VALUE | MODE_LOOKUP, .config.lookup = { TABLE_BLACKBOX_DEVICE }, PG_BLACKBOX_CONFIG, offsetof(blackboxConfig_t, device) },
    { "blackbox_record_acc",        VAR_UINT8  | MASTER_VALUE | MODE_LOOKUP, .config.lookup = { TABLE_OFF_ON }, PG_BLACKBOX_CONFIG, offsetof(blackboxConfig_t, record_acc) },
    { "blackbox_mode",              VAR_UINT8  | MASTER_VALUE | MODE_LOOKUP, .config.lookup = { TABLE_BLACKBOX_MODE }, PG_BLACKBOX_CONFIG, offsetof(blackboxConfig_t, mode) },
#endif

// PG_MOTOR_CONFIG
    { "min_throttle",               VAR_UINT16 | MASTER_VALUE, .config.minmax = { PWM_PULSE_MIN, PWM_PULSE_MAX }, PG_MOTOR_CONFIG, offsetof(motorConfig_t, minthrottle) },
    { "max_throttle",               VAR_UINT16 | MASTER_VALUE, .config.minmax = { PWM_PULSE_MIN, PWM_PULSE_MAX }, PG_MOTOR_CONFIG, offsetof(motorConfig_t, maxthrottle) },
    { "min_command",                VAR_UINT16 | MASTER_VALUE, .config.minmax = { PWM_PULSE_MIN, PWM_PULSE_MAX }, PG_MOTOR_CONFIG, offsetof(motorConfig_t, mincommand) },
#ifdef USE_DSHOT
    { "dshot_idle_value",           VAR_UINT16  | MASTER_VALUE, .config.minmax = { 0, 2000 }, PG_MOTOR_CONFIG, offsetof(motorConfig_t, digitalIdleOffsetValue) },
#ifdef USE_DSHOT_DMAR
    { "dshot_burst",                VAR_UINT8  | MASTER_VALUE | MODE_LOOKUP, .config.lookup = { TABLE_OFF_ON }, PG_MOTOR_CONFIG, offsetof(motorConfig_t, dev.useBurstDshot) },
#endif
#endif
    { "use_unsynced_pwm",           VAR_UINT8  | MASTER_VALUE | MODE_LOOKUP, .config.lookup = { TABLE_OFF_ON }, PG_MOTOR_CONFIG, offsetof(motorConfig_t, dev.useUnsyncedPwm) },
    { "motor_pwm_protocol",         VAR_UINT8  | MASTER_VALUE | MODE_LOOKUP, .config.lookup = { TABLE_MOTOR_PWM_PROTOCOL }, PG_MOTOR_CONFIG, offsetof(motorConfig_t, dev.motorPwmProtocol) },
    { "motor_pwm_rate",             VAR_UINT16 | MASTER_VALUE, .config.minmax = { 200, 32000 }, PG_MOTOR_CONFIG, offsetof(motorConfig_t, dev.motorPwmRate) },
    { "motor_pwm_inversion",        VAR_UINT8  | MASTER_VALUE | MODE_LOOKUP, .config.lookup = { TABLE_OFF_ON }, PG_MOTOR_CONFIG, offsetof(motorConfig_t, dev.motorPwmInversion) },

// PG_THROTTLE_CORRECTION_CONFIG
    { "thr_corr_value",             VAR_UINT8  | MASTER_VALUE, .config.minmax = { 0,  150 }, PG_THROTTLE_CORRECTION_CONFIG, offsetof(throttleCorrectionConfig_t, throttle_correction_value) },
    { "thr_corr_angle",             VAR_UINT16 | MASTER_VALUE, .config.minmax = { 1,  900 }, PG_THROTTLE_CORRECTION_CONFIG, offsetof(throttleCorrectionConfig_t, throttle_correction_angle) },

// PG_FAILSAFE_CONFIG
    { "failsafe_delay",             VAR_UINT8  | MASTER_VALUE, .config.minmax = { 0, 200 }, PG_FAILSAFE_CONFIG, offsetof(failsafeConfig_t, failsafe_delay) },
    { "failsafe_off_delay",         VAR_UINT8  | MASTER_VALUE, .config.minmax = { 0, 200 }, PG_FAILSAFE_CONFIG, offsetof(failsafeConfig_t, failsafe_off_delay) },
    { "failsafe_throttle",          VAR_UINT16 | MASTER_VALUE, .config.minmax = { PWM_PULSE_MIN, PWM_PULSE_MAX }, PG_FAILSAFE_CONFIG, offsetof(failsafeConfig_t, failsafe_throttle) },
    { "failsafe_kill_switch",       VAR_UINT8  | MASTER_VALUE | MODE_LOOKUP, .config.lookup = { TABLE_OFF_ON }, PG_FAILSAFE_CONFIG, offsetof(failsafeConfig_t, failsafe_kill_switch) },
    { "failsafe_throttle_low_delay",VAR_UINT16 | MASTER_VALUE, .config.minmax = { 0, 300 }, PG_FAILSAFE_CONFIG, offsetof(failsafeConfig_t, failsafe_throttle_low_delay) },
    { "failsafe_procedure",         VAR_UINT8  | MASTER_VALUE | MODE_LOOKUP, .config.lookup = { TABLE_FAILSAFE }, PG_FAILSAFE_CONFIG, offsetof(failsafeConfig_t, failsafe_procedure) },

// PG_BOARDALIGNMENT_CONFIG
    { "align_board_roll",           VAR_INT16  | MASTER_VALUE, .config.minmax = { -180, 360 }, PG_BOARD_ALIGNMENT, offsetof(boardAlignment_t, rollDegrees) },
    { "align_board_pitch",          VAR_INT16  | MASTER_VALUE, .config.minmax = { -180, 360 }, PG_BOARD_ALIGNMENT, offsetof(boardAlignment_t, pitchDegrees) },
    { "align_board_yaw",            VAR_INT16  | MASTER_VALUE, .config.minmax = { -180, 360 }, PG_BOARD_ALIGNMENT, offsetof(boardAlignment_t, yawDegrees) },

// PG_GIMBAL_CONFIG
#ifdef USE_SERVOS
    { "gimbal_mode",                VAR_UINT8  | MASTER_VALUE | MODE_LOOKUP, .config.lookup = { TABLE_GIMBAL_MODE }, PG_GIMBAL_CONFIG, offsetof(gimbalConfig_t, mode) },
#endif

// PG_BATTERY_CONFIG
    { "bat_capacity",               VAR_UINT16 | MASTER_VALUE, .config.minmax = { 0, 20000 }, PG_BATTERY_CONFIG, offsetof(batteryConfig_t, batteryCapacity) },
    { "vbat_max_cell_voltage",      VAR_UINT8  | MASTER_VALUE, .config.minmax = { 10, 50 }, PG_BATTERY_CONFIG, offsetof(batteryConfig_t, vbatmaxcellvoltage) },
    { "vbat_full_cell_voltage",     VAR_UINT8  | MASTER_VALUE, .config.minmax = { 10, 50 }, PG_BATTERY_CONFIG, offsetof(batteryConfig_t, vbatfullcellvoltage) },
    { "vbat_min_cell_voltage",      VAR_UINT8  | MASTER_VALUE, .config.minmax = { 10, 50 }, PG_BATTERY_CONFIG, offsetof(batteryConfig_t, vbatmincellvoltage) },
    { "vbat_warning_cell_voltage",  VAR_UINT8  | MASTER_VALUE, .config.minmax = { 10, 50 }, PG_BATTERY_CONFIG, offsetof(batteryConfig_t, vbatwarningcellvoltage) },
    { "vbat_hysteresis",            VAR_UINT8  | MASTER_VALUE, .config.minmax = { 0, 250 }, PG_BATTERY_CONFIG, offsetof(batteryConfig_t, vbathysteresis) },
    { "current_meter",              VAR_UINT8  | MASTER_VALUE | MODE_LOOKUP, .config.lookup = { TABLE_CURRENT_METER }, PG_BATTERY_CONFIG, offsetof(batteryConfig_t, currentMeterSource) },
    { "battery_meter",              VAR_UINT8  | MASTER_VALUE | MODE_LOOKUP, .config.lookup = { TABLE_VOLTAGE_METER }, PG_BATTERY_CONFIG, offsetof(batteryConfig_t, voltageMeterSource) },
    { "vbat_detect_cell_voltage",   VAR_UINT8  | MASTER_VALUE, .config.minmax = { 0, 200 }, PG_BATTERY_CONFIG, offsetof(batteryConfig_t, vbatnotpresentcellvoltage) },
    { "use_vbat_alerts",            VAR_UINT8  | MASTER_VALUE | MODE_LOOKUP, .config.lookup = { TABLE_OFF_ON }, PG_BATTERY_CONFIG, offsetof(batteryConfig_t, useVBatAlerts) },
    { "use_cbat_alerts",            VAR_UINT8  | MASTER_VALUE | MODE_LOOKUP, .config.lookup = { TABLE_OFF_ON }, PG_BATTERY_CONFIG, offsetof(batteryConfig_t, useConsumptionAlerts) },
    { "cbat_alert_percent",         VAR_UINT8  | MASTER_VALUE, .config.minmax = { 0, 100 }, PG_BATTERY_CONFIG, offsetof(batteryConfig_t, consumptionWarningPercentage) },
    { "vbat_cutoff_percent",           VAR_UINT8  | MASTER_VALUE, .config.minmax = { 0, 100 }, PG_BATTERY_CONFIG, offsetof(batteryConfig_t, lvcPercentage) },

//  PG_VOLTAGE_SENSOR_ADC_CONFIG
    { "vbat_scale",                 VAR_UINT8  | MASTER_VALUE, .config.minmax = { VBAT_SCALE_MIN, VBAT_SCALE_MAX }, PG_VOLTAGE_SENSOR_ADC_CONFIG, offsetof(voltageSensorADCConfig_t, vbatscale) },

// PG_CURRENT_SENSOR_ADC_CONFIG
    { "ibata_scale",                VAR_INT16  | MASTER_VALUE, .config.minmax = { -16000, 16000 }, PG_CURRENT_SENSOR_ADC_CONFIG, offsetof(currentSensorADCConfig_t, scale) },
    { "ibata_offset",               VAR_INT16  | MASTER_VALUE, .config.minmax = { -16000, 16000 }, PG_CURRENT_SENSOR_ADC_CONFIG, offsetof(currentSensorADCConfig_t, offset) },
// PG_CURRENT_SENSOR_ADC_CONFIG
#ifdef USE_VIRTUAL_CURRENT_METER
    { "ibatv_scale",                VAR_INT16  | MASTER_VALUE, .config.minmax = { -16000, 16000 }, PG_CURRENT_SENSOR_VIRTUAL_CONFIG, offsetof(currentSensorVirtualConfig_t, scale) },
    { "ibatv_offset",               VAR_INT16  | MASTER_VALUE, .config.minmax = { -16000, 16000 }, PG_CURRENT_SENSOR_VIRTUAL_CONFIG, offsetof(currentSensorVirtualConfig_t, offset) },
#endif

#ifdef BEEPER
// PG_BEEPER_DEV_CONFIG
    { "beeper_inversion",           VAR_UINT8  | MASTER_VALUE | MODE_LOOKUP, .config.lookup = { TABLE_OFF_ON }, PG_BEEPER_DEV_CONFIG, offsetof(beeperDevConfig_t, isInverted) },
    { "beeper_od",                  VAR_UINT8  | MASTER_VALUE | MODE_LOOKUP, .config.lookup = { TABLE_OFF_ON }, PG_BEEPER_DEV_CONFIG, offsetof(beeperDevConfig_t, isOpenDrain) },
    { "beeper_frequency",           VAR_INT16  | MASTER_VALUE, .config.minmax = { 0, 16000 }, PG_BEEPER_DEV_CONFIG, offsetof(beeperDevConfig_t, frequency) },

// PG_BEEPER_CONFIG
#ifdef USE_DSHOT
    { "beeper_dshot_beacon_tone",   VAR_UINT8  | MASTER_VALUE, .config.minmax = {0, DSHOT_CMD_BEACON5 }, PG_BEEPER_CONFIG, offsetof(beeperConfig_t, dshotBeaconTone) },
#endif
#endif

// PG_MIXER_CONFIG
    { "yaw_motors_reversed",        VAR_INT8   | MASTER_VALUE | MODE_LOOKUP, .config.lookup = { TABLE_OFF_ON }, PG_MIXER_CONFIG, offsetof(mixerConfig_t, yaw_motors_reversed) },

// PG_MOTOR_3D_CONFIG
    { "3d_deadband_low",            VAR_UINT16 | MASTER_VALUE, .config.minmax = { PWM_PULSE_MIN, PWM_RANGE_MIDDLE }, PG_MOTOR_3D_CONFIG, offsetof(flight3DConfig_t, deadband3d_low) },
    { "3d_deadband_high",           VAR_UINT16 | MASTER_VALUE, .config.minmax = { PWM_RANGE_MIDDLE, PWM_PULSE_MAX }, PG_MOTOR_3D_CONFIG, offsetof(flight3DConfig_t, deadband3d_high) },
    { "3d_neutral",                 VAR_UINT16 | MASTER_VALUE, .config.minmax = { PWM_PULSE_MIN, PWM_PULSE_MAX }, PG_MOTOR_3D_CONFIG, offsetof(flight3DConfig_t, neutral3d) },
    { "3d_deadband_throttle",       VAR_UINT16 | MASTER_VALUE, .config.minmax = { PWM_PULSE_MIN, PWM_PULSE_MAX }, PG_MOTOR_3D_CONFIG, offsetof(flight3DConfig_t, deadband3d_throttle) },
    { "3d_switched_mode",           VAR_UINT8 | MASTER_VALUE | MODE_LOOKUP, .config.lookup = { TABLE_OFF_ON }, PG_MOTOR_3D_CONFIG, offsetof(flight3DConfig_t, switched_mode3d) },

// PG_SERVO_CONFIG
#ifdef USE_SERVOS
    { "servo_center_pulse",         VAR_UINT16 | MASTER_VALUE, .config.minmax = { PWM_PULSE_MIN, PWM_PULSE_MAX }, PG_SERVO_CONFIG, offsetof(servoConfig_t, dev.servoCenterPulse) },
    { "servo_pwm_rate",             VAR_UINT16 | MASTER_VALUE, .config.minmax = { 50, 498 }, PG_SERVO_CONFIG, offsetof(servoConfig_t, dev.servoPwmRate) },
    { "servo_lowpass_hz",           VAR_UINT16 | MASTER_VALUE, .config.minmax = { 0, 400}, PG_SERVO_CONFIG, offsetof(servoConfig_t, servo_lowpass_freq) },
    { "tri_unarmed_servo",          VAR_INT8   | MASTER_VALUE | MODE_LOOKUP, .config.lookup = { TABLE_OFF_ON }, PG_SERVO_CONFIG, offsetof(servoConfig_t, tri_unarmed_servo) },
    { "channel_forwarding_start",   VAR_UINT8  | MASTER_VALUE, .config.minmax = { AUX1, MAX_SUPPORTED_RC_CHANNEL_COUNT }, PG_SERVO_CONFIG, offsetof(servoConfig_t, channelForwardingStartChannel) },
#endif

// PG_CONTROLRATE_PROFILES
    { "thr_mid",                    VAR_UINT8  | PROFILE_RATE_VALUE, .config.minmax = { 0, 100 }, PG_CONTROL_RATE_PROFILES, offsetof(controlRateConfig_t, thrMid8) },
    { "thr_expo",                   VAR_UINT8  | PROFILE_RATE_VALUE, .config.minmax = { 0, 100 }, PG_CONTROL_RATE_PROFILES, offsetof(controlRateConfig_t, thrExpo8) },
    { "rates_type",                 VAR_UINT8  | PROFILE_RATE_VALUE | MODE_LOOKUP, .config.lookup = { TABLE_RATES_TYPE }, PG_CONTROL_RATE_PROFILES, offsetof(controlRateConfig_t, rates_type) },
    { "roll_rc_rate",               VAR_UINT8  | PROFILE_RATE_VALUE, .config.minmax = { 0, CONTROL_RATE_CONFIG_RC_RATES_MAX }, PG_CONTROL_RATE_PROFILES, offsetof(controlRateConfig_t, rcRates[FD_ROLL]) },
    { "pitch_rc_rate",              VAR_UINT8  | PROFILE_RATE_VALUE, .config.minmax = { 0, CONTROL_RATE_CONFIG_RC_RATES_MAX }, PG_CONTROL_RATE_PROFILES, offsetof(controlRateConfig_t, rcRates[FD_PITCH]) },
    { "yaw_rc_rate",                VAR_UINT8  | PROFILE_RATE_VALUE, .config.minmax = { 0, CONTROL_RATE_CONFIG_RC_RATES_MAX }, PG_CONTROL_RATE_PROFILES, offsetof(controlRateConfig_t, rcRates[FD_YAW]) },
    { "roll_expo",                  VAR_UINT8  | PROFILE_RATE_VALUE, .config.minmax = { 0, CONTROL_RATE_CONFIG_RC_EXPO_MAX }, PG_CONTROL_RATE_PROFILES, offsetof(controlRateConfig_t, rcExpo[FD_ROLL]) },
    { "pitch_expo",                 VAR_UINT8  | PROFILE_RATE_VALUE, .config.minmax = { 0, CONTROL_RATE_CONFIG_RC_EXPO_MAX }, PG_CONTROL_RATE_PROFILES, offsetof(controlRateConfig_t, rcExpo[FD_PITCH]) },
    { "yaw_expo",                   VAR_UINT8  | PROFILE_RATE_VALUE, .config.minmax = { 0, CONTROL_RATE_CONFIG_RC_EXPO_MAX }, PG_CONTROL_RATE_PROFILES, offsetof(controlRateConfig_t, rcExpo[FD_YAW]) },
    { "roll_srate",                 VAR_UINT8  | PROFILE_RATE_VALUE, .config.minmax = { 0, CONTROL_RATE_CONFIG_RATE_MAX }, PG_CONTROL_RATE_PROFILES, offsetof(controlRateConfig_t, rates[FD_ROLL]) },
    { "pitch_srate",                VAR_UINT8  | PROFILE_RATE_VALUE, .config.minmax = { 0, CONTROL_RATE_CONFIG_RATE_MAX }, PG_CONTROL_RATE_PROFILES, offsetof(controlRateConfig_t, rates[FD_PITCH]) },
    { "yaw_srate",                  VAR_UINT8  | PROFILE_RATE_VALUE, .config.minmax = { 0, CONTROL_RATE_CONFIG_RATE_MAX }, PG_CONTROL_RATE_PROFILES, offsetof(controlRateConfig_t, rates[FD_YAW]) },
    { "tpa_rate",                   VAR_UINT8  | PROFILE_RATE_VALUE, .config.minmax = { 0, CONTROL_RATE_CONFIG_TPA_MAX}, PG_CONTROL_RATE_PROFILES, offsetof(controlRateConfig_t, dynThrPID) },
    { "tpa_breakpoint",             VAR_UINT16 | PROFILE_RATE_VALUE, .config.minmax = { PWM_PULSE_MIN, PWM_PULSE_MAX }, PG_CONTROL_RATE_PROFILES, offsetof(controlRateConfig_t, tpa_breakpoint) },

// PG_SERIAL_CONFIG
    { "reboot_character",           VAR_UINT8  | MASTER_VALUE, .config.minmax = { 48, 126 }, PG_SERIAL_CONFIG, offsetof(serialConfig_t, reboot_character) },
    { "serial_update_rate_hz",      VAR_UINT16 | MASTER_VALUE, .config.minmax = { 100, 2000 }, PG_SERIAL_CONFIG, offsetof(serialConfig_t, serial_update_rate_hz) },

// PG_IMU_CONFIG
    { "accxy_deadband",             VAR_UINT8  | MASTER_VALUE, .config.minmax = { 0, 100 }, PG_IMU_CONFIG, offsetof(imuConfig_t, accDeadband.xy) },
    { "accz_deadband",              VAR_UINT8  | MASTER_VALUE, .config.minmax = { 0, 100 }, PG_IMU_CONFIG, offsetof(imuConfig_t, accDeadband.z) },
    { "acc_unarmedcal",             VAR_UINT8  | MASTER_VALUE | MODE_LOOKUP, .config.lookup = { TABLE_OFF_ON }, PG_IMU_CONFIG, offsetof(imuConfig_t, acc_unarmedcal) },
    { "imu_dcm_kp",                 VAR_UINT16 | MASTER_VALUE, .config.minmax = { 0, 32000 }, PG_IMU_CONFIG, offsetof(imuConfig_t, dcm_kp) },
    { "imu_dcm_ki",                 VAR_UINT16 | MASTER_VALUE, .config.minmax = { 0, 32000 }, PG_IMU_CONFIG, offsetof(imuConfig_t, dcm_ki) },
    { "small_angle",                VAR_UINT8  | MASTER_VALUE, .config.minmax = { 0, 180 }, PG_IMU_CONFIG, offsetof(imuConfig_t, small_angle) },

// PG_ARMING_CONFIG
    { "auto_disarm_delay",          VAR_UINT8  | MASTER_VALUE, .config.minmax = { 0, 60 }, PG_ARMING_CONFIG, offsetof(armingConfig_t, auto_disarm_delay) },
    { "gyro_cal_on_first_arm",      VAR_UINT8  | MASTER_VALUE | MODE_LOOKUP, .config.lookup = { TABLE_OFF_ON }, PG_ARMING_CONFIG, offsetof(armingConfig_t, gyro_cal_on_first_arm) },


// PG_GPS_CONFIG
#ifdef USE_GPS
    { "gps_provider",               VAR_UINT8  | MASTER_VALUE | MODE_LOOKUP, .config.lookup = { TABLE_GPS_PROVIDER }, PG_GPS_CONFIG, offsetof(gpsConfig_t, provider) },
    { "gps_sbas_mode",              VAR_UINT8  | MASTER_VALUE | MODE_LOOKUP, .config.lookup = { TABLE_GPS_SBAS_MODE }, PG_GPS_CONFIG, offsetof(gpsConfig_t, sbasMode) },
    { "gps_auto_config",            VAR_UINT8  | MASTER_VALUE | MODE_LOOKUP, .config.lookup = { TABLE_OFF_ON }, PG_GPS_CONFIG, offsetof(gpsConfig_t, autoConfig) },
    { "gps_auto_baud",              VAR_UINT8  | MASTER_VALUE | MODE_LOOKUP, .config.lookup = { TABLE_OFF_ON }, PG_GPS_CONFIG, offsetof(gpsConfig_t, autoBaud) },
#endif

// PG_NAVIGATION_CONFIG
#ifdef USE_NAV
    { "gps_wp_radius",              VAR_UINT16 | MASTER_VALUE, .config.minmax = { 0, 2000 }, PG_NAVIGATION_CONFIG, offsetof(navigationConfig_t, gps_wp_radius) },
    { "nav_controls_heading",       VAR_UINT8  | MASTER_VALUE | MODE_LOOKUP, .config.lookup = { TABLE_OFF_ON }, PG_NAVIGATION_CONFIG, offsetof(navigationConfig_t, nav_controls_heading) },
    { "nav_speed_min",              VAR_UINT16 | MASTER_VALUE, .config.minmax = { 10, 2000 }, PG_NAVIGATION_CONFIG, offsetof(navigationConfig_t, nav_speed_min) },
    { "nav_speed_max",              VAR_UINT16 | MASTER_VALUE, .config.minmax = { 10, 2000 }, PG_NAVIGATION_CONFIG, offsetof(navigationConfig_t, nav_speed_max) },
    { "nav_slew_rate",              VAR_UINT8  | MASTER_VALUE, .config.minmax = { 0, 100 }, PG_NAVIGATION_CONFIG, offsetof(navigationConfig_t, nav_slew_rate) },
#endif

// PG_AIRPLANE_CONFIG
#if defined(USE_ALT_HOLD)
    { "fixedwing_althold_reversed", VAR_INT8   | MASTER_VALUE | MODE_LOOKUP, .config.lookup = { TABLE_OFF_ON }, PG_AIRPLANE_CONFIG, offsetof(airplaneConfig_t, fixedwing_althold_reversed) },
#endif

// PG_RC_CONTROLS_CONFIG
#if defined(USE_ALT_HOLD)
    { "alt_hold_deadband",          VAR_UINT8  | MASTER_VALUE, .config.minmax = { 1, 250 }, PG_RC_CONTROLS_CONFIG, offsetof(rcControlsConfig_t, alt_hold_deadband) },
    { "alt_hold_fast_change",       VAR_UINT8  | MASTER_VALUE | MODE_LOOKUP, .config.lookup = { TABLE_OFF_ON }, PG_RC_CONTROLS_CONFIG, offsetof(rcControlsConfig_t, alt_hold_fast_change) },
#endif
    { "deadband",                   VAR_UINT8  | MASTER_VALUE, .config.minmax = { 0, 32 }, PG_RC_CONTROLS_CONFIG, offsetof(rcControlsConfig_t, deadband) },
    { "yaw_deadband",               VAR_UINT8  | MASTER_VALUE, .config.minmax = { 0, 100 }, PG_RC_CONTROLS_CONFIG, offsetof(rcControlsConfig_t, yaw_deadband) },
    { "yaw_control_reversed",       VAR_INT8   | MASTER_VALUE | MODE_LOOKUP, .config.lookup = { TABLE_OFF_ON }, PG_RC_CONTROLS_CONFIG, offsetof(rcControlsConfig_t, yaw_control_reversed) },

// PG_PID_CONFIG
    { "pid_process_denom",          VAR_UINT8  | MASTER_VALUE,  .config.minmax = { 1, MAX_PID_PROCESS_DENOM }, PG_PID_CONFIG, offsetof(pidConfig_t, pid_process_denom) },
#ifdef USE_RUNAWAY_TAKEOFF
    { "runaway_takeoff_prevention", VAR_UINT8  | MODE_LOOKUP,  .config.lookup = { TABLE_OFF_ON }, PG_PID_CONFIG, offsetof(pidConfig_t, runaway_takeoff_prevention) },    // enables/disables runaway takeoff prevention
    { "runaway_takeoff_deactivate_delay",  VAR_UINT16  | MASTER_VALUE, .config.minmax = { 100, 1000 }, PG_PID_CONFIG, offsetof(pidConfig_t, runaway_takeoff_deactivate_delay) },           // deactivate time in ms
    { "runaway_takeoff_deactivate_throttle_percent",  VAR_UINT8  | MASTER_VALUE, .config.minmax = { 0, 100 }, PG_PID_CONFIG, offsetof(pidConfig_t, runaway_takeoff_deactivate_throttle) }, // minimum throttle percentage during deactivation phase
#endif

// PG_PID_PROFILE
    { "dterm_lowpass_type",         VAR_UINT8  | PROFILE_VALUE | MODE_LOOKUP, .config.lookup = { TABLE_LOWPASS_TYPE }, PG_PID_PROFILE, offsetof(pidProfile_t, dterm_filter_type) },
    { "dterm_lowpass",              VAR_INT16  | PROFILE_VALUE, .config.minmax = { 0, 16000 }, PG_PID_PROFILE, offsetof(pidProfile_t, dterm_lpf_hz) },
    { "dterm_notch_hz",             VAR_UINT16 | PROFILE_VALUE, .config.minmax = { 0, 16000 }, PG_PID_PROFILE, offsetof(pidProfile_t, dterm_notch_hz) },
    { "dterm_notch_cutoff",         VAR_UINT16 | PROFILE_VALUE, .config.minmax = { 0, 16000 }, PG_PID_PROFILE, offsetof(pidProfile_t, dterm_notch_cutoff) },
    { "vbat_pid_gain",              VAR_UINT8  | PROFILE_VALUE | MODE_LOOKUP, .config.lookup = { TABLE_OFF_ON }, PG_PID_PROFILE, offsetof(pidProfile_t, vbatPidCompensation) },
    { "pid_at_min_throttle",        VAR_UINT8  | PROFILE_VALUE | MODE_LOOKUP, .config.lookup = { TABLE_OFF_ON }, PG_PID_PROFILE, offsetof(pidProfile_t, pidAtMinThrottle) },
    { "anti_gravity_threshold",     VAR_UINT16 | PROFILE_VALUE, .config.minmax = { 20, 1000 }, PG_PID_PROFILE, offsetof(pidProfile_t, itermThrottleThreshold) },
    { "anti_gravity_gain",          VAR_UINT16 | PROFILE_VALUE, .config.minmax = { 1000, 30000 }, PG_PID_PROFILE, offsetof(pidProfile_t, itermAcceleratorGain) },
    { "setpoint_relax_ratio",       VAR_UINT8  | PROFILE_VALUE, .config.minmax = { 1, 100 }, PG_PID_PROFILE, offsetof(pidProfile_t, setpointRelaxRatio) },
    { "dterm_setpoint_weight",      VAR_UINT8  | PROFILE_VALUE, .config.minmax = { 0, 254 }, PG_PID_PROFILE, offsetof(pidProfile_t, dtermSetpointWeight) },
    { "acc_limit_yaw",              VAR_UINT16 | PROFILE_VALUE, .config.minmax = { 0, 500 }, PG_PID_PROFILE, offsetof(pidProfile_t, yawRateAccelLimit) },
    { "acc_limit",                  VAR_UINT16 | PROFILE_VALUE, .config.minmax = { 0, 500 }, PG_PID_PROFILE, offsetof(pidProfile_t, rateAccelLimit) },
    { "crash_dthreshold",           VAR_UINT16 | PROFILE_VALUE, .config.minmax = { 0, 2000 }, PG_PID_PROFILE, offsetof(pidProfile_t, crash_dthreshold) },
    { "crash_gthreshold",           VAR_UINT16 | PROFILE_VALUE, .config.minmax = { 0, 2000 }, PG_PID_PROFILE, offsetof(pidProfile_t, crash_gthreshold) },
    { "crash_setpoint_threshold",   VAR_UINT16 | PROFILE_VALUE, .config.minmax = { 0, 2000 }, PG_PID_PROFILE, offsetof(pidProfile_t, crash_setpoint_threshold) },
    { "crash_time",                 VAR_UINT16 | PROFILE_VALUE, .config.minmax = { 0, 5000 }, PG_PID_PROFILE, offsetof(pidProfile_t, crash_time) },
    { "crash_delay",                VAR_UINT16 | PROFILE_VALUE, .config.minmax = { 0, 500 }, PG_PID_PROFILE, offsetof(pidProfile_t, crash_delay) },
    { "crash_recovery_angle",       VAR_UINT8  | PROFILE_VALUE, .config.minmax = { 0, 30 }, PG_PID_PROFILE, offsetof(pidProfile_t, crash_recovery_angle) },
    { "crash_recovery_rate",        VAR_UINT8  | PROFILE_VALUE, .config.minmax = { 0, 255 }, PG_PID_PROFILE, offsetof(pidProfile_t, crash_recovery_rate) },
    { "crash_limit_yaw",            VAR_UINT16 | PROFILE_VALUE, .config.minmax = { 0, 1000 }, PG_PID_PROFILE, offsetof(pidProfile_t, crash_limit_yaw) },
    { "crash_recovery",             VAR_UINT8  | PROFILE_VALUE | MODE_LOOKUP, .config.lookup = { TABLE_CRASH_RECOVERY }, PG_PID_PROFILE, offsetof(pidProfile_t, crash_recovery) },

    { "iterm_windup",               VAR_UINT8  | PROFILE_VALUE, .config.minmax = { 30, 100 }, PG_PID_PROFILE, offsetof(pidProfile_t, itermWindupPointPercent) },
    { "iterm_limit",                VAR_UINT16 | PROFILE_VALUE, .config.minmax = { 0, 500 }, PG_PID_PROFILE, offsetof(pidProfile_t, itermLimit) },
    { "pidsum_limit",               VAR_UINT16 | PROFILE_VALUE, .config.minmax = { 100, 1000 }, PG_PID_PROFILE, offsetof(pidProfile_t, pidSumLimit) },
    { "pidsum_limit_yaw",           VAR_UINT16 | PROFILE_VALUE, .config.minmax = { 100, 1000 }, PG_PID_PROFILE, offsetof(pidProfile_t, pidSumLimitYaw) },
    { "yaw_lowpass",                VAR_UINT16 | PROFILE_VALUE, .config.minmax = { 0, 500 }, PG_PID_PROFILE, offsetof(pidProfile_t, yaw_lpf_hz) },

    { "p_pitch",                    VAR_UINT8  | PROFILE_VALUE, .config.minmax = { 0, 200 }, PG_PID_PROFILE, offsetof(pidProfile_t, pid[PID_PITCH].P) },
    { "i_pitch",                    VAR_UINT8  | PROFILE_VALUE, .config.minmax = { 0, 200 }, PG_PID_PROFILE, offsetof(pidProfile_t, pid[PID_PITCH].I) },
    { "d_pitch",                    VAR_UINT8  | PROFILE_VALUE, .config.minmax = { 0, 200 }, PG_PID_PROFILE, offsetof(pidProfile_t, pid[PID_PITCH].D) },
    { "p_roll",                     VAR_UINT8  | PROFILE_VALUE, .config.minmax = { 0, 200 }, PG_PID_PROFILE, offsetof(pidProfile_t, pid[PID_ROLL].P) },
    { "i_roll",                     VAR_UINT8  | PROFILE_VALUE, .config.minmax = { 0, 200 }, PG_PID_PROFILE, offsetof(pidProfile_t, pid[PID_ROLL].I) },
    { "d_roll",                     VAR_UINT8  | PROFILE_VALUE, .config.minmax = { 0, 200 }, PG_PID_PROFILE, offsetof(pidProfile_t, pid[PID_ROLL].D) },
    { "p_yaw",                      VAR_UINT8  | PROFILE_VALUE, .config.minmax = { 0, 200 }, PG_PID_PROFILE, offsetof(pidProfile_t, pid[PID_YAW].P) },
    { "i_yaw",                      VAR_UINT8  | PROFILE_VALUE, .config.minmax = { 0, 200 }, PG_PID_PROFILE, offsetof(pidProfile_t, pid[PID_YAW].I) },
    { "d_yaw",                      VAR_UINT8  | PROFILE_VALUE, .config.minmax = { 0, 200 }, PG_PID_PROFILE, offsetof(pidProfile_t, pid[PID_YAW].D) },

#ifdef USE_ALT_HOLD
    { "p_alt",                      VAR_UINT8  | PROFILE_VALUE, .config.minmax = { 0, 200 }, PG_PID_PROFILE, offsetof(pidProfile_t, pid[PID_ALT].P) },
    { "i_alt",                      VAR_UINT8  | PROFILE_VALUE, .config.minmax = { 0, 200 }, PG_PID_PROFILE, offsetof(pidProfile_t, pid[PID_ALT].I) },
    { "d_alt",                      VAR_UINT8  | PROFILE_VALUE, .config.minmax = { 0, 200 }, PG_PID_PROFILE, offsetof(pidProfile_t, pid[PID_ALT].D) },
    { "p_vel",                      VAR_UINT8  | PROFILE_VALUE, .config.minmax = { 0, 200 }, PG_PID_PROFILE, offsetof(pidProfile_t, pid[PID_VEL].P) },
    { "i_vel",                      VAR_UINT8  | PROFILE_VALUE, .config.minmax = { 0, 200 }, PG_PID_PROFILE, offsetof(pidProfile_t, pid[PID_VEL].I) },
    { "d_vel",                      VAR_UINT8  | PROFILE_VALUE, .config.minmax = { 0, 200 }, PG_PID_PROFILE, offsetof(pidProfile_t, pid[PID_VEL].D) },
#endif

    { "p_level",                    VAR_UINT8  | PROFILE_VALUE, .config.minmax = { 0, 200 }, PG_PID_PROFILE, offsetof(pidProfile_t, pid[PID_LEVEL].P) },
    { "i_level",                    VAR_UINT8  | PROFILE_VALUE, .config.minmax = { 0, 200 }, PG_PID_PROFILE, offsetof(pidProfile_t, pid[PID_LEVEL].I) },
    { "d_level",                    VAR_UINT8  | PROFILE_VALUE, .config.minmax = { 0, 200 }, PG_PID_PROFILE, offsetof(pidProfile_t, pid[PID_LEVEL].D) },

    { "level_limit",                VAR_UINT8  | PROFILE_VALUE, .config.minmax = { 10, 90 }, PG_PID_PROFILE, offsetof(pidProfile_t, levelAngleLimit) },

    { "horizon_tilt_effect",        VAR_UINT8  | PROFILE_VALUE, .config.minmax = { 0,  250 }, PG_PID_PROFILE, offsetof(pidProfile_t, horizon_tilt_effect) },
    { "horizon_tilt_expert_mode",   VAR_UINT8  | PROFILE_VALUE | MODE_LOOKUP, .config.lookup = { TABLE_OFF_ON }, PG_PID_PROFILE, offsetof(pidProfile_t, horizon_tilt_expert_mode) },
#ifdef USE_NAV
    { "gps_pos_p",                  VAR_UINT8  | PROFILE_VALUE, .config.minmax = { 0, 200 }, PG_PID_PROFILE, offsetof(pidProfile_t, pid[PID_POS].P) },
    { "gps_pos_i",                  VAR_UINT8  | PROFILE_VALUE, .config.minmax = { 0, 200 }, PG_PID_PROFILE, offsetof(pidProfile_t, pid[PID_POS].I) },
    { "gps_pos_d",                  VAR_UINT8  | PROFILE_VALUE, .config.minmax = { 0, 200 }, PG_PID_PROFILE, offsetof(pidProfile_t, pid[PID_POS].D) },
    { "gps_posr_p",                 VAR_UINT8  | PROFILE_VALUE, .config.minmax = { 0, 200 }, PG_PID_PROFILE, offsetof(pidProfile_t, pid[PID_POSR].P) },
    { "gps_posr_i",                 VAR_UINT8  | PROFILE_VALUE, .config.minmax = { 0, 200 }, PG_PID_PROFILE, offsetof(pidProfile_t, pid[PID_POSR].I) },
    { "gps_posr_d",                 VAR_UINT8  | PROFILE_VALUE, .config.minmax = { 0, 200 }, PG_PID_PROFILE, offsetof(pidProfile_t, pid[PID_POSR].D) },
    { "gps_nav_p",                  VAR_UINT8  | PROFILE_VALUE, .config.minmax = { 0, 200 }, PG_PID_PROFILE, offsetof(pidProfile_t, pid[PID_NAVR].P) },
    { "gps_nav_i",                  VAR_UINT8  | PROFILE_VALUE, .config.minmax = { 0, 200 }, PG_PID_PROFILE, offsetof(pidProfile_t, pid[PID_NAVR].I) },
    { "gps_nav_d",                  VAR_UINT8  | PROFILE_VALUE, .config.minmax = { 0, 200 }, PG_PID_PROFILE, offsetof(pidProfile_t, pid[PID_NAVR].D) },
#endif

// PG_TELEMETRY_CONFIG
#ifdef USE_TELEMETRY
    { "tlm_switch",                 VAR_UINT8  | MASTER_VALUE | MODE_LOOKUP, .config.lookup = { TABLE_OFF_ON }, PG_TELEMETRY_CONFIG, offsetof(telemetryConfig_t, telemetry_switch) },
    { "tlm_inverted",               VAR_UINT8  | MASTER_VALUE | MODE_LOOKUP, .config.lookup = { TABLE_OFF_ON }, PG_TELEMETRY_CONFIG, offsetof(telemetryConfig_t, telemetry_inverted) },
    { "tlm_halfduplex",             VAR_UINT8  | MASTER_VALUE | MODE_LOOKUP, .config.lookup = { TABLE_OFF_ON }, PG_TELEMETRY_CONFIG, offsetof(telemetryConfig_t, halfDuplex) },
#if defined(USE_TELEMETRY_FRSKY_HUB)
#if defined(USE_GPS)
    { "frsky_default_lat",          VAR_INT16  | MASTER_VALUE, .config.minmax = { -9000, 9000 }, PG_TELEMETRY_CONFIG, offsetof(telemetryConfig_t, gpsNoFixLatitude) },
    { "frsky_default_long",         VAR_INT16  | MASTER_VALUE, .config.minmax = { -18000, 18000 }, PG_TELEMETRY_CONFIG, offsetof(telemetryConfig_t, gpsNoFixLongitude) },
    { "frsky_gps_format",           VAR_UINT8  | MASTER_VALUE, .config.minmax = { 0, FRSKY_FORMAT_NMEA }, PG_TELEMETRY_CONFIG, offsetof(telemetryConfig_t, frsky_coordinate_format) },
    { "frsky_unit",                 VAR_UINT8  | MASTER_VALUE | MODE_LOOKUP, .config.lookup = { TABLE_UNIT }, PG_TELEMETRY_CONFIG, offsetof(telemetryConfig_t, frsky_unit) },
#endif
    { "frsky_vfas_precision",       VAR_UINT8  | MASTER_VALUE, .config.minmax = { FRSKY_VFAS_PRECISION_LOW,  FRSKY_VFAS_PRECISION_HIGH }, PG_TELEMETRY_CONFIG, offsetof(telemetryConfig_t, frsky_vfas_precision) },
#endif // USE_TELEMETRY_FRSKY_HUB
    { "hott_alarm_int",             VAR_UINT8  | MASTER_VALUE, .config.minmax = { 0, 120 }, PG_TELEMETRY_CONFIG, offsetof(telemetryConfig_t, hottAlarmSoundInterval) },
    { "pid_in_tlm",                 VAR_UINT8  | MASTER_VALUE | MODE_LOOKUP, .config.lookup = {TABLE_OFF_ON }, PG_TELEMETRY_CONFIG, offsetof(telemetryConfig_t, pidValuesAsTelemetry) },
#if defined(USE_TELEMETRY_IBUS)
    { "report_cell_voltage",        VAR_UINT8  | MASTER_VALUE | MODE_LOOKUP, .config.lookup = { TABLE_OFF_ON }, PG_TELEMETRY_CONFIG, offsetof(telemetryConfig_t, report_cell_voltage) },
    { "ibus_sensor",                VAR_UINT8  | MASTER_VALUE | MODE_ARRAY, .config.array.length = IBUS_SENSOR_COUNT, PG_TELEMETRY_CONFIG, offsetof(telemetryConfig_t, flysky_sensors)},
#endif
#endif // USE_TELEMETRY

// PG_LED_STRIP_CONFIG
#ifdef USE_LED_STRIP
    { "ledstrip_visual_beeper",     VAR_UINT8  | MASTER_VALUE | MODE_LOOKUP, .config.lookup = { TABLE_OFF_ON }, PG_LED_STRIP_CONFIG, offsetof(ledStripConfig_t, ledstrip_visual_beeper) },
    { "ledstrip_grb_rgb",           VAR_UINT8  | MASTER_VALUE | MODE_LOOKUP, .config.lookup = { TABLE_RGB_GRB }, PG_LED_STRIP_CONFIG, offsetof(ledStripConfig_t, ledstrip_grb_rgb) },
#endif

// PG_SDCARD_CONFIG
#ifdef USE_SDCARD
    { "sdcard_dma",                 VAR_UINT8  | MASTER_VALUE | MODE_LOOKUP, .config.lookup = { TABLE_OFF_ON }, PG_SDCARD_CONFIG, offsetof(sdcardConfig_t, useDma) },
#endif

// PG_OSD_CONFIG
#ifdef USE_OSD
    { "osd_units",                  VAR_UINT8  | MASTER_VALUE | MODE_LOOKUP, .config.lookup = { TABLE_UNIT }, PG_OSD_CONFIG, offsetof(osdConfig_t, units) },
    { "osd_warnings",               VAR_UINT16 | MASTER_VALUE, .config.minmax = { 0, INT16_MAX }, PG_OSD_CONFIG, offsetof(osdConfig_t, enabledWarnings) },

    { "osd_rssi_alarm",             VAR_UINT8  | MASTER_VALUE, .config.minmax = { 0, 100 }, PG_OSD_CONFIG, offsetof(osdConfig_t, rssi_alarm) },
    { "osd_cap_alarm",              VAR_UINT16 | MASTER_VALUE, .config.minmax = { 0, 20000 }, PG_OSD_CONFIG, offsetof(osdConfig_t, cap_alarm) },
    { "osd_alt_alarm",              VAR_UINT16 | MASTER_VALUE, .config.minmax = { 0, 10000 }, PG_OSD_CONFIG, offsetof(osdConfig_t, alt_alarm) },

    { "osd_ah_max_pit",             VAR_UINT8  | MASTER_VALUE, .config.minmax = { 0, 90 }, PG_OSD_CONFIG, offsetof(osdConfig_t, ahMaxPitch) },
    { "osd_ah_max_rol",             VAR_UINT8  | MASTER_VALUE, .config.minmax = { 0, 90 }, PG_OSD_CONFIG, offsetof(osdConfig_t, ahMaxRoll) },

    { "osd_tim1",                   VAR_UINT16 | MASTER_VALUE, .config.minmax = { 0, INT16_MAX }, PG_OSD_CONFIG, offsetof(osdConfig_t, timers[OSD_TIMER_1]) },
    { "osd_tim2",                   VAR_UINT16 | MASTER_VALUE, .config.minmax = { 0, INT16_MAX }, PG_OSD_CONFIG, offsetof(osdConfig_t, timers[OSD_TIMER_2]) },

    { "osd_vbat_pos",               VAR_UINT16  | MASTER_VALUE, .config.minmax = { 0, OSD_POSCFG_MAX }, PG_OSD_CONFIG, offsetof(osdConfig_t, item_pos[OSD_MAIN_BATT_VOLTAGE]) },
    { "osd_rssi_pos",               VAR_UINT16  | MASTER_VALUE, .config.minmax = { 0, OSD_POSCFG_MAX }, PG_OSD_CONFIG, offsetof(osdConfig_t, item_pos[OSD_RSSI_VALUE]) },
    { "osd_tim_1_pos",              VAR_UINT16  | MASTER_VALUE, .config.minmax = { 0, OSD_POSCFG_MAX }, PG_OSD_CONFIG, offsetof(osdConfig_t, item_pos[OSD_ITEM_TIMER_1]) },
    { "osd_tim_2_pos",              VAR_UINT16  | MASTER_VALUE, .config.minmax = { 0, OSD_POSCFG_MAX }, PG_OSD_CONFIG, offsetof(osdConfig_t, item_pos[OSD_ITEM_TIMER_2]) },
    { "osd_remaining_time_estimate_pos",        VAR_UINT16  | MASTER_VALUE, .config.minmax = { 0, OSD_POSCFG_MAX }, PG_OSD_CONFIG, offsetof(osdConfig_t, item_pos[OSD_REMAINING_TIME_ESTIMATE]) },
    { "osd_flymode_pos",            VAR_UINT16  | MASTER_VALUE, .config.minmax = { 0, OSD_POSCFG_MAX }, PG_OSD_CONFIG, offsetof(osdConfig_t, item_pos[OSD_FLYMODE]) },
    { "osd_throttle_pos",           VAR_UINT16  | MASTER_VALUE, .config.minmax = { 0, OSD_POSCFG_MAX }, PG_OSD_CONFIG, offsetof(osdConfig_t, item_pos[OSD_THROTTLE_POS]) },
    { "osd_vtx_channel_pos",        VAR_UINT16  | MASTER_VALUE, .config.minmax = { 0, OSD_POSCFG_MAX }, PG_OSD_CONFIG, offsetof(osdConfig_t, item_pos[OSD_VTX_CHANNEL]) },
    { "osd_crosshairs",             VAR_UINT16  | MASTER_VALUE, .config.minmax = { 0, OSD_POSCFG_MAX }, PG_OSD_CONFIG, offsetof(osdConfig_t, item_pos[OSD_CROSSHAIRS]) },
    { "osd_ah_sbar",                VAR_UINT16  | MASTER_VALUE, .config.minmax = { 0, OSD_POSCFG_MAX }, PG_OSD_CONFIG, offsetof(osdConfig_t, item_pos[OSD_HORIZON_SIDEBARS]) },
    { "osd_ah_pos",                 VAR_UINT16  | MASTER_VALUE, .config.minmax = { 0, OSD_POSCFG_MAX }, PG_OSD_CONFIG, offsetof(osdConfig_t, item_pos[OSD_ARTIFICIAL_HORIZON]) },
    { "osd_current_pos",            VAR_UINT16  | MASTER_VALUE, .config.minmax = { 0, OSD_POSCFG_MAX }, PG_OSD_CONFIG, offsetof(osdConfig_t, item_pos[OSD_CURRENT_DRAW]) },
    { "osd_mah_drawn_pos",          VAR_UINT16  | MASTER_VALUE, .config.minmax = { 0, OSD_POSCFG_MAX }, PG_OSD_CONFIG, offsetof(osdConfig_t, item_pos[OSD_MAH_DRAWN]) },
    { "osd_craft_name_pos",         VAR_UINT16  | MASTER_VALUE, .config.minmax = { 0, OSD_POSCFG_MAX }, PG_OSD_CONFIG, offsetof(osdConfig_t, item_pos[OSD_CRAFT_NAME]) },
    { "osd_gps_speed_pos",          VAR_UINT16  | MASTER_VALUE, .config.minmax = { 0, OSD_POSCFG_MAX }, PG_OSD_CONFIG, offsetof(osdConfig_t, item_pos[OSD_GPS_SPEED]) },
    { "osd_gps_lon_pos",            VAR_UINT16  | MASTER_VALUE, .config.minmax = { 0, OSD_POSCFG_MAX }, PG_OSD_CONFIG, offsetof(osdConfig_t, item_pos[OSD_GPS_LON]) },
    { "osd_gps_lat_pos",            VAR_UINT16  | MASTER_VALUE, .config.minmax = { 0, OSD_POSCFG_MAX }, PG_OSD_CONFIG, offsetof(osdConfig_t, item_pos[OSD_GPS_LAT]) },
    { "osd_gps_sats_pos",           VAR_UINT16  | MASTER_VALUE, .config.minmax = { 0, OSD_POSCFG_MAX }, PG_OSD_CONFIG, offsetof(osdConfig_t, item_pos[OSD_GPS_SATS]) },
    { "osd_home_dir_pos",           VAR_UINT16  | MASTER_VALUE, .config.minmax = { 0, OSD_POSCFG_MAX }, PG_OSD_CONFIG, offsetof(osdConfig_t, item_pos[OSD_HOME_DIR]) },
    { "osd_home_dist_pos",          VAR_UINT16  | MASTER_VALUE, .config.minmax = { 0, OSD_POSCFG_MAX }, PG_OSD_CONFIG, offsetof(osdConfig_t, item_pos[OSD_HOME_DIST]) },
    { "osd_compass_bar_pos",        VAR_UINT16  | MASTER_VALUE, .config.minmax = { 0, OSD_POSCFG_MAX }, PG_OSD_CONFIG, offsetof(osdConfig_t, item_pos[OSD_COMPASS_BAR]) },
    { "osd_altitude_pos",           VAR_UINT16  | MASTER_VALUE, .config.minmax = { 0, OSD_POSCFG_MAX }, PG_OSD_CONFIG, offsetof(osdConfig_t, item_pos[OSD_ALTITUDE]) },
    { "osd_pid_roll_pos",           VAR_UINT16  | MASTER_VALUE, .config.minmax = { 0, OSD_POSCFG_MAX }, PG_OSD_CONFIG, offsetof(osdConfig_t, item_pos[OSD_ROLL_PIDS]) },
    { "osd_pid_pitch_pos",          VAR_UINT16  | MASTER_VALUE, .config.minmax = { 0, OSD_POSCFG_MAX }, PG_OSD_CONFIG, offsetof(osdConfig_t, item_pos[OSD_PITCH_PIDS]) },
    { "osd_pid_yaw_pos",            VAR_UINT16  | MASTER_VALUE, .config.minmax = { 0, OSD_POSCFG_MAX }, PG_OSD_CONFIG, offsetof(osdConfig_t, item_pos[OSD_YAW_PIDS]) },
    { "osd_debug_pos",              VAR_UINT16  | MASTER_VALUE, .config.minmax = { 0, OSD_POSCFG_MAX }, PG_OSD_CONFIG, offsetof(osdConfig_t, item_pos[OSD_DEBUG]) },
    { "osd_power_pos",              VAR_UINT16  | MASTER_VALUE, .config.minmax = { 0, OSD_POSCFG_MAX }, PG_OSD_CONFIG, offsetof(osdConfig_t, item_pos[OSD_POWER]) },
    { "osd_pidrate_profile_pos",    VAR_UINT16  | MASTER_VALUE, .config.minmax = { 0, OSD_POSCFG_MAX }, PG_OSD_CONFIG, offsetof(osdConfig_t, item_pos[OSD_PIDRATE_PROFILE]) },
    { "osd_warnings_pos",           VAR_UINT16  | MASTER_VALUE, .config.minmax = { 0, OSD_POSCFG_MAX }, PG_OSD_CONFIG, offsetof(osdConfig_t, item_pos[OSD_WARNINGS]) },
    { "osd_avg_cell_voltage_pos",   VAR_UINT16  | MASTER_VALUE, .config.minmax = { 0, OSD_POSCFG_MAX }, PG_OSD_CONFIG, offsetof(osdConfig_t, item_pos[OSD_AVG_CELL_VOLTAGE]) },
    { "osd_pit_ang_pos",            VAR_UINT16  | MASTER_VALUE, .config.minmax = { 0, OSD_POSCFG_MAX }, PG_OSD_CONFIG, offsetof(osdConfig_t, item_pos[OSD_PITCH_ANGLE]) },
    { "osd_rol_ang_pos",            VAR_UINT16  | MASTER_VALUE, .config.minmax = { 0, OSD_POSCFG_MAX }, PG_OSD_CONFIG, offsetof(osdConfig_t, item_pos[OSD_ROLL_ANGLE]) },
    { "osd_battery_usage_pos",      VAR_UINT16  | MASTER_VALUE, .config.minmax = { 0, OSD_POSCFG_MAX }, PG_OSD_CONFIG, offsetof(osdConfig_t, item_pos[OSD_MAIN_BATT_USAGE]) },
    { "osd_disarmed_pos",           VAR_UINT16  | MASTER_VALUE, .config.minmax = { 0, OSD_POSCFG_MAX }, PG_OSD_CONFIG, offsetof(osdConfig_t, item_pos[OSD_DISARMED]) },
    { "osd_nheading_pos",           VAR_UINT16  | MASTER_VALUE, .config.minmax = { 0, OSD_POSCFG_MAX }, PG_OSD_CONFIG, offsetof(osdConfig_t, item_pos[OSD_NUMERICAL_HEADING]) },
    { "osd_nvario_pos",             VAR_UINT16  | MASTER_VALUE, .config.minmax = { 0, OSD_POSCFG_MAX }, PG_OSD_CONFIG, offsetof(osdConfig_t, item_pos[OSD_NUMERICAL_VARIO]) },
    { "osd_esc_tmp_pos",            VAR_UINT16  | MASTER_VALUE, .config.minmax = { 0, OSD_POSCFG_MAX }, PG_OSD_CONFIG, offsetof(osdConfig_t, item_pos[OSD_ESC_TMP]) },
    { "osd_esc_rpm_pos",            VAR_UINT16  | MASTER_VALUE, .config.minmax = { 0, OSD_POSCFG_MAX }, PG_OSD_CONFIG, offsetof(osdConfig_t, item_pos[OSD_ESC_RPM]) },
    { "osd_rtc_date_time_pos",      VAR_UINT16  | MASTER_VALUE, .config.minmax = { 0, OSD_POSCFG_MAX }, PG_OSD_CONFIG, offsetof(osdConfig_t, item_pos[OSD_RTC_DATETIME]) },
    { "osd_adjustment_range_pos",   VAR_UINT16  | MASTER_VALUE, .config.minmax = { 0, OSD_POSCFG_MAX }, PG_OSD_CONFIG, offsetof(osdConfig_t, item_pos[OSD_ADJUSTMENT_RANGE]) },
    { "osd_core_temp_pos",          VAR_UINT16  | MASTER_VALUE, .config.minmax = { 0, OSD_POSCFG_MAX }, PG_OSD_CONFIG, offsetof(osdConfig_t, item_pos[OSD_CORE_TEMPERATURE]) },

    { "osd_stat_max_spd",           VAR_UINT8   | MASTER_VALUE | MODE_LOOKUP, .config.lookup = { TABLE_OFF_ON }, PG_OSD_CONFIG, offsetof(osdConfig_t, enabled_stats[OSD_STAT_MAX_SPEED])},
    { "osd_stat_max_dist",          VAR_UINT8   | MASTER_VALUE | MODE_LOOKUP, .config.lookup = { TABLE_OFF_ON }, PG_OSD_CONFIG, offsetof(osdConfig_t, enabled_stats[OSD_STAT_MAX_DISTANCE])},
    { "osd_stat_min_batt",          VAR_UINT8   | MASTER_VALUE | MODE_LOOKUP, .config.lookup = { TABLE_OFF_ON }, PG_OSD_CONFIG, offsetof(osdConfig_t, enabled_stats[OSD_STAT_MIN_BATTERY])},
    { "osd_stat_min_rssi",          VAR_UINT8   | MASTER_VALUE | MODE_LOOKUP, .config.lookup = { TABLE_OFF_ON }, PG_OSD_CONFIG, offsetof(osdConfig_t, enabled_stats[OSD_STAT_MIN_RSSI])},
    { "osd_stat_max_curr",          VAR_UINT8   | MASTER_VALUE | MODE_LOOKUP, .config.lookup = { TABLE_OFF_ON }, PG_OSD_CONFIG, offsetof(osdConfig_t, enabled_stats[OSD_STAT_MAX_CURRENT])},
    { "osd_stat_used_mah",          VAR_UINT8   | MASTER_VALUE | MODE_LOOKUP, .config.lookup = { TABLE_OFF_ON }, PG_OSD_CONFIG, offsetof(osdConfig_t, enabled_stats[OSD_STAT_USED_MAH])},
    { "osd_stat_max_alt",           VAR_UINT8   | MASTER_VALUE | MODE_LOOKUP, .config.lookup = { TABLE_OFF_ON }, PG_OSD_CONFIG, offsetof(osdConfig_t, enabled_stats[OSD_STAT_MAX_ALTITUDE])},
    { "osd_stat_bbox",              VAR_UINT8   | MASTER_VALUE | MODE_LOOKUP, .config.lookup = { TABLE_OFF_ON }, PG_OSD_CONFIG, offsetof(osdConfig_t, enabled_stats[OSD_STAT_BLACKBOX])},
    { "osd_stat_endbatt",           VAR_UINT8   | MASTER_VALUE | MODE_LOOKUP, .config.lookup = { TABLE_OFF_ON }, PG_OSD_CONFIG, offsetof(osdConfig_t, enabled_stats[OSD_STAT_END_BATTERY])},
    { "osd_stat_bb_no",             VAR_UINT8   | MASTER_VALUE | MODE_LOOKUP, .config.lookup = { TABLE_OFF_ON }, PG_OSD_CONFIG, offsetof(osdConfig_t, enabled_stats[OSD_STAT_BLACKBOX_NUMBER])},
    { "osd_stat_rtc_date_time",     VAR_UINT8   | MASTER_VALUE | MODE_LOOKUP, .config.lookup = { TABLE_OFF_ON }, PG_OSD_CONFIG, offsetof(osdConfig_t, enabled_stats[OSD_STAT_RTC_DATE_TIME])},
    { "osd_stat_tim_1",             VAR_UINT8   | MASTER_VALUE | MODE_LOOKUP, .config.lookup = { TABLE_OFF_ON }, PG_OSD_CONFIG, offsetof(osdConfig_t, enabled_stats[OSD_STAT_TIMER_1])},
    { "osd_stat_tim_2",             VAR_UINT8   | MASTER_VALUE | MODE_LOOKUP, .config.lookup = { TABLE_OFF_ON }, PG_OSD_CONFIG, offsetof(osdConfig_t, enabled_stats[OSD_STAT_TIMER_2])},
#endif

// PG_SYSTEM_CONFIG
#ifndef SKIP_TASK_STATISTICS
    { "task_statistics",            VAR_INT8   | MASTER_VALUE | MODE_LOOKUP, .config.lookup = { TABLE_OFF_ON }, PG_SYSTEM_CONFIG, offsetof(systemConfig_t, task_statistics) },
#endif
    { "debug_mode",                 VAR_UINT8  | MASTER_VALUE | MODE_LOOKUP, .config.lookup = { TABLE_DEBUG }, PG_SYSTEM_CONFIG, offsetof(systemConfig_t, debug_mode) },
    { "rate_6pos_switch",           VAR_INT8   | MASTER_VALUE | MODE_LOOKUP, .config.lookup = { TABLE_OFF_ON }, PG_SYSTEM_CONFIG, offsetof(systemConfig_t, rateProfile6PosSwitch) },
#ifdef USE_OVERCLOCK
    { "cpu_overclock",              VAR_UINT8  | MASTER_VALUE | MODE_LOOKUP, .config.lookup = { TABLE_OVERCLOCK }, PG_SYSTEM_CONFIG, offsetof(systemConfig_t, cpu_overclock) },
#endif
    { "pwr_on_arm_grace",           VAR_UINT8  | MASTER_VALUE, .config.minmax = { 0, 30 }, PG_SYSTEM_CONFIG, offsetof(systemConfig_t, powerOnArmingGraceTime) },

// PG_VTX_CONFIG
#ifdef USE_VTX_COMMON
    { "vtx_band",                   VAR_UINT8  | MASTER_VALUE, .config.minmax = { VTX_SETTINGS_MIN_BAND, VTX_SETTINGS_MAX_BAND }, PG_VTX_SETTINGS_CONFIG, offsetof(vtxSettingsConfig_t, band) },
    { "vtx_channel",                VAR_UINT8  | MASTER_VALUE, .config.minmax = { VTX_SETTINGS_MIN_CHANNEL, VTX_SETTINGS_MAX_CHANNEL }, PG_VTX_SETTINGS_CONFIG, offsetof(vtxSettingsConfig_t, channel) },
    { "vtx_power",                  VAR_UINT8  | MASTER_VALUE, .config.minmax = { VTX_SETTINGS_MIN_POWER, VTX_SETTINGS_POWER_COUNT-1 }, PG_VTX_SETTINGS_CONFIG, offsetof(vtxSettingsConfig_t, power) },
    { "vtx_low_power_disarm",       VAR_UINT8  | MASTER_VALUE | MODE_LOOKUP, .config.lookup = { TABLE_OFF_ON }, PG_VTX_SETTINGS_CONFIG, offsetof(vtxSettingsConfig_t, lowPowerDisarm) },
#ifdef VTX_SETTINGS_FREQCMD
    { "vtx_freq",                   VAR_UINT16 | MASTER_VALUE, .config.minmax = { 0, VTX_SETTINGS_MAX_FREQUENCY_MHZ }, PG_VTX_SETTINGS_CONFIG, offsetof(vtxSettingsConfig_t, freq) },
    { "vtx_pit_mode_freq",          VAR_UINT16 | MASTER_VALUE, .config.minmax = { 0, VTX_SETTINGS_MAX_FREQUENCY_MHZ }, PG_VTX_SETTINGS_CONFIG, offsetof(vtxSettingsConfig_t, pitModeFreq) },
#endif
#endif

// PG_VTX_CONFIG
#if defined(USE_VTX_CONTROL) && defined(USE_VTX_COMMON)
    { "vtx_halfduplex",             VAR_UINT8  | MASTER_VALUE | MODE_LOOKUP, .config.lookup = { TABLE_OFF_ON }, PG_VTX_CONFIG, offsetof(vtxConfig_t, halfDuplex) },
#endif

// PG_VCD_CONFIG
#ifdef USE_MAX7456
    { "vcd_video_system",           VAR_UINT8   | MASTER_VALUE, .config.minmax = { 0, 2 }, PG_VCD_CONFIG, offsetof(vcdProfile_t, video_system) },
    { "vcd_h_offset",               VAR_INT8    | MASTER_VALUE, .config.minmax = { -32, 31 }, PG_VCD_CONFIG, offsetof(vcdProfile_t, h_offset) },
    { "vcd_v_offset",               VAR_INT8    | MASTER_VALUE, .config.minmax = { -15, 16 }, PG_VCD_CONFIG, offsetof(vcdProfile_t, v_offset) },
#endif

// PG_MAX7456_CONFIG
#ifdef USE_MAX7456
    { "max7456_clock",              VAR_UINT8   | MASTER_VALUE | MODE_LOOKUP, .config.lookup = { TABLE_MAX7456_CLOCK }, PG_MAX7456_CONFIG, offsetof(max7456Config_t, clockConfig) },
#endif

// PG_DISPLAY_PORT_MSP_CONFIG
#ifdef USE_MSP_DISPLAYPORT
    { "displayport_msp_col_adjust", VAR_INT8    | MASTER_VALUE, .config.minmax = { -6, 0 }, PG_DISPLAY_PORT_MSP_CONFIG, offsetof(displayPortProfile_t, colAdjust) },
    { "displayport_msp_row_adjust", VAR_INT8    | MASTER_VALUE, .config.minmax = { -3, 0 }, PG_DISPLAY_PORT_MSP_CONFIG, offsetof(displayPortProfile_t, rowAdjust) },
#endif

// PG_DISPLAY_PORT_MSP_CONFIG
#ifdef USE_MAX7456
    { "displayport_max7456_col_adjust", VAR_INT8| MASTER_VALUE, .config.minmax = { -6, 0 }, PG_DISPLAY_PORT_MAX7456_CONFIG, offsetof(displayPortProfile_t, colAdjust) },
    { "displayport_max7456_row_adjust", VAR_INT8| MASTER_VALUE, .config.minmax = { -3, 0 }, PG_DISPLAY_PORT_MAX7456_CONFIG, offsetof(displayPortProfile_t, rowAdjust) },
    { "displayport_max7456_inv",        VAR_UINT8| MASTER_VALUE | MODE_LOOKUP, .config.lookup = { TABLE_OFF_ON }, PG_DISPLAY_PORT_MAX7456_CONFIG, offsetof(displayPortProfile_t, invert) },
    { "displayport_max7456_blk",        VAR_UINT8| MASTER_VALUE, .config.minmax = { 0, 3 }, PG_DISPLAY_PORT_MAX7456_CONFIG, offsetof(displayPortProfile_t, blackBrightness) },
    { "displayport_max7456_wht",        VAR_UINT8| MASTER_VALUE, .config.minmax = { 0, 3 }, PG_DISPLAY_PORT_MAX7456_CONFIG, offsetof(displayPortProfile_t, whiteBrightness) },
#endif

#ifdef USE_ESC_SENSOR
    { "esc_sensor_halfduplex",          VAR_UINT8   | MASTER_VALUE | MODE_LOOKUP, .config.lookup = { TABLE_OFF_ON }, PG_ESC_SENSOR_CONFIG, offsetof(escSensorConfig_t, halfDuplex) },
#endif

#ifdef USE_RX_FRSKY_SPI
    { "frsky_spi_autobind",             VAR_UINT8   | MASTER_VALUE | MODE_LOOKUP, .config.lookup = { TABLE_OFF_ON }, PG_RX_FRSKY_SPI_CONFIG, offsetof(rxFrSkySpiConfig_t, autoBind) },
    { "frsky_spi_tx_id",                VAR_UINT8   | MASTER_VALUE | MODE_ARRAY, .config.array.length = 2, PG_RX_FRSKY_SPI_CONFIG, offsetof(rxFrSkySpiConfig_t, bindTxId) },
    { "frsky_spi_offset",               VAR_INT8    | MASTER_VALUE, .config.minmax = { -127, 127 }, PG_RX_FRSKY_SPI_CONFIG, offsetof(rxFrSkySpiConfig_t, bindOffset) },
    { "frsky_spi_bind_hop_data",        VAR_UINT8   | MASTER_VALUE | MODE_ARRAY, .config.array.length = 50, PG_RX_FRSKY_SPI_CONFIG, offsetof(rxFrSkySpiConfig_t, bindHopData) },
    { "frsky_x_rx_num",                 VAR_UINT8   | MASTER_VALUE, .config.minmax = { 0, 255 }, PG_RX_FRSKY_SPI_CONFIG, offsetof(rxFrSkySpiConfig_t, rxNum) },
#endif
    { "led_inversion",                  VAR_UINT8  | MASTER_VALUE, .config.minmax = { 0, ((1 << STATUS_LED_NUMBER) - 1) }, PG_STATUS_LED_CONFIG, offsetof(statusLedConfig_t, inversion) },
#ifdef USE_DASHBOARD
    { "dashboard_i2c_bus",           VAR_UINT8  | MASTER_VALUE, .config.minmax = { 0, I2CDEV_COUNT }, PG_DASHBOARD_CONFIG, offsetof(dashboardConfig_t, device) },
    { "dashboard_i2c_addr",          VAR_UINT8  | MASTER_VALUE, .config.minmax = { I2C_ADDR7_MIN, I2C_ADDR7_MAX }, PG_DASHBOARD_CONFIG, offsetof(dashboardConfig_t, address) },
#endif

// PG_CAMERA_CONTROL_CONFIG
#ifdef USE_CAMERA_CONTROL
    { "camera_control_mode", VAR_UINT8 | MASTER_VALUE | MODE_LOOKUP, .config.lookup = { TABLE_CAMERA_CONTROL_MODE }, PG_CAMERA_CONTROL_CONFIG, offsetof(cameraControlConfig_t, mode) },
    { "camera_control_ref_voltage", VAR_UINT16 | MASTER_VALUE, .config.minmax = { 200, 400 }, PG_CAMERA_CONTROL_CONFIG, offsetof(cameraControlConfig_t, refVoltage) },
    { "camera_control_key_delay", VAR_UINT16 | MASTER_VALUE, .config.minmax = { 100, 500 }, PG_CAMERA_CONTROL_CONFIG, offsetof(cameraControlConfig_t, keyDelayMs) },
    { "camera_control_internal_resistance", VAR_UINT16 | MASTER_VALUE, .config.minmax = { 10, 1000 }, PG_CAMERA_CONTROL_CONFIG, offsetof(cameraControlConfig_t, internalResistance) },
#endif

// PG_RANGEFINDER_CONFIG
#ifdef USE_RANGEFINDER
    { "rangefinder_hardware", VAR_UINT8 | MASTER_VALUE | MODE_LOOKUP, .config.lookup = { TABLE_RANGEFINDER_HARDWARE }, PG_RANGEFINDER_CONFIG, offsetof(rangefinderConfig_t, rangefinder_hardware) },
#endif

// PG_PINIO_CONFIG
#ifdef USE_PINIO
    { "pinio_config", VAR_UINT8 | MASTER_VALUE | MODE_ARRAY, .config.array.length = PINIO_COUNT, PG_PINIO_CONFIG, offsetof(pinioConfig_t, config) },
#ifdef USE_PINIOBOX
    { "pinio_box", VAR_UINT8 | MASTER_VALUE | MODE_ARRAY, .config.array.length = PINIO_COUNT, PG_PINIOBOX_CONFIG, offsetof(pinioBoxConfig_t, permanentId) },
#endif
#endif
};

const uint16_t valueTableEntryCount = ARRAYLEN(valueTable);

void settingsBuildCheck() {
    BUILD_BUG_ON(LOOKUP_TABLE_COUNT != ARRAYLEN(lookupTables));
}<|MERGE_RESOLUTION|>--- conflicted
+++ resolved
@@ -352,13 +352,11 @@
 #ifdef USE_OVERCLOCK
     { lookupOverclock, sizeof(lookupOverclock) / sizeof(char *) },
 #endif
-<<<<<<< HEAD
 #ifdef USE_LED_STRIP
     { lookupLedStripFormatRGB, sizeof(lookupLedStripFormatRGB) / sizeof(char *) },
-=======
+#endif
 #ifdef USE_DUAL_GYRO
     { lookupTableGyro, sizeof(lookupTableGyro) / sizeof(char *) },
->>>>>>> a24daa78
 #endif
 };
 
