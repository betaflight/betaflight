--- conflicted
+++ resolved
@@ -875,7 +875,7 @@
     { "iterm_relax_type",           VAR_UINT8  | PROFILE_VALUE | MODE_LOOKUP, .config.lookup = { TABLE_ITERM_RELAX_TYPE }, PG_PID_PROFILE, offsetof(pidProfile_t, iterm_relax_type) },
     { "iterm_relax_cutoff",         VAR_UINT8  | PROFILE_VALUE, .config.minmax = { 1, 100 }, PG_PID_PROFILE, offsetof(pidProfile_t, iterm_relax_cutoff) },
 #endif
-    { "iterm_windup",               VAR_UINT8  | PROFILE_VALUE, .config.minmax = { 30, 99 }, PG_PID_PROFILE, offsetof(pidProfile_t, itermWindupPointPercent) },
+    { "iterm_windup",               VAR_UINT8  | PROFILE_VALUE, .config.minmax = { 30, 100 }, PG_PID_PROFILE, offsetof(pidProfile_t, itermWindupPointPercent) },
     { "iterm_limit",                VAR_UINT16 | PROFILE_VALUE, .config.minmax = { 0, 500 }, PG_PID_PROFILE, offsetof(pidProfile_t, itermLimit) },
     { "pidsum_limit",               VAR_UINT16 | PROFILE_VALUE, .config.minmax = { PIDSUM_LIMIT_MIN, PIDSUM_LIMIT_MAX }, PG_PID_PROFILE, offsetof(pidProfile_t, pidSumLimit) },
     { "pidsum_limit_yaw",           VAR_UINT16 | PROFILE_VALUE, .config.minmax = { PIDSUM_LIMIT_MIN, PIDSUM_LIMIT_MAX }, PG_PID_PROFILE, offsetof(pidProfile_t, pidSumLimitYaw) },
@@ -994,13 +994,9 @@
     { "osd_warn_core_temp",         VAR_UINT16  | MASTER_VALUE | MODE_BITSET, .config.bitpos = OSD_WARNING_CORE_TEMPERATURE, PG_OSD_CONFIG, offsetof(osdConfig_t, enabledWarnings)},
 #endif
     { "osd_warn_fail_safe",         VAR_UINT16  | MASTER_VALUE | MODE_BITSET, .config.bitpos = OSD_WARNING_FAIL_SAFE,   PG_OSD_CONFIG, offsetof(osdConfig_t, enabledWarnings)},
-<<<<<<< HEAD
-
-=======
 #ifdef USE_LAUNCH_CONTROL
     { "osd_warn_launch_control",    VAR_UINT16  | MASTER_VALUE | MODE_BITSET, .config.bitpos = OSD_WARNING_LAUNCH_CONTROL,   PG_OSD_CONFIG, offsetof(osdConfig_t, enabledWarnings)},
 #endif
->>>>>>> f729f3fc
     { "osd_rssi_alarm",             VAR_UINT8  | MASTER_VALUE, .config.minmax = { 0, 100 }, PG_OSD_CONFIG, offsetof(osdConfig_t, rssi_alarm) },
     { "osd_cap_alarm",              VAR_UINT16 | MASTER_VALUE, .config.minmax = { 0, 20000 }, PG_OSD_CONFIG, offsetof(osdConfig_t, cap_alarm) },
     { "osd_alt_alarm",              VAR_UINT16 | MASTER_VALUE, .config.minmax = { 0, 10000 }, PG_OSD_CONFIG, offsetof(osdConfig_t, alt_alarm) },
