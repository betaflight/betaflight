/*
 * This file is part of Cleanflight.
 *
 * Cleanflight is free software: you can redistribute it and/or modify
 * it under the terms of the GNU General Public License as published by
 * the Free Software Foundation, either version 3 of the License, or
 * (at your option) any later version.
 *
 * Cleanflight is distributed in the hope that it will be useful,
 * but WITHOUT ANY WARRANTY; without even the implied warranty of
 * MERCHANTABILITY or FITNESS FOR A PARTICULAR PURPOSE.  See the
 * GNU General Public License for more details.
 *
 * You should have received a copy of the GNU General Public License
 * along with Cleanflight.  If not, see <http://www.gnu.org/licenses/>.
 */

/*
 * telemetry_hott.c
 *
 * Authors:
 * Dominic Clifton - Hydra - Software Serial, Electronics, Hardware Integration and debugging, HoTT Code cleanup and fixes, general telemetry improvements.
 * Carsten Giesen - cGiesen - Baseflight port
 * Oliver Bayer - oBayer - MultiWii-HoTT, HoTT reverse engineering
 * Adam Majerczyk - HoTT-for-ardupilot from which some information and ideas are borrowed.
 *
 * https://github.com/obayer/MultiWii-HoTT
 * https://github.com/oBayer/MultiHoTT-Module
 * https://code.google.com/p/hott-for-ardupilot
 *
 * HoTT is implemented in Graupner equipment using a bi-directional protocol over a single wire.
 *
 * Generally the receiver sends a single request byte out using normal uart signals, then waits a short period for a
 * multiple byte response and checksum byte before it sends out the next request byte.
 * Each response byte must be send with a protocol specific delay between them.
 *
 * Serial ports use two wires but HoTT uses a single wire so some electronics are required so that
 * the signals don't get mixed up.  When cleanflight transmits it should not receive it's own transmission.
 *
 * Connect as follows:
 * HoTT TX/RX -> Serial RX (connect directly)
 * Serial TX -> 1N4148 Diode -(|  )-> HoTT TX/RX (connect via diode)
 *
 * The diode should be arranged to allow the data signals to flow the right way
 * -(|  )- == Diode, | indicates cathode marker.
 *
 * As noticed by Skrebber the GR-12 (and probably GR-16/24, too) are based on a PIC 24FJ64GA-002, which has 5V tolerant digital pins.
 *
 * Note: The softserial ports are not listed as 5V tolerant in the STM32F103xx data sheet pinouts and pin description
 * section.  Verify if you require a 5v/3.3v level shifters.  The softserial port should not be inverted.
 *
 * There is a technical discussion (in German) about HoTT here
 * http://www.rc-network.de/forum/showthread.php/281496-Graupner-HoTT-Telemetrie-Sensoren-Eigenbau-DIY-Telemetrie-Protokoll-entschl%C3%BCsselt/page21
 */
#include <stdbool.h>
#include <stdint.h>
#include <string.h>

#include "platform.h"

#include "build_config.h"

#ifdef TELEMETRY

#include "common/axis.h"

#include "drivers/system.h"

#include "drivers/serial.h"
#include "io/serial.h"

#include "config/runtime_config.h"

#include "sensors/sensors.h"
#include "sensors/battery.h"

#include "flight/pid.h"
#include "flight/navigation.h"
#include "io/gps.h"

#include "telemetry/telemetry.h"
#include "telemetry/hott.h"

extern int16_t debug[4];

//#define HOTT_DEBUG

#define HOTT_MESSAGE_PREPARATION_FREQUENCY_5_HZ ((1000 * 1000) / 5)
#define HOTT_RX_SCHEDULE 4000
#define HOTT_TX_DELAY_US 3000
#define MILLISECONDS_IN_A_SECOND 1000

static uint32_t lastHoTTRequestCheckAt = 0;
static uint32_t lastMessagesPreparedAt = 0;
static uint32_t lastHottAlarmSoundTime = 0;

static bool hottIsSending = false;

static uint8_t *hottMsg = NULL;
static uint8_t hottMsgRemainingBytesToSendCount;
static uint8_t hottMsgCrc;

#define HOTT_CRC_SIZE (sizeof(hottMsgCrc))

#define HOTT_BAUDRATE 19200
#define HOTT_INITIAL_PORT_MODE MODE_RX

static serialPort_t *hottPort = NULL;
static serialPortConfig_t *portConfig;

static telemetryConfig_t *telemetryConfig;
static bool hottTelemetryEnabled =  false;
static portSharing_e hottPortSharing;

static HOTT_GPS_MSG_t hottGPSMessage;
static HOTT_EAM_MSG_t hottEAMMessage;

static void initialiseEAMMessage(HOTT_EAM_MSG_t *msg, size_t size)
{
    memset(msg, 0, size);
    msg->start_byte = 0x7C;
    msg->eam_sensor_id = HOTT_TELEMETRY_EAM_SENSOR_ID;
    msg->sensor_id = HOTT_EAM_SENSOR_TEXT_ID;
    msg->stop_byte = 0x7D;
}

#ifdef GPS
typedef enum {
    GPS_FIX_CHAR_NONE = '-',
    GPS_FIX_CHAR_2D = '2',
    GPS_FIX_CHAR_3D = '3',
    GPS_FIX_CHAR_DGPS = 'D',
} gpsFixChar_e;

static void initialiseGPSMessage(HOTT_GPS_MSG_t *msg, size_t size)
{
    memset(msg, 0, size);
    msg->start_byte = 0x7C;
    msg->gps_sensor_id = HOTT_TELEMETRY_GPS_SENSOR_ID;
    msg->sensor_id = HOTT_GPS_SENSOR_TEXT_ID;
    msg->stop_byte = 0x7D;
}
#endif

static void initialiseMessages(void)
{
    initialiseEAMMessage(&hottEAMMessage, sizeof(hottEAMMessage));
#ifdef GPS
    initialiseGPSMessage(&hottGPSMessage, sizeof(hottGPSMessage));
#endif
}

#ifdef GPS
void addGPSCoordinates(HOTT_GPS_MSG_t *hottGPSMessage, int32_t latitude, int32_t longitude)
{
    int16_t deg = latitude / GPS_DEGREES_DIVIDER;
    int32_t sec = (latitude - (deg * GPS_DEGREES_DIVIDER)) * 6;
    int8_t min = sec / 1000000L;
    sec = (sec % 1000000L) / 100L;
    uint16_t degMin = (deg * 100L) + min;

    hottGPSMessage->pos_NS = (latitude < 0);
    hottGPSMessage->pos_NS_dm_L = degMin;
    hottGPSMessage->pos_NS_dm_H = degMin >> 8;
    hottGPSMessage->pos_NS_sec_L = sec;
    hottGPSMessage->pos_NS_sec_H = sec >> 8;

    deg = longitude / GPS_DEGREES_DIVIDER;
    sec = (longitude - (deg * GPS_DEGREES_DIVIDER)) * 6;
    min = sec / 1000000L;
    sec = (sec % 1000000L) / 100L;
    degMin = (deg * 100L) + min;

    hottGPSMessage->pos_EW = (longitude < 0);
    hottGPSMessage->pos_EW_dm_L = degMin;
    hottGPSMessage->pos_EW_dm_H = degMin >> 8;
    hottGPSMessage->pos_EW_sec_L = sec;
    hottGPSMessage->pos_EW_sec_H = sec >> 8;
}

void hottPrepareGPSResponse(HOTT_GPS_MSG_t *hottGPSMessage)
{
    hottGPSMessage->gps_satelites = GPS_numSat;

    if (!STATE(GPS_FIX)) {
        hottGPSMessage->gps_fix_char = GPS_FIX_CHAR_NONE;
        return;
    }

    if (GPS_numSat >= 5) {
        hottGPSMessage->gps_fix_char = GPS_FIX_CHAR_3D;
    } else {
        hottGPSMessage->gps_fix_char = GPS_FIX_CHAR_2D;
    }

    addGPSCoordinates(hottGPSMessage, GPS_coord[LAT], GPS_coord[LON]);

    // GPS Speed in km/h
    uint16_t speed = (GPS_speed * 36) / 100; // 0->1m/s * 0->36 = km/h
    hottGPSMessage->gps_speed_L = speed & 0x00FF;
    hottGPSMessage->gps_speed_H = speed >> 8;

    hottGPSMessage->home_distance_L = GPS_distanceToHome & 0x00FF;
    hottGPSMessage->home_distance_H = GPS_distanceToHome >> 8;

    uint16_t hottGpsAltitude = (GPS_altitude / 10) + HOTT_GPS_ALTITUDE_OFFSET; // 1 / 0.1f == 10, GPS_altitude of 1 == 0.1m

    hottGPSMessage->altitude_L = hottGpsAltitude & 0x00FF;
    hottGPSMessage->altitude_H = hottGpsAltitude >> 8;

    hottGPSMessage->home_direction = GPS_directionToHome;
}
#endif

static bool shouldTriggerVoiceAlarmNow(void)
{
	return ((millis() - lastHottAlarmSoundTime) >= (telemetryConfig->hottAlarmSoundInterval * MILLISECONDS_IN_A_SECOND));
}

static inline void updateAlarmBatteryStatus(HOTT_EAM_MSG_t *hottEAMMessage)
{
    if (shouldTriggerVoiceAlarmNow()){
		lastHottAlarmSoundTime = millis();
        if (vbat <= batteryWarningVoltage){
        	hottEAMMessage->warning_beeps = 0x10;
        	hottEAMMessage->alarm_invers1 = HOTT_EAM_ALARM1_FLAG_BATTERY_1;
        }
        else {
        	hottEAMMessage->warning_beeps = HOTT_EAM_ALARM1_FLAG_NONE;
        	hottEAMMessage->alarm_invers1 = HOTT_EAM_ALARM1_FLAG_NONE;
        }
    }
}

static inline void hottEAMUpdateBattery(HOTT_EAM_MSG_t *hottEAMMessage)
{
    hottEAMMessage->main_voltage_L = vbat & 0xFF;
    hottEAMMessage->main_voltage_H = vbat >> 8;
    hottEAMMessage->batt1_voltage_L = vbat & 0xFF;
    hottEAMMessage->batt1_voltage_H = vbat >> 8;

    updateAlarmBatteryStatus(hottEAMMessage);
}

static inline void hottEAMUpdateCurrentMeter(HOTT_EAM_MSG_t *hottEAMMessage)
{
    int32_t amp = amperage / 10;
    hottEAMMessage->current_L = amp & 0xFF;
    hottEAMMessage->current_H = amp >> 8;
}

static inline void hottEAMUpdateBatteryDrawnCapacity(HOTT_EAM_MSG_t *hottEAMMessage)
{
    int32_t mAh = mAhDrawn / 10;
    hottEAMMessage->batt_cap_L = mAh & 0xFF;
    hottEAMMessage->batt_cap_H = mAh >> 8;
}

void hottPrepareEAMResponse(HOTT_EAM_MSG_t *hottEAMMessage)
{
    // Reset alarms
    hottEAMMessage->warning_beeps = 0x0;
    hottEAMMessage->alarm_invers1 = 0x0;

    hottEAMUpdateBattery(hottEAMMessage);
    hottEAMUpdateCurrentMeter(hottEAMMessage);
    hottEAMUpdateBatteryDrawnCapacity(hottEAMMessage);
}

static void hottSerialWrite(uint8_t c)
{
    static uint8_t serialWrites = 0;
    serialWrites++;
    serialWrite(hottPort, c);
}

void freeHoTTTelemetryPort(void)
{
    closeSerialPort(hottPort);
    hottPort = NULL;
    hottTelemetryEnabled = false;
}

void initHoTTTelemetry(telemetryConfig_t *initialTelemetryConfig)
{
    telemetryConfig = initialTelemetryConfig;
    portConfig = findSerialPortConfig(FUNCTION_TELEMETRY_HOTT);
    hottPortSharing = determinePortSharing(portConfig, FUNCTION_TELEMETRY_HOTT);

    initialiseMessages();
}

void configureHoTTTelemetryPort(void)
{
    if (!portConfig) {
        return;
    }

    hottPort = openSerialPort(portConfig->identifier, FUNCTION_TELEMETRY_HOTT, NULL, HOTT_BAUDRATE, HOTT_INITIAL_PORT_MODE, SERIAL_NOT_INVERTED);

    if (!hottPort) {
        return;
    }

    hottTelemetryEnabled = true;
}

static void hottSendResponse(uint8_t *buffer, int length)
{
    if(hottIsSending) {
        return;
    }

    hottMsg = buffer;
    hottMsgRemainingBytesToSendCount = length + HOTT_CRC_SIZE;
}

static inline void hottSendGPSResponse(void)
{
    hottSendResponse((uint8_t *)&hottGPSMessage, sizeof(hottGPSMessage));
}

static inline void hottSendEAMResponse(void)
{
    hottSendResponse((uint8_t *)&hottEAMMessage, sizeof(hottEAMMessage));
}

static void hottPrepareMessages(void) {
    hottPrepareEAMResponse(&hottEAMMessage);
#ifdef GPS
    hottPrepareGPSResponse(&hottGPSMessage);
#endif
}

static void processBinaryModeRequest(uint8_t address) {

#ifdef HOTT_DEBUG
    static uint8_t hottBinaryRequests = 0;
    static uint8_t hottGPSRequests = 0;
    static uint8_t hottEAMRequests = 0;
#endif

    switch (address) {
#ifdef GPS
        case 0x8A:
#ifdef HOTT_DEBUG
            hottGPSRequests++;
#endif
            if (sensors(SENSOR_GPS)) {
                hottSendGPSResponse();
            }
            break;
#endif
        case 0x8E:
#ifdef HOTT_DEBUG
            hottEAMRequests++;
#endif
            hottSendEAMResponse();
            break;
    }


#ifdef HOTT_DEBUG
    hottBinaryRequests++;
    debug[0] = hottBinaryRequests;
#ifdef GPS
    debug[1] = hottGPSRequests;
#endif
    debug[2] = hottEAMRequests;
#endif

}

static void flushHottRxBuffer(void)
{
    while (serialTotalBytesWaiting(hottPort) > 0) {
        serialRead(hottPort);
    }
}

static void hottCheckSerialData(uint32_t currentMicros)
{
    static bool lookingForRequest = true;

    uint8_t bytesWaiting = serialTotalBytesWaiting(hottPort);

    if (bytesWaiting <= 1) {
        return;
    }

    if (bytesWaiting != 2) {
        flushHottRxBuffer();
        lookingForRequest = true;
        return;
    }

    if (lookingForRequest) {
        lastHoTTRequestCheckAt = currentMicros;
        lookingForRequest = false;
        return;
    } else {
        bool enoughTimePassed = currentMicros - lastHoTTRequestCheckAt >= HOTT_RX_SCHEDULE;

        if (!enoughTimePassed) {
            return;
        }
        lookingForRequest = true;
    }

    uint8_t requestId = serialRead(hottPort);
    uint8_t address = serialRead(hottPort);

<<<<<<< HEAD
    if ((requestId == 0) || (requestId == HOTT_BINARY_MODE_REQUEST_ID) || (address == HOTT_TELEMETRY_NO_SENSOR_ID)) {
=======
    /*FIXME the first byte of the Hott request frame is ONLY either 0x80 (binary mode) or 0x7F (text mode).
     The binary mode is read as 0x00 (error reading the upper bit) while the text mode is correctly decoded.
     The (requestId == 0) test is a workaround for detecting the binary mode with no ambiguity as there is only
     one other valid value (0x7F) for text mode.
     The error reading for the upper bit should nevertheless be fixed */

    if (requestId == HOTT_BINARY_MODE_REQUEST_ID) {
>>>>>>> 3a872599
        processBinaryModeRequest(address);
    }
}

static void hottSendTelemetryData(void) {
    if (!hottIsSending) {
        hottIsSending = true;
        serialSetMode(hottPort, MODE_TX);
        hottMsgCrc = 0;
        return;
    }

    if (hottMsgRemainingBytesToSendCount == 0) {
        hottMsg = NULL;
        hottIsSending = false;

        serialSetMode(hottPort, MODE_RX);
        flushHottRxBuffer();
        return;
    }

    --hottMsgRemainingBytesToSendCount;
    if(hottMsgRemainingBytesToSendCount == 0) {
        hottSerialWrite(hottMsgCrc++);
        return;
    }

    hottMsgCrc += *hottMsg;
    hottSerialWrite(*hottMsg++);
}

static inline bool shouldPrepareHoTTMessages(uint32_t currentMicros)
{
    return currentMicros - lastMessagesPreparedAt >= HOTT_MESSAGE_PREPARATION_FREQUENCY_5_HZ;
}

static inline bool shouldCheckForHoTTRequest()
{
    if (hottIsSending) {
        return false;
    }
    return true;
}

void checkHoTTTelemetryState(void)
{
    bool newTelemetryEnabledValue = determineNewTelemetryEnabledState(hottPortSharing);

    if (newTelemetryEnabledValue == hottTelemetryEnabled) {
        return;
    }

    if (newTelemetryEnabledValue)
        configureHoTTTelemetryPort();
    else
        freeHoTTTelemetryPort();
}

void handleHoTTTelemetry(void)
{
    static uint32_t serialTimer;

    if (!hottTelemetryEnabled) {
        return;
    }

    uint32_t now = micros();

    if (shouldPrepareHoTTMessages(now)) {
        hottPrepareMessages();
        lastMessagesPreparedAt = now;
    }

    if (shouldCheckForHoTTRequest()) {
        hottCheckSerialData(now);
    }

    if (!hottMsg)
        return;

    if (hottIsSending) {
        if(now - serialTimer < HOTT_TX_DELAY_US) {
            return;
        }
    }
    hottSendTelemetryData();
    serialTimer = now;
}

#endif<|MERGE_RESOLUTION|>--- conflicted
+++ resolved
@@ -212,22 +212,22 @@
 }
 #endif
 
-static bool shouldTriggerVoiceAlarmNow(void)
-{
-	return ((millis() - lastHottAlarmSoundTime) >= (telemetryConfig->hottAlarmSoundInterval * MILLISECONDS_IN_A_SECOND));
+static bool shouldTriggerBatteryAlarmNow(void)
+{
+    return ((millis() - lastHottAlarmSoundTime) >= (telemetryConfig->hottAlarmSoundInterval * MILLISECONDS_IN_A_SECOND));
 }
 
 static inline void updateAlarmBatteryStatus(HOTT_EAM_MSG_t *hottEAMMessage)
 {
-    if (shouldTriggerVoiceAlarmNow()){
-		lastHottAlarmSoundTime = millis();
+    if (shouldTriggerBatteryAlarmNow()){
+        lastHottAlarmSoundTime = millis();
         if (vbat <= batteryWarningVoltage){
-        	hottEAMMessage->warning_beeps = 0x10;
-        	hottEAMMessage->alarm_invers1 = HOTT_EAM_ALARM1_FLAG_BATTERY_1;
+            hottEAMMessage->warning_beeps = 0x10;
+            hottEAMMessage->alarm_invers1 = HOTT_EAM_ALARM1_FLAG_BATTERY_1;
         }
         else {
-        	hottEAMMessage->warning_beeps = HOTT_EAM_ALARM1_FLAG_NONE;
-        	hottEAMMessage->alarm_invers1 = HOTT_EAM_ALARM1_FLAG_NONE;
+            hottEAMMessage->warning_beeps = HOTT_EAM_ALARM1_FLAG_NONE;
+            hottEAMMessage->alarm_invers1 = HOTT_EAM_ALARM1_FLAG_NONE;
         }
     }
 }
@@ -410,17 +410,14 @@
     uint8_t requestId = serialRead(hottPort);
     uint8_t address = serialRead(hottPort);
 
-<<<<<<< HEAD
     if ((requestId == 0) || (requestId == HOTT_BINARY_MODE_REQUEST_ID) || (address == HOTT_TELEMETRY_NO_SENSOR_ID)) {
-=======
-    /*FIXME the first byte of the Hott request frame is ONLY either 0x80 (binary mode) or 0x7F (text mode).
-     The binary mode is read as 0x00 (error reading the upper bit) while the text mode is correctly decoded.
-     The (requestId == 0) test is a workaround for detecting the binary mode with no ambiguity as there is only
-     one other valid value (0x7F) for text mode.
-     The error reading for the upper bit should nevertheless be fixed */
-
-    if (requestId == HOTT_BINARY_MODE_REQUEST_ID) {
->>>>>>> 3a872599
+    /*
+     * FIXME the first byte of the HoTT request frame is ONLY either 0x80 (binary mode) or 0x7F (text mode).
+     * The binary mode is read as 0x00 (error reading the upper bit) while the text mode is correctly decoded.
+     * The (requestId == 0) test is a workaround for detecting the binary mode with no ambiguity as there is only
+     * one other valid value (0x7F) for text mode.
+     * The error reading for the upper bit should nevertheless be fixed
+     */
         processBinaryModeRequest(address);
     }
 }
