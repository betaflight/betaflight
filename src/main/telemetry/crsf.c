--- conflicted
+++ resolved
@@ -63,11 +63,7 @@
 
 #include "sensors/battery.h"
 #include "sensors/sensors.h"
-<<<<<<< HEAD
 #if defined(USE_BARO) && defined(USE_VARIO)
-=======
-#ifdef USE_BARO
->>>>>>> f6dade39
 #include "sensors/barometer.h"
 #endif
 
@@ -257,11 +253,7 @@
     sbufWriteU8(dst, batteryRemainingPercentage);
 }
 
-<<<<<<< HEAD
 #if defined(USE_BARO) && defined(USE_VARIO)
-=======
-#ifdef USE_BARO
->>>>>>> f6dade39
 // pack altitude in decimeters into a 16-bit value.
 // Due to strange OpenTX behavior of count any 0xFFFF value as incorrect, the maximum sending value is limited to 0xFFFE (32766 meters)
 // in order to have both precision and range in 16-bit 
@@ -291,7 +283,6 @@
     return ((altitude_dm + 5) / 10) | 0x8000; // meter-resulution range
 }
 
-<<<<<<< HEAD
 static inline int8_t getVerticalSpeedPacked(int16_t Vspeed_cm_s) //Vertical speed in m/s (meters per second)
 {
     // linearity coefficient.
@@ -313,8 +304,6 @@
     // lrint might not be used depending on integer or floating output.
 }
 
-=======
->>>>>>> f6dade39
 // pack barometric altitude
 static void crsfFrameAltitude(sbuf_t* dst)
 {
@@ -322,10 +311,7 @@
     sbufWriteU8(dst, CRSF_FRAME_BARO_ALTITUDE_PAYLOAD_SIZE + CRSF_FRAME_LENGTH_TYPE_CRC);
     sbufWriteU8(dst, CRSF_FRAMETYPE_BARO_ALTITUDE);
     sbufWriteU16BigEndian(dst, getAltitudePacked((baro.BaroAlt+5)/10));
-<<<<<<< HEAD
     sbufWriteU8(dst, getVerticalSpeedPacked(getEstimatedVario()));
-=======
->>>>>>> f6dade39
 }
 #endif 
 
@@ -685,11 +671,7 @@
         crsfFrameAttitude(dst);
         crsfFinalize(dst);
     }
-<<<<<<< HEAD
 #if defined(USE_BARO) && defined(USE_VARIO)
-=======
-#ifdef USE_BARO
->>>>>>> f6dade39
     // send barometric altitude
     if (currentSchedule & BIT(CRSF_FRAME_BARO_ALTITUDE_INDEX)) {
         crsfInitializeFrame(dst);
@@ -742,11 +724,7 @@
     if (sensors(SENSOR_ACC) && telemetryIsSensorEnabled(SENSOR_PITCH | SENSOR_ROLL | SENSOR_HEADING)) {
         crsfSchedule[index++] = BIT(CRSF_FRAME_ATTITUDE_INDEX);
     }
-<<<<<<< HEAD
 #if defined(USE_BARO) && defined(USE_VARIO)
-=======
-#ifdef USE_BARO
->>>>>>> f6dade39
     if (telemetryIsSensorEnabled(SENSOR_ALTITUDE))
         crsfSchedule[index++] = BIT(CRSF_FRAME_BARO_ALTITUDE_INDEX);
 #endif
