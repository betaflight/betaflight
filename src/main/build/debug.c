/*
 * This file is part of Cleanflight and Betaflight.
 *
 * Cleanflight and Betaflight are free software. You can redistribute
 * this software and/or modify this software under the terms of the
 * GNU General Public License as published by the Free Software
 * Foundation, either version 3 of the License, or (at your option)
 * any later version.
 *
 * Cleanflight and Betaflight are distributed in the hope that they
 * will be useful, but WITHOUT ANY WARRANTY; without even the implied
 * warranty of MERCHANTABILITY or FITNESS FOR A PARTICULAR PURPOSE.
 * See the GNU General Public License for more details.
 *
 * You should have received a copy of the GNU General Public License
 * along with this software.
 *
 * If not, see <http://www.gnu.org/licenses/>.
 */

#include <stdint.h>

#include "platform.h"

#include "debug.h"

int16_t debug[DEBUG16_VALUE_COUNT];
uint8_t debugMode;

// Please ensure that these names are aligned with the enum values defined in 'debug.h' - for OSD be sure the name is unique with 12 chars.
const char * const debugModeNames[DEBUG_COUNT] = {
    "NONE",
    "CYCLETIME",
    "BATTERY",
    "GYRO_FILTERED",
    "ACCELEROMETER",
    "PIDLOOP",
    "GYRO_SCALED",
    "RC_INTERPOLATION",
    "ANGLERATE",
    "ESC_SENSOR",
    "SCHEDULER",
    "STACK",
    "ESC_SENSOR_RPM",
    "ESC_SENSOR_TMP",
    "ALTITUDE",
    "FFT",
    "FFT_TIME",
    "FFT_FREQ",
    "RX_FRSKY_SPI",
    "RX_SFHSS_SPI",
    "GYRO_RAW",
    "DUAL_GYRO_RAW",
    "DUAL_GYRO_DIFF",
    "MAX7456_SIGNAL",
    "MAX7456_SPICLOCK",
    "SBUS",
    "FPORT",
    "RANGEFINDER",
    "RANGEFINDER_QUALITY",
    "LIDAR_TF",
    "ADC_INTERNAL",
    "RUNAWAY_TAKEOFF",
    "SDIO",
    "CURRENT_SENSOR",
    "USB",
    "SMARTAUDIO",
    "RTH",
    "ITERM_RELAX",
    "ACRO_TRAINER",
    "RC_SMOOTHING",
    "RX_SIGNAL_LOSS",
    "RC_SMOOTHING_RATE",
    "ANTI_GRAVITY",
    "DYN_LPF",
    "RX_SPEKTRUM_SPI",
    "DSHOT_RPM_TELEMETRY",
    "RPM_FILTER",
    "D_MIN",
    "AC_CORRECTION",
    "AC_ERROR",
    "DUAL_GYRO_SCALED",
    "DSHOT_RPM_ERRORS",
    "CRSF_LINK_STATISTICS_UPLINK",
    "CRSF_LINK_STATISTICS_PWR",
    "CRSF_LINK_STATISTICS_DOWN",
    "BARO",
    "GPS_RESCUE_THROTTLE_PID",
    "DYN_IDLE",
    "FEEDFORWARD_LIMIT",
    "FEEDFORWARD",
    "BLACKBOX_OUTPUT",
    "GYRO_SAMPLE",
    "RX_TIMING",
    "D_LPF",
    "VTX_TRAMP",
    "GHST",
    "GHST_MSP",
    "SCHEDULER_DETERMINISM",
    "TIMING_ACCURACY",
    "RX_EXPRESSLRS_SPI",
    "RX_EXPRESSLRS_PHASELOCK",
    "RX_STATE_TIME",
    "GPS_RESCUE_VELOCITY",
    "GPS_RESCUE_HEADING",
    "GPS_RESCUE_TRACKING",
    "ATTITUDE",
    "VTX_MSP",
    "GPS_DOP",
    "FAILSAFE",
<<<<<<< HEAD
    "RPM_LIMITER",
=======
    "DSHOT_TELEMETRY_COUNTS"
>>>>>>> c27d7ebb
};<|MERGE_RESOLUTION|>--- conflicted
+++ resolved
@@ -108,9 +108,5 @@
     "VTX_MSP",
     "GPS_DOP",
     "FAILSAFE",
-<<<<<<< HEAD
-    "RPM_LIMITER",
-=======
     "DSHOT_TELEMETRY_COUNTS"
->>>>>>> c27d7ebb
 };