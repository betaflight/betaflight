--- conflicted
+++ resolved
@@ -117,9 +117,6 @@
     "MAG_CALIB",
     "MAG_TASK_RATE",
     "EZLANDING",
-<<<<<<< HEAD
-    "S_TERM",
-=======
     "TPA",
->>>>>>> 00ca8232
+    "S_TERM",  
 };