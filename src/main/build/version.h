--- conflicted
+++ resolved
@@ -17,13 +17,8 @@
 
 #define FC_FIRMWARE_NAME            "Betaflight"
 #define FC_VERSION_MAJOR            3  // increment when a major release is made (big new feature, etc)
-<<<<<<< HEAD
-#define FC_VERSION_MINOR            1  // increment when a minor release is made (small new feature, change etc)
-#define FC_VERSION_PATCH_LEVEL      5  // increment when a bug is fixed
-=======
 #define FC_VERSION_MINOR            2  // increment when a minor release is made (small new feature, change etc)
 #define FC_VERSION_PATCH_LEVEL      0  // increment when a bug is fixed
->>>>>>> 48aac649
 
 #define STR_HELPER(x) #x
 #define STR(x) STR_HELPER(x)
