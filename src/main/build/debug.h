--- conflicted
+++ resolved
@@ -98,13 +98,10 @@
     DEBUG_RX_EXPRESSLRS_SPI,
     DEBUG_RX_EXPRESSLRS_PHASELOCK,
     DEBUG_RX_STATE_TIME,
-<<<<<<< HEAD
     DEBUG_GPS_RESCUE_VELOCITY,
     DEBUG_GPS_RESCUE_HEADING,
     DEBUG_GPS_RESCUE_TRACKING,
-=======
     DEBUG_ALTHOLD,
->>>>>>> 3e479b45
     DEBUG_COUNT
 } debugType_e;
 
