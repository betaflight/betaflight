/*
 * This file is part of Cleanflight and Betaflight.
 *
 * Cleanflight and Betaflight are free software. You can redistribute
 * this software and/or modify this software under the terms of the
 * GNU General Public License as published by the Free Software
 * Foundation, either version 3 of the License, or (at your option)
 * any later version.
 *
 * Cleanflight and Betaflight are distributed in the hope that they
 * will be useful, but WITHOUT ANY WARRANTY; without even the implied
 * warranty of MERCHANTABILITY or FITNESS FOR A PARTICULAR PURPOSE.
 * See the GNU General Public License for more details.
 *
 * You should have received a copy of the GNU General Public License
 * along with this software.
 *
 * If not, see <http://www.gnu.org/licenses/>.
 */

#pragma once

#define DEBUG16_VALUE_COUNT 4
extern int16_t debug[DEBUG16_VALUE_COUNT];
extern uint8_t debugMode;

#define DEBUG_SET(mode, index, value) do { if (debugMode == (mode)) { debug[(index)] = (value); } } while (0)

typedef enum {
    DEBUG_NONE,
    DEBUG_CYCLETIME,
    DEBUG_BATTERY,
    DEBUG_GYRO_FILTERED,
    DEBUG_ACCELEROMETER,
    DEBUG_PIDLOOP,
    DEBUG_GYRO_SCALED,
    DEBUG_RC_INTERPOLATION,
    DEBUG_ANGLERATE,
    DEBUG_ESC_SENSOR,
    DEBUG_SCHEDULER,
    DEBUG_STACK,
    DEBUG_ESC_SENSOR_RPM,
    DEBUG_ESC_SENSOR_TMP,
    DEBUG_ALTITUDE,
    DEBUG_FFT,
    DEBUG_FFT_TIME,
    DEBUG_FFT_FREQ,
    DEBUG_RX_FRSKY_SPI,
    DEBUG_RX_SFHSS_SPI,
    DEBUG_GYRO_RAW,
    DEBUG_DUAL_GYRO_RAW,
    DEBUG_DUAL_GYRO_DIFF,
    DEBUG_MAX7456_SIGNAL,
    DEBUG_MAX7456_SPICLOCK,
    DEBUG_SBUS,
    DEBUG_FPORT,
    DEBUG_RANGEFINDER,
    DEBUG_RANGEFINDER_QUALITY,
    DEBUG_LIDAR_TF,
    DEBUG_ADC_INTERNAL,
    DEBUG_RUNAWAY_TAKEOFF,
    DEBUG_SDIO,
    DEBUG_CURRENT_SENSOR,
    DEBUG_USB,
    DEBUG_SMARTAUDIO,
    DEBUG_RTH,
    DEBUG_ITERM_RELAX,
    DEBUG_ACRO_TRAINER,
    DEBUG_RC_SMOOTHING,
    DEBUG_RX_SIGNAL_LOSS,
    DEBUG_RC_SMOOTHING_RATE,
    DEBUG_ANTI_GRAVITY,
    DEBUG_DYN_LPF,
    DEBUG_RX_SPEKTRUM_SPI,
    DEBUG_DSHOT_RPM_TELEMETRY,
    DEBUG_RPM_FILTER,
    DEBUG_D_MIN,
    DEBUG_AC_CORRECTION,
    DEBUG_AC_ERROR,
    DEBUG_DUAL_GYRO_SCALED,
    DEBUG_DSHOT_RPM_ERRORS,
    DEBUG_CRSF_LINK_STATISTICS_UPLINK,
    DEBUG_CRSF_LINK_STATISTICS_PWR,
    DEBUG_CRSF_LINK_STATISTICS_DOWN,
    DEBUG_BARO,
    DEBUG_GPS_RESCUE_THROTTLE_PID,
    DEBUG_DYN_IDLE,
    DEBUG_FEEDFORWARD_LIMIT,
    DEBUG_FEEDFORWARD,
    DEBUG_BLACKBOX_OUTPUT,
    DEBUG_GYRO_SAMPLE,
    DEBUG_RX_TIMING,
    DEBUG_D_LPF,
    DEBUG_VTX_TRAMP,
    DEBUG_GHST,
<<<<<<< HEAD
    DEBUG_RECOVERY,
=======
    DEBUG_SCHEDULER_DETERMINISM,
>>>>>>> 95589e0f
    DEBUG_COUNT
} debugType_e;

extern const char * const debugModeNames[DEBUG_COUNT];<|MERGE_RESOLUTION|>--- conflicted
+++ resolved
@@ -93,11 +93,8 @@
     DEBUG_D_LPF,
     DEBUG_VTX_TRAMP,
     DEBUG_GHST,
-<<<<<<< HEAD
+    DEBUG_SCHEDULER_DETERMINISM,
     DEBUG_RECOVERY,
-=======
-    DEBUG_SCHEDULER_DETERMINISM,
->>>>>>> 95589e0f
     DEBUG_COUNT
 } debugType_e;
 
