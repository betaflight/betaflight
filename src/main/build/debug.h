/*
 * This file is part of Cleanflight and Betaflight.
 *
 * Cleanflight and Betaflight are free software. You can redistribute
 * this software and/or modify this software under the terms of the
 * GNU General Public License as published by the Free Software
 * Foundation, either version 3 of the License, or (at your option)
 * any later version.
 *
 * Cleanflight and Betaflight are distributed in the hope that they
 * will be useful, but WITHOUT ANY WARRANTY; without even the implied
 * warranty of MERCHANTABILITY or FITNESS FOR A PARTICULAR PURPOSE.
 * See the GNU General Public License for more details.
 *
 * You should have received a copy of the GNU General Public License
 * along with this software.
 *
 * If not, see <http://www.gnu.org/licenses/>.
 */

#pragma once

#include <stdint.h>

#define DEBUG16_VALUE_COUNT 8
extern int16_t debug[DEBUG16_VALUE_COUNT];
extern uint8_t debugMode;

#define DEBUG_SET(mode, index, value) do { if (debugMode == (mode)) { debug[(index)] = (value); } } while (0)

typedef enum {
    DEBUG_NONE,
    DEBUG_CYCLETIME,
    DEBUG_BATTERY,
    DEBUG_GYRO_FILTERED,
    DEBUG_ACCELEROMETER,
    DEBUG_PIDLOOP,
    DEBUG_RC_INTERPOLATION,
    DEBUG_ANGLERATE,
    DEBUG_ESC_SENSOR,
    DEBUG_SCHEDULER,
    DEBUG_STACK,
    DEBUG_ESC_SENSOR_RPM,
    DEBUG_ESC_SENSOR_TMP,
    DEBUG_ALTITUDE,
    DEBUG_FFT,
    DEBUG_FFT_TIME,
    DEBUG_FFT_FREQ,
    DEBUG_RX_FRSKY_SPI,
    DEBUG_RX_SFHSS_SPI,
    DEBUG_GYRO_RAW,
    DEBUG_MULTI_GYRO_RAW,
    DEBUG_MULTI_GYRO_DIFF,
    DEBUG_MAX7456_SIGNAL,
    DEBUG_MAX7456_SPICLOCK,
    DEBUG_SBUS,
    DEBUG_FPORT,
    DEBUG_RANGEFINDER,
    DEBUG_RANGEFINDER_QUALITY,
    DEBUG_OPTICALFLOW,
    DEBUG_LIDAR_TF,
    DEBUG_ADC_INTERNAL,
    DEBUG_RUNAWAY_TAKEOFF,
    DEBUG_SDIO,
    DEBUG_CURRENT_SENSOR,
    DEBUG_USB,
    DEBUG_SMARTAUDIO,
    DEBUG_RTH,
    DEBUG_ITERM_RELAX,
    DEBUG_ACRO_TRAINER,
    DEBUG_RC_SMOOTHING,
    DEBUG_RX_SIGNAL_LOSS,
    DEBUG_RC_SMOOTHING_RATE,
    DEBUG_ANTI_GRAVITY,
    DEBUG_DYN_LPF,
    DEBUG_RX_SPEKTRUM_SPI,
    DEBUG_DSHOT_RPM_TELEMETRY,
    DEBUG_RPM_FILTER,
    DEBUG_D_MAX,
    DEBUG_AC_CORRECTION,
    DEBUG_AC_ERROR,
    DEBUG_MULTI_GYRO_SCALED,
    DEBUG_DSHOT_RPM_ERRORS,
    DEBUG_CRSF_LINK_STATISTICS_UPLINK,
    DEBUG_CRSF_LINK_STATISTICS_PWR,
    DEBUG_CRSF_LINK_STATISTICS_DOWN,
    DEBUG_BARO,
    DEBUG_AUTOPILOT_ALTITUDE,
    DEBUG_DYN_IDLE,
    DEBUG_FEEDFORWARD_LIMIT,
    DEBUG_FEEDFORWARD,
    DEBUG_BLACKBOX_OUTPUT,
    DEBUG_GYRO_SAMPLE,
    DEBUG_RX_TIMING,
    DEBUG_D_LPF,
    DEBUG_VTX_TRAMP,
    DEBUG_GHST,
    DEBUG_GHST_MSP,
    DEBUG_SCHEDULER_DETERMINISM,
    DEBUG_TIMING_ACCURACY,
    DEBUG_RX_EXPRESSLRS_SPI,
    DEBUG_RX_EXPRESSLRS_PHASELOCK,
    DEBUG_RX_STATE_TIME,
    DEBUG_GPS_RESCUE_VELOCITY,
    DEBUG_GPS_RESCUE_HEADING,
    DEBUG_GPS_RESCUE_TRACKING,
    DEBUG_GPS_CONNECTION,
    DEBUG_ATTITUDE,
    DEBUG_VTX_MSP,
    DEBUG_GPS_DOP,
    DEBUG_FAILSAFE,
    DEBUG_GYRO_CALIBRATION,
    DEBUG_ANGLE_MODE,
    DEBUG_ANGLE_TARGET,
    DEBUG_CURRENT_ANGLE,
    DEBUG_DSHOT_TELEMETRY_COUNTS,
    DEBUG_RPM_LIMIT,
    DEBUG_RC_STATS,
    DEBUG_MAG_CALIB,
    DEBUG_MAG_TASK_RATE,
    DEBUG_EZLANDING,
    DEBUG_TPA,
    DEBUG_S_TERM,
    DEBUG_SPA,
    DEBUG_TASK,
    DEBUG_GIMBAL,
    DEBUG_WING_SETPOINT,
    DEBUG_AUTOPILOT_POSITION,
    DEBUG_CHIRP,
<<<<<<< HEAD
    DEBUG_MAVLINK_TELEMETRY,
=======
#ifdef USE_FLASH_TEST_PRBS
    DEBUG_FLASH_TEST_PRBS,
#endif // USE_FLASH_TEST_PRBS
>>>>>>> 41d56073
    DEBUG_COUNT
} debugType_e;

extern const char * const debugModeNames[DEBUG_COUNT];

void debugInit(void);<|MERGE_RESOLUTION|>--- conflicted
+++ resolved
@@ -127,13 +127,10 @@
     DEBUG_WING_SETPOINT,
     DEBUG_AUTOPILOT_POSITION,
     DEBUG_CHIRP,
-<<<<<<< HEAD
-    DEBUG_MAVLINK_TELEMETRY,
-=======
 #ifdef USE_FLASH_TEST_PRBS
     DEBUG_FLASH_TEST_PRBS,
 #endif // USE_FLASH_TEST_PRBS
->>>>>>> 41d56073
+    DEBUG_MAVLINK_TELEMETRY,
     DEBUG_COUNT
 } debugType_e;
 
