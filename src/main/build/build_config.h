--- conflicted
+++ resolved
@@ -65,11 +65,8 @@
     MCU_TYPE_AT32F435M,
     MCU_TYPE_RP2350A,
     MCU_TYPE_RP2350B,
-<<<<<<< HEAD
     MCU_TYPE_GD32F460,
-=======
     MCU_TYPE_H735,
->>>>>>> 60a91125
     MCU_TYPE_COUNT,
     MCU_TYPE_UNKNOWN = 255,
 } mcuTypeId_e;
