/*
 * This file is part of Cleanflight and Betaflight.
 *
 * Cleanflight and Betaflight are free software. You can redistribute
 * this software and/or modify this software under the terms of the
 * GNU General Public License as published by the Free Software
 * Foundation, either version 3 of the License, or (at your option)
 * any later version.
 *
 * Cleanflight and Betaflight are distributed in the hope that they
 * will be useful, but WITHOUT ANY WARRANTY; without even the implied
 * warranty of MERCHANTABILITY or FITNESS FOR A PARTICULAR PURPOSE.
 * See the GNU General Public License for more details.
 *
 * You should have received a copy of the GNU General Public License
 * along with this software.
 *
 * If not, see <http://www.gnu.org/licenses/>.
 */

#include <stdbool.h>
#include <stdint.h>
#include <string.h>
#include <math.h>

#include "platform.h"

#include "blackbox/blackbox.h"

#include "build/debug.h"

#include "cli/cli.h"

#include "common/sensor_alignment.h"

#include "config/config_eeprom.h"
#include "config/feature.h"

#include "drivers/dshot_command.h"
#include "drivers/motor.h"
#include "drivers/system.h"

#include "fc/controlrate_profile.h"
#include "fc/core.h"
#include "fc/rc.h"
#include "fc/rc_adjustments.h"
#include "fc/rc_controls.h"
#include "fc/runtime_config.h"

#include "flight/failsafe.h"
#include "flight/imu.h"
#include "flight/mixer.h"
#include "flight/pid.h"
#include "flight/pid_init.h"
#include "flight/rpm_filter.h"
#include "flight/servos.h"
#include "flight/position.h"

#include "io/beeper.h"
#include "io/displayport_msp.h"
#include "io/gps.h"
#include "io/ledstrip.h"
#include "io/serial.h"
#include "io/vtx.h"

#include "msp/msp_box.h"

#include "osd/osd.h"

#include "pg/adc.h"
#include "pg/beeper.h"
#include "pg/beeper_dev.h"
#include "pg/displayport_profiles.h"
#include "pg/gyrodev.h"
#include "pg/motor.h"
#include "pg/pg.h"
#include "pg/pg_ids.h"
#include "pg/rx.h"
#include "pg/rx_spi.h"
#include "pg/sdcard.h"
#include "pg/vtx_table.h"

#include "rx/rx.h"
#include "rx/rx_spi.h"

#include "scheduler/scheduler.h"

#include "sensors/acceleration.h"
#include "sensors/battery.h"
#include "sensors/compass.h"
#include "sensors/gyro.h"

#include "config.h"

#include "drivers/dshot.h"

static bool configIsDirty; /* someone indicated that the config is modified and it is not yet saved */

static bool rebootRequired = false;  // set if a config change requires a reboot to take effect

static bool eepromWriteInProgress = false;

pidProfile_t *currentPidProfile;

#ifndef RX_SPI_DEFAULT_PROTOCOL
#define RX_SPI_DEFAULT_PROTOCOL 0
#endif

PG_REGISTER_WITH_RESET_TEMPLATE(pilotConfig_t, pilotConfig, PG_PILOT_CONFIG, 2);

PG_RESET_TEMPLATE(pilotConfig_t, pilotConfig,
    .craftName = { 0 },
    .pilotName = { 0 },
);

PG_REGISTER_WITH_RESET_TEMPLATE(systemConfig_t, systemConfig, PG_SYSTEM_CONFIG, 3);

PG_RESET_TEMPLATE(systemConfig_t, systemConfig,
    .pidProfileIndex = 0,
    .activeRateProfile = 0,
    .debug_mode = DEBUG_MODE,
    .task_statistics = true,
    .rateProfile6PosSwitch = false,
    .cpu_overclock = DEFAULT_CPU_OVERCLOCK,
    .powerOnArmingGraceTime = 5,
    .boardIdentifier = TARGET_BOARD_IDENTIFIER,
    .hseMhz = SYSTEM_HSE_MHZ,  // Only used for F4 and G4 targets
    .configurationState = CONFIGURATION_STATE_UNCONFIGURED,
    .enableStickArming = false,
);

bool isEepromWriteInProgress(void)
{
    return eepromWriteInProgress;
}

uint8_t getCurrentPidProfileIndex(void)
{
    return systemConfig()->pidProfileIndex;
}

static void loadPidProfile(void)
{
    currentPidProfile = pidProfilesMutable(systemConfig()->pidProfileIndex);
}

uint8_t getCurrentControlRateProfileIndex(void)
{
    return systemConfig()->activeRateProfile;
}

uint16_t getCurrentMinthrottle(void)
{
    return motorConfig()->minthrottle;
}

void resetConfig(void)
{
    pgResetAll();

#if defined(USE_TARGET_CONFIG)
    targetConfiguration();
#endif
}

static void activateConfig(void)
{
    loadPidProfile();
    loadControlRateProfile();

    initRcProcessing();

    activeAdjustmentRangeReset();

    pidInit(currentPidProfile);

    rcControlsInit();

    failsafeReset();
#ifdef USE_ACC
    setAccelerationTrims(&accelerometerConfigMutable()->accZero);
    accInitFilters();
#endif

    imuConfigure(throttleCorrectionConfig()->throttle_correction_angle, throttleCorrectionConfig()->throttle_correction_value);

#if defined(USE_LED_STRIP_STATUS_MODE)
    reevaluateLedConfig();
#endif

    initActiveBoxIds();
}

static void adjustFilterLimit(uint16_t *parm, uint16_t resetValue)
{
    if (*parm > LPF_MAX_HZ) {
        *parm = resetValue;
    }
}

static void validateAndFixRatesSettings(void)
{
    for (unsigned profileIndex = 0; profileIndex < CONTROL_RATE_PROFILE_COUNT; profileIndex++) {
        const ratesType_e ratesType = controlRateProfilesMutable(profileIndex)->rates_type;
        for (unsigned axis = FD_ROLL; axis <= FD_YAW; axis++) {
            controlRateProfilesMutable(profileIndex)->rcRates[axis] = constrain(controlRateProfilesMutable(profileIndex)->rcRates[axis], 0, ratesSettingLimits[ratesType].rc_rate_limit);
            controlRateProfilesMutable(profileIndex)->rates[axis] = constrain(controlRateProfilesMutable(profileIndex)->rates[axis], 0, ratesSettingLimits[ratesType].srate_limit);
            controlRateProfilesMutable(profileIndex)->rcExpo[axis] = constrain(controlRateProfilesMutable(profileIndex)->rcExpo[axis], 0, ratesSettingLimits[ratesType].expo_limit);
        }
    }
}

static void validateAndFixConfig(void)
{
#if !defined(USE_QUAD_MIXER_ONLY)
    // Reset unsupported mixer mode to default.
    // This check will be gone when motor/servo mixers are loaded dynamically
    // by configurator as a part of configuration procedure.

    mixerMode_e mixerMode = mixerConfigMutable()->mixerMode;

    if (!(mixerMode == MIXER_CUSTOM || mixerMode == MIXER_CUSTOM_AIRPLANE || mixerMode == MIXER_CUSTOM_TRI)) {
        if (mixers[mixerMode].motorCount && mixers[mixerMode].motor == NULL)
            mixerConfigMutable()->mixerMode = MIXER_CUSTOM;
#ifdef USE_SERVOS
        if (mixers[mixerMode].useServo && servoMixers[mixerMode].servoRuleCount == 0)
            mixerConfigMutable()->mixerMode = MIXER_CUSTOM_AIRPLANE;
#endif
    }
#endif

    if (!isSerialConfigValid(serialConfigMutable())) {
        pgResetFn_serialConfig(serialConfigMutable());
    }

#if defined(USE_GPS)
    const serialPortConfig_t *gpsSerial = findSerialPortConfig(FUNCTION_GPS);
    if (gpsConfig()->provider == GPS_MSP && gpsSerial) {
        serialRemovePort(gpsSerial->identifier);
    }
#endif
    if (
#if defined(USE_GPS)
        gpsConfig()->provider != GPS_MSP && !gpsSerial &&
#endif
        true) {
        featureDisableImmediate(FEATURE_GPS);
    }

    for (unsigned i = 0; i < PID_PROFILE_COUNT; i++) {
        // Fix filter settings to handle cases where an older configurator was used that
        // allowed higher cutoff limits from previous firmware versions.
        adjustFilterLimit(&pidProfilesMutable(i)->dterm_lpf1_static_hz, LPF_MAX_HZ);
        adjustFilterLimit(&pidProfilesMutable(i)->dterm_lpf2_static_hz, LPF_MAX_HZ);
        adjustFilterLimit(&pidProfilesMutable(i)->dterm_notch_hz, LPF_MAX_HZ);
        adjustFilterLimit(&pidProfilesMutable(i)->dterm_notch_cutoff, 0);

        // Prevent invalid notch cutoff
        if (pidProfilesMutable(i)->dterm_notch_cutoff >= pidProfilesMutable(i)->dterm_notch_hz) {
            pidProfilesMutable(i)->dterm_notch_hz = 0;
        }

#ifdef USE_DYN_LPF
        //Prevent invalid dynamic lowpass
        if (pidProfilesMutable(i)->dterm_lpf1_dyn_min_hz > pidProfilesMutable(i)->dterm_lpf1_dyn_max_hz) {
            pidProfilesMutable(i)->dterm_lpf1_dyn_min_hz = 0;
        }
#endif

        if (pidProfilesMutable(i)->motor_output_limit > 100 || pidProfilesMutable(i)->motor_output_limit == 0) {
            pidProfilesMutable(i)->motor_output_limit = 100;
        }

        if (pidProfilesMutable(i)->auto_profile_cell_count > MAX_AUTO_DETECT_CELL_COUNT || pidProfilesMutable(i)->auto_profile_cell_count < AUTO_PROFILE_CELL_COUNT_CHANGE) {
            pidProfilesMutable(i)->auto_profile_cell_count = AUTO_PROFILE_CELL_COUNT_STAY;
        }

        // If the d_min value for any axis is >= the D gain then reset d_min to 0 for consistent Configurator behavior
        for (unsigned axis = 0; axis <= FD_YAW; axis++) {
            if (pidProfilesMutable(i)->d_min[axis] > pidProfilesMutable(i)->pid[axis].D) {
                pidProfilesMutable(i)->d_min[axis] = 0;
            }
        }

#if defined(USE_BATTERY_VOLTAGE_SAG_COMPENSATION)
        if (batteryConfig()->voltageMeterSource != VOLTAGE_METER_ADC) {
            pidProfilesMutable(i)->vbat_sag_compensation = 0;
        }
#endif
    }

    if (motorConfig()->dev.motorPwmProtocol == PWM_TYPE_BRUSHED) {
        featureDisableImmediate(FEATURE_3D);

        if (motorConfig()->mincommand < 1000) {
            motorConfigMutable()->mincommand = 1000;
        }
    }

    if ((motorConfig()->dev.motorPwmProtocol == PWM_TYPE_STANDARD) && (motorConfig()->dev.motorPwmRate > BRUSHLESS_MOTORS_PWM_RATE)) {
        motorConfigMutable()->dev.motorPwmRate = BRUSHLESS_MOTORS_PWM_RATE;
    }

    validateAndFixGyroConfig();

#if defined(USE_MAG)
    buildAlignmentFromStandardAlignment(&compassConfigMutable()->mag_customAlignment, compassConfig()->mag_alignment);
#endif
    buildAlignmentFromStandardAlignment(&gyroDeviceConfigMutable(0)->customAlignment, gyroDeviceConfig(0)->alignment);
#if defined(USE_MULTI_GYRO)
    buildAlignmentFromStandardAlignment(&gyroDeviceConfigMutable(1)->customAlignment, gyroDeviceConfig(1)->alignment);
#endif

#ifdef USE_ACC
    if (accelerometerConfig()->accZero.values.roll != 0 ||
        accelerometerConfig()->accZero.values.pitch != 0 ||
        accelerometerConfig()->accZero.values.yaw != 0) {
        accelerometerConfigMutable()->accZero.values.calibrationCompleted = 1;
    }
#endif // USE_ACC

    if (!(featureIsConfigured(FEATURE_RX_PARALLEL_PWM) || featureIsConfigured(FEATURE_RX_PPM) || featureIsConfigured(FEATURE_RX_SERIAL) || featureIsConfigured(FEATURE_RX_MSP) || featureIsConfigured(FEATURE_RX_SPI))) {
        featureEnableImmediate(DEFAULT_RX_FEATURE);
    }

    if (featureIsConfigured(FEATURE_RX_PPM)) {
        featureDisableImmediate(FEATURE_RX_SERIAL | FEATURE_RX_PARALLEL_PWM | FEATURE_RX_MSP | FEATURE_RX_SPI);
    }

    if (featureIsConfigured(FEATURE_RX_MSP)) {
        featureDisableImmediate(FEATURE_RX_SERIAL | FEATURE_RX_PARALLEL_PWM | FEATURE_RX_PPM | FEATURE_RX_SPI);
    }

    if (featureIsConfigured(FEATURE_RX_SERIAL)) {
        featureDisableImmediate(FEATURE_RX_PARALLEL_PWM | FEATURE_RX_MSP | FEATURE_RX_PPM | FEATURE_RX_SPI);
    }

#ifdef USE_RX_SPI
    if (featureIsConfigured(FEATURE_RX_SPI)) {
        featureDisableImmediate(FEATURE_RX_SERIAL | FEATURE_RX_PARALLEL_PWM | FEATURE_RX_PPM | FEATURE_RX_MSP);
    }
#endif // USE_RX_SPI

    if (featureIsConfigured(FEATURE_RX_PARALLEL_PWM)) {
        featureDisableImmediate(FEATURE_RX_SERIAL | FEATURE_RX_MSP | FEATURE_RX_PPM | FEATURE_RX_SPI);
    }

#if defined(USE_ADC)
    if (featureIsConfigured(FEATURE_RSSI_ADC)) {
        rxConfigMutable()->rssi_channel = 0;
        rxConfigMutable()->rssi_src_frame_errors = false;
    } else
#endif
    if (rxConfigMutable()->rssi_channel
#if defined(USE_RX_PWM) || defined(USE_RX_PPM)
        || featureIsConfigured(FEATURE_RX_PPM) || featureIsConfigured(FEATURE_RX_PARALLEL_PWM)
#endif
        ) {
        rxConfigMutable()->rssi_src_frame_errors = false;
    }

    if (featureIsConfigured(FEATURE_3D) || !featureIsConfigured(FEATURE_GPS) || mixerModeIsFixedWing(mixerConfig()->mixerMode)
#if !defined(USE_GPS) || !defined(USE_GPS_RESCUE)
        || true
#endif
        ) {

#ifdef USE_GPS_RESCUE
        if (failsafeConfig()->failsafe_procedure == FAILSAFE_PROCEDURE_GPS_RESCUE) {
            failsafeConfigMutable()->failsafe_procedure = FAILSAFE_PROCEDURE_DROP_IT;
        }
#endif

        if (isModeActivationConditionPresent(BOXGPSRESCUE)) {
            removeModeActivationCondition(BOXGPSRESCUE);
        }
    }

#if defined(USE_ESC_SENSOR)
    if (!findSerialPortConfig(FUNCTION_ESC_SENSOR)) {
        featureDisableImmediate(FEATURE_ESC_SENSOR);
    }
#endif

    for (int i = 0; i < MAX_MODE_ACTIVATION_CONDITION_COUNT; i++) {
        const modeActivationCondition_t *mac = modeActivationConditions(i);

        if (mac->linkedTo) {
            if (mac->modeId == BOXARM || isModeActivationConditionLinked(mac->linkedTo)) {
                removeModeActivationCondition(mac->modeId);
            }
        }
    }

#if defined(USE_DSHOT_TELEMETRY) && defined(USE_DSHOT_BITBANG)
    if (motorConfig()->dev.motorPwmProtocol == PWM_TYPE_PROSHOT1000 && motorConfig()->dev.useDshotTelemetry &&
        motorConfig()->dev.useDshotBitbang == DSHOT_BITBANG_ON) {
        motorConfigMutable()->dev.useDshotBitbang = DSHOT_BITBANG_AUTO;
    }
#endif

#ifdef USE_ADC
    adcConfigMutable()->vbat.enabled = (batteryConfig()->voltageMeterSource == VOLTAGE_METER_ADC);
    adcConfigMutable()->current.enabled = (batteryConfig()->currentMeterSource == CURRENT_METER_ADC);

    // The FrSky D SPI RX sends RSSI_ADC_PIN (if configured) as A2
    adcConfigMutable()->rssi.enabled = featureIsEnabled(FEATURE_RSSI_ADC);
#ifdef USE_RX_SPI
    adcConfigMutable()->rssi.enabled |= (featureIsEnabled(FEATURE_RX_SPI) && rxSpiConfig()->rx_spi_protocol == RX_SPI_FRSKY_D);
#endif
#endif // USE_ADC

    // Bounds check gyro filter selection in case prior build had USE_GYRO_DLPF_EXPERIMENTAL defined
    if (gyroConfig()->gyro_hardware_lpf >= GYRO_HARDWARE_LPF_COUNT) {
        gyroConfigMutable()->gyro_hardware_lpf = GYRO_HARDWARE_LPF_NORMAL;
    }

<<<<<<< HEAD
    // clear features that are not supported.
    featureDisableImmediate(~featuresSupportedByBuild);

    if (systemConfig()->configurationState == CONFIGURATION_STATE_UNCONFIGURED) {
        // enable some compiled-in features by default
        uint32_t autoFeatures =
            FEATURE_DASHBOARD | FEATURE_LED_STRIP | FEATURE_OSD | FEATURE_RANGEFINDER
            | FEATURE_CHANNEL_FORWARDING | FEATURE_SERVO_TILT
            | FEATURE_TELEMETRY | FEATURE_TRANSPONDER
=======
// clear features that are not supported.
// I have kept them all here in one place, some could be moved to sections of code above.

#ifndef USE_RX_PPM
    featureDisableImmediate(FEATURE_RX_PPM);
#endif

#ifndef USE_SERIALRX
    featureDisableImmediate(FEATURE_RX_SERIAL);
#endif

#if !defined(USE_SOFTSERIAL)
    featureDisableImmediate(FEATURE_SOFTSERIAL);
#endif

#ifndef USE_RANGEFINDER
    featureDisableImmediate(FEATURE_RANGEFINDER);
#endif

#ifndef USE_TELEMETRY
    featureDisableImmediate(FEATURE_TELEMETRY);
#endif

#ifndef USE_RX_PWM
    featureDisableImmediate(FEATURE_RX_PARALLEL_PWM);
#endif

#ifndef USE_RX_MSP
    featureDisableImmediate(FEATURE_RX_MSP);
#endif

#ifndef USE_LED_STRIP
    featureDisableImmediate(FEATURE_LED_STRIP);
#endif

#ifndef USE_DASHBOARD
    featureDisableImmediate(FEATURE_DASHBOARD);
#endif

#ifndef USE_OSD
    featureDisableImmediate(FEATURE_OSD);
#endif

#ifndef USE_SERVOS
    featureDisableImmediate(FEATURE_SERVO_TILT | FEATURE_CHANNEL_FORWARDING);
#endif

#ifndef USE_TRANSPONDER
    featureDisableImmediate(FEATURE_TRANSPONDER);
#endif

#ifndef USE_RX_SPI
    featureDisableImmediate(FEATURE_RX_SPI);
#endif

#ifndef USE_ESC_SENSOR
    featureDisableImmediate(FEATURE_ESC_SENSOR);
#endif

#if !defined(USE_ADC)
    featureDisableImmediate(FEATURE_RSSI_ADC);
#endif

if (systemConfig()->configurationState == CONFIGURATION_STATE_UNCONFIGURED) {

#ifdef USE_DASHBOARD
    featureEnableImmediate(FEATURE_DASHBOARD);
#endif
#ifdef USE_LED_STRIP
    featureEnableImmediate(FEATURE_LED_STRIP);
#endif
#ifdef USE_OSD
    featureEnableImmediate(FEATURE_OSD);
#endif
#ifdef USE_RANGEFINDER
    featureEnableImmediate(FEATURE_RANGEFINDER);
#endif
#ifdef USE_SERVOS
    featureEnableImmediate(FEATURE_CHANNEL_FORWARDING);
    featureEnableImmediate(FEATURE_SERVO_TILT);
#endif
>>>>>>> 9d4ebda2
#if defined(SOFTSERIAL1_RX_PIN) || defined(SOFTSERIAL2_RX_PIN) || defined(SOFTSERIAL1_TX_PIN) || defined(SOFTSERIAL2_TX_PIN)
            | FEATURE_SOFTSERIAL
#endif
            ;
        featureEnableImmediate(autoFeatures & featuresSupportedByBuild);
    }

#if defined(USE_BEEPER)
#ifdef USE_TIMER
    if (beeperDevConfig()->frequency && !timerGetConfiguredByTag(beeperDevConfig()->ioTag)) {
        beeperDevConfigMutable()->frequency = 0;
    }
#endif

    if (beeperConfig()->beeper_off_flags & ~BEEPER_ALLOWED_MODES) {
        beeperConfigMutable()->beeper_off_flags = 0;
    }

#ifdef USE_DSHOT
    if (beeperConfig()->dshotBeaconOffFlags & ~DSHOT_BEACON_ALLOWED_MODES) {
        beeperConfigMutable()->dshotBeaconOffFlags = DEFAULT_DSHOT_BEACON_OFF_FLAGS;
    }

    if (beeperConfig()->dshotBeaconTone < DSHOT_CMD_BEACON1
        || beeperConfig()->dshotBeaconTone > DSHOT_CMD_BEACON5) {
        beeperConfigMutable()->dshotBeaconTone = DSHOT_CMD_BEACON1;
    }
#endif
#endif

    bool configuredMotorProtocolDshot = false;
    checkMotorProtocolEnabled(&motorConfig()->dev, &configuredMotorProtocolDshot);
#if defined(USE_DSHOT)
    // If using DSHOT protocol disable unsynched PWM as it's meaningless
    if (configuredMotorProtocolDshot) {
        motorConfigMutable()->dev.useUnsyncedPwm = false;
    }

#if defined(USE_DSHOT_TELEMETRY)
    bool nChannelTimerUsed = false;
    for (unsigned i = 0; i < getMotorCount(); i++) {
        const ioTag_t tag = motorConfig()->dev.ioTags[i];
        if (tag) {
            const timerHardware_t *timer = timerGetConfiguredByTag(tag);
            if (timer && timer->output & TIMER_OUTPUT_N_CHANNEL) {
                nChannelTimerUsed = true;

                break;
            }
        }
    }

    if ((!configuredMotorProtocolDshot || (motorConfig()->dev.useDshotBitbang == DSHOT_BITBANG_OFF && (motorConfig()->dev.useBurstDshot == DSHOT_DMAR_ON || nChannelTimerUsed))) && motorConfig()->dev.useDshotTelemetry) {
        motorConfigMutable()->dev.useDshotTelemetry = false;
    }
#endif // USE_DSHOT_TELEMETRY
#endif // USE_DSHOT

#if defined(USE_OSD)
    for (int i = 0; i < OSD_TIMER_COUNT; i++) {
         const uint16_t t = osdConfig()->timers[i];
         if (OSD_TIMER_SRC(t) >= OSD_TIMER_SRC_COUNT ||
                 OSD_TIMER_PRECISION(t) >= OSD_TIMER_PREC_COUNT) {
             osdConfigMutable()->timers[i] = osdTimerDefault[i];
         }
     }
#endif

#if defined(USE_VTX_COMMON) && defined(USE_VTX_TABLE)
    // reset vtx band, channel, power if outside range specified by vtxtable
    if (vtxSettingsConfig()->channel > vtxTableConfig()->channels) {
        vtxSettingsConfigMutable()->channel = 0;
        if (vtxSettingsConfig()->band > 0) {
            vtxSettingsConfigMutable()->freq = 0; // band/channel determined frequency can't be valid anymore
        }
    }
    if (vtxSettingsConfig()->band > vtxTableConfig()->bands) {
        vtxSettingsConfigMutable()->band = 0;
        vtxSettingsConfigMutable()->freq = 0; // band/channel determined frequency can't be valid anymore
    }
    if (vtxSettingsConfig()->power > vtxTableConfig()->powerLevels) {
        vtxSettingsConfigMutable()->power = 0;
    }
#endif

    validateAndFixRatesSettings();  // constrain the various rates settings to limits imposed by the rates type

#if defined(USE_RX_MSP_OVERRIDE)
    if (!rxConfig()->msp_override_channels_mask) {
        removeModeActivationCondition(BOXMSPOVERRIDE);
    }

    for (int i = 0; i < MAX_MODE_ACTIVATION_CONDITION_COUNT; i++) {
        const modeActivationCondition_t *mac = modeActivationConditions(i);
        if (mac->modeId == BOXMSPOVERRIDE && ((1 << (mac->auxChannelIndex + NON_AUX_CHANNEL_COUNT) & (rxConfig()->msp_override_channels_mask)))) {
            rxConfigMutable()->msp_override_channels_mask &= ~(1 << (mac->auxChannelIndex + NON_AUX_CHANNEL_COUNT));
        }
    }
#endif

    validateAndfixMotorOutputReordering(motorConfigMutable()->dev.motorOutputReordering, MAX_SUPPORTED_MOTORS);

    // validate that the minimum battery cell voltage is less than the maximum cell voltage
    // reset to defaults if not
    if (batteryConfig()->vbatmincellvoltage >=  batteryConfig()->vbatmaxcellvoltage) {
        batteryConfigMutable()->vbatmincellvoltage = VBAT_CELL_VOLTAGE_DEFAULT_MIN;
        batteryConfigMutable()->vbatmaxcellvoltage = VBAT_CELL_VOLTAGE_DEFAULT_MAX;
    }

#ifdef USE_MSP_DISPLAYPORT
    // Find the first serial port on which MSP Displayport is enabled
    displayPortMspSetSerial(SERIAL_PORT_NONE);

    for (uint8_t serialPort  = 0; serialPort < SERIAL_PORT_COUNT; serialPort++) {
        const serialPortConfig_t *portConfig = &serialConfig()->portConfigs[serialPort];

        if (portConfig &&
            (portConfig->identifier != SERIAL_PORT_USB_VCP) &&
            ((portConfig->functionMask & (FUNCTION_VTX_MSP | FUNCTION_MSP)) == (FUNCTION_VTX_MSP | FUNCTION_MSP))) {
            displayPortMspSetSerial(portConfig->identifier);
            break;
        }
    }
#endif

#ifdef USE_BLACKBOX
    validateAndFixBlackBox();
#endif // USE_BLACKBOX

#if defined(TARGET_VALIDATECONFIG)
    // This should be done at the end of the validation
    targetValidateConfiguration();
#endif
}

void validateAndFixGyroConfig(void)
{
    // Fix gyro filter settings to handle cases where an older configurator was used that
    // allowed higher cutoff limits from previous firmware versions.
    adjustFilterLimit(&gyroConfigMutable()->gyro_lpf1_static_hz, LPF_MAX_HZ);
    adjustFilterLimit(&gyroConfigMutable()->gyro_lpf2_static_hz, LPF_MAX_HZ);
    adjustFilterLimit(&gyroConfigMutable()->gyro_soft_notch_hz_1, LPF_MAX_HZ);
    adjustFilterLimit(&gyroConfigMutable()->gyro_soft_notch_cutoff_1, 0);
    adjustFilterLimit(&gyroConfigMutable()->gyro_soft_notch_hz_2, LPF_MAX_HZ);
    adjustFilterLimit(&gyroConfigMutable()->gyro_soft_notch_cutoff_2, 0);

    // Prevent invalid notch cutoff
    if (gyroConfig()->gyro_soft_notch_cutoff_1 >= gyroConfig()->gyro_soft_notch_hz_1) {
        gyroConfigMutable()->gyro_soft_notch_hz_1 = 0;
    }
    if (gyroConfig()->gyro_soft_notch_cutoff_2 >= gyroConfig()->gyro_soft_notch_hz_2) {
        gyroConfigMutable()->gyro_soft_notch_hz_2 = 0;
    }
#ifdef USE_DYN_LPF
    //Prevent invalid dynamic lowpass filter
    if (gyroConfig()->gyro_lpf1_dyn_min_hz > gyroConfig()->gyro_lpf1_dyn_max_hz) {
        gyroConfigMutable()->gyro_lpf1_dyn_min_hz = 0;
    }
#endif

    if (gyro.sampleRateHz > 0) {
        float samplingTime = 1.0f / gyro.sampleRateHz;

        // check for looptime restrictions based on motor protocol. Motor times have safety margin
        float motorUpdateRestriction;

#if defined(USE_DSHOT) && defined(USE_PID_DENOM_CHECK)
        /* If bidirectional DSHOT is being used on an F4 or G4 then force DSHOT300. The motor update restrictions then applied
         * will automatically consider the loop time and adjust pid_process_denom appropriately
         */
        if (true
#ifdef USE_PID_DENOM_OVERCLOCK_LEVEL
        && (systemConfig()->cpu_overclock < USE_PID_DENOM_OVERCLOCK_LEVEL) 
#endif
        && motorConfig()->dev.useDshotTelemetry
        ) {
            if (motorConfig()->dev.motorPwmProtocol == PWM_TYPE_DSHOT600) {
                motorConfigMutable()->dev.motorPwmProtocol = PWM_TYPE_DSHOT300;
            }
            if (gyro.sampleRateHz > 4000) {
                pidConfigMutable()->pid_process_denom = MAX(2, pidConfig()->pid_process_denom);
            }
        }
#endif // USE_DSHOT && USE_PID_DENOM_CHECK
        switch (motorConfig()->dev.motorPwmProtocol) {
        case PWM_TYPE_STANDARD:
                motorUpdateRestriction = 1.0f / BRUSHLESS_MOTORS_PWM_RATE;
                break;
        case PWM_TYPE_ONESHOT125:
                motorUpdateRestriction = 0.0005f;
                break;
        case PWM_TYPE_ONESHOT42:
                motorUpdateRestriction = 0.0001f;
                break;
#ifdef USE_DSHOT
        case PWM_TYPE_DSHOT150:
                motorUpdateRestriction = 0.000250f;
                break;
        case PWM_TYPE_DSHOT300:
                motorUpdateRestriction = 0.0001f;
                break;
#endif
        default:
            motorUpdateRestriction = 0.00003125f;
            break;
        }

        if (motorConfig()->dev.useUnsyncedPwm) {
            bool configuredMotorProtocolDshot = false;
            checkMotorProtocolEnabled(&motorConfig()->dev, &configuredMotorProtocolDshot);
            // Prevent overriding the max rate of motors
            if (!configuredMotorProtocolDshot && motorConfig()->dev.motorPwmProtocol != PWM_TYPE_STANDARD) {
                const uint32_t maxEscRate = lrintf(1.0f / motorUpdateRestriction);
                motorConfigMutable()->dev.motorPwmRate = MIN(motorConfig()->dev.motorPwmRate, maxEscRate);
            }
        } else {
            const float pidLooptime = samplingTime * pidConfig()->pid_process_denom;
            if (motorConfig()->dev.useDshotTelemetry) {
                motorUpdateRestriction *= 2;
            }
            if (pidLooptime < motorUpdateRestriction) {
                uint8_t minPidProcessDenom = motorUpdateRestriction / samplingTime;
                if (motorUpdateRestriction / samplingTime > minPidProcessDenom) {
                    // if any fractional part then round up
                    minPidProcessDenom++;
                }
                minPidProcessDenom = constrain(minPidProcessDenom, 1, MAX_PID_PROCESS_DENOM);
                pidConfigMutable()->pid_process_denom = MAX(pidConfigMutable()->pid_process_denom, minPidProcessDenom);
            }
        }
    }

    if (systemConfig()->activeRateProfile >= CONTROL_RATE_PROFILE_COUNT) {
        systemConfigMutable()->activeRateProfile = 0;
    }
    loadControlRateProfile();

    if (systemConfig()->pidProfileIndex >= PID_PROFILE_COUNT) {
        systemConfigMutable()->pidProfileIndex = 0;
    }
    loadPidProfile();
}

#ifdef USE_BLACKBOX
void validateAndFixBlackBox(void) {
#ifndef USE_FLASHFS
    if (blackboxConfig()->device == BLACKBOX_DEVICE_FLASH) {
        blackboxConfigMutable()->device = BLACKBOX_DEVICE_NONE;
    }
#endif // USE_FLASHFS

    if (blackboxConfig()->device == BLACKBOX_DEVICE_SDCARD) {
#if defined(USE_SDCARD)
        if (!sdcardConfig()->mode)
#endif
        {
            blackboxConfigMutable()->device = BLACKBOX_DEVICE_NONE;
        }
    }
}
#endif // USE_BLACKBOX

bool readEEPROM(void)
{
    suspendRxSignal();

    // Sanity check, read flash
    bool success = loadEEPROM();

    featureInit();

    validateAndFixConfig();

    activateConfig();

    resumeRxSignal();

    return success;
}

void writeUnmodifiedConfigToEEPROM(void)
{
    validateAndFixConfig();

    suspendRxSignal();
    eepromWriteInProgress = true;
    writeConfigToEEPROM();
    eepromWriteInProgress = false;
    resumeRxSignal();
    configIsDirty = false;
}

void writeEEPROM(void)
{
#ifdef USE_RX_SPI
    rxSpiStop(); // some rx spi protocols use hardware timer, which needs to be stopped before writing to eeprom
#endif
    systemConfigMutable()->configurationState = CONFIGURATION_STATE_CONFIGURED;

    writeUnmodifiedConfigToEEPROM();
}

bool resetEEPROM(void)
{
    resetConfig();

    writeUnmodifiedConfigToEEPROM();

    return true;
}

void ensureEEPROMStructureIsValid(void)
{
    if (isEEPROMStructureValid()) {
        return;
    }
    resetEEPROM();
}

void saveConfigAndNotify(void)
{
    // The write to EEPROM will cause a big delay in the current task, so ignore
    schedulerIgnoreTaskExecTime();

    writeEEPROM();
    readEEPROM();
    beeperConfirmationBeeps(1);
}

void setConfigDirty(void)
{
    configIsDirty = true;
}

bool isConfigDirty(void)
{
    return configIsDirty;
}

void changePidProfileFromCellCount(uint8_t cellCount)
{
    if (currentPidProfile->auto_profile_cell_count == cellCount || currentPidProfile->auto_profile_cell_count == AUTO_PROFILE_CELL_COUNT_STAY) {
        return;
    }

    unsigned profileIndex = (systemConfig()->pidProfileIndex + 1) % PID_PROFILE_COUNT;
    int matchingProfileIndex = -1;
    while (profileIndex != systemConfig()->pidProfileIndex) {
        if (pidProfiles(profileIndex)->auto_profile_cell_count == cellCount) {
            matchingProfileIndex = profileIndex;

            break;
        } else if (matchingProfileIndex < 0 && pidProfiles(profileIndex)->auto_profile_cell_count == AUTO_PROFILE_CELL_COUNT_STAY) {
            matchingProfileIndex = profileIndex;
        }

        profileIndex = (profileIndex + 1) % PID_PROFILE_COUNT;
    }

    if (matchingProfileIndex >= 0) {
        changePidProfile(matchingProfileIndex);
    }
}

void changePidProfile(uint8_t pidProfileIndex)
{
    // The config switch will cause a big enough delay in the current task to upset the scheduler
    schedulerIgnoreTaskExecTime();

    if (pidProfileIndex < PID_PROFILE_COUNT) {
        systemConfigMutable()->pidProfileIndex = pidProfileIndex;
        loadPidProfile();

        pidInit(currentPidProfile);
        initEscEndpoints();
        mixerInitProfile();
    }

    beeperConfirmationBeeps(pidProfileIndex + 1);
}

bool isSystemConfigured(void)
{
    return systemConfig()->configurationState == CONFIGURATION_STATE_CONFIGURED;
}

void setRebootRequired(void)
{
    rebootRequired = true;
    setArmingDisabled(ARMING_DISABLED_REBOOT_REQUIRED);
}

bool getRebootRequired(void)
{
    return rebootRequired;
}<|MERGE_RESOLUTION|>--- conflicted
+++ resolved
@@ -415,7 +415,6 @@
         gyroConfigMutable()->gyro_hardware_lpf = GYRO_HARDWARE_LPF_NORMAL;
     }
 
-<<<<<<< HEAD
     // clear features that are not supported.
     featureDisableImmediate(~featuresSupportedByBuild);
 
@@ -424,90 +423,6 @@
         uint32_t autoFeatures =
             FEATURE_DASHBOARD | FEATURE_LED_STRIP | FEATURE_OSD | FEATURE_RANGEFINDER
             | FEATURE_CHANNEL_FORWARDING | FEATURE_SERVO_TILT
-            | FEATURE_TELEMETRY | FEATURE_TRANSPONDER
-=======
-// clear features that are not supported.
-// I have kept them all here in one place, some could be moved to sections of code above.
-
-#ifndef USE_RX_PPM
-    featureDisableImmediate(FEATURE_RX_PPM);
-#endif
-
-#ifndef USE_SERIALRX
-    featureDisableImmediate(FEATURE_RX_SERIAL);
-#endif
-
-#if !defined(USE_SOFTSERIAL)
-    featureDisableImmediate(FEATURE_SOFTSERIAL);
-#endif
-
-#ifndef USE_RANGEFINDER
-    featureDisableImmediate(FEATURE_RANGEFINDER);
-#endif
-
-#ifndef USE_TELEMETRY
-    featureDisableImmediate(FEATURE_TELEMETRY);
-#endif
-
-#ifndef USE_RX_PWM
-    featureDisableImmediate(FEATURE_RX_PARALLEL_PWM);
-#endif
-
-#ifndef USE_RX_MSP
-    featureDisableImmediate(FEATURE_RX_MSP);
-#endif
-
-#ifndef USE_LED_STRIP
-    featureDisableImmediate(FEATURE_LED_STRIP);
-#endif
-
-#ifndef USE_DASHBOARD
-    featureDisableImmediate(FEATURE_DASHBOARD);
-#endif
-
-#ifndef USE_OSD
-    featureDisableImmediate(FEATURE_OSD);
-#endif
-
-#ifndef USE_SERVOS
-    featureDisableImmediate(FEATURE_SERVO_TILT | FEATURE_CHANNEL_FORWARDING);
-#endif
-
-#ifndef USE_TRANSPONDER
-    featureDisableImmediate(FEATURE_TRANSPONDER);
-#endif
-
-#ifndef USE_RX_SPI
-    featureDisableImmediate(FEATURE_RX_SPI);
-#endif
-
-#ifndef USE_ESC_SENSOR
-    featureDisableImmediate(FEATURE_ESC_SENSOR);
-#endif
-
-#if !defined(USE_ADC)
-    featureDisableImmediate(FEATURE_RSSI_ADC);
-#endif
-
-if (systemConfig()->configurationState == CONFIGURATION_STATE_UNCONFIGURED) {
-
-#ifdef USE_DASHBOARD
-    featureEnableImmediate(FEATURE_DASHBOARD);
-#endif
-#ifdef USE_LED_STRIP
-    featureEnableImmediate(FEATURE_LED_STRIP);
-#endif
-#ifdef USE_OSD
-    featureEnableImmediate(FEATURE_OSD);
-#endif
-#ifdef USE_RANGEFINDER
-    featureEnableImmediate(FEATURE_RANGEFINDER);
-#endif
-#ifdef USE_SERVOS
-    featureEnableImmediate(FEATURE_CHANNEL_FORWARDING);
-    featureEnableImmediate(FEATURE_SERVO_TILT);
-#endif
->>>>>>> 9d4ebda2
 #if defined(SOFTSERIAL1_RX_PIN) || defined(SOFTSERIAL2_RX_PIN) || defined(SOFTSERIAL1_TX_PIN) || defined(SOFTSERIAL2_TX_PIN)
             | FEATURE_SOFTSERIAL
 #endif
