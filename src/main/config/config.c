/*
 * This file is part of Cleanflight.
 *
 * Cleanflight is free software: you can redistribute it and/or modify
 * it under the terms of the GNU General Public License as published by
 * the Free Software Foundation, either version 3 of the License, or
 * (at your option) any later version.
 *
 * Cleanflight is distributed in the hope that it will be useful,
 * but WITHOUT ANY WARRANTY; without even the implied warranty of
 * MERCHANTABILITY or FITNESS FOR A PARTICULAR PURPOSE.  See the
 * GNU General Public License for more details.
 *
 * You should have received a copy of the GNU General Public License
 * along with Cleanflight.  If not, see <http://www.gnu.org/licenses/>.
 */

#include <stdbool.h>
#include <stdint.h>
#include <string.h>

#include "platform.h"

#include "build_config.h"

#include "blackbox/blackbox_io.h"

#include "common/color.h"
#include "common/axis.h"
#include "common/maths.h"
#include "common/filter.h"

#include "drivers/sensor.h"
#include "drivers/accgyro.h"
#include "drivers/compass.h"
#include "drivers/system.h"
#include "drivers/gpio.h"
#include "drivers/timer.h"
#include "drivers/pwm_rx.h"
#include "drivers/serial.h"
#include "drivers/pwm_output.h"
#include "drivers/max7456.h"

#include "sensors/sensors.h"
#include "sensors/gyro.h"
#include "sensors/compass.h"
#include "sensors/acceleration.h"
#include "sensors/barometer.h"
#include "sensors/boardalignment.h"
#include "sensors/battery.h"

#include "io/beeper.h"
#include "io/serial.h"
#include "io/gimbal.h"
#include "io/escservo.h"
#include "io/rc_controls.h"
#include "io/rc_curves.h"
#include "io/ledstrip.h"
#include "io/gps.h"
#include "io/osd.h"
#include "io/vtx.h"

#include "rx/rx.h"

#include "telemetry/telemetry.h"

#include "flight/mixer.h"
#include "flight/pid.h"
#include "flight/imu.h"
#include "flight/failsafe.h"
#include "flight/altitudehold.h"
#include "flight/navigation.h"

#include "config/runtime_config.h"
#include "config.h"

#include "config/config_profile.h"
#include "config/config_master.h"

#ifndef DEFAULT_RX_FEATURE
#define DEFAULT_RX_FEATURE FEATURE_RX_PARALLEL_PWM
#endif

#define BRUSHED_MOTORS_PWM_RATE 16000
#ifdef STM32F4
#define BRUSHLESS_MOTORS_PWM_RATE 2000
#else
#define BRUSHLESS_MOTORS_PWM_RATE 400
#endif

void useRcControlsConfig(modeActivationCondition_t *modeActivationConditions, escAndServoConfig_t *escAndServoConfigToUse, pidProfile_t *pidProfileToUse);

#if !defined(FLASH_SIZE)
#error "Flash size not defined for target. (specify in KB)"
#endif


#ifndef FLASH_PAGE_SIZE
    #ifdef STM32F303xC
        #define FLASH_PAGE_SIZE                 ((uint16_t)0x800)
    #endif

    #ifdef STM32F10X_MD
        #define FLASH_PAGE_SIZE                 ((uint16_t)0x400)
    #endif

    #ifdef STM32F10X_HD
        #define FLASH_PAGE_SIZE                 ((uint16_t)0x800)
    #endif

    #if defined(STM32F40_41xxx)
        #define FLASH_PAGE_SIZE                 ((uint32_t)0x20000)
    #endif

    #if defined (STM32F411xE)
        #define FLASH_PAGE_SIZE                 ((uint32_t)0x20000)
    #endif

#endif

#if !defined(FLASH_SIZE) && !defined(FLASH_PAGE_COUNT)
    #ifdef STM32F10X_MD
        #define FLASH_PAGE_COUNT 128
    #endif

    #ifdef STM32F10X_HD
        #define FLASH_PAGE_COUNT 128
    #endif
#endif

#if defined(FLASH_SIZE)
#if defined(STM32F40_41xxx)
#define FLASH_PAGE_COUNT 4 // just to make calculations work
#elif defined (STM32F411xE)
#define FLASH_PAGE_COUNT 4 // just to make calculations work
#else
#define FLASH_PAGE_COUNT ((FLASH_SIZE * 0x400) / FLASH_PAGE_SIZE)
#endif
#endif

#if !defined(FLASH_PAGE_SIZE)
#error "Flash page size not defined for target."
#endif

#if !defined(FLASH_PAGE_COUNT)
#error "Flash page count not defined for target."
#endif

#if FLASH_SIZE <= 128
#define FLASH_TO_RESERVE_FOR_CONFIG 0x800
#else
#define FLASH_TO_RESERVE_FOR_CONFIG 0x1000
#endif

// use the last flash pages for storage
#ifdef CUSTOM_FLASH_MEMORY_ADDRESS
size_t custom_flash_memory_address = 0;
#define CONFIG_START_FLASH_ADDRESS (custom_flash_memory_address)
#else
// use the last flash pages for storage
#ifndef CONFIG_START_FLASH_ADDRESS 
#define CONFIG_START_FLASH_ADDRESS (0x08000000 + (uint32_t)((FLASH_PAGE_SIZE * FLASH_PAGE_COUNT) - FLASH_TO_RESERVE_FOR_CONFIG))
#endif
#endif

master_t masterConfig;                 // master config struct with data independent from profiles
profile_t *currentProfile;
static uint32_t activeFeaturesLatch = 0;

static uint8_t currentControlRateProfileIndex = 0;
controlRateConfig_t *currentControlRateProfile;

static const uint8_t EEPROM_CONF_VERSION = 141;

static void resetAccelerometerTrims(flightDynamicsTrims_t *accelerometerTrims)
{
    accelerometerTrims->values.pitch = 0;
    accelerometerTrims->values.roll = 0;
    accelerometerTrims->values.yaw = 0;
}

void resetPidProfile(pidProfile_t *pidProfile)
{
#if (defined(STM32F10X))
    pidProfile->pidController = PID_CONTROLLER_INTEGER;
#else
    pidProfile->pidController = PID_CONTROLLER_FLOAT;
#endif
    pidProfile->P8[ROLL] = 45;
    pidProfile->I8[ROLL] = 40;
    pidProfile->D8[ROLL] = 18;
    pidProfile->P8[PITCH] = 50;
    pidProfile->I8[PITCH] = 40;
    pidProfile->D8[PITCH] = 18;
    pidProfile->P8[YAW] = 80;
    pidProfile->I8[YAW] = 45;
    pidProfile->D8[YAW] = 20;
    pidProfile->P8[PIDALT] = 50;
    pidProfile->I8[PIDALT] = 0;
    pidProfile->D8[PIDALT] = 0;
    pidProfile->P8[PIDPOS] = 15;   // POSHOLD_P * 100;
    pidProfile->I8[PIDPOS] = 0;    // POSHOLD_I * 100;
    pidProfile->D8[PIDPOS] = 0;
    pidProfile->P8[PIDPOSR] = 34;  // POSHOLD_RATE_P * 10;
    pidProfile->I8[PIDPOSR] = 14;  // POSHOLD_RATE_I * 100;
    pidProfile->D8[PIDPOSR] = 53;  // POSHOLD_RATE_D * 1000;
    pidProfile->P8[PIDNAVR] = 25;  // NAV_P * 10;
    pidProfile->I8[PIDNAVR] = 33;  // NAV_I * 100;
    pidProfile->D8[PIDNAVR] = 83;  // NAV_D * 1000;
    pidProfile->P8[PIDLEVEL] = 50;
    pidProfile->I8[PIDLEVEL] = 50;
    pidProfile->D8[PIDLEVEL] = 100;
    pidProfile->P8[PIDMAG] = 40;
    pidProfile->P8[PIDVEL] = 55;
    pidProfile->I8[PIDVEL] = 55;
    pidProfile->D8[PIDVEL] = 75;

    pidProfile->yaw_p_limit = YAW_P_LIMIT_MAX;
    pidProfile->yaw_lpf_hz = 80;
    pidProfile->rollPitchItermIgnoreRate = 180;
    pidProfile->yawItermIgnoreRate = 35;
    pidProfile->dterm_lpf_hz = 100;    // filtering ON by default
    pidProfile->deltaMethod = DELTA_FROM_MEASUREMENT;
    pidProfile->dynamic_pid = 1;

#ifdef GTUNE
    pidProfile->gtune_lolimP[ROLL] = 10;          // [0..200] Lower limit of ROLL P during G tune.
    pidProfile->gtune_lolimP[PITCH] = 10;         // [0..200] Lower limit of PITCH P during G tune.
    pidProfile->gtune_lolimP[YAW] = 10;           // [0..200] Lower limit of YAW P during G tune.
    pidProfile->gtune_hilimP[ROLL] = 100;         // [0..200] Higher limit of ROLL P during G tune. 0 Disables tuning for that axis.
    pidProfile->gtune_hilimP[PITCH] = 100;        // [0..200] Higher limit of PITCH P during G tune. 0 Disables tuning for that axis.
    pidProfile->gtune_hilimP[YAW] = 100;          // [0..200] Higher limit of YAW P during G tune. 0 Disables tuning for that axis.
    pidProfile->gtune_pwr = 0;                    // [0..10] Strength of adjustment
    pidProfile->gtune_settle_time = 450;          // [200..1000] Settle time in ms
    pidProfile->gtune_average_cycles = 16;        // [8..128] Number of looptime cycles used for gyro average calculation
#endif
}

#ifdef GPS
void resetGpsProfile(gpsProfile_t *gpsProfile)
{
    gpsProfile->gps_wp_radius = 200;
    gpsProfile->gps_lpf = 20;
    gpsProfile->nav_slew_rate = 30;
    gpsProfile->nav_controls_heading = 1;
    gpsProfile->nav_speed_min = 100;
    gpsProfile->nav_speed_max = 300;
    gpsProfile->ap_mode = 40;
}
#endif

void resetBarometerConfig(barometerConfig_t *barometerConfig)
{
    barometerConfig->baro_sample_count = 21;
    barometerConfig->baro_noise_lpf = 0.6f;
    barometerConfig->baro_cf_vel = 0.985f;
    barometerConfig->baro_cf_alt = 0.965f;
}

void resetSensorAlignment(sensorAlignmentConfig_t *sensorAlignmentConfig)
{
    sensorAlignmentConfig->gyro_align = ALIGN_DEFAULT;
    sensorAlignmentConfig->acc_align = ALIGN_DEFAULT;
    sensorAlignmentConfig->mag_align = ALIGN_DEFAULT;
}

void resetEscAndServoConfig(escAndServoConfig_t *escAndServoConfig)
{
#ifdef BRUSHED_MOTORS
    escAndServoConfig->minthrottle = 1000;
    escAndServoConfig->maxthrottle = 2000;
#else
    escAndServoConfig->minthrottle = 1150;
    escAndServoConfig->maxthrottle = 1850;
#endif
    escAndServoConfig->mincommand = 1000;
    escAndServoConfig->servoCenterPulse = 1500;
    escAndServoConfig->escDesyncProtection = 0;
}

void resetFlight3DConfig(flight3DConfig_t *flight3DConfig)
{
    flight3DConfig->deadband3d_low = 1406;
    flight3DConfig->deadband3d_high = 1514;
    flight3DConfig->neutral3d = 1460;
    flight3DConfig->deadband3d_throttle = 50;
}

void resetTelemetryConfig(telemetryConfig_t *telemetryConfig)
{
    telemetryConfig->telemetry_inversion = 0;
    telemetryConfig->telemetry_switch = 0;
    telemetryConfig->gpsNoFixLatitude = 0;
    telemetryConfig->gpsNoFixLongitude = 0;
    telemetryConfig->frsky_coordinate_format = FRSKY_FORMAT_DMS;
    telemetryConfig->frsky_unit = FRSKY_UNIT_METRICS;
    telemetryConfig->frsky_vfas_precision = 0;
    telemetryConfig->frsky_vfas_cell_voltage = 0;
    telemetryConfig->hottAlarmSoundInterval = 5;
}

void resetBatteryConfig(batteryConfig_t *batteryConfig)
{
    batteryConfig->vbatscale = VBAT_SCALE_DEFAULT;
    batteryConfig->vbatresdivval = VBAT_RESDIVVAL_DEFAULT;
    batteryConfig->vbatresdivmultiplier = VBAT_RESDIVMULTIPLIER_DEFAULT;
    batteryConfig->vbatmaxcellvoltage = 43;
    batteryConfig->vbatmincellvoltage = 33;
    batteryConfig->vbatwarningcellvoltage = 35;
    batteryConfig->vbathysteresis = 1;
    batteryConfig->vbatPidCompensation = 0;
    batteryConfig->currentMeterOffset = 0;
    batteryConfig->currentMeterScale = 400; // for Allegro ACS758LCB-100U (40mV/A)
    batteryConfig->batteryCapacity = 0;
    batteryConfig->currentMeterType = CURRENT_SENSOR_ADC;
}

#ifdef SWAP_SERIAL_PORT_0_AND_1_DEFAULTS
#define FIRST_PORT_INDEX 1
#define SECOND_PORT_INDEX 0
#else
#define FIRST_PORT_INDEX 0
#define SECOND_PORT_INDEX 1
#endif

void resetSerialConfig(serialConfig_t *serialConfig)
{
    uint8_t index;
    memset(serialConfig, 0, sizeof(serialConfig_t));

    for (index = 0; index < SERIAL_PORT_COUNT; index++) {
        serialConfig->portConfigs[index].identifier = serialPortIdentifiers[index];
        serialConfig->portConfigs[index].msp_baudrateIndex = BAUD_115200;
        serialConfig->portConfigs[index].gps_baudrateIndex = BAUD_57600;
        serialConfig->portConfigs[index].telemetry_baudrateIndex = BAUD_AUTO;
        serialConfig->portConfigs[index].blackbox_baudrateIndex = BAUD_115200;
    }

    serialConfig->portConfigs[0].functionMask = FUNCTION_MSP;

#if defined(USE_VCP)
    // This allows MSP connection via USART & VCP so the board can be reconfigured.
    serialConfig->portConfigs[1].functionMask = FUNCTION_MSP;
#endif

    serialConfig->reboot_character = 'R';
}

static void resetControlRateConfig(controlRateConfig_t *controlRateConfig) 
{
    controlRateConfig->rcRate8 = 100;
    controlRateConfig->rcYawRate8 = 100;
    controlRateConfig->rcExpo8 = 10;
    controlRateConfig->thrMid8 = 50;
    controlRateConfig->thrExpo8 = 0;
    controlRateConfig->dynThrPID = 20;
    controlRateConfig->rcYawExpo8 = 10;
    controlRateConfig->tpa_breakpoint = 1650;

    for (uint8_t axis = 0; axis < FLIGHT_DYNAMICS_INDEX_COUNT; axis++) {
        controlRateConfig->rates[axis] = 70;
    }
}

void resetRcControlsConfig(rcControlsConfig_t *rcControlsConfig) 
{
    rcControlsConfig->deadband = 0;
    rcControlsConfig->yaw_deadband = 0;
    rcControlsConfig->alt_hold_deadband = 40;
    rcControlsConfig->alt_hold_fast_change = 1;
}

void resetMixerConfig(mixerConfig_t *mixerConfig) 
{
    mixerConfig->yaw_motor_direction = 1;
#ifdef USE_SERVOS
    mixerConfig->tri_unarmed_servo = 1;
    mixerConfig->servo_lowpass_freq = 400;
    mixerConfig->servo_lowpass_enable = 0;
#endif
}

#ifdef OSD
static void resetOsdConfig(osd_profile *osdProfile)
{
    osdProfile->video_system = AUTO;
    osdProfile->item_pos[OSD_MAIN_BATT_VOLTAGE]  = -29;
    osdProfile->item_pos[OSD_RSSI_VALUE]         = -59;
    osdProfile->item_pos[OSD_TIMER]              = -39;
    osdProfile->item_pos[OSD_THROTTLE_POS]       = -9;
    osdProfile->item_pos[OSD_CPU_LOAD]           = 26;
    osdProfile->item_pos[OSD_VTX_CHANNEL]        = 1;
    osdProfile->item_pos[OSD_VOLTAGE_WARNING]    = -80;
    osdProfile->item_pos[OSD_ARMED]              = -107;
    osdProfile->item_pos[OSD_DISARMED]           = -109;
    osdProfile->item_pos[OSD_ARTIFICIAL_HORIZON] = -1;
    osdProfile->item_pos[OSD_HORIZON_SIDEBARS]   = -1;
}
#endif

uint8_t getCurrentProfile(void)
{
    return masterConfig.current_profile_index;
}

static void setProfile(uint8_t profileIndex)
{
    currentProfile = &masterConfig.profile[profileIndex];
    currentControlRateProfileIndex = currentProfile->activeRateProfile;
    currentControlRateProfile = &currentProfile->controlRateProfile[currentControlRateProfileIndex];
}

uint8_t getCurrentControlRateProfile(void)
{
    return currentControlRateProfileIndex;
}

static void setControlRateProfile(uint8_t profileIndex)
{
    currentControlRateProfileIndex = profileIndex;
    masterConfig.profile[getCurrentProfile()].activeRateProfile = profileIndex;
    currentControlRateProfile = &masterConfig.profile[getCurrentProfile()].controlRateProfile[profileIndex];
}

controlRateConfig_t *getControlRateConfig(uint8_t profileIndex)
{
    return &masterConfig.profile[profileIndex].controlRateProfile[masterConfig.profile[profileIndex].activeRateProfile];
}

uint16_t getCurrentMinthrottle(void)
{
    return masterConfig.escAndServoConfig.minthrottle;
}

static void intFeatureClearAll(master_t *config);
static void intFeatureSet(uint32_t mask, master_t *config);
static void intFeatureClear(uint32_t mask, master_t *config);

// Default settings
void createDefaultConfig(master_t *config)
{
    // Clear all configuration
    memset(config, 0, sizeof(master_t));

    intFeatureClearAll(config);
    intFeatureSet(DEFAULT_RX_FEATURE | FEATURE_FAILSAFE | FEATURE_SUPEREXPO_RATES, config);
#ifdef DEFAULT_FEATURES
    intFeatureSet(DEFAULT_FEATURES, config);
#endif

#ifdef OSD
    intFeatureSet(FEATURE_OSD, config);
    resetOsdConfig(&config->osdProfile);
#endif

#ifdef BOARD_HAS_VOLTAGE_DIVIDER
    // only enable the VBAT feature by default if the board has a voltage divider otherwise
    // the user may see incorrect readings and unexpected issues with pin mappings may occur.
    intFeatureSet(FEATURE_VBAT, config);
#endif

    config->version = EEPROM_CONF_VERSION;
    config->mixerMode = MIXER_QUADX;

    // global settings
    config->current_profile_index = 0;     // default profile
    config->dcm_kp = 2500;                // 1.0 * 10000
    config->dcm_ki = 0;                    // 0.003 * 10000
    config->gyro_lpf = 0;                 // 256HZ default
#ifdef STM32F10X
    config->gyro_sync_denom = 8;
#else
    config->gyro_sync_denom = 4;
#endif
    config->gyro_soft_lpf_hz = 100;

    config->pid_process_denom = 2;

    config->debug_mode = 0;

    resetAccelerometerTrims(&config->accZero);

    resetSensorAlignment(&config->sensorAlignmentConfig);

    config->boardAlignment.rollDegrees = 0;
    config->boardAlignment.pitchDegrees = 0;
    config->boardAlignment.yawDegrees = 0;
    config->acc_hardware = ACC_DEFAULT;     // default/autodetect
    config->max_angle_inclination = 700;    // 70 degrees
    config->yaw_control_direction = 1;
    config->gyroConfig.gyroMovementCalibrationThreshold = 32;

    // xxx_hardware: 0:default/autodetect, 1: disable
    config->mag_hardware = 0;

    config->baro_hardware = 0;

    resetBatteryConfig(&config->batteryConfig);

    resetTelemetryConfig(&config->telemetryConfig);

#ifdef SERIALRX_PROVIDER
    config->rxConfig.serialrx_provider = SERIALRX_PROVIDER;
#else
    config->rxConfig.serialrx_provider = 0;
#endif
    config->rxConfig.sbus_inversion = 1;
    config->rxConfig.spektrum_sat_bind = 0;
    config->rxConfig.spektrum_sat_bind_autoreset = 1;
    config->rxConfig.midrc = 1500;
    config->rxConfig.mincheck = 1100;
    config->rxConfig.maxcheck = 1900;
    config->rxConfig.rx_min_usec = 885;          // any of first 4 channels below this value will trigger rx loss detection
    config->rxConfig.rx_max_usec = 2115;         // any of first 4 channels above this value will trigger rx loss detection

    for (int i = 0; i < MAX_SUPPORTED_RC_CHANNEL_COUNT; i++) {
        rxFailsafeChannelConfiguration_t *channelFailsafeConfiguration = &config->rxConfig.failsafe_channel_configurations[i];
        channelFailsafeConfiguration->mode = (i < NON_AUX_CHANNEL_COUNT) ? RX_FAILSAFE_MODE_AUTO : RX_FAILSAFE_MODE_HOLD;
        channelFailsafeConfiguration->step = (i == THROTTLE) ? CHANNEL_VALUE_TO_RXFAIL_STEP(config->rxConfig.rx_min_usec) : CHANNEL_VALUE_TO_RXFAIL_STEP(config->rxConfig.midrc);
    }

    config->rxConfig.rssi_channel = 0;
    config->rxConfig.rssi_scale = RSSI_SCALE_DEFAULT;
    config->rxConfig.rssi_ppm_invert = 0;
    config->rxConfig.rcSmoothInterval = 0; // 0 is predefined
    config->rxConfig.fpvCamAngleDegrees = 0;
#ifdef STM32F4
    config->rxConfig.max_aux_channel = 99;
#else
    config->rxConfig.max_aux_channel = 6;
#endif
    config->rxConfig.airModeActivateThreshold = 1350;

    resetAllRxChannelRangeConfigurations(config->rxConfig.channelRanges);

    config->inputFilteringMode = INPUT_FILTERING_DISABLED;

    config->gyro_cal_on_first_arm = 0;  // TODO - Cleanup retarded arm support
    config->disarm_kill_switch = 1;
    config->auto_disarm_delay = 5;
    config->small_angle = 25;

    resetMixerConfig(&config->mixerConfig);

    config->airplaneConfig.fixedwing_althold_dir = 1;

    // Motor/ESC/Servo
    resetEscAndServoConfig(&config->escAndServoConfig);
    resetFlight3DConfig(&config->flight3DConfig);

#ifdef BRUSHED_MOTORS
    config->motor_pwm_rate = BRUSHED_MOTORS_PWM_RATE;
    config->motor_pwm_protocol = PWM_TYPE_BRUSHED;
#else
    config->motor_pwm_rate = BRUSHLESS_MOTORS_PWM_RATE;
    config->motor_pwm_protocol = PWM_TYPE_ONESHOT125;
#endif
    config->servo_pwm_rate = 50;
    
#ifdef CC3D
    config->use_buzzer_p6 = 0;
#endif

#ifdef GPS
    // gps/nav stuff
    config->gpsConfig.provider = GPS_NMEA;
    config->gpsConfig.sbasMode = SBAS_AUTO;
    config->gpsConfig.autoConfig = GPS_AUTOCONFIG_ON;
    config->gpsConfig.autoBaud = GPS_AUTOBAUD_OFF;
#endif

    resetSerialConfig(&config->serialConfig);

    config->emf_avoidance = 0; // TODO - needs removal

    profile_t *firstProfile = &config->profile[0];
    resetPidProfile(&firstProfile->pidProfile);

    for (int rI = 0; rI<MAX_RATEPROFILES; rI++) {
        resetControlRateConfig(&firstProfile->controlRateProfile[rI]);
    }
    firstProfile->activeRateProfile = 0;
    resetRollAndPitchTrims(&config->accelerometerTrims);

    config->mag_declination = 0;
    config->acc_lpf_hz = 10.0f;
    config->accDeadband.xy = 40;
    config->accDeadband.z = 40;
    config->acc_unarmedcal = 1;

    resetBarometerConfig(&config->barometerConfig);

    // Radio
    parseRcChannels("TAER1234", &config->rxConfig);

    resetRcControlsConfig(&config->rcControlsConfig);

    config->throttle_correction_value = 0;      // could 10 with althold or 40 for fpv
    config->throttle_correction_angle = 800;    // could be 80.0 deg with atlhold or 45.0 for fpv

    // Failsafe Variables
    config->failsafeConfig.failsafe_delay = 10;              // 1sec
    config->failsafeConfig.failsafe_off_delay = 10;          // 1sec
    config->failsafeConfig.failsafe_throttle = 1000;         // default throttle off.
    config->failsafeConfig.failsafe_kill_switch = 0;         // default failsafe switch action is identical to rc link loss
    config->failsafeConfig.failsafe_throttle_low_delay = 100; // default throttle low delay for "just disarm" on failsafe condition
    config->failsafeConfig.failsafe_procedure = 0;           // default full failsafe procedure is 0: auto-landing

#ifdef USE_SERVOS
    // servos
    for (int i = 0; i < MAX_SUPPORTED_SERVOS; i++) {
        config->servoConf[i].min = DEFAULT_SERVO_MIN;
        config->servoConf[i].max = DEFAULT_SERVO_MAX;
        config->servoConf[i].middle = DEFAULT_SERVO_MIDDLE;
        config->servoConf[i].rate = 100;
        config->servoConf[i].angleAtMin = DEFAULT_SERVO_MIN_ANGLE;
        config->servoConf[i].angleAtMax = DEFAULT_SERVO_MAX_ANGLE;
        config->servoConf[i].forwardFromChannel = CHANNEL_FORWARDING_DISABLED;
    }

    // gimbal
    config->gimbalConfig.mode = GIMBAL_MODE_NORMAL;
#endif

#ifdef GPS
    resetGpsProfile(&config->gpsProfile);
#endif

    // custom mixer. clear by defaults.
    for (int i = 0; i < MAX_SUPPORTED_MOTORS; i++) {
        config->customMotorMixer[i].throttle = 0.0f;
    }

#ifdef LED_STRIP
    applyDefaultColors(config->colors, CONFIGURABLE_COLOR_COUNT);
    applyDefaultLedStripConfig(config->ledConfigs);
    config->ledstrip_visual_beeper = 0;
#endif

#ifdef VTX
    config->vtx_band = 4;    //Fatshark/Airwaves
    config->vtx_channel = 1; //CH1
    config->vtx_mode = 0;    //CH+BAND mode
    config->vtx_mhz = 5740;  //F0
#endif

#ifdef TRANSPONDER
    static const uint8_t defaultTransponderData[6] = { 0x12, 0x34, 0x56, 0x78, 0x9A, 0xBC }; // Note, this is NOT a valid transponder code, it's just for testing production hardware

    memcpy(config->transponderData, &defaultTransponderData, sizeof(defaultTransponderData));
#endif

#ifdef BLACKBOX
#if defined(ENABLE_BLACKBOX_LOGGING_ON_SPIFLASH_BY_DEFAULT)
    intFeatureSet(FEATURE_BLACKBOX, config);
    config->blackbox_device = BLACKBOX_DEVICE_FLASH;
#elif defined(ENABLE_BLACKBOX_LOGGING_ON_SDCARD_BY_DEFAULT)
    intFeatureSet(FEATURE_BLACKBOX, config);
    config->blackbox_device = BLACKBOX_DEVICE_SDCARD;
#else
    config->blackbox_device = BLACKBOX_DEVICE_SERIAL;
#endif

    config->blackbox_rate_num = 1;
    config->blackbox_rate_denom = 1;
#endif // BLACKBOX

#ifdef SERIALRX_UART
    if (featureConfigured(FEATURE_RX_SERIAL)) {
        masterConfig.serialConfig.portConfigs[SERIALRX_UART].functionMask = FUNCTION_RX_SERIAL;
    }
#endif

    // alternative defaults settings for COLIBRI RACE targets
#if defined(COLIBRI_RACE)
    config->escAndServoConfig.minthrottle = 1025;
    config->escAndServoConfig.maxthrottle = 1980;
    config->batteryConfig.vbatmaxcellvoltage = 45;
    config->batteryConfig.vbatmincellvoltage = 30;
#endif

#if defined(TARGET_CONFIG)
    targetConfiguration(config);
#endif

#if defined(ALIENFLIGHT) 
<<<<<<< HEAD
#ifdef ALIENFLIGHTF1
    config->serialConfig.portConfigs[1].functionMask = FUNCTION_RX_SERIAL;
#else
    config->serialConfig.portConfigs[2].functionMask = FUNCTION_RX_SERIAL;
#endif
=======
    featureClear(FEATURE_ONESHOT125);
>>>>>>> ebbaeb09
#ifdef ALIENFLIGHTF3
    config->mag_hardware = MAG_NONE;            // disabled by default
#endif
    config->rxConfig.spektrum_sat_bind = 5;
    config->rxConfig.spektrum_sat_bind_autoreset = 1;
    config->motor_pwm_rate = 32000;
    config->failsafeConfig.failsafe_delay = 2;
    config->failsafeConfig.failsafe_off_delay = 0;
    firstProfile->controlRateProfile[0].rates[FD_PITCH] = 40;
    firstProfile->controlRateProfile[0].rates[FD_ROLL] = 40;
    firstProfile->controlRateProfile[0].rates[FD_YAW] = 40;

    config->customMotorMixer[0] = (motorMixer_t){ 1.0f, -0.414178f,  1.0f, -1.0f };    // REAR_R
    config->customMotorMixer[1] = (motorMixer_t){ 1.0f, -0.414178f, -1.0f,  1.0f };    // FRONT_R
    config->customMotorMixer[2] = (motorMixer_t){ 1.0f,  0.414178f,  1.0f,  1.0f };    // REAR_L
    config->customMotorMixer[3] = (motorMixer_t){ 1.0f,  0.414178f, -1.0f, -1.0f };    // FRONT_L
    config->customMotorMixer[4] = (motorMixer_t){ 1.0f, -1.0f, -0.414178f, -1.0f };    // MIDFRONT_R
    config->customMotorMixer[5] = (motorMixer_t){ 1.0f,  1.0f, -0.414178f,  1.0f };    // MIDFRONT_L
    config->customMotorMixer[6] = (motorMixer_t){ 1.0f, -1.0f,  0.414178f,  1.0f };    // MIDREAR_R
    config->customMotorMixer[7] = (motorMixer_t){ 1.0f,  1.0f,  0.414178f, -1.0f };    // MIDREAR_L
#endif

<<<<<<< HEAD
#if defined(SINGULARITY)
    // alternative defaults settings for SINGULARITY target
    config->serialConfig.portConfigs[2].functionMask = FUNCTION_RX_SERIAL;
#endif

=======
>>>>>>> ebbaeb09
    // copy first profile into remaining profile
    for (int i = 1; i < MAX_PROFILE_COUNT; i++) {
        memcpy(&config->profile[i], &config->profile[0], sizeof(profile_t));
    }
}

static void resetConf(void)
{
    createDefaultConfig(&masterConfig);

    setProfile(0);

#ifdef LED_STRIP
    reevalulateLedConfig();
#endif
}

static uint8_t calculateChecksum(const uint8_t *data, uint32_t length)
{
    uint8_t checksum = 0;
    const uint8_t *byteOffset;

    for (byteOffset = data; byteOffset < (data + length); byteOffset++)
        checksum ^= *byteOffset;
    return checksum;
}

static bool isEEPROMContentValid(void)
{
    const master_t *temp = (const master_t *) CONFIG_START_FLASH_ADDRESS;
    uint8_t checksum = 0;

    // check version number
    if (EEPROM_CONF_VERSION != temp->version)
        return false;

    // check size and magic numbers
    if (temp->size != sizeof(master_t) || temp->magic_be != 0xBE || temp->magic_ef != 0xEF)
        return false;

    // verify integrity of temporary copy
    checksum = calculateChecksum((const uint8_t *) temp, sizeof(master_t));
    if (checksum != 0)
        return false;

    // looks good, let's roll!
    return true;
}

void activateControlRateConfig(void)
{
    generateThrottleCurve(currentControlRateProfile, &masterConfig.escAndServoConfig);
}

void activateConfig(void)
{
    static imuRuntimeConfig_t imuRuntimeConfig;

    activateControlRateConfig();

    resetAdjustmentStates();

    useRcControlsConfig(
        masterConfig.modeActivationConditions,
        &masterConfig.escAndServoConfig,
        &currentProfile->pidProfile
    );

    gyroUseConfig(&masterConfig.gyroConfig, masterConfig.gyro_soft_lpf_hz);

#ifdef TELEMETRY
    telemetryUseConfig(&masterConfig.telemetryConfig);
#endif
    pidSetController(currentProfile->pidProfile.pidController);

#ifdef GPS
    gpsUseProfile(&masterConfig.gpsProfile);
    gpsUsePIDs(&currentProfile->pidProfile);
#endif

    useFailsafeConfig(&masterConfig.failsafeConfig);
    setAccelerationTrims(&masterConfig.accZero);
    setAccelerationFilter(masterConfig.acc_lpf_hz);

    mixerUseConfigs(
#ifdef USE_SERVOS
        masterConfig.servoConf,
        &masterConfig.gimbalConfig,
#endif
        &masterConfig.flight3DConfig,
        &masterConfig.escAndServoConfig,
        &masterConfig.mixerConfig,
        &masterConfig.airplaneConfig,
        &masterConfig.rxConfig
    );

    imuRuntimeConfig.dcm_kp = masterConfig.dcm_kp / 10000.0f;
    imuRuntimeConfig.dcm_ki = masterConfig.dcm_ki / 10000.0f;
    imuRuntimeConfig.acc_unarmedcal = masterConfig.acc_unarmedcal;
    imuRuntimeConfig.small_angle = masterConfig.small_angle;

    imuConfigure(
        &imuRuntimeConfig,
        &currentProfile->pidProfile,
        &masterConfig.accDeadband,
        masterConfig.throttle_correction_angle
    );

    configureAltitudeHold(
        &currentProfile->pidProfile,
        &masterConfig.barometerConfig,
        &masterConfig.rcControlsConfig,
        &masterConfig.escAndServoConfig
    );

#ifdef BARO
    useBarometerConfig(&masterConfig.barometerConfig);
#endif
}

void validateAndFixConfig(void)
{
    if (!(featureConfigured(FEATURE_RX_PARALLEL_PWM) || featureConfigured(FEATURE_RX_PPM) || featureConfigured(FEATURE_RX_SERIAL) || featureConfigured(FEATURE_RX_MSP))) {
        featureSet(DEFAULT_RX_FEATURE);
    }

    if (featureConfigured(FEATURE_RX_PPM)) {
        featureClear(FEATURE_RX_PARALLEL_PWM);
    }

    if (featureConfigured(FEATURE_RX_MSP)) {
        featureClear(FEATURE_RX_SERIAL);
        featureClear(FEATURE_RX_PARALLEL_PWM);
        featureClear(FEATURE_RX_PPM);
    }

    if (featureConfigured(FEATURE_RX_SERIAL)) {
        featureClear(FEATURE_RX_PARALLEL_PWM);
        featureClear(FEATURE_RX_PPM);
    }

    if (featureConfigured(FEATURE_RX_PARALLEL_PWM)) {
#if defined(STM32F10X)
        // rssi adc needs the same ports
        featureClear(FEATURE_RSSI_ADC);
        // current meter needs the same ports
        if (masterConfig.batteryConfig.currentMeterType == CURRENT_SENSOR_ADC) {
            featureClear(FEATURE_CURRENT_METER);
        }
#endif

#if defined(STM32F10X) || defined(CHEBUZZ) || defined(STM32F3DISCOVERY)
        // led strip needs the same ports
        featureClear(FEATURE_LED_STRIP);
#endif

        // software serial needs free PWM ports
        featureClear(FEATURE_SOFTSERIAL);
    }


#if defined(LED_STRIP) && (defined(USE_SOFTSERIAL1) || defined(USE_SOFTSERIAL2))
    if (featureConfigured(FEATURE_SOFTSERIAL) && (
            0
#ifdef USE_SOFTSERIAL1
            || (WS2811_TIMER == SOFTSERIAL_1_TIMER)
#endif
#ifdef USE_SOFTSERIAL2
            || (WS2811_TIMER == SOFTSERIAL_2_TIMER)
#endif
    )) {
        // led strip needs the same timer as softserial
        featureClear(FEATURE_LED_STRIP);
    }
#endif

#if defined(NAZE) && defined(SONAR)
    if (featureConfigured(FEATURE_RX_PARALLEL_PWM) && featureConfigured(FEATURE_SONAR) && featureConfigured(FEATURE_CURRENT_METER) && masterConfig.batteryConfig.currentMeterType == CURRENT_SENSOR_ADC) {
        featureClear(FEATURE_CURRENT_METER);
    }
#endif

#if defined(OLIMEXINO) && defined(SONAR)
    if (feature(FEATURE_SONAR) && feature(FEATURE_CURRENT_METER) && masterConfig.batteryConfig.currentMeterType == CURRENT_SENSOR_ADC) {
        featureClear(FEATURE_CURRENT_METER);
    }
#endif

#if defined(CC3D) && defined(DISPLAY) && defined(USE_USART3)
    if (doesConfigurationUsePort(SERIAL_PORT_USART3) && feature(FEATURE_DISPLAY)) {
        featureClear(FEATURE_DISPLAY);
    }
#endif

#ifdef STM32F303xC
    // hardware supports serial port inversion, make users life easier for those that want to connect SBus RX's
    masterConfig.telemetryConfig.telemetry_inversion = 1;
#endif


/*#if defined(LED_STRIP) && defined(TRANSPONDER) // TODO - Add transponder feature
    if ((WS2811_DMA_TC_FLAG == TRANSPONDER_DMA_TC_FLAG) && featureConfigured(FEATURE_TRANSPONDER) && featureConfigured(FEATURE_LED_STRIP)) {
        featureClear(FEATURE_LED_STRIP);
    }
#endif
*/

#if defined(CC3D) && defined(SONAR) && defined(USE_SOFTSERIAL1) && defined(RSSI_ADC_GPIO)
    // shared pin
    if ((featureConfigured(FEATURE_SONAR) + featureConfigured(FEATURE_SOFTSERIAL) + featureConfigured(FEATURE_RSSI_ADC)) > 1) {
        featureClear(FEATURE_SONAR);
        featureClear(FEATURE_SOFTSERIAL);
        featureClear(FEATURE_RSSI_ADC);
    }
#endif

#if defined(COLIBRI_RACE)
    masterConfig.serialConfig.portConfigs[0].functionMask = FUNCTION_MSP;
    if (featureConfigured(FEATURE_RX_PARALLEL_PWM) || featureConfigured(FEATURE_RX_MSP)) {
        featureClear(FEATURE_RX_PARALLEL_PWM);
        featureClear(FEATURE_RX_MSP);
        featureSet(FEATURE_RX_PPM);
    }
#endif

    useRxConfig(&masterConfig.rxConfig);

    serialConfig_t *serialConfig = &masterConfig.serialConfig;

    if (!isSerialConfigValid(serialConfig)) {
        resetSerialConfig(serialConfig);
    }
}

void initEEPROM(void)
{
}

void readEEPROM(void)
{
    // Sanity check
    if (!isEEPROMContentValid())
        failureMode(FAILURE_INVALID_EEPROM_CONTENTS);

    suspendRxSignal();

    // Read flash
    memcpy(&masterConfig, (char *) CONFIG_START_FLASH_ADDRESS, sizeof(master_t));

    if (masterConfig.current_profile_index > MAX_PROFILE_COUNT - 1) // sanity check
        masterConfig.current_profile_index = 0;

    setProfile(masterConfig.current_profile_index);

    validateAndFixConfig();
    activateConfig();

    resumeRxSignal();
}

void readEEPROMAndNotify(void)
{
    // re-read written data
    readEEPROM();
    beeperConfirmationBeeps(1);
}

void writeEEPROM(void)
{
    // Generate compile time error if the config does not fit in the reserved area of flash.
    BUILD_BUG_ON(sizeof(master_t) > FLASH_TO_RESERVE_FOR_CONFIG);

    FLASH_Status status = 0;
    uint32_t wordOffset;
    int8_t attemptsRemaining = 3;

    suspendRxSignal();

    // prepare checksum/version constants
    masterConfig.version = EEPROM_CONF_VERSION;
    masterConfig.size = sizeof(master_t);
    masterConfig.magic_be = 0xBE;
    masterConfig.magic_ef = 0xEF;
    masterConfig.chk = 0; // erase checksum before recalculating
    masterConfig.chk = calculateChecksum((const uint8_t *) &masterConfig, sizeof(master_t));

    // write it
    FLASH_Unlock();
    while (attemptsRemaining--) {
#if defined(STM32F4)
        FLASH_ClearFlag(FLASH_FLAG_EOP | FLASH_FLAG_OPERR | FLASH_FLAG_WRPERR | FLASH_FLAG_PGAERR | FLASH_FLAG_PGPERR | FLASH_FLAG_PGSERR);
#elif defined(STM32F303)
        FLASH_ClearFlag(FLASH_FLAG_EOP | FLASH_FLAG_PGERR | FLASH_FLAG_WRPERR);
#elif defined(STM32F10X)
        FLASH_ClearFlag(FLASH_FLAG_EOP | FLASH_FLAG_PGERR | FLASH_FLAG_WRPRTERR);
#endif
        for (wordOffset = 0; wordOffset < sizeof(master_t); wordOffset += 4) {
            if (wordOffset % FLASH_PAGE_SIZE == 0) {
#if defined(STM32F40_41xxx)
                status = FLASH_EraseSector(FLASH_Sector_8, VoltageRange_3); //0x08080000 to 0x080A0000
#elif defined (STM32F411xE)
                status = FLASH_EraseSector(FLASH_Sector_7, VoltageRange_3); //0x08060000 to 0x08080000
#else
                status = FLASH_ErasePage(CONFIG_START_FLASH_ADDRESS + wordOffset);
#endif
                if (status != FLASH_COMPLETE) {
                    break;
                }
            }

            status = FLASH_ProgramWord(CONFIG_START_FLASH_ADDRESS + wordOffset,
                    *(uint32_t *) ((char *) &masterConfig + wordOffset));
            if (status != FLASH_COMPLETE) {
                break;
            }
        }
        if (status == FLASH_COMPLETE) {
            break;
        }
    }
    FLASH_Lock();

    // Flash write failed - just die now
    if (status != FLASH_COMPLETE || !isEEPROMContentValid()) {
        failureMode(FAILURE_FLASH_WRITE_FAILED);
    }

    resumeRxSignal();
}

void ensureEEPROMContainsValidData(void)
{
    if (isEEPROMContentValid()) {
        return;
    }

    resetEEPROM();
}

void resetEEPROM(void)
{
    resetConf();
    writeEEPROM();
}

void saveConfigAndNotify(void)
{
    writeEEPROM();
    readEEPROMAndNotify();
}

void changeProfile(uint8_t profileIndex)
{
    masterConfig.current_profile_index = profileIndex;
    writeEEPROM();
    readEEPROM();
    beeperConfirmationBeeps(profileIndex + 1);
}

void changeControlRateProfile(uint8_t profileIndex)
{    
    if (profileIndex > MAX_RATEPROFILES) {    
        profileIndex = MAX_RATEPROFILES - 1;    
    }        
    setControlRateProfile(profileIndex);    
    activateControlRateConfig();    
}

void latchActiveFeatures()
{
    activeFeaturesLatch = masterConfig.enabledFeatures;
}

bool featureConfigured(uint32_t mask)
{
    return masterConfig.enabledFeatures & mask;
}

bool feature(uint32_t mask)
{
    return activeFeaturesLatch & mask;
}

void featureSet(uint32_t mask)
{
    intFeatureSet(mask, &masterConfig);
}

static void intFeatureSet(uint32_t mask, master_t *config)
{
    config->enabledFeatures |= mask;
}

void featureClear(uint32_t mask)
{
    intFeatureClear(mask, &masterConfig);
}

static void intFeatureClear(uint32_t mask, master_t *config)
{
    config->enabledFeatures &= ~(mask);
}

void featureClearAll()
{
    intFeatureClearAll(&masterConfig);
}

static void intFeatureClearAll(master_t *config)
{
    config->enabledFeatures = 0;
}

uint32_t featureMask(void)
{
    return masterConfig.enabledFeatures;
}

void beeperOffSet(uint32_t mask)
{
    masterConfig.beeper_off_flags |= mask;
}

void beeperOffSetAll(uint8_t beeperCount)
{
    masterConfig.beeper_off_flags = (1 << beeperCount) -1;
}

void beeperOffClear(uint32_t mask)
{
    masterConfig.beeper_off_flags &= ~(mask);
}

void beeperOffClearAll(void)
{
    masterConfig.beeper_off_flags = 0;
}

uint32_t getBeeperOffMask(void)
{
    return masterConfig.beeper_off_flags;
}

void setBeeperOffMask(uint32_t mask)
{
    masterConfig.beeper_off_flags = mask;
}

uint32_t getPreferredBeeperOffMask(void)
{
    return masterConfig.preferred_beeper_off_flags;
}

void setPreferredBeeperOffMask(uint32_t mask)
{
    masterConfig.preferred_beeper_off_flags = mask;
}<|MERGE_RESOLUTION|>--- conflicted
+++ resolved
@@ -684,15 +684,7 @@
 #endif
 
 #if defined(ALIENFLIGHT) 
-<<<<<<< HEAD
-#ifdef ALIENFLIGHTF1
-    config->serialConfig.portConfigs[1].functionMask = FUNCTION_RX_SERIAL;
-#else
-    config->serialConfig.portConfigs[2].functionMask = FUNCTION_RX_SERIAL;
-#endif
-=======
     featureClear(FEATURE_ONESHOT125);
->>>>>>> ebbaeb09
 #ifdef ALIENFLIGHTF3
     config->mag_hardware = MAG_NONE;            // disabled by default
 #endif
@@ -715,14 +707,6 @@
     config->customMotorMixer[7] = (motorMixer_t){ 1.0f,  1.0f,  0.414178f, -1.0f };    // MIDREAR_L
 #endif
 
-<<<<<<< HEAD
-#if defined(SINGULARITY)
-    // alternative defaults settings for SINGULARITY target
-    config->serialConfig.portConfigs[2].functionMask = FUNCTION_RX_SERIAL;
-#endif
-
-=======
->>>>>>> ebbaeb09
     // copy first profile into remaining profile
     for (int i = 1; i < MAX_PROFILE_COUNT; i++) {
         memcpy(&config->profile[i], &config->profile[0], sizeof(profile_t));
@@ -736,7 +720,7 @@
     setProfile(0);
 
 #ifdef LED_STRIP
-    reevalulateLedConfig();
+    reevaluateLedConfig();
 #endif
 }
 
