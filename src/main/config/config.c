/*
 * This file is part of Cleanflight.
 *
 * Cleanflight is free software: you can redistribute it and/or modify
 * it under the terms of the GNU General Public License as published by
 * the Free Software Foundation, either version 3 of the License, or
 * (at your option) any later version.
 *
 * Cleanflight is distributed in the hope that it will be useful,
 * but WITHOUT ANY WARRANTY; without even the implied warranty of
 * MERCHANTABILITY or FITNESS FOR A PARTICULAR PURPOSE.  See the
 * GNU General Public License for more details.
 *
 * You should have received a copy of the GNU General Public License
 * along with Cleanflight.  If not, see <http://www.gnu.org/licenses/>.
 */

#include <stdbool.h>
#include <stdint.h>
#include <string.h>

#include "platform.h"

#include "build_config.h"

#include "common/color.h"
#include "common/axis.h"
#include "common/maths.h"
#include "common/filter.h"

#include "drivers/sensor.h"
#include "drivers/accgyro.h"
#include "drivers/compass.h"
#include "drivers/system.h"
#include "drivers/gpio.h"
#include "drivers/timer.h"
#include "drivers/pwm_rx.h"
#include "drivers/serial.h"
#include "drivers/gyro_sync.h"

#include "sensors/sensors.h"
#include "sensors/gyro.h"
#include "sensors/compass.h"
#include "sensors/acceleration.h"
#include "sensors/barometer.h"
#include "sensors/boardalignment.h"
#include "sensors/battery.h"

#include "io/beeper.h"
#include "io/serial.h"
#include "io/gimbal.h"
#include "io/escservo.h"
#include "io/rc_controls.h"
#include "io/rc_curves.h"
#include "io/ledstrip.h"
#include "io/gps.h"
#include "io/vtx.h"

#include "rx/rx.h"

#include "telemetry/telemetry.h"

#include "flight/mixer.h"
#include "flight/pid.h"
#include "flight/imu.h"
#include "flight/failsafe.h"
#include "flight/altitudehold.h"
#include "flight/navigation.h"

#include "config/runtime_config.h"
#include "config/config.h"

#include "config/config_profile.h"
#include "config/config_master.h"

#ifndef DEFAULT_RX_FEATURE
#define DEFAULT_RX_FEATURE FEATURE_RX_PARALLEL_PWM
#endif

#define BRUSHED_MOTORS_PWM_RATE 16000
#define BRUSHLESS_MOTORS_PWM_RATE 400

void useRcControlsConfig(modeActivationCondition_t *modeActivationConditions, escAndServoConfig_t *escAndServoConfigToUse, pidProfile_t *pidProfileToUse);

#if !defined(FLASH_SIZE)
#error "Flash size not defined for target. (specify in KB)"
#endif


#ifndef FLASH_PAGE_SIZE
    #ifdef STM32F303xC
        #define FLASH_PAGE_SIZE                 ((uint16_t)0x800)
    #endif

    #ifdef STM32F10X_MD
        #define FLASH_PAGE_SIZE                 ((uint16_t)0x400)
    #endif

    #ifdef STM32F10X_HD
        #define FLASH_PAGE_SIZE                 ((uint16_t)0x800)
    #endif
#endif

#if !defined(FLASH_SIZE) && !defined(FLASH_PAGE_COUNT)
    #ifdef STM32F10X_MD
        #define FLASH_PAGE_COUNT 128
    #endif

    #ifdef STM32F10X_HD
        #define FLASH_PAGE_COUNT 128
    #endif
#endif

#if defined(FLASH_SIZE)
#define FLASH_PAGE_COUNT ((FLASH_SIZE * 0x400) / FLASH_PAGE_SIZE)
#endif

#if !defined(FLASH_PAGE_SIZE)
#error "Flash page size not defined for target."
#endif

#if !defined(FLASH_PAGE_COUNT)
#error "Flash page count not defined for target."
#endif

#if FLASH_SIZE <= 128
#define FLASH_TO_RESERVE_FOR_CONFIG 0x800
#else
#define FLASH_TO_RESERVE_FOR_CONFIG 0x1000
#endif

// use the last flash pages for storage
#ifdef CUSTOM_FLASH_MEMORY_ADDRESS
size_t custom_flash_memory_address = 0;
#define CONFIG_START_FLASH_ADDRESS (custom_flash_memory_address)
#else
// use the last flash pages for storage
#define CONFIG_START_FLASH_ADDRESS (0x08000000 + (uint32_t)((FLASH_PAGE_SIZE * FLASH_PAGE_COUNT) - FLASH_TO_RESERVE_FOR_CONFIG))
#endif

master_t masterConfig;                 // master config struct with data independent from profiles
profile_t *currentProfile;
static uint32_t activeFeaturesLatch = 0;

static uint8_t currentControlRateProfileIndex = 0;
controlRateConfig_t *currentControlRateProfile;

static const uint8_t EEPROM_CONF_VERSION = 140;

static void resetAccelerometerTrims(flightDynamicsTrims_t *accelerometerTrims)
{
    accelerometerTrims->values.pitch = 0;
    accelerometerTrims->values.roll = 0;
    accelerometerTrims->values.yaw = 0;
}

static void resetPidProfile(pidProfile_t *pidProfile)
{
    pidProfile->pidController = 1;

    pidProfile->P8[ROLL] = 45;
    pidProfile->I8[ROLL] = 40;
    pidProfile->D8[ROLL] = 15;
    pidProfile->P8[PITCH] = 45;
    pidProfile->I8[PITCH] = 40;
    pidProfile->D8[PITCH] = 15;
    pidProfile->P8[YAW] = 90;
    pidProfile->I8[YAW] = 45;
    pidProfile->D8[YAW] = 20;
    pidProfile->P8[PIDALT] = 50;
    pidProfile->I8[PIDALT] = 0;
    pidProfile->D8[PIDALT] = 0;
    pidProfile->P8[PIDPOS] = 15; // POSHOLD_P * 100;
    pidProfile->I8[PIDPOS] = 0; // POSHOLD_I * 100;
    pidProfile->D8[PIDPOS] = 0;
    pidProfile->P8[PIDPOSR] = 34; // POSHOLD_RATE_P * 10;
    pidProfile->I8[PIDPOSR] = 14; // POSHOLD_RATE_I * 100;
    pidProfile->D8[PIDPOSR] = 53; // POSHOLD_RATE_D * 1000;
    pidProfile->P8[PIDNAVR] = 25; // NAV_P * 10;
    pidProfile->I8[PIDNAVR] = 33; // NAV_I * 100;
    pidProfile->D8[PIDNAVR] = 83; // NAV_D * 1000;
    pidProfile->P8[PIDLEVEL] = 50;
    pidProfile->I8[PIDLEVEL] = 50;
    pidProfile->D8[PIDLEVEL] = 100;
    pidProfile->P8[PIDMAG] = 40;
    pidProfile->P8[PIDVEL] = 55;
    pidProfile->I8[PIDVEL] = 55;
    pidProfile->D8[PIDVEL] = 75;

    pidProfile->yaw_p_limit = YAW_P_LIMIT_MAX;
    pidProfile->yaw_lpf_hz = 80;
    pidProfile->rollPitchItermIgnoreRate = 200;
    pidProfile->yawItermIgnoreRate = 45;
    pidProfile->dterm_lpf_hz = 110;    // filtering ON by default
    pidProfile->dynamic_pid = 1;

#ifdef GTUNE
    pidProfile->gtune_lolimP[ROLL] = 10;          // [0..200] Lower limit of ROLL P during G tune.
    pidProfile->gtune_lolimP[PITCH] = 10;         // [0..200] Lower limit of PITCH P during G tune.
    pidProfile->gtune_lolimP[YAW] = 10;           // [0..200] Lower limit of YAW P during G tune.
    pidProfile->gtune_hilimP[ROLL] = 100;         // [0..200] Higher limit of ROLL P during G tune. 0 Disables tuning for that axis.
    pidProfile->gtune_hilimP[PITCH] = 100;        // [0..200] Higher limit of PITCH P during G tune. 0 Disables tuning for that axis.
    pidProfile->gtune_hilimP[YAW] = 100;          // [0..200] Higher limit of YAW P during G tune. 0 Disables tuning for that axis.
    pidProfile->gtune_pwr = 0;                    // [0..10] Strength of adjustment
    pidProfile->gtune_settle_time = 450;          // [200..1000] Settle time in ms
    pidProfile->gtune_average_cycles = 16;        // [8..128] Number of looptime cycles used for gyro average calculation
#endif
}

#ifdef GPS
void resetGpsProfile(gpsProfile_t *gpsProfile)
{
    gpsProfile->gps_wp_radius = 200;
    gpsProfile->gps_lpf = 20;
    gpsProfile->nav_slew_rate = 30;
    gpsProfile->nav_controls_heading = 1;
    gpsProfile->nav_speed_min = 100;
    gpsProfile->nav_speed_max = 300;
    gpsProfile->ap_mode = 40;
}
#endif

void resetBarometerConfig(barometerConfig_t *barometerConfig)
{
    barometerConfig->baro_sample_count = 21;
    barometerConfig->baro_noise_lpf = 0.6f;
    barometerConfig->baro_cf_vel = 0.985f;
    barometerConfig->baro_cf_alt = 0.965f;
}

void resetSensorAlignment(sensorAlignmentConfig_t *sensorAlignmentConfig)
{
    sensorAlignmentConfig->gyro_align = ALIGN_DEFAULT;
    sensorAlignmentConfig->acc_align = ALIGN_DEFAULT;
    sensorAlignmentConfig->mag_align = ALIGN_DEFAULT;
}

void resetEscAndServoConfig(escAndServoConfig_t *escAndServoConfig)
{
    escAndServoConfig->minthrottle = 1150;
    escAndServoConfig->maxthrottle = 1850;
    escAndServoConfig->mincommand = 1000;
    escAndServoConfig->servoCenterPulse = 1500;
    escAndServoConfig->escDesyncProtection = 10000;
}

void resetFlight3DConfig(flight3DConfig_t *flight3DConfig)
{
    flight3DConfig->deadband3d_low = 1406;
    flight3DConfig->deadband3d_high = 1514;
    flight3DConfig->neutral3d = 1460;
    flight3DConfig->deadband3d_throttle = 50;
}

void resetTelemetryConfig(telemetryConfig_t *telemetryConfig)
{
    telemetryConfig->telemetry_inversion = 0;
    telemetryConfig->telemetry_switch = 0;
    telemetryConfig->gpsNoFixLatitude = 0;
    telemetryConfig->gpsNoFixLongitude = 0;
    telemetryConfig->frsky_coordinate_format = FRSKY_FORMAT_DMS;
    telemetryConfig->frsky_unit = FRSKY_UNIT_METRICS;
    telemetryConfig->frsky_vfas_precision = 0;
    telemetryConfig->frsky_vfas_cell_voltage = 0;
    telemetryConfig->hottAlarmSoundInterval = 5;
}

void resetBatteryConfig(batteryConfig_t *batteryConfig)
{
    batteryConfig->vbatscale = VBAT_SCALE_DEFAULT;
    batteryConfig->vbatresdivval = VBAT_RESDIVVAL_DEFAULT;
    batteryConfig->vbatresdivmultiplier = VBAT_RESDIVMULTIPLIER_DEFAULT;
    batteryConfig->vbatmaxcellvoltage = 43;
    batteryConfig->vbatmincellvoltage = 33;
    batteryConfig->vbatwarningcellvoltage = 35;
    batteryConfig->vbathysteresis = 1;
    batteryConfig->vbatPidCompensation = 0;
    batteryConfig->currentMeterOffset = 0;
    batteryConfig->currentMeterScale = 400; // for Allegro ACS758LCB-100U (40mV/A)
    batteryConfig->batteryCapacity = 0;
    batteryConfig->currentMeterType = CURRENT_SENSOR_ADC;
}

#ifdef SWAP_SERIAL_PORT_0_AND_1_DEFAULTS
#define FIRST_PORT_INDEX 1
#define SECOND_PORT_INDEX 0
#else
#define FIRST_PORT_INDEX 0
#define SECOND_PORT_INDEX 1
#endif

void resetSerialConfig(serialConfig_t *serialConfig)
{
    uint8_t index;
    memset(serialConfig, 0, sizeof(serialConfig_t));

    for (index = 0; index < SERIAL_PORT_COUNT; index++) {
        serialConfig->portConfigs[index].identifier = serialPortIdentifiers[index];
        serialConfig->portConfigs[index].msp_baudrateIndex = BAUD_115200;
        serialConfig->portConfigs[index].gps_baudrateIndex = BAUD_57600;
        serialConfig->portConfigs[index].telemetry_baudrateIndex = BAUD_AUTO;
        serialConfig->portConfigs[index].blackbox_baudrateIndex = BAUD_115200;
    }

    serialConfig->portConfigs[0].functionMask = FUNCTION_MSP;

#if defined(USE_VCP)
    // This allows MSP connection via USART & VCP so the board can be reconfigured.
    serialConfig->portConfigs[1].functionMask = FUNCTION_MSP;
#endif

    serialConfig->reboot_character = 'R';
}

static void resetControlRateConfig(controlRateConfig_t *controlRateConfig) {
    controlRateConfig->rcRate8 = 100;
    controlRateConfig->rcYawRate8 = 100;
    controlRateConfig->rcExpo8 = 10;
    controlRateConfig->thrMid8 = 50;
    controlRateConfig->thrExpo8 = 0;
    controlRateConfig->dynThrPID = 20;
    controlRateConfig->rcYawExpo8 = 10;
    controlRateConfig->tpa_breakpoint = 1650;

    for (uint8_t axis = 0; axis < FLIGHT_DYNAMICS_INDEX_COUNT; axis++) {
        controlRateConfig->rates[axis] = 70;
    }

}

void resetRcControlsConfig(rcControlsConfig_t *rcControlsConfig) {
    rcControlsConfig->deadband = 0;
    rcControlsConfig->yaw_deadband = 0;
    rcControlsConfig->alt_hold_deadband = 40;
    rcControlsConfig->alt_hold_fast_change = 1;
}

void resetMixerConfig(mixerConfig_t *mixerConfig) {
    mixerConfig->yaw_motor_direction = 1;
#ifdef USE_SERVOS
    mixerConfig->tri_unarmed_servo = 1;
    mixerConfig->servo_lowpass_freq = 400;
    mixerConfig->servo_lowpass_enable = 0;
#endif
}

uint8_t getCurrentProfile(void)
{
    return masterConfig.current_profile_index;
}

static void setProfile(uint8_t profileIndex)
{
    currentProfile = &masterConfig.profile[profileIndex];
    currentControlRateProfileIndex = currentProfile->activeRateProfile;
    currentControlRateProfile = &currentProfile->controlRateProfile[currentControlRateProfileIndex];
}

uint8_t getCurrentControlRateProfile(void)
{
    return currentControlRateProfileIndex;
}

static void setControlRateProfile(uint8_t profileIndex)	{		
	currentControlRateProfileIndex = profileIndex;	
	masterConfig.profile[getCurrentProfile()].activeRateProfile = profileIndex;	
	currentControlRateProfile = &masterConfig.profile[getCurrentProfile()].controlRateProfile[profileIndex];		
}


controlRateConfig_t *getControlRateConfig(uint8_t profileIndex) {
    return &masterConfig.profile[profileIndex].controlRateProfile[masterConfig.profile[profileIndex].activeRateProfile];
}

uint16_t getCurrentMinthrottle(void)
{
    return masterConfig.escAndServoConfig.minthrottle;
}

// Default settings
static void resetConf(void)
{
    int i;

    // Clear all configuration
    memset(&masterConfig, 0, sizeof(master_t));
    setProfile(0);

    featureClearAll();
<<<<<<< HEAD
#if defined(CJMCU) || defined(SPARKY) || defined(COLIBRI_RACE) || defined(MOTOLAB) || defined(SPRACINGF3MINI) || defined(LUX_RACE) || defined(DOGE) || defined(PIKOBLX) || defined(SINGULARITY) || defined(FURYF3)
    featureSet(FEATURE_RX_PPM);
=======
    featureSet(DEFAULT_RX_FEATURE | FEATURE_FAILSAFE | FEATURE_SUPEREXPO_RATES);
#ifdef DEFAULT_FEATURES
    featureSet(DEFAULT_FEATURES);
>>>>>>> ae2e483e
#endif

#ifdef BOARD_HAS_VOLTAGE_DIVIDER
    // only enable the VBAT feature by default if the board has a voltage divider otherwise
    // the user may see incorrect readings and unexpected issues with pin mappings may occur.
    featureSet(FEATURE_VBAT);
#endif

    masterConfig.version = EEPROM_CONF_VERSION;
    masterConfig.mixerMode = MIXER_QUADX;

    // global settings
    masterConfig.current_profile_index = 0;     // default profile
    masterConfig.dcm_kp = 2500;                // 1.0 * 10000
    masterConfig.dcm_ki = 0;                    // 0.003 * 10000
    masterConfig.gyro_lpf = 0;                 // 256HZ default
#ifdef STM32F10X
    masterConfig.gyro_sync_denom = 8;
#else
    masterConfig.gyro_sync_denom = 4;
#endif
    masterConfig.gyro_soft_lpf_hz = 100;

    masterConfig.pid_process_denom = 2;

    masterConfig.debug_mode = 0;

    resetAccelerometerTrims(&masterConfig.accZero);

    resetSensorAlignment(&masterConfig.sensorAlignmentConfig);

    masterConfig.boardAlignment.rollDegrees = 0;
    masterConfig.boardAlignment.pitchDegrees = 0;
    masterConfig.boardAlignment.yawDegrees = 0;
    masterConfig.acc_hardware = ACC_DEFAULT;     // default/autodetect
    masterConfig.max_angle_inclination = 700;    // 70 degrees
    masterConfig.yaw_control_direction = 1;
    masterConfig.gyroConfig.gyroMovementCalibrationThreshold = 32;

    // xxx_hardware: 0:default/autodetect, 1: disable
    masterConfig.mag_hardware = 0;

    masterConfig.baro_hardware = 0;

    resetBatteryConfig(&masterConfig.batteryConfig);

    resetTelemetryConfig(&masterConfig.telemetryConfig);

    masterConfig.rxConfig.serialrx_provider = 0;
    masterConfig.rxConfig.sbus_inversion = 1;
    masterConfig.rxConfig.spektrum_sat_bind = 0;
    masterConfig.rxConfig.spektrum_sat_bind_autoreset = 1;
    masterConfig.rxConfig.midrc = 1500;
    masterConfig.rxConfig.mincheck = 1100;
    masterConfig.rxConfig.maxcheck = 1900;
    masterConfig.rxConfig.rx_min_usec = 885;          // any of first 4 channels below this value will trigger rx loss detection
    masterConfig.rxConfig.rx_max_usec = 2115;         // any of first 4 channels above this value will trigger rx loss detection

    for (i = 0; i < MAX_SUPPORTED_RC_CHANNEL_COUNT; i++) {
        rxFailsafeChannelConfiguration_t *channelFailsafeConfiguration = &masterConfig.rxConfig.failsafe_channel_configurations[i];
        channelFailsafeConfiguration->mode = (i < NON_AUX_CHANNEL_COUNT) ? RX_FAILSAFE_MODE_AUTO : RX_FAILSAFE_MODE_HOLD;
        channelFailsafeConfiguration->step = (i == THROTTLE) ? CHANNEL_VALUE_TO_RXFAIL_STEP(masterConfig.rxConfig.rx_min_usec) : CHANNEL_VALUE_TO_RXFAIL_STEP(masterConfig.rxConfig.midrc);
    }

    masterConfig.rxConfig.rssi_channel = 0;
    masterConfig.rxConfig.rssi_scale = RSSI_SCALE_DEFAULT;
    masterConfig.rxConfig.rssi_ppm_invert = 0;
    masterConfig.rxConfig.rcSmoothing = 0;
    masterConfig.rxConfig.fpvCamAngleDegrees = 0;
    masterConfig.rxConfig.max_aux_channel = 6;
    masterConfig.rxConfig.airModeActivateThreshold = 1350;

    resetAllRxChannelRangeConfigurations(masterConfig.rxConfig.channelRanges);

    masterConfig.inputFilteringMode = INPUT_FILTERING_DISABLED;

    masterConfig.gyro_cal_on_first_arm = 0;  // TODO - Cleanup retarded arm support
    masterConfig.disarm_kill_switch = 1;
    masterConfig.auto_disarm_delay = 5;
    masterConfig.small_angle = 25;

    resetMixerConfig(&masterConfig.mixerConfig);

    masterConfig.airplaneConfig.fixedwing_althold_dir = 1;

    // Motor/ESC/Servo
    resetEscAndServoConfig(&masterConfig.escAndServoConfig);
    resetFlight3DConfig(&masterConfig.flight3DConfig);

#ifdef BRUSHED_MOTORS
    masterConfig.motor_pwm_rate = BRUSHED_MOTORS_PWM_RATE;
#else
    masterConfig.motor_pwm_rate = BRUSHLESS_MOTORS_PWM_RATE;
#endif
    masterConfig.servo_pwm_rate = 50;
    masterConfig.fast_pwm_protocol = 1;
    masterConfig.use_unsyncedPwm = 0;
#ifdef CC3D
    masterConfig.use_buzzer_p6 = 0;
#endif

#ifdef GPS
    // gps/nav stuff
    masterConfig.gpsConfig.provider = GPS_NMEA;
    masterConfig.gpsConfig.sbasMode = SBAS_AUTO;
    masterConfig.gpsConfig.autoConfig = GPS_AUTOCONFIG_ON;
    masterConfig.gpsConfig.autoBaud = GPS_AUTOBAUD_OFF;
#endif

    resetSerialConfig(&masterConfig.serialConfig);

    masterConfig.emf_avoidance = 0; // TODO - needs removal

    resetPidProfile(&currentProfile->pidProfile);
	
	uint8_t rI;
	for (rI = 0; rI<MAX_RATEPROFILES; rI++) {
		resetControlRateConfig(&masterConfig.profile[0].controlRateProfile[rI]);
	}
    resetRollAndPitchTrims(&masterConfig.accelerometerTrims);

    masterConfig.mag_declination = 0;
    masterConfig.acc_lpf_hz = 10.0f;
    masterConfig.accDeadband.xy = 40;
    masterConfig.accDeadband.z = 40;
    masterConfig.acc_unarmedcal = 1;

    resetBarometerConfig(&masterConfig.barometerConfig);

    // Radio
    parseRcChannels("AETR1234", &masterConfig.rxConfig);

    resetRcControlsConfig(&masterConfig.rcControlsConfig);

    masterConfig.throttle_correction_value = 0;      // could 10 with althold or 40 for fpv
    masterConfig.throttle_correction_angle = 800;    // could be 80.0 deg with atlhold or 45.0 for fpv

    // Failsafe Variables
    masterConfig.failsafeConfig.failsafe_delay = 10;              // 1sec
    masterConfig.failsafeConfig.failsafe_off_delay = 10;          // 1sec
    masterConfig.failsafeConfig.failsafe_throttle = 1000;         // default throttle off.
    masterConfig.failsafeConfig.failsafe_kill_switch = 0;         // default failsafe switch action is identical to rc link loss
    masterConfig.failsafeConfig.failsafe_throttle_low_delay = 100; // default throttle low delay for "just disarm" on failsafe condition
    masterConfig.failsafeConfig.failsafe_procedure = 0;           // default full failsafe procedure is 0: auto-landing

#ifdef USE_SERVOS
    // servos
    for (i = 0; i < MAX_SUPPORTED_SERVOS; i++) {
        masterConfig.servoConf[i].min = DEFAULT_SERVO_MIN;
        masterConfig.servoConf[i].max = DEFAULT_SERVO_MAX;
        masterConfig.servoConf[i].middle = DEFAULT_SERVO_MIDDLE;
        masterConfig.servoConf[i].rate = 100;
        masterConfig.servoConf[i].angleAtMin = DEFAULT_SERVO_MIN_ANGLE;
        masterConfig.servoConf[i].angleAtMax = DEFAULT_SERVO_MAX_ANGLE;
        masterConfig.servoConf[i].forwardFromChannel = CHANNEL_FORWARDING_DISABLED;
    }

    // gimbal
    masterConfig.gimbalConfig.mode = GIMBAL_MODE_NORMAL;
#endif

#ifdef GPS
    resetGpsProfile(&masterConfig.gpsProfile);
#endif

    // custom mixer. clear by defaults.
    for (i = 0; i < MAX_SUPPORTED_MOTORS; i++)
        masterConfig.customMotorMixer[i].throttle = 0.0f;

#ifdef LED_STRIP
    applyDefaultColors(masterConfig.colors, CONFIGURABLE_COLOR_COUNT);
    applyDefaultLedStripConfig(masterConfig.ledConfigs);
    masterConfig.ledstrip_visual_beeper = 0;
#endif

#ifdef VTX
    masterConfig.vtx_band = 4;    //Fatshark/Airwaves
    masterConfig.vtx_channel = 1; //CH1
    masterConfig.vtx_mode = 0;    //CH+BAND mode
    masterConfig.vtx_mhz = 5740;  //F0
#endif

#ifdef SPRACINGF3
    masterConfig.blackbox_device = 1;
#ifdef TRANSPONDER
    static const uint8_t defaultTransponderData[6] = { 0x12, 0x34, 0x56, 0x78, 0x9A, 0xBC }; // Note, this is NOT a valid transponder code, it's just for testing production hardware

    memcpy(masterConfig.transponderData, &defaultTransponderData, sizeof(defaultTransponderData));
#endif

#if defined(ENABLE_BLACKBOX_LOGGING_ON_SPIFLASH_BY_DEFAULT)
    featureSet(FEATURE_BLACKBOX);
    masterConfig.blackbox_device = BLACKBOX_DEVICE_FLASH;
#elif defined(ENABLE_BLACKBOX_LOGGING_ON_SDCARD_BY_DEFAULT)
    featureSet(FEATURE_BLACKBOX);
    masterConfig.blackbox_device = BLACKBOX_DEVICE_SDCARD;
#else
    masterConfig.blackbox_device = 0;
#endif

    masterConfig.blackbox_rate_num = 1;
    masterConfig.blackbox_rate_denom = 1;
#endif

#if defined(FURYF3)
    masterConfig.blackbox_device = 2;
    masterConfig.blackbox_rate_num = 1;
    masterConfig.blackbox_rate_denom = 1;
#endif

    // alternative defaults settings for COLIBRI RACE targets
#if defined(COLIBRI_RACE)
    masterConfig.escAndServoConfig.minthrottle = 1025;
    masterConfig.escAndServoConfig.maxthrottle = 1980;
    masterConfig.batteryConfig.vbatmaxcellvoltage = 45;
    masterConfig.batteryConfig.vbatmincellvoltage = 30;
#endif

    // alternative defaults settings for ALIENFLIGHTF1 and ALIENFLIGHTF3 targets
#ifdef ALIENFLIGHT
    featureSet(FEATURE_RX_SERIAL);
    featureSet(FEATURE_MOTOR_STOP);
    featureClear(FEATURE_ONESHOT125);
#ifdef ALIENFLIGHTF3
    masterConfig.serialConfig.portConfigs[2].functionMask = FUNCTION_RX_SERIAL;
    masterConfig.batteryConfig.vbatscale = 20;
    masterConfig.mag_hardware = MAG_NONE;            // disabled by default
#else
    masterConfig.serialConfig.portConfigs[1].functionMask = FUNCTION_RX_SERIAL;
#endif
    masterConfig.rxConfig.serialrx_provider = 1;
    masterConfig.rxConfig.spektrum_sat_bind = 5;
	masterConfig.rxConfig.spektrum_sat_bind_autoreset = 1;
    masterConfig.escAndServoConfig.minthrottle = 1000;
    masterConfig.escAndServoConfig.maxthrottle = 2000;
    masterConfig.motor_pwm_rate = 32000;
    currentProfile->pidProfile.pidController = 2;
    masterConfig.failsafeConfig.failsafe_delay = 2;
    masterConfig.failsafeConfig.failsafe_off_delay = 0;
    currentControlRateProfile->rcRate8 = 100;
    currentControlRateProfile->rates[FD_PITCH] = 20;
    currentControlRateProfile->rates[FD_ROLL] = 20;
    currentControlRateProfile->rates[FD_YAW] = 20;
    parseRcChannels("TAER1234", &masterConfig.rxConfig);

    //  { 1.0f, -0.414178f,  1.0f, -1.0f },          // REAR_R
    masterConfig.customMotorMixer[0].throttle = 1.0f;
    masterConfig.customMotorMixer[0].roll = -0.414178f;
    masterConfig.customMotorMixer[0].pitch = 1.0f;
    masterConfig.customMotorMixer[0].yaw = -1.0f;

    //  { 1.0f, -0.414178f, -1.0f,  1.0f },          // FRONT_R
    masterConfig.customMotorMixer[1].throttle = 1.0f;
    masterConfig.customMotorMixer[1].roll = -0.414178f;
    masterConfig.customMotorMixer[1].pitch = -1.0f;
    masterConfig.customMotorMixer[1].yaw = 1.0f;

    //  { 1.0f,  0.414178f,  1.0f,  1.0f },          // REAR_L
    masterConfig.customMotorMixer[2].throttle = 1.0f;
    masterConfig.customMotorMixer[2].roll = 0.414178f;
    masterConfig.customMotorMixer[2].pitch = 1.0f;
    masterConfig.customMotorMixer[2].yaw = 1.0f;

    //  { 1.0f,  0.414178f, -1.0f, -1.0f },          // FRONT_L
    masterConfig.customMotorMixer[3].throttle = 1.0f;
    masterConfig.customMotorMixer[3].roll = 0.414178f;
    masterConfig.customMotorMixer[3].pitch = -1.0f;
    masterConfig.customMotorMixer[3].yaw = -1.0f;

    //  { 1.0f, -1.0f, -0.414178f, -1.0f },          // MIDFRONT_R
    masterConfig.customMotorMixer[4].throttle = 1.0f;
    masterConfig.customMotorMixer[4].roll = -1.0f;
    masterConfig.customMotorMixer[4].pitch = -0.414178f;
    masterConfig.customMotorMixer[4].yaw = -1.0f;

    //  { 1.0f,  1.0f, -0.414178f,  1.0f },          // MIDFRONT_L
    masterConfig.customMotorMixer[5].throttle = 1.0f;
    masterConfig.customMotorMixer[5].roll = 1.0f;
    masterConfig.customMotorMixer[5].pitch = -0.414178f;
    masterConfig.customMotorMixer[5].yaw = 1.0f;

    //  { 1.0f, -1.0f,  0.414178f,  1.0f },          // MIDREAR_R
    masterConfig.customMotorMixer[6].throttle = 1.0f;
    masterConfig.customMotorMixer[6].roll = -1.0f;
    masterConfig.customMotorMixer[6].pitch = 0.414178f;
    masterConfig.customMotorMixer[6].yaw = 1.0f;

    //  { 1.0f,  1.0f,  0.414178f, -1.0f },          // MIDREAR_L
    masterConfig.customMotorMixer[7].throttle = 1.0f;
    masterConfig.customMotorMixer[7].roll = 1.0f;
    masterConfig.customMotorMixer[7].pitch = 0.414178f;
    masterConfig.customMotorMixer[7].yaw = -1.0f;
#endif

    // alternative defaults settings for SINGULARITY target
#if defined(SINGULARITY)
    masterConfig.blackbox_device = 1;
    masterConfig.blackbox_rate_num = 1;
    masterConfig.blackbox_rate_denom = 1;
    
    masterConfig.batteryConfig.vbatscale = 77;

    masterConfig.serialConfig.portConfigs[2].functionMask = FUNCTION_RX_SERIAL;
#endif

    // copy first profile into remaining profile
    for (i = 1; i < MAX_PROFILE_COUNT; i++) {
        memcpy(&masterConfig.profile[i], currentProfile, sizeof(profile_t));
    }

}

static uint8_t calculateChecksum(const uint8_t *data, uint32_t length)
{
    uint8_t checksum = 0;
    const uint8_t *byteOffset;

    for (byteOffset = data; byteOffset < (data + length); byteOffset++)
        checksum ^= *byteOffset;
    return checksum;
}

static bool isEEPROMContentValid(void)
{
    const master_t *temp = (const master_t *) CONFIG_START_FLASH_ADDRESS;
    uint8_t checksum = 0;

    // check version number
    if (EEPROM_CONF_VERSION != temp->version)
        return false;

    // check size and magic numbers
    if (temp->size != sizeof(master_t) || temp->magic_be != 0xBE || temp->magic_ef != 0xEF)
        return false;

    // verify integrity of temporary copy
    checksum = calculateChecksum((const uint8_t *) temp, sizeof(master_t));
    if (checksum != 0)
        return false;

    // looks good, let's roll!
    return true;
}

void activateControlRateConfig(void)
{
    generateThrottleCurve(currentControlRateProfile, &masterConfig.escAndServoConfig);
}

void activateConfig(void)
{
    static imuRuntimeConfig_t imuRuntimeConfig;

    activateControlRateConfig();

    resetAdjustmentStates();

    useRcControlsConfig(
        masterConfig.modeActivationConditions,
        &masterConfig.escAndServoConfig,
        &currentProfile->pidProfile
    );

    useGyroConfig(&masterConfig.gyroConfig, masterConfig.gyro_soft_lpf_hz);

#ifdef TELEMETRY
    telemetryUseConfig(&masterConfig.telemetryConfig);
#endif
    pidSetController(currentProfile->pidProfile.pidController);

#ifdef GPS
    gpsUseProfile(&masterConfig.gpsProfile);
    gpsUsePIDs(&currentProfile->pidProfile);
#endif

    useFailsafeConfig(&masterConfig.failsafeConfig);
    setAccelerationTrims(&masterConfig.accZero);
    setAccelerationFilter(masterConfig.acc_lpf_hz);

    mixerUseConfigs(
#ifdef USE_SERVOS
        masterConfig.servoConf,
        &masterConfig.gimbalConfig,
#endif
        &masterConfig.flight3DConfig,
        &masterConfig.escAndServoConfig,
        &masterConfig.mixerConfig,
        &masterConfig.airplaneConfig,
        &masterConfig.rxConfig
    );

    imuRuntimeConfig.dcm_kp = masterConfig.dcm_kp / 10000.0f;
    imuRuntimeConfig.dcm_ki = masterConfig.dcm_ki / 10000.0f;
    imuRuntimeConfig.acc_unarmedcal = masterConfig.acc_unarmedcal;
    imuRuntimeConfig.small_angle = masterConfig.small_angle;

    imuConfigure(
        &imuRuntimeConfig,
        &currentProfile->pidProfile,
        &masterConfig.accDeadband,
        masterConfig.throttle_correction_angle
    );

    configureAltitudeHold(
        &currentProfile->pidProfile,
        &masterConfig.barometerConfig,
        &masterConfig.rcControlsConfig,
        &masterConfig.escAndServoConfig
    );

#ifdef BARO
    useBarometerConfig(&masterConfig.barometerConfig);
#endif
}

void validateAndFixConfig(void)
{
    if (!(featureConfigured(FEATURE_RX_PARALLEL_PWM) || featureConfigured(FEATURE_RX_PPM) || featureConfigured(FEATURE_RX_SERIAL) || featureConfigured(FEATURE_RX_MSP))) {
        featureSet(FEATURE_RX_PARALLEL_PWM);
    }

    if (featureConfigured(FEATURE_RX_PPM)) {
        featureClear(FEATURE_RX_PARALLEL_PWM);
    }

    if (featureConfigured(FEATURE_RX_MSP)) {
        featureClear(FEATURE_RX_SERIAL);
        featureClear(FEATURE_RX_PARALLEL_PWM);
        featureClear(FEATURE_RX_PPM);
    }

    if (featureConfigured(FEATURE_RX_SERIAL)) {
        featureClear(FEATURE_RX_PARALLEL_PWM);
        featureClear(FEATURE_RX_PPM);
    }

    if (featureConfigured(FEATURE_RX_PARALLEL_PWM)) {
#if defined(STM32F10X)
        // rssi adc needs the same ports
        featureClear(FEATURE_RSSI_ADC);
        // current meter needs the same ports
        if (masterConfig.batteryConfig.currentMeterType == CURRENT_SENSOR_ADC) {
            featureClear(FEATURE_CURRENT_METER);
        }
#endif

#if defined(STM32F10X) || defined(CHEBUZZ) || defined(STM32F3DISCOVERY)
        // led strip needs the same ports
        featureClear(FEATURE_LED_STRIP);
#endif

        // software serial needs free PWM ports
        featureClear(FEATURE_SOFTSERIAL);
    }


#if defined(LED_STRIP) && (defined(USE_SOFTSERIAL1) || defined(USE_SOFTSERIAL2))
    if (featureConfigured(FEATURE_SOFTSERIAL) && (
            0
#ifdef USE_SOFTSERIAL1
            || (LED_STRIP_TIMER == SOFTSERIAL_1_TIMER)
#endif
#ifdef USE_SOFTSERIAL2
            || (LED_STRIP_TIMER == SOFTSERIAL_2_TIMER)
#endif
    )) {
        // led strip needs the same timer as softserial
        featureClear(FEATURE_LED_STRIP);
    }
#endif

#if defined(NAZE) && defined(SONAR)
    if (featureConfigured(FEATURE_RX_PARALLEL_PWM) && featureConfigured(FEATURE_SONAR) && featureConfigured(FEATURE_CURRENT_METER) && masterConfig.batteryConfig.currentMeterType == CURRENT_SENSOR_ADC) {
        featureClear(FEATURE_CURRENT_METER);
    }
#endif

#if defined(OLIMEXINO) && defined(SONAR)
    if (feature(FEATURE_SONAR) && feature(FEATURE_CURRENT_METER) && masterConfig.batteryConfig.currentMeterType == CURRENT_SENSOR_ADC) {
        featureClear(FEATURE_CURRENT_METER);
    }
#endif

#if defined(CC3D) && defined(DISPLAY) && defined(USE_USART3)
    if (doesConfigurationUsePort(SERIAL_PORT_USART3) && feature(FEATURE_DISPLAY)) {
        featureClear(FEATURE_DISPLAY);
    }
#endif

#ifdef STM32F303xC
    // hardware supports serial port inversion, make users life easier for those that want to connect SBus RX's
    masterConfig.telemetryConfig.telemetry_inversion = 1;
#endif


/*#if defined(LED_STRIP) && defined(TRANSPONDER) // TODO - Add transponder feature
    if ((WS2811_DMA_TC_FLAG == TRANSPONDER_DMA_TC_FLAG) && featureConfigured(FEATURE_TRANSPONDER) && featureConfigured(FEATURE_LED_STRIP)) {
        featureClear(FEATURE_LED_STRIP);
    }
#endif
*/

#if defined(CC3D) && defined(SONAR) && defined(USE_SOFTSERIAL1) && defined(RSSI_ADC_GPIO)
    // shared pin
    if ((featureConfigured(FEATURE_SONAR) + featureConfigured(FEATURE_SOFTSERIAL) + featureConfigured(FEATURE_RSSI_ADC)) > 1) {
    	featureClear(FEATURE_SONAR);
    	featureClear(FEATURE_SOFTSERIAL);
    	featureClear(FEATURE_RSSI_ADC);
    }
#endif

#if defined(COLIBRI_RACE)
    masterConfig.serialConfig.portConfigs[0].functionMask = FUNCTION_MSP;
    if(featureConfigured(FEATURE_RX_PARALLEL_PWM) || featureConfigured(FEATURE_RX_MSP)) {
	    featureClear(FEATURE_RX_PARALLEL_PWM);
	    featureClear(FEATURE_RX_MSP);
	    featureSet(FEATURE_RX_PPM);
    }
    if(featureConfigured(FEATURE_RX_SERIAL)) {
	    masterConfig.serialConfig.portConfigs[2].functionMask = FUNCTION_RX_SERIAL;
	    //masterConfig.rxConfig.serialrx_provider = SERIALRX_SBUS;
    }
#endif

    useRxConfig(&masterConfig.rxConfig);

    serialConfig_t *serialConfig = &masterConfig.serialConfig;

    if (!isSerialConfigValid(serialConfig)) {
        resetSerialConfig(serialConfig);
    }
}

void initEEPROM(void)
{
}

void readEEPROM(void)
{
    // Sanity check
    if (!isEEPROMContentValid())
        failureMode(FAILURE_INVALID_EEPROM_CONTENTS);

    suspendRxSignal();

    // Read flash
    memcpy(&masterConfig, (char *) CONFIG_START_FLASH_ADDRESS, sizeof(master_t));

    if (masterConfig.current_profile_index > MAX_PROFILE_COUNT - 1) // sanity check
        masterConfig.current_profile_index = 0;

    setProfile(masterConfig.current_profile_index);

    validateAndFixConfig();
    activateConfig();

    resumeRxSignal();
}

void readEEPROMAndNotify(void)
{
    // re-read written data
    readEEPROM();
    beeperConfirmationBeeps(1);
}

void writeEEPROM(void)
{
    // Generate compile time error if the config does not fit in the reserved area of flash.
    BUILD_BUG_ON(sizeof(master_t) > FLASH_TO_RESERVE_FOR_CONFIG);

    FLASH_Status status = 0;
    uint32_t wordOffset;
    int8_t attemptsRemaining = 3;

    suspendRxSignal();

    // prepare checksum/version constants
    masterConfig.version = EEPROM_CONF_VERSION;
    masterConfig.size = sizeof(master_t);
    masterConfig.magic_be = 0xBE;
    masterConfig.magic_ef = 0xEF;
    masterConfig.chk = 0; // erase checksum before recalculating
    masterConfig.chk = calculateChecksum((const uint8_t *) &masterConfig, sizeof(master_t));

    // write it
    FLASH_Unlock();
    while (attemptsRemaining--) {
#ifdef STM32F303
        FLASH_ClearFlag(FLASH_FLAG_EOP | FLASH_FLAG_PGERR | FLASH_FLAG_WRPERR);
#endif
#ifdef STM32F10X
        FLASH_ClearFlag(FLASH_FLAG_EOP | FLASH_FLAG_PGERR | FLASH_FLAG_WRPRTERR);
#endif
        for (wordOffset = 0; wordOffset < sizeof(master_t); wordOffset += 4) {
            if (wordOffset % FLASH_PAGE_SIZE == 0) {
                status = FLASH_ErasePage(CONFIG_START_FLASH_ADDRESS + wordOffset);
                if (status != FLASH_COMPLETE) {
                    break;
                }
            }

            status = FLASH_ProgramWord(CONFIG_START_FLASH_ADDRESS + wordOffset,
                    *(uint32_t *) ((char *) &masterConfig + wordOffset));
            if (status != FLASH_COMPLETE) {
                break;
            }
        }
        if (status == FLASH_COMPLETE) {
            break;
        }
    }
    FLASH_Lock();

    // Flash write failed - just die now
    if (status != FLASH_COMPLETE || !isEEPROMContentValid()) {
        failureMode(FAILURE_FLASH_WRITE_FAILED);
    }

    resumeRxSignal();
}

void ensureEEPROMContainsValidData(void)
{
    if (isEEPROMContentValid()) {
        return;
    }

    resetEEPROM();
}

void resetEEPROM(void)
{
    resetConf();
    writeEEPROM();
}

void saveConfigAndNotify(void)
{
    writeEEPROM();
    readEEPROMAndNotify();
}

void changeProfile(uint8_t profileIndex)
{
    masterConfig.current_profile_index = profileIndex;
    writeEEPROM();
    readEEPROM();
    beeperConfirmationBeeps(profileIndex + 1);
}

void changeControlRateProfile(uint8_t profileIndex) {		
	if (profileIndex > MAX_RATEPROFILES) {		
		profileIndex = MAX_RATEPROFILES - 1;		
	}		
	setControlRateProfile(profileIndex);		
	activateControlRateConfig();		
}

void handleOneshotFeatureChangeOnRestart(void)
{
    // Shutdown PWM on all motors prior to soft restart
    StopPwmAllMotors();
    delay(50);
    // Apply additional delay when OneShot125 feature changed from on to off state
    if (feature(FEATURE_ONESHOT125) && !featureConfigured(FEATURE_ONESHOT125)) {
        delay(ONESHOT_FEATURE_CHANGED_DELAY_ON_BOOT_MS);
    }
}

void latchActiveFeatures()
{
    activeFeaturesLatch = masterConfig.enabledFeatures;
}

bool featureConfigured(uint32_t mask)
{
    return masterConfig.enabledFeatures & mask;
}

bool feature(uint32_t mask)
{
    return activeFeaturesLatch & mask;
}

void featureSet(uint32_t mask)
{
    masterConfig.enabledFeatures |= mask;
}

void featureClear(uint32_t mask)
{
    masterConfig.enabledFeatures &= ~(mask);
}

void featureClearAll()
{
    masterConfig.enabledFeatures = 0;
}

uint32_t featureMask(void)
{
    return masterConfig.enabledFeatures;
}

void beeperOffSet(uint32_t mask)
{
    masterConfig.beeper_off_flags |= mask;
}

void beeperOffSetAll(uint8_t beeperCount)
{
    masterConfig.beeper_off_flags = (1 << beeperCount) -1;
}

void beeperOffClear(uint32_t mask)
{
    masterConfig.beeper_off_flags &= ~(mask);
}

void beeperOffClearAll(void)
{
    masterConfig.beeper_off_flags = 0;
}

uint32_t getBeeperOffMask(void)
{
    return masterConfig.beeper_off_flags;
}

void setBeeperOffMask(uint32_t mask)
{
    masterConfig.beeper_off_flags = mask;
}

uint32_t getPreferredBeeperOffMask(void)
{
    return masterConfig.preferred_beeper_off_flags;
}

void setPreferredBeeperOffMask(uint32_t mask)
{
    masterConfig.preferred_beeper_off_flags = mask;
}<|MERGE_RESOLUTION|>--- conflicted
+++ resolved
@@ -387,14 +387,9 @@
     setProfile(0);
 
     featureClearAll();
-<<<<<<< HEAD
-#if defined(CJMCU) || defined(SPARKY) || defined(COLIBRI_RACE) || defined(MOTOLAB) || defined(SPRACINGF3MINI) || defined(LUX_RACE) || defined(DOGE) || defined(PIKOBLX) || defined(SINGULARITY) || defined(FURYF3)
-    featureSet(FEATURE_RX_PPM);
-=======
     featureSet(DEFAULT_RX_FEATURE | FEATURE_FAILSAFE | FEATURE_SUPEREXPO_RATES);
 #ifdef DEFAULT_FEATURES
     featureSet(DEFAULT_FEATURES);
->>>>>>> ae2e483e
 #endif
 
 #ifdef BOARD_HAS_VOLTAGE_DIVIDER
