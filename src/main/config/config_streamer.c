/*
 * This file is part of Cleanflight.
 *
 * Cleanflight is free software: you can redistribute it and/or modify
 * it under the terms of the GNU General Public License as published by
 * the Free Software Foundation, either version 3 of the License, or
 * (at your option) any later version.
 *
 * Cleanflight is distributed in the hope that it will be useful,
 * but WITHOUT ANY WARRANTY; without even the implied warranty of
 * MERCHANTABILITY or FITNESS FOR A PARTICULAR PURPOSE.  See the
 * GNU General Public License for more details.
 *
 * You should have received a copy of the GNU General Public License
 * along with Cleanflight.  If not, see <http://www.gnu.org/licenses/>.
 */

#include <string.h>

#include "platform.h"

#include "drivers/system.h"

#include "config/config_streamer.h"

extern uint8_t __config_start;   // configured via linker script when building binaries.
extern uint8_t __config_end;

#if !defined(FLASH_PAGE_SIZE)
// F1
# if defined(STM32F10X_MD)
#  define FLASH_PAGE_SIZE                 (0x400)
# elif defined(STM32F10X_HD)
#  define FLASH_PAGE_SIZE                 (0x800)
// F3
# elif defined(STM32F303xC)
#  define FLASH_PAGE_SIZE                 (0x800)
// F4
# elif defined(STM32F40_41xxx)
#  define FLASH_PAGE_SIZE                 ((uint32_t)0x4000) // 16K sectors
# elif defined (STM32F411xE)
#  define FLASH_PAGE_SIZE                 ((uint32_t)0x4000)
# elif defined(STM32F427_437xx)
#  define FLASH_PAGE_SIZE                 ((uint32_t)0x4000)
# elif defined (STM32F446xx)
#  define FLASH_PAGE_SIZE                 ((uint32_t)0x4000)
// F7
#elif defined(STM32F722xx)
#  define FLASH_PAGE_SIZE                 ((uint32_t)0x4000) // 16K sectors
# elif defined(STM32F745xx)
#  define FLASH_PAGE_SIZE                 ((uint32_t)0x8000) // 32K sectors
# elif defined(STM32F746xx)
#  define FLASH_PAGE_SIZE                 ((uint32_t)0x8000)
# elif defined(UNIT_TEST)
#  define FLASH_PAGE_SIZE                 (0x400)
<<<<<<< HEAD
=======
// SIMULATOR
>>>>>>> 996e8b31
# elif defined(SIMULATOR_BUILD)
#  define FLASH_PAGE_SIZE                 (0x400)
# else
#  error "Flash page size not defined for target."
# endif
#endif

void config_streamer_init(config_streamer_t *c)
{
    memset(c, 0, sizeof(*c));
}

void config_streamer_start(config_streamer_t *c, uintptr_t base, int size)
{
    // base must start at FLASH_PAGE_SIZE boundary
    c->address = base;
    c->size = size;
    if (!c->unlocked) {
#if defined(STM32F7)
        HAL_FLASH_Unlock();
#else
        FLASH_Unlock();
#endif
        c->unlocked = true;
    }

#if defined(STM32F10X)
    FLASH_ClearFlag(FLASH_FLAG_EOP | FLASH_FLAG_PGERR | FLASH_FLAG_WRPRTERR);
#elif defined(STM32F303)
    FLASH_ClearFlag(FLASH_FLAG_EOP | FLASH_FLAG_PGERR | FLASH_FLAG_WRPERR);
#elif defined(STM32F4)
    FLASH_ClearFlag(FLASH_FLAG_EOP | FLASH_FLAG_OPERR | FLASH_FLAG_WRPERR | FLASH_FLAG_PGAERR | FLASH_FLAG_PGPERR | FLASH_FLAG_PGSERR);
#elif defined(STM32F7)
    // NOP
#elif defined(UNIT_TEST) || defined(SIMULATOR_BUILD)
    // NOP
#elif defined(SIMULATOR_BUILD)
    // NOP
#else
# error "Unsupported CPU"
#endif
    c->err = 0;
}

#if defined(STM32F745xx) || defined(STM32F746xx)
/*
Sector 0    0x08000000 - 0x08007FFF 32 Kbytes
Sector 1    0x08008000 - 0x0800FFFF 32 Kbytes
Sector 2    0x08010000 - 0x08017FFF 32 Kbytes
Sector 3    0x08018000 - 0x0801FFFF 32 Kbytes
Sector 4    0x08020000 - 0x0803FFFF 128 Kbytes
Sector 5    0x08040000 - 0x0807FFFF 256 Kbytes
Sector 6    0x08080000 - 0x080BFFFF 256 Kbytes
Sector 7    0x080C0000 - 0x080FFFFF 256 Kbytes
*/

static uint32_t getFLASHSectorForEEPROM(void)
{
    if ((uint32_t)&__config_start <= 0x08007FFF)
        return FLASH_SECTOR_0;
    if ((uint32_t)&__config_start <= 0x0800FFFF)
        return FLASH_SECTOR_1;
    if ((uint32_t)&__config_start <= 0x08017FFF)
        return FLASH_SECTOR_2;
    if ((uint32_t)&__config_start <= 0x0801FFFF)
        return FLASH_SECTOR_3;
    if ((uint32_t)&__config_start <= 0x0803FFFF)
        return FLASH_SECTOR_4;
    if ((uint32_t)&__config_start <= 0x0807FFFF)
        return FLASH_SECTOR_5;
    if ((uint32_t)&__config_start <= 0x080BFFFF)
        return FLASH_SECTOR_6;
    if ((uint32_t)&__config_start <= 0x080FFFFF)
        return FLASH_SECTOR_7;

    // Not good
    while (1) {
        failureMode(FAILURE_FLASH_WRITE_FAILED);
    }
}

#elif defined(STM32F722xx)
/*
Sector 0    0x08000000 - 0x08003FFF 16 Kbytes
Sector 1    0x08004000 - 0x08007FFF 16 Kbytes
Sector 2    0x08008000 - 0x0800BFFF 16 Kbytes
Sector 3    0x0800C000 - 0x0800FFFF 16 Kbytes
Sector 4    0x08010000 - 0x0801FFFF 64 Kbytes
Sector 5    0x08020000 - 0x0803FFFF 128 Kbytes
Sector 6    0x08040000 - 0x0805FFFF 128 Kbytes
Sector 7    0x08060000 - 0x0807FFFF 128 Kbytes
*/

static uint32_t getFLASHSectorForEEPROM(void)
{
    if ((uint32_t)&__config_start <= 0x08003FFF)
        return FLASH_SECTOR_0;
    if ((uint32_t)&__config_start <= 0x08007FFF)
        return FLASH_SECTOR_1;
    if ((uint32_t)&__config_start <= 0x0800BFFF)
        return FLASH_SECTOR_2;
    if ((uint32_t)&__config_start <= 0x0800FFFF)
        return FLASH_SECTOR_3;
    if ((uint32_t)&__config_start <= 0x0801FFFF)
        return FLASH_SECTOR_4;
    if ((uint32_t)&__config_start <= 0x0803FFFF)
        return FLASH_SECTOR_5;
    if ((uint32_t)&__config_start <= 0x0805FFFF)
        return FLASH_SECTOR_6;
    if ((uint32_t)&__config_start <= 0x0807FFFF)
        return FLASH_SECTOR_7;

    // Not good
    while (1) {
        failureMode(FAILURE_FLASH_WRITE_FAILED);
    }
}

#elif defined(STM32F4)
/*
Sector 0    0x08000000 - 0x08003FFF 16 Kbytes
Sector 1    0x08004000 - 0x08007FFF 16 Kbytes
Sector 2    0x08008000 - 0x0800BFFF 16 Kbytes
Sector 3    0x0800C000 - 0x0800FFFF 16 Kbytes
Sector 4    0x08010000 - 0x0801FFFF 64 Kbytes
Sector 5    0x08020000 - 0x0803FFFF 128 Kbytes
Sector 6    0x08040000 - 0x0805FFFF 128 Kbytes
Sector 7    0x08060000 - 0x0807FFFF 128 Kbytes
Sector 8    0x08080000 - 0x0809FFFF 128 Kbytes
Sector 9    0x080A0000 - 0x080BFFFF 128 Kbytes
Sector 10   0x080C0000 - 0x080DFFFF 128 Kbytes
Sector 11   0x080E0000 - 0x080FFFFF 128 Kbytes
*/

static uint32_t getFLASHSectorForEEPROM(void)
{
    if ((uint32_t)&__config_start <= 0x08003FFF)
        return FLASH_Sector_0;
    if ((uint32_t)&__config_start <= 0x08007FFF)
        return FLASH_Sector_1;
    if ((uint32_t)&__config_start <= 0x0800BFFF)
        return FLASH_Sector_2;
    if ((uint32_t)&__config_start <= 0x0800FFFF)
        return FLASH_Sector_3;
    if ((uint32_t)&__config_start <= 0x0801FFFF)
        return FLASH_Sector_4;
    if ((uint32_t)&__config_start <= 0x0803FFFF)
        return FLASH_Sector_5;
    if ((uint32_t)&__config_start <= 0x0805FFFF)
        return FLASH_Sector_6;
    if ((uint32_t)&__config_start <= 0x0807FFFF)
        return FLASH_Sector_7;
    if ((uint32_t)&__config_start <= 0x0809FFFF)
        return FLASH_Sector_8;
    if ((uint32_t)&__config_start <= 0x080DFFFF)
        return FLASH_Sector_9;
    if ((uint32_t)&__config_start <= 0x080BFFFF)
        return FLASH_Sector_10;
    if ((uint32_t)&__config_start <= 0x080FFFFF)
        return FLASH_Sector_11;

    // Not good
    while (1) {
        failureMode(FAILURE_FLASH_WRITE_FAILED);
    }
}
#endif

static int write_word(config_streamer_t *c, uint32_t value)
{
    if (c->err != 0) {
        return c->err;
    }
#if defined(STM32F7)
    if (c->address % FLASH_PAGE_SIZE == 0) {
        FLASH_EraseInitTypeDef EraseInitStruct = {
            .TypeErase     = FLASH_TYPEERASE_SECTORS,
            .VoltageRange  = FLASH_VOLTAGE_RANGE_3, // 2.7-3.6V
            .NbSectors     = 1
        };
        EraseInitStruct.Sector = getFLASHSectorForEEPROM();
        uint32_t SECTORError;
        const HAL_StatusTypeDef status = HAL_FLASHEx_Erase(&EraseInitStruct, &SECTORError);
        if (status != HAL_OK){
            return -1;
        }
    }
    const HAL_StatusTypeDef status = HAL_FLASH_Program(FLASH_TYPEPROGRAM_WORD, c->address, value);
    if (status != HAL_OK) {
        return -2;
    }
#else
    if (c->address % FLASH_PAGE_SIZE == 0) {
#if defined(STM32F4)
        const FLASH_Status status = FLASH_EraseSector(getFLASHSectorForEEPROM(), VoltageRange_3); //0x08080000 to 0x080A0000
#else
        const FLASH_Status status = FLASH_ErasePage(c->address);
#endif
        if (status != FLASH_COMPLETE) {
            return -1;
        }
    }
    const FLASH_Status status = FLASH_ProgramWord(c->address, value);
    if (status != FLASH_COMPLETE) {
        return -2;
    }
#endif
    c->address += sizeof(value);
    return 0;
}

int config_streamer_write(config_streamer_t *c, const uint8_t *p, uint32_t size)
{
    for (const uint8_t *pat = p; pat != (uint8_t*)p + size; pat++) {
        c->buffer.b[c->at++] = *pat;

        if (c->at == sizeof(c->buffer)) {
            c->err = write_word(c, c->buffer.w);
            c->at = 0;
        }
    }
    return c->err;
}

int config_streamer_status(config_streamer_t *c)
{
    return c->err;
}

int config_streamer_flush(config_streamer_t *c)
{
    if (c->at != 0) {
        memset(c->buffer.b + c->at, 0, sizeof(c->buffer) - c->at);
        c->err = write_word(c, c->buffer.w);
        c->at = 0;
    }
    return c-> err;
}

int config_streamer_finish(config_streamer_t *c)
{
    if (c->unlocked) {
#if defined(STM32F7)
        HAL_FLASH_Lock();
#else
        FLASH_Lock();
#endif
        c->unlocked = false;
    }
    return c->err;
}<|MERGE_RESOLUTION|>--- conflicted
+++ resolved
@@ -53,10 +53,7 @@
 #  define FLASH_PAGE_SIZE                 ((uint32_t)0x8000)
 # elif defined(UNIT_TEST)
 #  define FLASH_PAGE_SIZE                 (0x400)
-<<<<<<< HEAD
-=======
 // SIMULATOR
->>>>>>> 996e8b31
 # elif defined(SIMULATOR_BUILD)
 #  define FLASH_PAGE_SIZE                 (0x400)
 # else
