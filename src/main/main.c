--- conflicted
+++ resolved
@@ -20,571 +20,10 @@
 
 #include "platform.h"
 
-<<<<<<< HEAD
-#include "blackbox/blackbox.h"
-
-#include "common/axis.h"
-#include "common/color.h"
-#include "common/maths.h"
-#include "common/printf.h"
-
-#include "cms/cms.h"
-
-#include "drivers/nvic.h"
-#include "drivers/sensor.h"
-#include "drivers/system.h"
-#include "drivers/dma.h"
-#include "drivers/io.h"
-#include "drivers/light_led.h"
-#include "drivers/sound_beeper.h"
-#include "drivers/timer.h"
-#include "drivers/serial.h"
-#include "drivers/serial_softserial.h"
-#include "drivers/serial_uart.h"
-#include "drivers/accgyro.h"
-#include "drivers/compass.h"
-#include "drivers/pwm_esc_detect.h"
-#include "drivers/rx_pwm.h"
-#include "drivers/pwm_output.h"
-#include "drivers/adc.h"
-#include "drivers/bus_i2c.h"
-#include "drivers/bus_spi.h"
-#include "drivers/inverter.h"
-#include "drivers/flash_m25p16.h"
-#include "drivers/sonar_hcsr04.h"
-#include "drivers/sdcard.h"
-#include "drivers/usb_io.h"
-#include "drivers/transponder_ir.h"
-#include "drivers/exti.h"
-#include "drivers/vtx_soft_spi_rtc6705.h"
-#include "drivers/gpiotimer.h"
-
-#ifdef USE_BST
-#include "bus_bst.h"
-#endif
-
-#include "fc/config.h"
-#include "fc/fc_tasks.h"
-#include "fc/fc_msp.h"
-#include "fc/rc_controls.h"
-#include "fc/runtime_config.h"
-
-#include "msp/msp_serial.h"
-
-#include "rx/rx.h"
-#include "rx/spektrum.h"
-
-#include "io/beeper.h"
-#include "io/displayport_max7456.h"
-#include "io/serial.h"
-#include "io/flashfs.h"
-#include "io/gps.h"
-#include "io/motors.h"
-#include "io/servos.h"
-#include "io/gimbal.h"
-#include "io/ledstrip.h"
-#include "io/dashboard.h"
-#include "io/asyncfatfs/asyncfatfs.h"
-#include "io/serial_cli.h"
-#include "io/transponder_ir.h"
-#include "io/osd.h"
-#include "io/displayport_msp.h"
-#include "io/vtx.h"
-
-#include "scheduler/scheduler.h"
-
-#include "sensors/sensors.h"
-#include "sensors/sonar.h"
-#include "sensors/barometer.h"
-#include "sensors/compass.h"
-#include "sensors/acceleration.h"
-#include "sensors/gyro.h"
-#include "sensors/battery.h"
-#include "sensors/boardalignment.h"
-#include "sensors/initialisation.h"
-
-#include "telemetry/telemetry.h"
-#include "sensors/esc_sensor.h"
-
-#include "flight/pid.h"
-#include "flight/imu.h"
-#include "flight/mixer.h"
-#include "flight/failsafe.h"
-#include "flight/navigation.h"
-
-#include "config/config_eeprom.h"
-#include "config/config_profile.h"
-#include "config/config_master.h"
-#include "config/feature.h"
-
-#ifdef USE_HARDWARE_REVISION_DETECTION
-#include "hardware_revision.h"
-#endif
-
-#include "build/build_config.h"
-#include "build/debug.h"
-
-#ifdef TARGET_PREINIT
-void targetPreInit(void);
-#endif
-
-#ifdef TARGET_BUS_INIT
-void targetBusInit(void);
-#endif
-
-extern uint8_t motorControlEnable;
-
-#ifdef SOFTSERIAL_LOOPBACK
-serialPort_t *loopbackPort;
-#endif
-
-typedef enum {
-    SYSTEM_STATE_INITIALISING   = 0,
-    SYSTEM_STATE_CONFIG_LOADED  = (1 << 0),
-    SYSTEM_STATE_SENSORS_READY  = (1 << 1),
-    SYSTEM_STATE_MOTORS_READY   = (1 << 2),
-    SYSTEM_STATE_TRANSPONDER_ENABLED = (1 << 3),
-    SYSTEM_STATE_READY          = (1 << 7)
-} systemState_e;
-
-static uint8_t systemState = SYSTEM_STATE_INITIALISING;
-
-void init(void)
-{
-#ifdef USE_HAL_DRIVER
-    HAL_Init();
-#endif
-
-    printfSupportInit();
-
-    systemInit();
-
-    // initialize IO (needed for all IO operations)
-    IOInitGlobal();
-
-#ifdef USE_HARDWARE_REVISION_DETECTION
-    detectHardwareRevision();
-#endif
-
-#ifdef BRUSHED_ESC_AUTODETECT
-    detectBrushedESC();
-#endif
-
-    initEEPROM();
-
-    ensureEEPROMContainsValidData();
-    readEEPROM();
-
-    systemState |= SYSTEM_STATE_CONFIG_LOADED;
-
-    //i2cSetOverclock(masterConfig.i2c_overclock);
-
-    debugMode = masterConfig.debug_mode;
-
-    // Latch active features to be used for feature() in the remainder of init().
-    latchActiveFeatures();
-
-#ifdef TARGET_PREINIT
-    targetPreInit();
-#endif
-    
-    ledInit(statusLedConfig());
-    LED2_ON;
-
-#ifdef USE_EXTI
-    EXTIInit();
-#endif
-
-#if defined(BUTTONS)
-#ifdef BUTTON_A_PIN
-    IO_t buttonAPin = IOGetByTag(IO_TAG(BUTTON_A_PIN));
-    IOInit(buttonAPin, OWNER_SYSTEM, 0);
-    IOConfigGPIO(buttonAPin, IOCFG_IPU);
-#endif
-
-#ifdef BUTTON_B_PIN
-    IO_t buttonBPin = IOGetByTag(IO_TAG(BUTTON_B_PIN));
-    IOInit(buttonBPin, OWNER_SYSTEM, 0);
-    IOConfigGPIO(buttonBPin, IOCFG_IPU);
-#endif
-
-    // Check status of bind plug and exit if not active
-    delayMicroseconds(10);  // allow configuration to settle
-
-    if (!isMPUSoftReset()) {
-#if defined(BUTTON_A_PIN) && defined(BUTTON_B_PIN)
-        // two buttons required
-        uint8_t secondsRemaining = 5;
-        bool bothButtonsHeld;
-        do {
-            bothButtonsHeld = !IORead(buttonAPin) && !IORead(buttonBPin);
-            if (bothButtonsHeld) {
-                if (--secondsRemaining == 0) {
-                    resetEEPROM();
-                    systemReset();
-                }
-                delay(1000);
-                LED0_TOGGLE;
-            }
-        } while (bothButtonsHeld);
-#endif
-    }
-#endif
-
-#ifdef SPEKTRUM_BIND
-    if (feature(FEATURE_RX_SERIAL)) {
-        switch (rxConfig()->serialrx_provider) {
-            case SERIALRX_SPEKTRUM1024:
-            case SERIALRX_SPEKTRUM2048:
-                // Spektrum satellite binding if enabled on startup.
-                // Must be called before that 100ms sleep so that we don't lose satellite's binding window after startup.
-                // The rest of Spektrum initialization will happen later - via spektrumInit()
-                spektrumBind(rxConfig());
-                break;
-        }
-    }
-#endif
-
-    delay(100);
-
-    timerInit();  // timer must be initialized before any channel is allocated
-
-#if defined(AVOID_UART1_FOR_PWM_PPM)
-    serialInit(serialConfig(), feature(FEATURE_SOFTSERIAL),
-            feature(FEATURE_RX_PPM) || feature(FEATURE_RX_PARALLEL_PWM) ? SERIAL_PORT_USART1 : SERIAL_PORT_NONE);
-#elif defined(AVOID_UART2_FOR_PWM_PPM)
-    serialInit(serialConfig(), feature(FEATURE_SOFTSERIAL),
-            feature(FEATURE_RX_PPM) || feature(FEATURE_RX_PARALLEL_PWM) ? SERIAL_PORT_USART2 : SERIAL_PORT_NONE);
-#elif defined(AVOID_UART3_FOR_PWM_PPM)
-    serialInit(serialConfig(), feature(FEATURE_SOFTSERIAL),
-            feature(FEATURE_RX_PPM) || feature(FEATURE_RX_PARALLEL_PWM) ? SERIAL_PORT_USART3 : SERIAL_PORT_NONE);
-#else
-    serialInit(serialConfig(), feature(FEATURE_SOFTSERIAL), SERIAL_PORT_NONE);
-#endif
-
-    mixerInit(mixerConfig()->mixerMode, masterConfig.customMotorMixer);
-#ifdef USE_SERVOS
-    servoMixerInit(masterConfig.customServoMixer);
-#endif
-
-    uint16_t idlePulse = motorConfig()->mincommand;
-    if (feature(FEATURE_3D)) {
-        idlePulse = flight3DConfig()->neutral3d;
-    }
-
-    if (motorConfig()->motorPwmProtocol == PWM_TYPE_BRUSHED) {
-        featureClear(FEATURE_3D);
-        idlePulse = 0; // brushed motors
-    }
-
-    mixerConfigureOutput();
-    motorInit(motorConfig(), idlePulse, getMotorCount());
-
-#ifdef USE_SERVOS
-    servoConfigureOutput();
-    if (isMixerUsingServos()) {
-        //pwm_params.useChannelForwarding = feature(FEATURE_CHANNEL_FORWARDING);
-        servoInit(servoConfig());
-    }
-#endif
-
-#if defined(USE_PWM) || defined(USE_PPM)
-    if (feature(FEATURE_RX_PPM)) {
-        ppmRxInit(ppmConfig(), motorConfig()->motorPwmProtocol);
-    } else if (feature(FEATURE_RX_PARALLEL_PWM)) {
-        pwmRxInit(pwmConfig());
-    }
-#endif
-
-    systemState |= SYSTEM_STATE_MOTORS_READY;
-
-#ifdef BEEPER
-    beeperInit(beeperConfig());
-#endif
-/* temp until PGs are implemented. */
-#ifdef INVERTER
-    initInverter();
-#endif
-
-#ifdef USE_BST
-    bstInit(BST_DEVICE);
-#endif
-
-#ifdef TARGET_BUS_INIT
-    targetBusInit();
-#else
-    #ifdef USE_SPI
-        #ifdef USE_SPI_DEVICE_1
-            spiInit(SPIDEV_1);
-        #endif
-        #ifdef USE_SPI_DEVICE_2
-            spiInit(SPIDEV_2);
-        #endif
-        #ifdef USE_SPI_DEVICE_3
-            spiInit(SPIDEV_3);
-        #endif
-        #ifdef USE_SPI_DEVICE_4
-            spiInit(SPIDEV_4);
-        #endif
-    #endif
-
-    #ifdef USE_I2C
-        i2cInit(I2C_DEVICE);
-    #endif
-#endif
-
-#ifdef USE_HARDWARE_REVISION_DETECTION
-    updateHardwareRevision();
-#endif
-
-#ifdef VTX
-    vtxInit();
-#endif
-
-#if defined(SONAR_SOFTSERIAL2_EXCLUSIVE) && defined(SONAR) && defined(USE_SOFTSERIAL2)
-    if (feature(FEATURE_SONAR) && feature(FEATURE_SOFTSERIAL)) {
-        serialRemovePort(SERIAL_PORT_SOFTSERIAL2);
-    }
-#endif
-
-#if defined(SONAR_SOFTSERIAL1_EXCLUSIVE) && defined(SONAR) && defined(USE_SOFTSERIAL1)
-    if (feature(FEATURE_SONAR) && feature(FEATURE_SOFTSERIAL)) {
-        serialRemovePort(SERIAL_PORT_SOFTSERIAL1);
-    }
-#endif
-
-#ifdef USE_ADC
-    /* these can be removed from features! */
-    adcConfig()->vbat.enabled = feature(FEATURE_VBAT);
-    adcConfig()->currentMeter.enabled = feature(FEATURE_CURRENT_METER);
-    adcConfig()->rssi.enabled = feature(FEATURE_RSSI_ADC);
-    adcInit(adcConfig());
-#endif
-
-    initBoardAlignment(boardAlignment());
-
-#ifdef CMS
-    cmsInit();
-#endif
-
-#ifdef USE_DASHBOARD
-    if (feature(FEATURE_DASHBOARD)) {
-        dashboardInit(rxConfig());
-    }
-#endif
-
-#ifdef USE_RTC6705
-    if (feature(FEATURE_VTX)) {
-        rtc6705_soft_spi_init();
-        current_vtx_channel = masterConfig.vtx_channel;
-        rtc6705_soft_spi_set_channel(vtx_freq[current_vtx_channel]);
-        rtc6705_soft_spi_set_rf_power(masterConfig.vtx_power);
-    }
-#endif
-
-#ifdef OSD
-    if (feature(FEATURE_OSD)) {
-#ifdef USE_MAX7456
-        // if there is a max7456 chip for the OSD then use it, otherwise use MSP
-        displayPort_t *osdDisplayPort = max7456DisplayPortInit(vcdProfile());
-#else
-        displayPort_t *osdDisplayPort = displayPortMspInit();
-#endif
-        osdInit(osdDisplayPort);
-    }
-#endif
-
-#ifdef SONAR
-    const sonarConfig_t *sonarConfig = sonarConfig();
-#else
-    const void *sonarConfig = NULL;
-#endif
-    if (!sensorsAutodetect(gyroConfig(), accelerometerConfig(), compassConfig(), barometerConfig(), sonarConfig)) {
-        // if gyro was not detected due to whatever reason, we give up now.
-        failureMode(FAILURE_MISSING_ACC);
-    }
-
-    systemState |= SYSTEM_STATE_SENSORS_READY;
-
-    LED1_ON;
-    LED0_OFF;
-    LED2_OFF;
-
-    for (int i = 0; i < 10; i++) {
-        LED1_TOGGLE;
-        LED0_TOGGLE;
-        delay(25);
-        if (!(getBeeperOffMask() & (1 << (BEEPER_SYSTEM_INIT - 1)))) BEEP_ON;
-        delay(25);
-        BEEP_OFF;
-    }
-    LED0_OFF;
-    LED1_OFF;
-
-    // gyro.targetLooptime set in sensorsAutodetect(), so we are ready to call pidSetTargetLooptime()
-    pidSetTargetLooptime((gyro.targetLooptime + LOOPTIME_SUSPEND_TIME) * pidConfig()->pid_process_denom); // Initialize pid looptime
-    pidInitFilters(&currentProfile->pidProfile);
-    pidInitConfig(&currentProfile->pidProfile);
-
-    imuInit();
-
-    mspFcInit();
-    mspSerialInit();
-
-#if defined(USE_MSP_DISPLAYPORT) && defined(CMS)
-    cmsDisplayPortRegister(displayPortMspInit());
-#endif
-
-#ifdef USE_CLI
-    cliInit(serialConfig());
-#endif
-
-    failsafeInit(rxConfig(), flight3DConfig()->deadband3d_throttle);
-
-    rxInit(rxConfig(), modeActivationProfile()->modeActivationConditions);
-
-#ifdef GPS
-    if (feature(FEATURE_GPS)) {
-        gpsInit(
-            serialConfig(),
-            gpsConfig()
-        );
-        navigationInit(
-            gpsProfile(),
-            &currentProfile->pidProfile
-        );
-    }
-#endif
-
-#ifdef LED_STRIP
-    ledStripInit(ledStripConfig());
-
-    if (feature(FEATURE_LED_STRIP)) {
-        ledStripEnable();
-    }
-#endif
-
-#ifdef TELEMETRY
-    if (feature(FEATURE_TELEMETRY)) {
-        telemetryInit();
-    }
-#endif
-
-#ifdef USE_ESC_SENSOR
-    if (feature(FEATURE_ESC_SENSOR)) {
-        escSensorInit();
-    }
-#endif
-
-#ifdef USB_CABLE_DETECTION
-    usbCableDetectInit();
-#endif
-
-#ifdef TRANSPONDER
-    if (feature(FEATURE_TRANSPONDER)) {
-        transponderInit(masterConfig.transponderData);
-        transponderEnable();
-        transponderStartRepeating();
-        systemState |= SYSTEM_STATE_TRANSPONDER_ENABLED;
-    }
-#endif
-
-#ifdef USE_GPIOTIMER
-    gpioTimerInit(gpioTimerConfig());
-#endif
-
-#ifdef USE_FLASHFS
-#if defined(USE_FLASH_M25P16)
-    m25p16_init(flashConfig());
-#endif
-
-    flashfsInit();
-#endif
-
-#ifdef USE_SDCARD
-    if (feature(FEATURE_SDCARD)) {
-        sdcardInsertionDetectInit();
-        sdcard_init(sdcardConfig()->useDma);
-        afatfs_init();
-    }
-#endif
-
-#ifdef BLACKBOX
-    initBlackbox();
-#endif
-
-    if (mixerConfig()->mixerMode == MIXER_GIMBAL) {
-        accSetCalibrationCycles(CALIBRATING_ACC_CYCLES);
-    }
-    gyroSetCalibrationCycles();
-#ifdef BARO
-    baroSetCalibrationCycles(CALIBRATING_BARO_CYCLES);
-#endif
-
-    // start all timers
-    // TODO - not implemented yet
-    timerStart();
-
-    ENABLE_STATE(SMALL_ANGLE);
-    DISABLE_ARMING_FLAG(PREVENT_ARMING);
-
-#ifdef SOFTSERIAL_LOOPBACK
-    // FIXME this is a hack, perhaps add a FUNCTION_LOOPBACK to support it properly
-    loopbackPort = (serialPort_t*)&(softSerialPorts[0]);
-    if (!loopbackPort->vTable) {
-        loopbackPort = openSoftSerial(0, NULL, 19200, SERIAL_NOT_INVERTED);
-    }
-    serialPrint(loopbackPort, "LOOPBACK\r\n");
-#endif
-
-    // Now that everything has powered up the voltage and cell count be determined.
-
-    if (feature(FEATURE_VBAT | FEATURE_CURRENT_METER))
-        batteryInit(batteryConfig());
-
-#ifdef USE_DASHBOARD
-    if (feature(FEATURE_DASHBOARD)) {
-#ifdef USE_OLED_GPS_DEBUG_PAGE_ONLY
-        dashboardShowFixedPage(PAGE_GPS);
-#else
-        dashboardResetPageCycling();
-        dashboardEnablePageCycling();
-#endif
-    }
-#endif
-
-#ifdef CJMCU
-    LED2_ON;
-#endif
-
-    // Latch active features AGAIN since some may be modified by init().
-    latchActiveFeatures();
-    motorControlEnable = true;
-
-    fcTasksInit();
-    systemState |= SYSTEM_STATE_READY;
-}
-
-#ifdef SOFTSERIAL_LOOPBACK
-void processLoopback(void) {
-    if (loopbackPort) {
-        uint8_t bytesWaiting;
-        while ((bytesWaiting = serialRxBytesWaiting(loopbackPort))) {
-            uint8_t b = serialRead(loopbackPort);
-            serialWrite(loopbackPort, b);
-        };
-    }
-}
-#else
-#define processLoopback()
-#endif
-
-=======
 #include "fc/fc_init.h"
 
 #include "scheduler/scheduler.h"
 
->>>>>>> 3110f51c
 
 void main_step(void)
 {
