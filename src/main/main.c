--- conflicted
+++ resolved
@@ -264,18 +264,10 @@
         idlePulse = 0; // brushed motors
     }
 
-<<<<<<< HEAD
-
-//#ifdef STM32F303xC
-//    pwm_params.useUART2 = doesConfigurationUsePort(SERIAL_PORT_USART2);
-//    pwm_params.useUART3 = doesConfigurationUsePort(SERIAL_PORT_USART3);
-//#endif
-=======
     mixerConfigureOutput();
 #ifdef USE_SERVOS
     servoConfigureOutput();
 #endif
->>>>>>> e036e763
 
 #ifdef USE_QUAD_MIXER_ONLY
     motorInit(&masterConfig.motorConfig, idlePulse, QUAD_MOTOR_COUNT);
