/*
 * This file is part of Cleanflight.
 *
 * Cleanflight is free software: you can redistribute it and/or modify
 * it under the terms of the GNU General Public License as published by
 * the Free Software Foundation, either version 3 of the License, or
 * (at your option) any later version.
 *
 * Cleanflight is distributed in the hope that it will be useful,
 * but WITHOUT ANY WARRANTY; without even the implied warranty of
 * MERCHANTABILITY or FITNESS FOR A PARTICULAR PURPOSE.  See the
 * GNU General Public License for more details.
 *
 * You should have received a copy of the GNU General Public License
 * along with Cleanflight.  If not, see <http://www.gnu.org/licenses/>.
 */

#include <stdbool.h>
#include <stdint.h>
#include <string.h>
#include <math.h>

#include "platform.h"

#include "blackbox/blackbox.h"

#include "common/axis.h"
#include "common/color.h"
#include "common/maths.h"
#include "common/printf.h"

#include "cms/cms.h"

#include "drivers/nvic.h"
#include "drivers/sensor.h"
#include "drivers/system.h"
#include "drivers/dma.h"
#include "drivers/gpio.h"
#include "drivers/io.h"
#include "drivers/light_led.h"
#include "drivers/sound_beeper.h"
#include "drivers/timer.h"
#include "drivers/serial.h"
#include "drivers/serial_softserial.h"
#include "drivers/serial_uart.h"
#include "drivers/accgyro.h"
#include "drivers/compass.h"
#include "drivers/pwm_rx.h"
#include "drivers/pwm_output.h"
#include "drivers/adc.h"
#include "drivers/bus_i2c.h"
#include "drivers/bus_spi.h"
#include "drivers/inverter.h"
#include "drivers/flash_m25p16.h"
#include "drivers/sonar_hcsr04.h"
#include "drivers/sdcard.h"
#include "drivers/usb_io.h"
#include "drivers/transponder_ir.h"
#include "drivers/exti.h"
#include "drivers/vtx_soft_spi_rtc6705.h"
#include "drivers/intpwm.h"

#ifdef USE_BST
#include "bus_bst.h"
#endif

#include "fc/config.h"
#include "fc/fc_tasks.h"
#include "fc/fc_msp.h"
#include "fc/rc_controls.h"
#include "fc/runtime_config.h"

#include "msp/msp_serial.h"

#include "rx/rx.h"
#include "rx/spektrum.h"

#include "io/beeper.h"
#include "io/displayport_max7456.h"
#include "io/serial.h"
#include "io/flashfs.h"
#include "io/gps.h"
#include "io/motors.h"
#include "io/servos.h"
#include "io/gimbal.h"
#include "io/ledstrip.h"
#include "io/dashboard.h"
#include "io/asyncfatfs/asyncfatfs.h"
#include "io/serial_cli.h"
#include "io/transponder_ir.h"
#include "io/osd.h"
#include "io/displayport_msp.h"
#include "io/vtx.h"

#include "scheduler/scheduler.h"

#include "sensors/sensors.h"
#include "sensors/sonar.h"
#include "sensors/barometer.h"
#include "sensors/compass.h"
#include "sensors/acceleration.h"
#include "sensors/gyro.h"
#include "sensors/battery.h"
#include "sensors/boardalignment.h"
#include "sensors/initialisation.h"

#include "telemetry/telemetry.h"
#include "telemetry/esc_telemetry.h"

#include "flight/pid.h"
#include "flight/imu.h"
#include "flight/mixer.h"
#include "flight/failsafe.h"
#include "flight/navigation.h"

#include "config/config_eeprom.h"
#include "config/config_profile.h"
#include "config/config_master.h"
#include "config/feature.h"

#ifdef USE_HARDWARE_REVISION_DETECTION
#include "hardware_revision.h"
#endif

#include "build/build_config.h"
#include "build/debug.h"

extern uint8_t motorControlEnable;

#ifdef SOFTSERIAL_LOOPBACK
serialPort_t *loopbackPort;
#endif

typedef enum {
    SYSTEM_STATE_INITIALISING   = 0,
    SYSTEM_STATE_CONFIG_LOADED  = (1 << 0),
    SYSTEM_STATE_SENSORS_READY  = (1 << 1),
    SYSTEM_STATE_MOTORS_READY   = (1 << 2),
    SYSTEM_STATE_TRANSPONDER_ENABLED = (1 << 3),
    SYSTEM_STATE_READY          = (1 << 7)
} systemState_e;

static uint8_t systemState = SYSTEM_STATE_INITIALISING;

void init(void)
{
#ifdef USE_HAL_DRIVER
    HAL_Init();
#endif

    printfSupportInit();

    systemInit();

    // initialize IO (needed for all IO operations)
    IOInitGlobal();

#ifdef USE_HARDWARE_REVISION_DETECTION
    detectHardwareRevision();
#endif

    initEEPROM();

    ensureEEPROMContainsValidData();
    readEEPROM();

    systemState |= SYSTEM_STATE_CONFIG_LOADED;

    //i2cSetOverclock(masterConfig.i2c_overclock);

    debugMode = masterConfig.debug_mode;

    // Latch active features to be used for feature() in the remainder of init().
    latchActiveFeatures();

#ifdef ALIENFLIGHTF3
    ledInit(hardwareRevision == AFF3_REV_1 ? false : true);
#else
    ledInit(false);
#endif
    LED2_ON;

#ifdef USE_EXTI
    EXTIInit();
#endif

#if defined(BUTTONS)
    gpio_config_t buttonAGpioConfig = {
        BUTTON_A_PIN,
        Mode_IPU,
        Speed_2MHz
    };
    gpioInit(BUTTON_A_PORT, &buttonAGpioConfig);

    gpio_config_t buttonBGpioConfig = {
        BUTTON_B_PIN,
        Mode_IPU,
        Speed_2MHz
    };
    gpioInit(BUTTON_B_PORT, &buttonBGpioConfig);

    // Check status of bind plug and exit if not active
    delayMicroseconds(10);  // allow GPIO configuration to settle

    if (!isMPUSoftReset()) {
        uint8_t secondsRemaining = 5;
        bool bothButtonsHeld;
        do {
            bothButtonsHeld = !digitalIn(BUTTON_A_PORT, BUTTON_A_PIN) && !digitalIn(BUTTON_B_PORT, BUTTON_B_PIN);
            if (bothButtonsHeld) {
                if (--secondsRemaining == 0) {
                    resetEEPROM();
                    systemReset();
                }
                delay(1000);
                LED0_TOGGLE;
            }
        } while (bothButtonsHeld);
    }
#endif

#ifdef SPEKTRUM_BIND
    if (feature(FEATURE_RX_SERIAL)) {
        switch (masterConfig.rxConfig.serialrx_provider) {
            case SERIALRX_SPEKTRUM1024:
            case SERIALRX_SPEKTRUM2048:
                // Spektrum satellite binding if enabled on startup.
                // Must be called before that 100ms sleep so that we don't lose satellite's binding window after startup.
                // The rest of Spektrum initialization will happen later - via spektrumInit()
                spektrumBind(&masterConfig.rxConfig);
                break;
        }
    }
#endif

    delay(100);

    timerInit();  // timer must be initialized before any channel is allocated

#if defined(AVOID_UART1_FOR_PWM_PPM)
    serialInit(&masterConfig.serialConfig, feature(FEATURE_SOFTSERIAL),
            feature(FEATURE_RX_PPM) || feature(FEATURE_RX_PARALLEL_PWM) ? SERIAL_PORT_USART1 : SERIAL_PORT_NONE);
#elif defined(AVOID_UART2_FOR_PWM_PPM)
    serialInit(&masterConfig.serialConfig, feature(FEATURE_SOFTSERIAL),
            feature(FEATURE_RX_PPM) || feature(FEATURE_RX_PARALLEL_PWM) ? SERIAL_PORT_USART2 : SERIAL_PORT_NONE);
#elif defined(AVOID_UART3_FOR_PWM_PPM)
    serialInit(&masterConfig.serialConfig, feature(FEATURE_SOFTSERIAL),
            feature(FEATURE_RX_PPM) || feature(FEATURE_RX_PARALLEL_PWM) ? SERIAL_PORT_USART3 : SERIAL_PORT_NONE);
#else
    serialInit(&masterConfig.serialConfig, feature(FEATURE_SOFTSERIAL), SERIAL_PORT_NONE);
#endif

    mixerInit(masterConfig.mixerConfig.mixerMode, masterConfig.customMotorMixer);
#ifdef USE_SERVOS
    servoMixerInit(masterConfig.customServoMixer);
#endif

    uint16_t idlePulse = masterConfig.motorConfig.mincommand;
    if (feature(FEATURE_3D)) {
        idlePulse = masterConfig.flight3DConfig.neutral3d;
    }

    if (masterConfig.motorConfig.motorPwmProtocol == PWM_TYPE_BRUSHED) {
        featureClear(FEATURE_3D);
        idlePulse = 0; // brushed motors
    }

<<<<<<< HEAD
#ifdef USE_INTPWM
    intpwmInit();
#endif

    // when using airplane/wing mixer, servo/motor outputs are remapped
    if (masterConfig.mixerMode == MIXER_AIRPLANE || masterConfig.mixerMode == MIXER_FLYING_WING || masterConfig.mixerMode == MIXER_CUSTOM_AIRPLANE)
        pwm_params.airplane = true;
    else
        pwm_params.airplane = false;
#if defined(USE_UART2) && defined(STM32F10X)
    pwm_params.useUART2 = doesConfigurationUsePort(SERIAL_PORT_USART2);
#endif
#ifdef STM32F303xC
    pwm_params.useUART2 = doesConfigurationUsePort(SERIAL_PORT_USART2);
    pwm_params.useUART3 = doesConfigurationUsePort(SERIAL_PORT_USART3);
#endif
#if defined(USE_UART2) && defined(STM32F40_41xxx)
    pwm_params.useUART2 = doesConfigurationUsePort(SERIAL_PORT_USART2);
=======
    mixerConfigureOutput();
#ifdef USE_SERVOS
    servoConfigureOutput();
>>>>>>> d42da7b7
#endif

#ifdef USE_QUAD_MIXER_ONLY
    motorInit(&masterConfig.motorConfig, idlePulse, QUAD_MOTOR_COUNT);
#else
    motorInit(&masterConfig.motorConfig, idlePulse, motorCount);
#endif

#ifdef USE_SERVOS
    if (isMixerUsingServos()) {
        //pwm_params.useChannelForwarding = feature(FEATURE_CHANNEL_FORWARDING);
        servoInit(&masterConfig.servoConfig);
    }
#endif

#if defined(USE_PWM) || defined(USE_PPM)
    if (feature(FEATURE_RX_PPM)) {
        ppmRxInit(&masterConfig.ppmConfig, masterConfig.motorConfig.motorPwmProtocol);
    } else if (feature(FEATURE_RX_PARALLEL_PWM)) {
        pwmRxInit(&masterConfig.pwmConfig);
    }
    pwmRxSetInputFilteringMode(masterConfig.inputFilteringMode);
#endif


    systemState |= SYSTEM_STATE_MOTORS_READY;

#ifdef BEEPER
    beeperInit(&masterConfig.beeperConfig);
#endif
/* temp until PGs are implemented. */
#ifdef INVERTER
    initInverter();
#endif

#ifdef USE_BST
    bstInit(BST_DEVICE);
#endif

#ifdef USE_SPI
#ifdef USE_SPI_DEVICE_1
    spiInit(SPIDEV_1);
#endif
#ifdef USE_SPI_DEVICE_2
    spiInit(SPIDEV_2);
#endif
#ifdef USE_SPI_DEVICE_3
#ifdef ALIENFLIGHTF3
    if (hardwareRevision == AFF3_REV_2) {
        spiInit(SPIDEV_3);
    }
#else
    spiInit(SPIDEV_3);
#endif
#endif
#ifdef USE_SPI_DEVICE_4
    spiInit(SPIDEV_4);
#endif
#endif

#ifdef VTX
    vtxInit();
#endif

#ifdef USE_HARDWARE_REVISION_DETECTION
    updateHardwareRevision();
#endif

#if defined(NAZE)
    if (hardwareRevision == NAZE32_SP) {
        serialRemovePort(SERIAL_PORT_SOFTSERIAL2);
    } else  {
        serialRemovePort(SERIAL_PORT_USART3);
    }
#endif

#if defined(SPRACINGF3) && defined(SONAR) && defined(USE_SOFTSERIAL2)
    if (feature(FEATURE_SONAR) && feature(FEATURE_SOFTSERIAL)) {
        serialRemovePort(SERIAL_PORT_SOFTSERIAL2);
    }
#endif

#if defined(SPRACINGF3MINI) || defined(OMNIBUS) || defined(X_RACERSPI)
#if defined(SONAR) && defined(USE_SOFTSERIAL1)
    if (feature(FEATURE_SONAR) && feature(FEATURE_SOFTSERIAL)) {
        serialRemovePort(SERIAL_PORT_SOFTSERIAL1);
    }
#endif
#endif

#ifdef USE_I2C
#if defined(NAZE)
    if (hardwareRevision != NAZE32_SP) {
        i2cInit(I2C_DEVICE);
    } else {
        if (!doesConfigurationUsePort(SERIAL_PORT_USART3)) {
            i2cInit(I2C_DEVICE);
        }
    }
#elif defined(CC3D)
    if (!doesConfigurationUsePort(SERIAL_PORT_USART3)) {
        i2cInit(I2C_DEVICE);
    }
#else
    i2cInit(I2C_DEVICE);
#endif
#endif

#ifdef USE_ADC
    /* these can be removed from features! */
    masterConfig.adcConfig.vbat.enabled = feature(FEATURE_VBAT);
    masterConfig.adcConfig.currentMeter.enabled = feature(FEATURE_CURRENT_METER);
    masterConfig.adcConfig.rssi.enabled = feature(FEATURE_RSSI_ADC);
    adcInit(&masterConfig.adcConfig);
#endif


    initBoardAlignment(&masterConfig.boardAlignment);

#ifdef CMS
    cmsInit();
#endif

#ifdef USE_DASHBOARD
    if (feature(FEATURE_DASHBOARD)) {
        dashboardInit(&masterConfig.rxConfig);
    }
#endif

#ifdef USE_RTC6705
    if (feature(FEATURE_VTX)) {
        rtc6705_soft_spi_init();
        current_vtx_channel = masterConfig.vtx_channel;
        rtc6705_soft_spi_set_channel(vtx_freq[current_vtx_channel]);
        rtc6705_soft_spi_set_rf_power(masterConfig.vtx_power);
    }
#endif

#ifdef OSD
    if (feature(FEATURE_OSD)) {
#ifdef USE_MAX7456
        // if there is a max7456 chip for the OSD then use it, otherwise use MSP
        displayPort_t *osdDisplayPort = max7456DisplayPortInit(&masterConfig.vcdProfile);
#else
        displayPort_t *osdDisplayPort = displayPortMspInit();
#endif
        osdInit(osdDisplayPort);
    }
#endif

#ifdef SONAR
    const sonarConfig_t *sonarConfig = &masterConfig.sonarConfig;
#else
    const void *sonarConfig = NULL;
#endif
    if (!sensorsAutodetect(&masterConfig.sensorAlignmentConfig,
            &masterConfig.sensorSelectionConfig,
            masterConfig.compassConfig.mag_declination,
            &masterConfig.gyroConfig,
            sonarConfig)) {
        // if gyro was not detected due to whatever reason, we give up now.
        failureMode(FAILURE_MISSING_ACC);
    }

    systemState |= SYSTEM_STATE_SENSORS_READY;

    LED1_ON;
    LED0_OFF;
    LED2_OFF;

    for (int i = 0; i < 10; i++) {
        LED1_TOGGLE;
        LED0_TOGGLE;
        delay(25);
        if (!(getBeeperOffMask() & (1 << (BEEPER_SYSTEM_INIT - 1)))) BEEP_ON;
        delay(25);
        BEEP_OFF;
    }
    LED0_OFF;
    LED1_OFF;

    // gyro.targetLooptime set in sensorsAutodetect(), so we are ready to call pidSetTargetLooptime()
    pidSetTargetLooptime((gyro.targetLooptime + LOOPTIME_SUSPEND_TIME) * masterConfig.pid_process_denom); // Initialize pid looptime
    pidInitFilters(&currentProfile->pidProfile);

    imuInit();

    mspFcInit();
    mspSerialInit();

#if defined(USE_MSP_DISPLAYPORT) && defined(CMS)
    cmsDisplayPortRegister(displayPortMspInit());
#endif

#ifdef USE_CLI
    cliInit(&masterConfig.serialConfig);
#endif

    failsafeInit(&masterConfig.rxConfig, masterConfig.flight3DConfig.deadband3d_throttle);

    rxInit(&masterConfig.rxConfig, masterConfig.modeActivationConditions);

#ifdef GPS
    if (feature(FEATURE_GPS)) {
        gpsInit(
            &masterConfig.serialConfig,
            &masterConfig.gpsConfig
        );
        navigationInit(
            &masterConfig.gpsProfile,
            &currentProfile->pidProfile
        );
    }
#endif

#ifdef LED_STRIP
    ledStripInit(&masterConfig.ledStripConfig);

    if (feature(FEATURE_LED_STRIP)) {
        ledStripEnable();
    }
#endif

#ifdef TELEMETRY
    if (feature(FEATURE_TELEMETRY)) {
        telemetryInit();
    }
#endif

#ifdef USE_ESC_TELEMETRY
    if (feature(FEATURE_ESC_TELEMETRY)) {
        escTelemetryInit();
    }
#endif

#ifdef USB_CABLE_DETECTION
    usbCableDetectInit();
#endif

#ifdef TRANSPONDER
    if (feature(FEATURE_TRANSPONDER)) {
        transponderInit(masterConfig.transponderData);
        transponderEnable();
        transponderStartRepeating();
        systemState |= SYSTEM_STATE_TRANSPONDER_ENABLED;
    }
#endif

#ifdef USE_FLASHFS
#ifdef NAZE
    if (hardwareRevision == NAZE32_REV5) {
        m25p16_init(IO_TAG_NONE);
    }
#elif defined(USE_FLASH_M25P16)
    m25p16_init(IO_TAG_NONE);
#endif

    flashfsInit();
#endif

#ifdef USE_SDCARD
    if (feature(FEATURE_SDCARD)) {
        sdcardInsertionDetectInit();
        sdcard_init(masterConfig.sdcardConfig.useDma);
        afatfs_init();
    }
#endif

#ifdef BLACKBOX
    initBlackbox();
#endif

    if (masterConfig.mixerConfig.mixerMode == MIXER_GIMBAL) {
        accSetCalibrationCycles(CALIBRATING_ACC_CYCLES);
    }
    gyroSetCalibrationCycles();
#ifdef BARO
    baroSetCalibrationCycles(CALIBRATING_BARO_CYCLES);
#endif

    // start all timers
    // TODO - not implemented yet
    timerStart();

    ENABLE_STATE(SMALL_ANGLE);
    DISABLE_ARMING_FLAG(PREVENT_ARMING);

#ifdef SOFTSERIAL_LOOPBACK
    // FIXME this is a hack, perhaps add a FUNCTION_LOOPBACK to support it properly
    loopbackPort = (serialPort_t*)&(softSerialPorts[0]);
    if (!loopbackPort->vTable) {
        loopbackPort = openSoftSerial(0, NULL, 19200, SERIAL_NOT_INVERTED);
    }
    serialPrint(loopbackPort, "LOOPBACK\r\n");
#endif

    // Now that everything has powered up the voltage and cell count be determined.

    if (feature(FEATURE_VBAT | FEATURE_CURRENT_METER))
        batteryInit(&masterConfig.batteryConfig);

#ifdef USE_DASHBOARD
    if (feature(FEATURE_DASHBOARD)) {
#ifdef USE_OLED_GPS_DEBUG_PAGE_ONLY
        dashboardShowFixedPage(PAGE_GPS);
#else
        dashboardResetPageCycling();
        dashboardEnablePageCycling();
#endif
    }
#endif

#ifdef CJMCU
    LED2_ON;
#endif

    // Latch active features AGAIN since some may be modified by init().
    latchActiveFeatures();
    motorControlEnable = true;

    fcTasksInit();
    systemState |= SYSTEM_STATE_READY;
}

#ifdef SOFTSERIAL_LOOPBACK
void processLoopback(void) {
    if (loopbackPort) {
        uint8_t bytesWaiting;
        while ((bytesWaiting = serialRxBytesWaiting(loopbackPort))) {
            uint8_t b = serialRead(loopbackPort);
            serialWrite(loopbackPort, b);
        };
    }
}
#else
#define processLoopback()
#endif

<<<<<<< HEAD
void main_init(void)
{
    init();

    /* Setup scheduler */
    schedulerInit();
    rescheduleTask(TASK_GYROPID, gyro.targetLooptime);
    setTaskEnabled(TASK_GYROPID, true);

    if (sensors(SENSOR_ACC)) {
        setTaskEnabled(TASK_ACCEL, true);
        rescheduleTask(TASK_ACCEL, accSamplingInterval);
    }

    setTaskEnabled(TASK_ATTITUDE, sensors(SENSOR_ACC));
    setTaskEnabled(TASK_SERIAL, true);
#ifdef BEEPER
    setTaskEnabled(TASK_BEEPER, true);
#endif
    setTaskEnabled(TASK_BATTERY, feature(FEATURE_VBAT) || feature(FEATURE_CURRENT_METER));
    setTaskEnabled(TASK_RX, true);
#ifdef GPS
    setTaskEnabled(TASK_GPS, feature(FEATURE_GPS));
#endif
#ifdef MAG
    setTaskEnabled(TASK_COMPASS, sensors(SENSOR_MAG));
#if defined(USE_SPI) && defined(USE_MAG_AK8963)
    // fixme temporary solution for AK6983 via slave I2C on MPU9250
    rescheduleTask(TASK_COMPASS, 1000000 / 40);
#endif
#endif
#ifdef BARO
    setTaskEnabled(TASK_BARO, sensors(SENSOR_BARO));
#endif
#ifdef SONAR
    setTaskEnabled(TASK_SONAR, sensors(SENSOR_SONAR));
#endif
#if defined(BARO) || defined(SONAR)
    setTaskEnabled(TASK_ALTITUDE, sensors(SENSOR_BARO) || sensors(SENSOR_SONAR));
#endif
#ifdef DISPLAY
    setTaskEnabled(TASK_DISPLAY, feature(FEATURE_DISPLAY));
#endif
#ifdef TELEMETRY
    setTaskEnabled(TASK_TELEMETRY, feature(FEATURE_TELEMETRY));
    // Reschedule telemetry to 500hz for Jeti Exbus
    if (feature(FEATURE_TELEMETRY) || masterConfig.rxConfig.serialrx_provider == SERIALRX_JETIEXBUS) rescheduleTask(TASK_TELEMETRY, 2000);
#endif
#ifdef LED_STRIP
    setTaskEnabled(TASK_LEDSTRIP, feature(FEATURE_LED_STRIP));
#endif
#ifdef TRANSPONDER
    setTaskEnabled(TASK_TRANSPONDER, feature(FEATURE_TRANSPONDER));
#endif
#ifdef OSD
    setTaskEnabled(TASK_OSD, feature(FEATURE_OSD));
#endif
#ifdef USE_BST
    setTaskEnabled(TASK_BST_MASTER_PROCESS, true);
#endif
#ifdef USE_INTPWM
    setTaskEnabled(TASK_INTPWM, true);
#endif
}
=======
>>>>>>> d42da7b7

void main_step(void)
{
    scheduler();
    processLoopback();
}

#ifndef NOMAIN
int main(void)
{
    init();
    while (true) {
        main_step();
    }
}
#endif

#ifdef DEBUG_HARDFAULTS
//from: https://mcuoneclipse.com/2012/11/24/debugging-hard-faults-on-arm-cortex-m/
/**
 * hard_fault_handler_c:
 * This is called from the HardFault_HandlerAsm with a pointer the Fault stack
 * as the parameter. We can then read the values from the stack and place them
 * into local variables for ease of reading.
 * We then read the various Fault Status and Address Registers to help decode
 * cause of the fault.
 * The function ends with a BKPT instruction to force control back into the debugger
 */
void hard_fault_handler_c(unsigned long *hardfault_args)
{
  volatile unsigned long stacked_r0 ;
  volatile unsigned long stacked_r1 ;
  volatile unsigned long stacked_r2 ;
  volatile unsigned long stacked_r3 ;
  volatile unsigned long stacked_r12 ;
  volatile unsigned long stacked_lr ;
  volatile unsigned long stacked_pc ;
  volatile unsigned long stacked_psr ;
  volatile unsigned long _CFSR ;
  volatile unsigned long _HFSR ;
  volatile unsigned long _DFSR ;
  volatile unsigned long _AFSR ;
  volatile unsigned long _BFAR ;
  volatile unsigned long _MMAR ;

  stacked_r0 = ((unsigned long)hardfault_args[0]) ;
  stacked_r1 = ((unsigned long)hardfault_args[1]) ;
  stacked_r2 = ((unsigned long)hardfault_args[2]) ;
  stacked_r3 = ((unsigned long)hardfault_args[3]) ;
  stacked_r12 = ((unsigned long)hardfault_args[4]) ;
  stacked_lr = ((unsigned long)hardfault_args[5]) ;
  stacked_pc = ((unsigned long)hardfault_args[6]) ;
  stacked_psr = ((unsigned long)hardfault_args[7]) ;

  // Configurable Fault Status Register
  // Consists of MMSR, BFSR and UFSR
  _CFSR = (*((volatile unsigned long *)(0xE000ED28))) ;

  // Hard Fault Status Register
  _HFSR = (*((volatile unsigned long *)(0xE000ED2C))) ;

  // Debug Fault Status Register
  _DFSR = (*((volatile unsigned long *)(0xE000ED30))) ;

  // Auxiliary Fault Status Register
  _AFSR = (*((volatile unsigned long *)(0xE000ED3C))) ;

  // Read the Fault Address Registers. These may not contain valid values.
  // Check BFARVALID/MMARVALID to see if they are valid values
  // MemManage Fault Address Register
  _MMAR = (*((volatile unsigned long *)(0xE000ED34))) ;
  // Bus Fault Address Register
  _BFAR = (*((volatile unsigned long *)(0xE000ED38))) ;

  __asm("BKPT #0\n") ; // Break into the debugger
}

#else
void HardFault_Handler(void)
{
    LED2_ON;

    // fall out of the sky
    uint8_t requiredStateForMotors = SYSTEM_STATE_CONFIG_LOADED | SYSTEM_STATE_MOTORS_READY;
    if ((systemState & requiredStateForMotors) == requiredStateForMotors) {
        stopMotors();
    }
#ifdef TRANSPONDER
    // prevent IR LEDs from burning out.
    uint8_t requiredStateForTransponder = SYSTEM_STATE_CONFIG_LOADED | SYSTEM_STATE_TRANSPONDER_ENABLED;
    if ((systemState & requiredStateForTransponder) == requiredStateForTransponder) {
        transponderIrDisable();
    }
#endif

    LED1_OFF;
    LED0_OFF;

    while (1) {
#ifdef LED2
        delay(50);
        LED2_TOGGLE;
#endif
    }
}
#endif<|MERGE_RESOLUTION|>--- conflicted
+++ resolved
@@ -265,30 +265,9 @@
         idlePulse = 0; // brushed motors
     }
 
-<<<<<<< HEAD
-#ifdef USE_INTPWM
-    intpwmInit();
-#endif
-
-    // when using airplane/wing mixer, servo/motor outputs are remapped
-    if (masterConfig.mixerMode == MIXER_AIRPLANE || masterConfig.mixerMode == MIXER_FLYING_WING || masterConfig.mixerMode == MIXER_CUSTOM_AIRPLANE)
-        pwm_params.airplane = true;
-    else
-        pwm_params.airplane = false;
-#if defined(USE_UART2) && defined(STM32F10X)
-    pwm_params.useUART2 = doesConfigurationUsePort(SERIAL_PORT_USART2);
-#endif
-#ifdef STM32F303xC
-    pwm_params.useUART2 = doesConfigurationUsePort(SERIAL_PORT_USART2);
-    pwm_params.useUART3 = doesConfigurationUsePort(SERIAL_PORT_USART3);
-#endif
-#if defined(USE_UART2) && defined(STM32F40_41xxx)
-    pwm_params.useUART2 = doesConfigurationUsePort(SERIAL_PORT_USART2);
-=======
     mixerConfigureOutput();
 #ifdef USE_SERVOS
     servoConfigureOutput();
->>>>>>> d42da7b7
 #endif
 
 #ifdef USE_QUAD_MIXER_ONLY
@@ -452,6 +431,10 @@
         // if gyro was not detected due to whatever reason, we give up now.
         failureMode(FAILURE_MISSING_ACC);
     }
+
+#ifdef USE_INTPWM
+    intpwmInit();
+#endif
 
     systemState |= SYSTEM_STATE_SENSORS_READY;
 
@@ -627,73 +610,6 @@
 #define processLoopback()
 #endif
 
-<<<<<<< HEAD
-void main_init(void)
-{
-    init();
-
-    /* Setup scheduler */
-    schedulerInit();
-    rescheduleTask(TASK_GYROPID, gyro.targetLooptime);
-    setTaskEnabled(TASK_GYROPID, true);
-
-    if (sensors(SENSOR_ACC)) {
-        setTaskEnabled(TASK_ACCEL, true);
-        rescheduleTask(TASK_ACCEL, accSamplingInterval);
-    }
-
-    setTaskEnabled(TASK_ATTITUDE, sensors(SENSOR_ACC));
-    setTaskEnabled(TASK_SERIAL, true);
-#ifdef BEEPER
-    setTaskEnabled(TASK_BEEPER, true);
-#endif
-    setTaskEnabled(TASK_BATTERY, feature(FEATURE_VBAT) || feature(FEATURE_CURRENT_METER));
-    setTaskEnabled(TASK_RX, true);
-#ifdef GPS
-    setTaskEnabled(TASK_GPS, feature(FEATURE_GPS));
-#endif
-#ifdef MAG
-    setTaskEnabled(TASK_COMPASS, sensors(SENSOR_MAG));
-#if defined(USE_SPI) && defined(USE_MAG_AK8963)
-    // fixme temporary solution for AK6983 via slave I2C on MPU9250
-    rescheduleTask(TASK_COMPASS, 1000000 / 40);
-#endif
-#endif
-#ifdef BARO
-    setTaskEnabled(TASK_BARO, sensors(SENSOR_BARO));
-#endif
-#ifdef SONAR
-    setTaskEnabled(TASK_SONAR, sensors(SENSOR_SONAR));
-#endif
-#if defined(BARO) || defined(SONAR)
-    setTaskEnabled(TASK_ALTITUDE, sensors(SENSOR_BARO) || sensors(SENSOR_SONAR));
-#endif
-#ifdef DISPLAY
-    setTaskEnabled(TASK_DISPLAY, feature(FEATURE_DISPLAY));
-#endif
-#ifdef TELEMETRY
-    setTaskEnabled(TASK_TELEMETRY, feature(FEATURE_TELEMETRY));
-    // Reschedule telemetry to 500hz for Jeti Exbus
-    if (feature(FEATURE_TELEMETRY) || masterConfig.rxConfig.serialrx_provider == SERIALRX_JETIEXBUS) rescheduleTask(TASK_TELEMETRY, 2000);
-#endif
-#ifdef LED_STRIP
-    setTaskEnabled(TASK_LEDSTRIP, feature(FEATURE_LED_STRIP));
-#endif
-#ifdef TRANSPONDER
-    setTaskEnabled(TASK_TRANSPONDER, feature(FEATURE_TRANSPONDER));
-#endif
-#ifdef OSD
-    setTaskEnabled(TASK_OSD, feature(FEATURE_OSD));
-#endif
-#ifdef USE_BST
-    setTaskEnabled(TASK_BST_MASTER_PROCESS, true);
-#endif
-#ifdef USE_INTPWM
-    setTaskEnabled(TASK_INTPWM, true);
-#endif
-}
-=======
->>>>>>> d42da7b7
 
 void main_step(void)
 {
