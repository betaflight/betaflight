--- conflicted
+++ resolved
@@ -23,18 +23,8 @@
 
 #define LED0                    PB3
 
-<<<<<<< HEAD
-#define USABLE_TIMER_CHANNEL_COUNT 17
-
-#define USE_EXTI
-#define MPU_INT_EXTI PC13
-
-#define EXTI_CALLBACK_HANDLER_COUNT 1 // MPU data ready, no MAG
-
-=======
 #define USE_EXTI
 #define MPU_INT_EXTI            PC13
->>>>>>> a8f14089
 #define USE_MPU_DATA_READY_SIGNAL
 #define ENSURE_MPU_DATA_READY_IS_LOW
 
