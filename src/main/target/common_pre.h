--- conflicted
+++ resolved
@@ -162,18 +162,12 @@
 #define CCM_CODE
 #endif
 
-<<<<<<< HEAD
 #define FLASH_CODE              __attribute__((section(".text")))
 #define SLOW_CODE               FLASH_CODE
 
-#ifdef USE_FAST_RAM
-#define FAST_RAM_ZERO_INIT             __attribute__ ((section(".fastram_bss"), aligned(4)))
-#define FAST_RAM                    __attribute__ ((section(".fastram_data"), aligned(4)))
-=======
 #ifdef USE_FAST_DATA
 #define FAST_DATA_ZERO_INIT             __attribute__ ((section(".fastram_bss"), aligned(4)))
 #define FAST_DATA                    __attribute__ ((section(".fastram_data"), aligned(4)))
->>>>>>> b1a36997
 #else
 #define FAST_DATA_ZERO_INIT
 #define FAST_DATA
