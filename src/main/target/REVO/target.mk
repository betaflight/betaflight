F405_TARGETS   += $(TARGET)
FEATURES       += VCP ONBOARDFLASH

TARGET_SRC = \
            drivers/accgyro_spi_mpu6000.c \
            drivers/barometer_ms5611.c \
<<<<<<< HEAD
            drivers/compass_hmc5883l.c \
            drivers/light_ws2811strip.c \
            drivers/light_ws2811strip_stm32f4xx.c
=======
            drivers/compass_hmc5883l.c
>>>>>>> a8f14089
<|MERGE_RESOLUTION|>--- conflicted
+++ resolved
@@ -4,10 +4,4 @@
 TARGET_SRC = \
             drivers/accgyro_spi_mpu6000.c \
             drivers/barometer_ms5611.c \
-<<<<<<< HEAD
-            drivers/compass_hmc5883l.c \
-            drivers/light_ws2811strip.c \
-            drivers/light_ws2811strip_stm32f4xx.c
-=======
-            drivers/compass_hmc5883l.c
->>>>>>> a8f14089
+            drivers/compass_hmc5883l.c