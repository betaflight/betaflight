--- conflicted
+++ resolved
@@ -185,14 +185,7 @@
 
 #define HARDWARE_BIND_PLUG
 #define BINDPLUG_PIN            PB0
-<<<<<<< HEAD
-=======
-#endif
-
-#define SPEKTRUM_BIND
-// USART3,
-#define BIND_PIN                PB11
->>>>>>> 35ac420b
+#endif
 
 #define USE_SERIAL_4WAY_BLHELI_INTERFACE
 
@@ -202,12 +195,8 @@
 #define TARGET_IO_PORTF         (BIT(0)|BIT(1)|BIT(4))
 
 #define USABLE_TIMER_CHANNEL_COUNT 12 // 8 Outputs; PPM; LED Strip; 2 additional PWM pins also on UART3 RX/TX pins.
-<<<<<<< HEAD
+#ifdef TINYBEEF3
+#define USED_TIMERS             (TIM_N(1) | TIM_N(2) | TIM_N(3) | TIM_N(8) | TIM_N(15))
+#else
 #define USED_TIMERS             (TIM_N(1) | TIM_N(2) | TIM_N(3) | TIM_N(4) | TIM_N(15) | TIM_N(16) |TIM_N(17))
-=======
-#ifdef TINYBEEF3
-#define USED_TIMERS             (TIM_N(1) | TIM_N(2) | TIM_N(3) | TIM_N(8) | TIM_N(15))
-#else
-#define USED_TIMERS             (TIM_N(1) | TIM_N(2) | TIM_N(3) | TIM_N(4) | TIM_N(15) | TIM_N(16) |TIM_N(17))
-#endif
->>>>>>> 35ac420b
+#endif