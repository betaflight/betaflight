/*
 * This file is part of Cleanflight.
 *
 * Cleanflight is free software: you can redistribute it and/or modify
 * it under the terms of the GNU General Public License as published by
 * the Free Software Foundation, either version 3 of the License, or
 * (at your option) any later version.
 *
 * Cleanflight is distributed in the hope that it will be useful,
 * but WITHOUT ANY WARRANTY; without even the implied warranty of
 * MERCHANTABILITY or FITNESS FOR A PARTICULAR PURPOSE.  See the
 * GNU General Public License for more details.
 *
 * You should have received a copy of the GNU General Public License
 * along with Cleanflight.  If not, see <http://www.gnu.org/licenses/>.
 */

#pragma once

#ifdef TINYBEEF3
#define TARGET_BOARD_IDENTIFIER "TBF3"

#define CONFIG_FASTLOOP_PREFERRED_ACC ACC_DEFAULT

#define LED0                    PB8
#else
#define TARGET_BOARD_IDENTIFIER "SRFM"

#define CONFIG_FASTLOOP_PREFERRED_ACC ACC_NONE

#define LED0                    PB3
#endif

#define BEEPER                  PC15
#define BEEPER_INVERTED

#define USE_EXTI
#define MPU_INT_EXTI            PC13
#define USE_MPU_DATA_READY_SIGNAL
#define ENSURE_MPU_DATA_READY_IS_LOW

#define GYRO
#define ACC

#ifdef TINYBEEF3
#define EXTI15_10_CALLBACK_HANDLER_COUNT 1 // MPU_INT

#define USE_GYRO_SPI_MPU6500
#define GYRO_MPU6500_ALIGN      CW270_DEG

#define USE_ACC_SPI_MPU6500
#define ACC_MPU6500_ALIGN       CW270_DEG
#else
#define EXTI15_10_CALLBACK_HANDLER_COUNT 2 // MPU_INT, SDCardDetect

#define USE_MAG_DATA_READY_SIGNAL
#define ENSURE_MAG_DATA_READY_IS_HIGH

#define USE_GYRO_MPU6500
#define GYRO_MPU6500_ALIGN      CW180_DEG

#define USE_ACC_MPU6500
#define ACC_MPU6500_ALIGN       CW180_DEG

#define BARO
#define USE_BARO_BMP280

#define MAG
#define USE_MPU9250_MAG // Enables bypass configuration
#define USE_MAG_AK8975
#define USE_MAG_HMC5883 // External
#define MAG_AK8975_ALIGN        CW90_DEG_FLIP
#endif

//#define SONAR
//#define SONAR_ECHO_PIN          PB1
//#define SONAR_TRIGGER_PIN       PB0

#define BRUSHED_ESC_AUTODETECT

#define USB_IO

#define USE_VCP
#define USE_UART1
#define USE_UART2
#define USE_UART3

#define USE_ESCSERIAL
#define ESCSERIAL_TIMER_TX_HARDWARE 0 // PWM 1

#define USE_SERIAL_4WAY_BLHELI_INTERFACE

#define UART1_TX_PIN            PA9
#define UART1_RX_PIN            PA10

#define UART2_TX_PIN            PA14 // PA14 / SWCLK
#define UART2_RX_PIN            PA15

#define UART3_TX_PIN            PB10 // PB10 (AF7)
#define UART3_RX_PIN            PB11 // PB11 (AF7)

#define SPEKTRUM_BIND
// USART3,
#define BIND_PIN                PB11

#ifdef TINYBEEF3
#define SERIAL_PORT_COUNT       4
#else
#define USB_CABLE_DETECTION
#define USB_DETECT_PIN          PB5

#define USE_SOFTSERIAL1
#define SOFTSERIAL_1_TIMER TIM2
#define SOFTSERIAL_1_TIMER_RX_HARDWARE 9 // PA0 / PAD3
#define SOFTSERIAL_1_TIMER_TX_HARDWARE 10 // PA1 / PAD4
#define SONAR_SOFTSERIAL1_EXCLUSIVE

#define SERIAL_PORT_COUNT       5
#endif

#define USE_SPI

#ifdef TINYBEEF3
#define USE_SPI_DEVICE_1 // PB9,3,4,5 on AF5 SPI1 (MPU)

#define SPI1_NSS_PIN            PB9
#define SPI1_SCK_PIN            PB3
#define SPI1_MISO_PIN           PB4
#define SPI1_MOSI_PIN           PB5

#define MPU6500_CS_PIN                   SPI1_NSS_PIN
#define MPU6500_SPI_INSTANCE             SPI1
#else
#define USE_I2C
#define I2C_DEVICE              (I2CDEV_1) // PB6/SCL, PB7/SDA

#define USE_SPI_DEVICE_2 // PB12,13,14,15 on AF5

#define SPI2_NSS_PIN            PB12
#define SPI2_SCK_PIN            PB13
#define SPI2_MISO_PIN           PB14
#define SPI2_MOSI_PIN           PB15

#define USE_SDCARD
#define USE_SDCARD_SPI2

#define SDCARD_DETECT_INVERTED

#define SDCARD_DETECT_PIN                   PC14
#define SDCARD_SPI_INSTANCE                 SPI2
#define SDCARD_SPI_CS_PIN                   SPI2_NSS_PIN

// SPI2 is on the APB1 bus whose clock runs at 36MHz. Divide to under 400kHz for init:
#define SDCARD_SPI_INITIALIZATION_CLOCK_DIVIDER 128
// Divide to under 25MHz for normal operation:
#define SDCARD_SPI_FULL_SPEED_CLOCK_DIVIDER     2

// Note, this is the same DMA channel as UART1_RX. Luckily we don't use DMA for USART Rx.
#define SDCARD_DMA_CHANNEL_TX               DMA1_Channel5
#define SDCARD_DMA_CHANNEL_TX_COMPLETE_FLAG DMA1_FLAG_TC5

// Performance logging for SD card operations:
// #define AFATFS_USE_INTROSPECTIVE_LOGGING

#define ENABLE_BLACKBOX_LOGGING_ON_SDCARD_BY_DEFAULT
#endif

#define BOARD_HAS_VOLTAGE_DIVIDER
#define USE_ADC
#define ADC_INSTANCE                ADC2
#define VBAT_ADC_PIN                PA4
#define CURRENT_METER_ADC_PIN       PA5
#define RSSI_ADC_PIN                PB2

#define LED_STRIP

#define TRANSPONDER

#define REDUCE_TRANSPONDER_CURRENT_DRAW_WHEN_USB_CABLE_PRESENT

#define DEFAULT_RX_FEATURE      FEATURE_RX_PPM

#ifndef TINYBEEF3
#define DEFAULT_FEATURES        FEATURE_BLACKBOX

#define BUTTONS
#define BUTTON_A_PIN            PB1
#define BUTTON_B_PIN            PB0

#define HARDWARE_BIND_PLUG
#define BINDPLUG_PIN            PB0
#endif

<<<<<<< HEAD
#define USE_SERIAL_4WAY_BLHELI_INTERFACE

=======
>>>>>>> cb2356ba
#define TARGET_IO_PORTA         0xffff
#define TARGET_IO_PORTB         0xffff
#define TARGET_IO_PORTC         (BIT(13)|BIT(14)|BIT(15))
#define TARGET_IO_PORTF         (BIT(0)|BIT(1)|BIT(4))

#define USABLE_TIMER_CHANNEL_COUNT 12 // 8 Outputs; PPM; LED Strip; 2 additional PWM pins also on UART3 RX/TX pins.
#ifdef TINYBEEF3
#define USED_TIMERS             (TIM_N(1) | TIM_N(2) | TIM_N(3) | TIM_N(8) | TIM_N(15))
#else
#define USED_TIMERS             (TIM_N(1) | TIM_N(2) | TIM_N(3) | TIM_N(4) | TIM_N(15) | TIM_N(16) |TIM_N(17))
#endif<|MERGE_RESOLUTION|>--- conflicted
+++ resolved
@@ -99,10 +99,6 @@
 #define UART3_TX_PIN            PB10 // PB10 (AF7)
 #define UART3_RX_PIN            PB11 // PB11 (AF7)
 
-#define SPEKTRUM_BIND
-// USART3,
-#define BIND_PIN                PB11
-
 #ifdef TINYBEEF3
 #define SERIAL_PORT_COUNT       4
 #else
@@ -191,11 +187,6 @@
 #define BINDPLUG_PIN            PB0
 #endif
 
-<<<<<<< HEAD
-#define USE_SERIAL_4WAY_BLHELI_INTERFACE
-
-=======
->>>>>>> cb2356ba
 #define TARGET_IO_PORTA         0xffff
 #define TARGET_IO_PORTB         0xffff
 #define TARGET_IO_PORTC         (BIT(13)|BIT(14)|BIT(15))
