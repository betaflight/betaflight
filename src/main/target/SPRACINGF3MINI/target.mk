F3_TARGETS  += $(TARGET)
FEATURES    = VCP SDCARD 

TARGET_SRC = \
<<<<<<< HEAD
            drivers/accgyro_mpu.c \
            drivers/accgyro_mpu6500.c \
            drivers/barometer_bmp280.c \
            drivers/compass_ak8963.c \
            drivers/compass_ak8975.c \
            drivers/compass_hmc5883l.c \
=======
            drivers/accgyro/accgyro_mpu.c \
            drivers/accgyro/accgyro_mpu6500.c \
            drivers/barometer/barometer_bmp280.c \
            drivers/compass/compass_ak8963.c \
            drivers/compass/compass_ak8975.c \
            drivers/compass/compass_hmc5883l.c \
>>>>>>> 996e8b31
            drivers/flash_m25p16.c 

ifeq ($(TARGET), TINYBEEF3)
TARGET_SRC += \
            drivers/accgyro/accgyro_spi_mpu6500.c
endif<|MERGE_RESOLUTION|>--- conflicted
+++ resolved
@@ -2,21 +2,12 @@
 FEATURES    = VCP SDCARD 
 
 TARGET_SRC = \
-<<<<<<< HEAD
-            drivers/accgyro_mpu.c \
-            drivers/accgyro_mpu6500.c \
-            drivers/barometer_bmp280.c \
-            drivers/compass_ak8963.c \
-            drivers/compass_ak8975.c \
-            drivers/compass_hmc5883l.c \
-=======
             drivers/accgyro/accgyro_mpu.c \
             drivers/accgyro/accgyro_mpu6500.c \
             drivers/barometer/barometer_bmp280.c \
             drivers/compass/compass_ak8963.c \
             drivers/compass/compass_ak8975.c \
             drivers/compass/compass_hmc5883l.c \
->>>>>>> 996e8b31
             drivers/flash_m25p16.c 
 
 ifeq ($(TARGET), TINYBEEF3)
