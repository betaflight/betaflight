--- conflicted
+++ resolved
@@ -1,5 +1,8 @@
 /*
  * This is free software: you can redistribute it and/or modify
+ * This file is part of Cleanflight.
+ *
+ * Cleanflight is free software: you can redistribute it and/or modify
  * it under the terms of the GNU General Public License as published by
  * the Free Software Foundation, either version 3 of the License, or
  * (at your option) any later version.
@@ -174,14 +177,10 @@
 #define TARGET_IO_PORTD 0xffff
 
 #define USABLE_TIMER_CHANNEL_COUNT 12
-<<<<<<< HEAD
-#define USED_TIMERS  ( TIM_N(1) | TIM_N(2) | TIM_N(3) | TIM_N(5) | TIM_N(12) | TIM_N(8) | TIM_N(9))
+#define USED_TIMERS  ( TIM_N(1) | TIM_N(2) | TIM_N(3) | TIM_N(4) | TIM_N(5) | TIM_N(12) | TIM_N(8) | TIM_N(9))
 
 // RSSI_PWM uses interrupt based PWM input
 #define USE_RSSI_SOFTPWM       // Interrupt based measurements
 //#define RSSI_SOFTPWM_PIN      PB2 // Requires 1K inline to be bypassed.
 //#define RSSI_SOFTPWM_PIN      PB4 // Shared with PPM
-//#define RSSI_SOFTPWM_PIN      PA8 // Shared with PWM6
-=======
-#define USED_TIMERS  ( TIM_N(1) | TIM_N(2) | TIM_N(3) | TIM_N(4) | TIM_N(5) | TIM_N(12) | TIM_N(8) | TIM_N(9))
->>>>>>> 2f83b168
+//#define RSSI_SOFTPWM_PIN      PA8 // Shared with PWM6