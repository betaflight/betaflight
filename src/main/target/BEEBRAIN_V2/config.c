--- conflicted
+++ resolved
@@ -58,22 +58,6 @@
         pidConfigMutable()->pid_process_denom = 1;
     }
 
-<<<<<<< HEAD
-#ifndef BEEBRAIN_V2_DSM
-    // Frsky version
-    serialConfigMutable()->portConfigs[findSerialPortIndexByIdentifier(SERIALRX_UART)].functionMask = FUNCTION_TELEMETRY_FRSKY | FUNCTION_RX_SERIAL;
-#endif
-
-    for (uint8_t pidProfileIndex = 0; pidProfileIndex < MAX_PROFILE_COUNT; pidProfileIndex++) {
-        pidProfile_t *pidProfile = pidProfilesMutable(pidProfileIndex);
-
-        pidProfile->pid[PID_ROLL].P = 90;
-        pidProfile->pid[PID_ROLL].I = 44;
-        pidProfile->pid[PID_ROLL].D = 60;
-        pidProfile->pid[PID_PITCH].P = 90;
-        pidProfile->pid[PID_PITCH].I = 44;
-        pidProfile->pid[PID_PITCH].D = 60;
-=======
     for (uint8_t pidProfileIndex = 0; pidProfileIndex < MAX_PROFILE_COUNT; pidProfileIndex++) {
         pidProfile_t *pidProfile = pidProfilesMutable(pidProfileIndex);
 
@@ -85,7 +69,6 @@
         pidProfile->pid[PID_PITCH].D = 60;
         pidProfile->pid[PID_YAW].P   = 123;
         pidProfile->pid[PID_YAW].I   = 75;
->>>>>>> 25303406
     }
 
     *customMotorMixerMutable(0) = (motorMixer_t){ 1.0f, -0.414178f,  1.0f, -1.0f };    // REAR_R
@@ -98,7 +81,6 @@
     vcdProfileMutable()->video_system = VIDEO_SYSTEM_NTSC;
 
     strcpy(pilotConfigMutable()->name, "BeeBrain V2");
-    osdConfigMutable()->cap_alarm  = 50;
     osdConfigMutable()->item_pos[OSD_CRAFT_NAME]        = OSD_POS(9, 11)  | VISIBLE_FLAG;
     osdConfigMutable()->item_pos[OSD_MAIN_BATT_VOLTAGE] = OSD_POS(23, 10) | VISIBLE_FLAG;
     osdConfigMutable()->item_pos[OSD_ITEM_TIMER_2]      = OSD_POS(2, 10)  | VISIBLE_FLAG;
