--- conflicted
+++ resolved
@@ -172,11 +172,8 @@
 #define RSSI_ADC_PIN            PC2
 #define CURRENT_METER_ADC_PIN   PC3
 
-<<<<<<< HEAD
 #define DEFAULT_FEATURES        (FEATURE_BLACKBOX | FEATURE_OSD | FEATURE_CURRENT_METER)
-=======
-#define DEFAULT_FEATURES        (FEATURE_OSD)
->>>>>>> f2fa06e5
+
 #define DEFAULT_RX_FEATURE      FEATURE_RX_SERIAL
 #define SERIALRX_PROVIDER       SERIALRX_SBUS
 #define SERIALRX_UART           SERIAL_PORT_USART1
