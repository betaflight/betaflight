--- conflicted
+++ resolved
@@ -115,15 +115,9 @@
 #define RSSI_ADC_PIN                PA1
 #define EXTERNAL1_ADC_PIN           PA5
 
-<<<<<<< HEAD
-//#define LED_STRIP
-//#define LED_STRIP_TIMER TIM3
-
 #define SKIP_CLI_COMMAND_HELP
 #define SKIP_PID_LUXFLOAT
 
-=======
->>>>>>> ebbaeb09
 #define USE_SERIAL_4WAY_BLHELI_INTERFACE
 
 // IO - stm32f103RCT6 in 64pin package
