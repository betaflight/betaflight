/*
 * This file is part of Cleanflight.
 *
 * Cleanflight is free software: you can redistribute it and/or modify
 * it under the terms of the GNU General Public License as published by
 * the Free Software Foundation, either version 3 of the License, or
 * (at your option) any later version.
 *
 * Cleanflight is distributed in the hope that it will be useful,
 * but WITHOUT ANY WARRANTY; without even the implied warranty of
 * MERCHANTABILITY or FITNESS FOR A PARTICULAR PURPOSE.  See the
 * GNU General Public License for more details.
 *
 * You should have received a copy of the GNU General Public License
 * along with Cleanflight.  If not, see <http://www.gnu.org/licenses/>.
 */

#pragma once

#define TARGET_BOARD_IDENTIFIER "RMDO" // Ready Made RC DoDo

#define CONFIG_FASTLOOP_PREFERRED_ACC ACC_NONE

#define LED0                    PB3

#define BEEPER                  PC15
#define BEEPER_INVERTED

#define USE_EXTI
#define MPU_INT_EXTI PC13
<<<<<<< HEAD
#define EXTI_CALLBACK_HANDLER_COUNT 2 // MPU data ready and MAG data ready
=======
>>>>>>> a8f14089
#define USE_MPU_DATA_READY_SIGNAL
#define ENSURE_MPU_DATA_READY_IS_LOW
//#define USE_MAG_DATA_READY_SIGNAL       // XXX Do RMDO has onboard mag???
//#define ENSURE_MAG_DATA_READY_IS_HIGH

#define GYRO
#define USE_GYRO_MPU6050
#define GYRO_MPU6050_ALIGN      CW270_DEG

#define ACC
#define USE_ACC_MPU6050
#define ACC_MPU6050_ALIGN       CW270_DEG

#define BARO
#define USE_BARO_BMP280

#define USE_FLASHFS
#define USE_FLASH_M25P16

#define SONAR
#define SONAR_ECHO_PIN          PB1
#define SONAR_TRIGGER_PIN       PB0

#define USE_UART1
#define USE_UART2
#define USE_UART3
#define USE_SOFTSERIAL1
#define USE_SOFTSERIAL2
#define SERIAL_PORT_COUNT       5

#define USE_ESCSERIAL
#define ESCSERIAL_TIMER_TX_HARDWARE 0 // PWM 1

#define UART1_TX_PIN            PA9
#define UART1_RX_PIN            PA10

#define UART2_TX_PIN            PA14 // PA14 / SWCLK
#define UART2_RX_PIN            PA15 // PA15

#define UART3_TX_PIN            PB10 // PB10 (AF7)
#define UART3_RX_PIN            PB11 // PB11 (AF7)

#define SOFTSERIAL_1_TIMER      TIM3
#define SOFTSERIAL_1_TIMER_RX_HARDWARE 4 // PWM 5
#define SOFTSERIAL_1_TIMER_TX_HARDWARE 5 // PWM 6
#define SOFTSERIAL_2_TIMER      TIM3
#define SOFTSERIAL_2_TIMER_RX_HARDWARE 6 // PWM 7
#define SOFTSERIAL_2_TIMER_TX_HARDWARE 7 // PWM 8

#define USE_I2C
#define I2C_DEVICE              (I2CDEV_1) // PB6/SCL, PB7/SDA

#define USE_SPI
#define USE_SPI_DEVICE_2 // PB12,13,14,15 on AF5

#define M25P16_CS_GPIO          GPIOB
#define M25P16_CS_PIN           PB12
#define M25P16_SPI_INSTANCE     SPI2

#define BOARD_HAS_VOLTAGE_DIVIDER
#define USE_ADC
#define ADC_INSTANCE            ADC2
#define VBAT_ADC_PIN            PA4
#define CURRENT_METER_ADC_PIN   PA5
#define RSSI_ADC_PIN            PB2

#define LED_STRIP

#define USE_LED_STRIP_ON_DMA1_CHANNEL2
#define WS2811_PIN                      PA8
#define WS2811_TIMER                    TIM1
#define WS2811_DMA_CHANNEL              DMA1_Channel2
#define WS2811_IRQ                      DMA1_Channel2_IRQn
#define WS2811_DMA_TC_FLAG              DMA1_FLAG_TC2
#define WS2811_DMA_HANDLER_IDENTIFER    DMA1_CH2_HANDLER
#define WS2811_TIMER_GPIO_AF            GPIO_AF_6

#undef GPS

#define SPEKTRUM_BIND
// USART3,
#define BIND_PIN                PB11

#define USE_SERIAL_4WAY_BLHELI_INTERFACE

// IO - stm32f303cc in 48pin package
#define TARGET_IO_PORTA         0xffff
#define TARGET_IO_PORTB         0xffff
#define TARGET_IO_PORTC         (BIT(13)|BIT(14)|BIT(15))
#define TARGET_IO_PORTF         (BIT(0)|BIT(1)|BIT(4))

#define USABLE_TIMER_CHANNEL_COUNT 17
#define USED_TIMERS             (TIM_N(1) | TIM_N(2) | TIM_N(3) | TIM_N(4) | TIM_N(15) | TIM_N(16) |TIM_N(17))
<|MERGE_RESOLUTION|>--- conflicted
+++ resolved
@@ -28,10 +28,6 @@
 
 #define USE_EXTI
 #define MPU_INT_EXTI PC13
-<<<<<<< HEAD
-#define EXTI_CALLBACK_HANDLER_COUNT 2 // MPU data ready and MAG data ready
-=======
->>>>>>> a8f14089
 #define USE_MPU_DATA_READY_SIGNAL
 #define ENSURE_MPU_DATA_READY_IS_LOW
 //#define USE_MAG_DATA_READY_SIGNAL       // XXX Do RMDO has onboard mag???
