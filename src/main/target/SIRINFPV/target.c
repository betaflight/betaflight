/*
 * This file is part of Cleanflight.
 *
 * Cleanflight is free software: you can redistribute it and/or modify
 * it under the terms of the GNU General Public License as published by
 * the Free Software Foundation, either version 3 of the License, or
 * (at your option) any later version.
 *
 * Cleanflight is distributed in the hope that it will be useful,
 * but WITHOUT ANY WARRANTY; without even the implied warranty of
 * MERCHANTABILITY or FITNESS FOR A PARTICULAR PURPOSE.  See the
 * GNU General Public License for more details.
 *
 * You should have received a copy of the GNU General Public License
 * along with Cleanflight.  If not, see <http://www.gnu.org/licenses/>.
 */

#include <stdint.h>

#include <platform.h>
#include "drivers/io.h"

#include "drivers/timer.h"
#include "drivers/timer_def.h"
#include "drivers/dma.h"

const timerHardware_t timerHardware[USABLE_TIMER_CHANNEL_COUNT] = {
<<<<<<< HEAD

    { TIM4,  IO_TAG(PB6),  TIM_Channel_1, TIM4_IRQn, TIM_USE_MOTOR, 1, GPIO_AF_2 }, // PWM1 - PB6
    { TIM4,  IO_TAG(PB7),  TIM_Channel_2, TIM4_IRQn, TIM_USE_MOTOR, 1, GPIO_AF_2 }, // PWM2 - PB6
    { TIM4,  IO_TAG(PB8),  TIM_Channel_3, TIM4_IRQn, TIM_USE_MOTOR, 1, GPIO_AF_2 }, // PWM3 - PB8
    { TIM4,  IO_TAG(PB9),  TIM_Channel_4, TIM4_IRQn, TIM_USE_MOTOR, 1, GPIO_AF_2 }, // PWM4 - PB9
    { TIM3,  IO_TAG(PB0),  TIM_Channel_3, TIM3_IRQn, TIM_USE_MOTOR, 1, GPIO_AF_2 }, // PWM5 - PB0  - *TIM3_CH3
    { TIM3,  IO_TAG(PB1),  TIM_Channel_4, TIM3_IRQn, TIM_USE_MOTOR, 1, GPIO_AF_2 }, // PWM6 - PB1  - *TIM3_CH4
    { TIM2,  IO_TAG(PB11), TIM_Channel_4, TIM2_IRQn, TIM_USE_PPM,   0, GPIO_AF_1 }, // RC_CH3 - PB11 - *TIM2_CH4, USART3_RX (AF7)y
=======
    DEF_TIM(TIM4, CH1, PB6,  TIM_USE_MOTOR, 1), // PWM1 - PB6
    DEF_TIM(TIM4, CH2, PB7,  TIM_USE_MOTOR, 1), // PWM2 - PB6
    DEF_TIM(TIM4, CH3, PB8,  TIM_USE_MOTOR, 1), // PWM3 - PB8
    DEF_TIM(TIM4, CH4, PB9,  TIM_USE_MOTOR, 1), // PWM4 - PB9
    DEF_TIM(TIM3, CH3, PB0,  TIM_USE_MOTOR, 1), // PWM5 - PB0  - *TIM3_CH3
    DEF_TIM(TIM3, CH4, PB1,  TIM_USE_MOTOR, 1), // PWM6 - PB1  - *TIM3_CH4
    DEF_TIM(TIM2, CH4, PB11, TIM_USE_PPM,   0), // RC_CH3 - PB11 - *TIM2_CH4, USART3_RX (AF7)y
>>>>>>> 071b14f9
};

<|MERGE_RESOLUTION|>--- conflicted
+++ resolved
@@ -25,16 +25,6 @@
 #include "drivers/dma.h"
 
 const timerHardware_t timerHardware[USABLE_TIMER_CHANNEL_COUNT] = {
-<<<<<<< HEAD
-
-    { TIM4,  IO_TAG(PB6),  TIM_Channel_1, TIM4_IRQn, TIM_USE_MOTOR, 1, GPIO_AF_2 }, // PWM1 - PB6
-    { TIM4,  IO_TAG(PB7),  TIM_Channel_2, TIM4_IRQn, TIM_USE_MOTOR, 1, GPIO_AF_2 }, // PWM2 - PB6
-    { TIM4,  IO_TAG(PB8),  TIM_Channel_3, TIM4_IRQn, TIM_USE_MOTOR, 1, GPIO_AF_2 }, // PWM3 - PB8
-    { TIM4,  IO_TAG(PB9),  TIM_Channel_4, TIM4_IRQn, TIM_USE_MOTOR, 1, GPIO_AF_2 }, // PWM4 - PB9
-    { TIM3,  IO_TAG(PB0),  TIM_Channel_3, TIM3_IRQn, TIM_USE_MOTOR, 1, GPIO_AF_2 }, // PWM5 - PB0  - *TIM3_CH3
-    { TIM3,  IO_TAG(PB1),  TIM_Channel_4, TIM3_IRQn, TIM_USE_MOTOR, 1, GPIO_AF_2 }, // PWM6 - PB1  - *TIM3_CH4
-    { TIM2,  IO_TAG(PB11), TIM_Channel_4, TIM2_IRQn, TIM_USE_PPM,   0, GPIO_AF_1 }, // RC_CH3 - PB11 - *TIM2_CH4, USART3_RX (AF7)y
-=======
     DEF_TIM(TIM4, CH1, PB6,  TIM_USE_MOTOR, 1), // PWM1 - PB6
     DEF_TIM(TIM4, CH2, PB7,  TIM_USE_MOTOR, 1), // PWM2 - PB6
     DEF_TIM(TIM4, CH3, PB8,  TIM_USE_MOTOR, 1), // PWM3 - PB8
@@ -42,6 +32,5 @@
     DEF_TIM(TIM3, CH3, PB0,  TIM_USE_MOTOR, 1), // PWM5 - PB0  - *TIM3_CH3
     DEF_TIM(TIM3, CH4, PB1,  TIM_USE_MOTOR, 1), // PWM6 - PB1  - *TIM3_CH4
     DEF_TIM(TIM2, CH4, PB11, TIM_USE_PPM,   0), // RC_CH3 - PB11 - *TIM2_CH4, USART3_RX (AF7)y
->>>>>>> 071b14f9
 };
 
