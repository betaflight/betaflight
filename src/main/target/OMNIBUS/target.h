--- conflicted
+++ resolved
@@ -150,23 +150,6 @@
 //#define RSSI_ADC_PIN                PB1
 //#define ADC_INSTANCE                ADC3
 
-<<<<<<< HEAD
-// Experimental stand alone PWM support RSSI input
-#define RSSI_PWM
-
-// RSSI_PWM uses interrupt based PWM input
-#define USE_INTPWM       // Interrupt based measurements
-//#define INTPWM_PIN           PB2 // Requires 1K inline to be bypassed.
-//#define INTPWM_PIN           PB4 // Shared with PPM
-#define INTPWM_PIN           PB6 // Shared with PWM8 & I2C
-// Values for FrSky PWM RSSI
-#define INTPWM_INPUT_MIN     20
-#define INTPWM_INPUT_MAX   1024
-#define INTPWM_OUTPUT_MIN     0
-#define INTPWM_OUTPUT_MAX  1023
-
-=======
->>>>>>> d42da7b7
 #define LED_STRIP
 
 #define TRANSPONDER
@@ -212,4 +195,18 @@
 #define TARGET_IO_PORTF         (BIT(0)|BIT(1)|BIT(4))
 
 #define USABLE_TIMER_CHANNEL_COUNT 8 // PPM + 6 Outputs (2 shared with UART3)
-#define USED_TIMERS             (TIM_N(1) | TIM_N(2) | TIM_N(3) | TIM_N(4) | TIM_N(8) | TIM_N(15))+#define USED_TIMERS             (TIM_N(1) | TIM_N(2) | TIM_N(3) | TIM_N(4) | TIM_N(8) | TIM_N(15))
+
+// Experimental stand alone PWM support RSSI input
+#define RSSI_PWM
+
+// RSSI_PWM uses interrupt based PWM input
+#define USE_INTPWM       // Interrupt based measurements
+//#define INTPWM_PIN           PB2 // Requires 1K inline to be bypassed.
+//#define INTPWM_PIN           PB4 // Shared with PPM
+#define INTPWM_PIN           PB6 // Shared with PWM8 & I2C
+// Values for FrSky PWM RSSI
+#define INTPWM_INPUT_MIN     20
+#define INTPWM_INPUT_MAX   1024
+#define INTPWM_OUTPUT_MIN     0
+#define INTPWM_OUTPUT_MAX  1023