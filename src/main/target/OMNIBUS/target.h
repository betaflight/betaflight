/*
 * This file is part of Cleanflight.
 *
 * Cleanflight is free software: you can redistribute it and/or modify
 * it under the terms of the GNU General Public License as published by
 * the Free Software Foundation, either version 3 of the License, or
 * (at your option) any later version.
 *
 * Cleanflight is distributed in the hope that it will be useful,
 * but WITHOUT ANY WARRANTY; without even the implied warranty of
 * MERCHANTABILITY or FITNESS FOR A PARTICULAR PURPOSE.  See the
 * GNU General Public License for more details.
 *
 * You should have received a copy of the GNU General Public License
 * along with Cleanflight.  If not, see <http://www.gnu.org/licenses/>.
 */

#pragma once

#define TARGET_BOARD_IDENTIFIER "OMNI" // https://en.wikipedia.org/wiki/Omnibus

#define CONFIG_FASTLOOP_PREFERRED_ACC ACC_NONE

#define LED0                    PB3

#define BEEPER                  PC15
#define BEEPER_INVERTED

#define USE_EXTI
#define MPU_INT_EXTI PC13
#define USE_MPU_DATA_READY_SIGNAL
#define EXTI15_10_CALLBACK_HANDLER_COUNT 2 // MPU_INT, SDCardDetect

#define MPU6000_SPI_INSTANCE    SPI1
#define MPU6000_CS_PIN          PA4

#define GYRO
#define USE_GYRO_SPI_MPU6000
#define GYRO_MPU6000_ALIGN      CW90_DEG

#define ACC
#define USE_ACC_SPI_MPU6000
#define ACC_MPU6000_ALIGN       CW90_DEG

#define BMP280_SPI_INSTANCE     SPI1
#define BMP280_CS_PIN           PA13

#define BARO
#define USE_BARO_BMP280
#define USE_BARO_SPI_BMP280

#define MAG // External
#define USE_MAG_AK8963
#define USE_MAG_AK8975
#define USE_MAG_HMC5883

//#define SONAR
//#define SONAR_ECHO_PIN          PB1
//#define SONAR_TRIGGER_PIN       PB0

#undef GPS

#define USB_IO
#define USB_CABLE_DETECTION
#define USB_DETECT_PIN          PB5

#define USE_VCP
#define USE_UART1
#define USE_UART2
#define USE_UART3
#define USE_SOFTSERIAL1
#define USE_SOFTSERIAL2

#define SERIAL_PORT_COUNT       6

#define UART1_TX_PIN            PA9
#define UART1_RX_PIN            PA10

#define UART2_TX_PIN            PA14 // PA14 / SWCLK
#define UART2_RX_PIN            PA15

#define UART3_TX_PIN            PB10 // PB10 (AF7)
#define UART3_RX_PIN            PB11 // PB11 (AF7)

<<<<<<< HEAD
#define USE_I2C
#define USE_I2C1                // PB6/SCL, PB7/SDA
//#define I2C1_SCL                PB6
//#define I2C2_SDA                PB7

#define I2C_DEVICE (I2CDEV_1)	// Backward compatibility for OLED driver
=======
#undef USE_I2C
//#define USE_I2C
//#define I2C_DEVICE (I2CDEV_1) // PB6/SCL, PB7/SDA
>>>>>>> eea54733

#define USE_ESCSERIAL
#define ESCSERIAL_TIMER_TX_HARDWARE 0 // PWM 1

#define USE_SPI
#define USE_SPI_DEVICE_1

#define SPI1_NSS_PIN            PA4
#define SPI1_SCK_PIN            PA5
#define SPI1_MISO_PIN           PA6
#define SPI1_MOSI_PIN           PA7

// OSD define info:
//   feature name (includes source) -> MAX_OSD, used in target.mk
// include the osd code
#define OSD

// include the max7456 driver
#define USE_MAX7456
#define MAX7456_SPI_INSTANCE    SPI1
#define MAX7456_SPI_CS_PIN      PB1
#define MAX7456_SPI_CLK         (SPI_CLOCK_STANDARD*2)
#define MAX7456_RESTORE_CLK     (SPI_CLOCK_FAST)
//#define MAX7456_DMA_CHANNEL_TX            DMA1_Channel3
//#define MAX7456_DMA_CHANNEL_RX            DMA1_Channel2
//#define MAX7456_DMA_IRQ_HANDLER_ID        DMA1_CH3_HANDLER

#define USE_SPI
#define USE_SPI_DEVICE_2 // PB12,13,14,15 on AF5

#define SPI2_NSS_PIN            PB12
#define SPI2_SCK_PIN            PB13
#define SPI2_MISO_PIN           PB14
#define SPI2_MOSI_PIN           PB15

#define USE_SDCARD
#define USE_SDCARD_SPI2

#define SDCARD_DETECT_INVERTED

#define SDCARD_DETECT_PIN                   PC14
#define SDCARD_SPI_INSTANCE                 SPI2
#define SDCARD_SPI_CS_PIN                   SPI2_NSS_PIN

// SPI2 is on the APB1 bus whose clock runs at 36MHz. Divide to under 400kHz for init:
#define SDCARD_SPI_INITIALIZATION_CLOCK_DIVIDER 128
// Divide to under 25MHz for normal operation:
#define SDCARD_SPI_FULL_SPEED_CLOCK_DIVIDER     2

#define USE_ESC_SENSOR

// DSHOT output 4 uses DMA1_Channel5, so don't use it for the SDCARD until we find an alternative
#ifndef USE_DSHOT
#define SDCARD_DMA_CHANNEL_TX               DMA1_Channel5
#define SDCARD_DMA_CHANNEL_TX_COMPLETE_FLAG DMA1_FLAG_TC5
#endif

// Performance logging for SD card operations:
// #define AFATFS_USE_INTROSPECTIVE_LOGGING

#define USE_ADC
//#define BOARD_HAS_VOLTAGE_DIVIDER
#define VBAT_ADC_PIN                PA0
#define CURRENT_METER_ADC_PIN       PA1
#define ADC_INSTANCE                ADC1

//#define RSSI_ADC_PIN                PB1
//#define ADC_INSTANCE                ADC3

#define LED_STRIP

#define TRANSPONDER
#define REDUCE_TRANSPONDER_CURRENT_DRAW_WHEN_USB_CABLE_PRESENT

#define ENABLE_BLACKBOX_LOGGING_ON_SDCARD_BY_DEFAULT

#define DEFAULT_RX_FEATURE      FEATURE_RX_PPM
#define DEFAULT_FEATURES        (FEATURE_VBAT | FEATURE_CURRENT_METER | FEATURE_BLACKBOX)

#define BUTTONS
#define BUTTON_A_PIN            PB1
#define BUTTON_B_PIN            PB0

//#define AVOID_UART3_FOR_PWM_PPM // Disable this for using UART3

#define SPEKTRUM_BIND
// USART3,
#define BIND_PIN                PB11

#define HARDWARE_BIND_PLUG
#define BINDPLUG_PIN            PB0

#define USE_SERIAL_4WAY_BLHELI_INTERFACE

#define TARGET_IO_PORTA         0xffff
#define TARGET_IO_PORTB         0xffff
#define TARGET_IO_PORTC         (BIT(13)|BIT(14)|BIT(15))
#define TARGET_IO_PORTF         (BIT(0)|BIT(1)|BIT(4))

#define USABLE_TIMER_CHANNEL_COUNT 8 // PPM + 6 Outputs (2 shared with UART3)
#define USED_TIMERS             (TIM_N(1) | TIM_N(2) | TIM_N(3) | TIM_N(4) | TIM_N(8) | TIM_N(15))<|MERGE_RESOLUTION|>--- conflicted
+++ resolved
@@ -82,18 +82,10 @@
 #define UART3_TX_PIN            PB10 // PB10 (AF7)
 #define UART3_RX_PIN            PB11 // PB11 (AF7)
 
-<<<<<<< HEAD
 #define USE_I2C
 #define USE_I2C1                // PB6/SCL, PB7/SDA
 //#define I2C1_SCL                PB6
 //#define I2C2_SDA                PB7
-
-#define I2C_DEVICE (I2CDEV_1)	// Backward compatibility for OLED driver
-=======
-#undef USE_I2C
-//#define USE_I2C
-//#define I2C_DEVICE (I2CDEV_1) // PB6/SCL, PB7/SDA
->>>>>>> eea54733
 
 #define USE_ESCSERIAL
 #define ESCSERIAL_TIMER_TX_HARDWARE 0 // PWM 1
