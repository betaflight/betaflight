/*
 * This file is part of Cleanflight.
 *
 * Cleanflight is free software: you can redistribute it and/or modify
 * it under the terms of the GNU General Public License as published by
 * the Free Software Foundation, either version 3 of the License, or
 * (at your option) any later version.
 *
 * Cleanflight is distributed in the hope that it will be useful,
 * but WITHOUT ANY WARRANTY; without even the implied warranty of
 * MERCHANTABILITY or FITNESS FOR A PARTICULAR PURPOSE.  See the
 * GNU General Public License for more details.
 *
 * You should have received a copy of the GNU General Public License
 * along with Cleanflight.  If not, see <http://www.gnu.org/licenses/>.
 */

#include <stdbool.h>
#include <stdint.h>

#include <platform.h>

#include "config/config_master.h"


// Motolab target supports 2 different type of boards Tornado / Cyclone.
<<<<<<< HEAD
void targetConfiguration(master_t *config) {
=======
void targetConfiguration(master_t *config)
{
>>>>>>> a8f14089
    config->gyro_sync_denom = 4;
    config->pid_process_denom = 1;
}<|MERGE_RESOLUTION|>--- conflicted
+++ resolved
@@ -24,12 +24,8 @@
 
 
 // Motolab target supports 2 different type of boards Tornado / Cyclone.
-<<<<<<< HEAD
-void targetConfiguration(master_t *config) {
-=======
 void targetConfiguration(master_t *config)
 {
->>>>>>> a8f14089
     config->gyro_sync_denom = 4;
     config->pid_process_denom = 1;
 }