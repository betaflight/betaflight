--- conflicted
+++ resolved
@@ -18,8 +18,6 @@
 #pragma once
 
 #define TARGET_BOARD_IDENTIFIER "FYF4"
-#define TARGET_CONFIG
-
 #define CONFIG_START_FLASH_ADDRESS (0x08080000) //0x08080000 to 0x080A0000 (FLASH_Sector_8)
 
 #define USBD_PRODUCT_STRING     "FuryF4"
@@ -37,7 +35,6 @@
 #define USE_EXTI
 #define MPU_INT_EXTI            PC4
 #define USE_MPU_DATA_READY_SIGNAL
-#define ENSURE_MPU_DATA_READY_IS_LOW
 
 #define ICM20689_CS_PIN          PA4
 #define ICM20689_SPI_INSTANCE    SPI1
@@ -49,26 +46,22 @@
 #define MPU6500_SPI_INSTANCE    SPI1
 
 #define GYRO
-<<<<<<< HEAD
-=======
 #define USE_GYRO_SPI_ICM20689
 #define GYRO_ICM20689_ALIGN      CW180_DEG
 
->>>>>>> a8f14089
 #define USE_GYRO_SPI_MPU6000
 #define GYRO_MPU6000_ALIGN      CW180_DEG
+#define USE_ACC_SPI_MPU6000
+#define ACC_MPU6000_ALIGN       CW180_DEG
 
 #define USE_GYRO_MPU6500
 #define USE_GYRO_SPI_MPU6500
 #define GYRO_MPU6500_ALIGN      CW180_DEG
 
 #define ACC
-<<<<<<< HEAD
-=======
 #define USE_ACC_SPI_ICM20689
 #define ACC_ICM20689_ALIGN       CW180_DEG
 
->>>>>>> a8f14089
 #define USE_ACC_SPI_MPU6000
 #define ACC_MPU6000_ALIGN       CW180_DEG
 
@@ -88,6 +81,17 @@
 #define SDCARD_SPI_INSTANCE                 SPI2
 #define SDCARD_SPI_CS_PIN                   PB12
 
+/*
+#define SDCARD_DETECT_PIN                   PD2
+#define SDCARD_DETECT_EXTI_LINE             EXTI_Line2
+#define SDCARD_DETECT_EXTI_PIN_SOURCE       EXTI_PinSource2
+#define SDCARD_DETECT_EXTI_PORT_SOURCE      EXTI_PortSourceGPIOD
+#define SDCARD_DETECT_EXTI_IRQn             EXTI2_IRQn
+
+#define SDCARD_SPI_INSTANCE                 SPI3
+#define SDCARD_SPI_CS_PIN                   PB3
+*/
+
 // SPI2 is on the APB1 bus whose clock runs at 84MHz. Divide to under 400kHz for init:
 #define SDCARD_SPI_INITIALIZATION_CLOCK_DIVIDER 256 // 328kHz
 // Divide to under 25MHz for normal operation:
@@ -104,6 +108,7 @@
 #define SDCARD_DMA_CLK                      RCC_AHB1Periph_DMA1
 #define SDCARD_DMA_CHANNEL                  DMA_Channel_0
 
+
 #define USE_FLASHFS
 #define USE_FLASH_M25P16
 #define M25P16_CS_PIN           PB3
@@ -116,6 +121,7 @@
 #define USE_UART1
 #define UART1_RX_PIN            PA10
 #define UART1_TX_PIN            PA9
+#define UART1_AHB1_PERIPHERALS  RCC_AHB1Periph_DMA2
 
 #define USE_UART3
 #define UART3_RX_PIN            PB11
@@ -167,10 +173,7 @@
 #define WS2811_DMA_IT                   DMA_IT_TCIF2
 #define WS2811_DMA_CHANNEL              DMA_Channel_6
 #define WS2811_TIMER_CHANNEL            TIM_Channel_1
-<<<<<<< HEAD
-=======
 #define WS2811_TIMER_GPIO_AF            GPIO_AF_TIM5
->>>>>>> a8f14089
 
 #define ENABLE_BLACKBOX_LOGGING_ON_SDCARD_BY_DEFAULT
 
