/*
 * This file is part of Cleanflight.
 *
 * Cleanflight is free software: you can redistribute it and/or modify
 * it under the terms of the GNU General Public License as published by
 * the Free Software Foundation, either version 3 of the License, or
 * (at your option) any later version.
 *
 * Cleanflight is distributed in the hope that it will be useful,
 * but WITHOUT ANY WARRANTY; without even the implied warranty of
 * MERCHANTABILITY or FITNESS FOR A PARTICULAR PURPOSE.  See the
 * GNU General Public License for more details.
 *
 * You should have received a copy of the GNU General Public License
 * along with Cleanflight.  If not, see <http://www.gnu.org/licenses/>.
 */

#include <stdbool.h>
#include <stdint.h>

#include <platform.h>

#include "serial.h"

void serialPrint(serialPort_t *instance, const char *str)
{
    uint8_t ch;
    while ((ch = *(str++)) != 0) {
        serialWrite(instance, ch);
    }
}

uint32_t serialGetBaudRate(serialPort_t *instance)
{
    return instance->baudRate;
}

void serialWrite(serialPort_t *instance, uint8_t ch)
{
    instance->vTable->serialWrite(instance, ch);
}


void serialWriteBuf(serialPort_t *instance, const uint8_t *data, int count)
{
    if (instance->vTable->writeBuf) {
        instance->vTable->writeBuf(instance, data, count);
    } else {
        for (const uint8_t *p = data; count > 0; count--, p++) {

            while (!serialTxBytesFree(instance)) {
            };

            serialWrite(instance, *p);
        }
    }
}

<<<<<<< HEAD
uint32_t serialRxBytesWaiting(serialPort_t *instance)
=======
uint8_t serialRxBytesWaiting(const serialPort_t *instance)
>>>>>>> 6f5855bf
{
    return instance->vTable->serialTotalRxWaiting(instance);
}

uint8_t serialTxBytesFree(const serialPort_t *instance)
{
    return instance->vTable->serialTotalTxFree(instance);
}

uint8_t serialRead(serialPort_t *instance)
{
    return instance->vTable->serialRead(instance);
}

void serialSetBaudRate(serialPort_t *instance, uint32_t baudRate)
{
    instance->vTable->serialSetBaudRate(instance, baudRate);
}

bool isSerialTransmitBufferEmpty(const serialPort_t *instance)
{
    return instance->vTable->isSerialTransmitBufferEmpty(instance);
}

void serialSetMode(serialPort_t *instance, portMode_t mode)
{
    instance->vTable->setMode(instance, mode);
}

void serialWriteBufShim(void *instance, uint8_t *data, int count)
{
    serialWriteBuf((serialPort_t *)instance, data, count);
}

void serialBeginWrite(serialPort_t *instance)
{
    if (instance->vTable->beginWrite)
        instance->vTable->beginWrite(instance);
}

void serialEndWrite(serialPort_t *instance)
{
    if (instance->vTable->endWrite)
        instance->vTable->endWrite(instance);
}<|MERGE_RESOLUTION|>--- conflicted
+++ resolved
@@ -56,11 +56,7 @@
     }
 }
 
-<<<<<<< HEAD
-uint32_t serialRxBytesWaiting(serialPort_t *instance)
-=======
-uint8_t serialRxBytesWaiting(const serialPort_t *instance)
->>>>>>> 6f5855bf
+uint32_t serialRxBytesWaiting(const serialPort_t *instance)
 {
     return instance->vTable->serialTotalRxWaiting(instance);
 }
