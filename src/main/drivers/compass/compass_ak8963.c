--- conflicted
+++ resolved
@@ -22,6 +22,8 @@
 
 #include "platform.h"
 
+#if defined(USE_MAG_AK8963) || defined(USE_MAG_SPI_AK8963)
+
 #include "build/debug.h"
 
 #include "common/axis.h"
@@ -44,10 +46,6 @@
 #include "drivers/accgyro/accgyro_spi_mpu6500.h"
 #include "drivers/accgyro/accgyro_spi_mpu9250.h"
 #include "drivers/compass/compass_ak8963.h"
-<<<<<<< HEAD
-=======
-#include "drivers/compass/compass_spi_ak8963.h"
->>>>>>> 471e0121
 
 static float magGain[3] = { 1.0f, 1.0f, 1.0f };
 
@@ -154,28 +152,7 @@
         WAITING_FOR_DATA
     } ak8963ReadState_e;
 
-<<<<<<< HEAD
     static ak8963ReadState_e state = CHECK_STATUS;
-=======
-    ak8963SensorWrite(AK8963_MAG_I2C_ADDRESS, AK8963_MAG_REG_CNTL1, CNTL1_MODE_POWER_DOWN); // power down before entering fuse mode
-    ak8963SensorWrite(AK8963_MAG_I2C_ADDRESS, AK8963_MAG_REG_CNTL1, CNTL1_MODE_FUSE_ROM); // Enter Fuse ROM access mode
-    ak8963SensorRead(AK8963_MAG_I2C_ADDRESS, AK8963_MAG_REG_ASAX, sizeof(calibration), calibration); // Read the x-, y-, and z-axis calibration values
-
-    magGain[X] = ((((float)(int8_t)calibration[X] - 128) / 256) + 1) * 30;
-    magGain[Y] = ((((float)(int8_t)calibration[Y] - 128) / 256) + 1) * 30;
-    magGain[Z] = ((((float)(int8_t)calibration[Z] - 128) / 256) + 1) * 30;
-
-    ak8963SensorWrite(AK8963_MAG_I2C_ADDRESS, AK8963_MAG_REG_CNTL1, CNTL1_MODE_POWER_DOWN); // power down after reading.
-
-    // Clear status registers
-    ak8963SensorRead(AK8963_MAG_I2C_ADDRESS, AK8963_MAG_REG_ST1, 1, &status);
-    ak8963SensorRead(AK8963_MAG_I2C_ADDRESS, AK8963_MAG_REG_ST2, 1, &status);
-
-    // Trigger first measurement
-    ak8963SensorWrite(AK8963_MAG_I2C_ADDRESS, AK8963_MAG_REG_CNTL1, CNTL1_MODE_ONCE);
-    return true;
-}
->>>>>>> 471e0121
 
     bool ack = false;
 
@@ -187,11 +164,7 @@
 restart:
     switch (state) {
         case CHECK_STATUS:
-<<<<<<< HEAD
             ak8963SlaveStartRead(busdev, AK8963_MAG_REG_ST1, 1);
-=======
-            ak8963SensorStartRead(AK8963_MAG_I2C_ADDRESS, AK8963_MAG_REG_ST1, 1);
->>>>>>> 471e0121
             state++;
             return false;
 
@@ -234,11 +207,6 @@
             state = CHECK_STATUS;
         }
     }
-<<<<<<< HEAD
-=======
-#else
-    ack = ak8963SensorRead(AK8963_MAG_I2C_ADDRESS, AK8963_MAG_REG_ST1, 1, &buf[0]);
->>>>>>> 471e0121
 
     return ack;
 }
@@ -397,29 +365,12 @@
         break;
 #endif
 
-<<<<<<< HEAD
 #ifdef USE_MAG_SPI_AK8963
     case BUSTYPE_SPI:
         IOConfigGPIO(busdev->busdev_u.spi.csnPin, IOCFG_IPU);
         IORelease(busdev->busdev_u.spi.csnPin);
         IOInit(busdev->busdev_u.spi.csnPin, OWNER_SPI_PREINIT, 0);
         break;
-=======
-#if defined(USE_SPI) && defined(AK8963_SPI_INSTANCE)
-    spiBusSetInstance(&mag->bus, AK8963_SPI_INSTANCE);
-    mag->bus.busdev_u.spi.csnPin = mag->bus.busdev_u.spi.csnPin == IO_NONE ? IOGetByTag(IO_TAG(AK8963_CS_PIN)) : mag->bus.busdev_u.spi.csnPin;
-
-    // check for SPI AK8963
-    if (ak8963SpiDetect(mag)) return true;
-#endif
-
-#if defined(MPU6500_SPI_INSTANCE) || defined(MPU9250_SPI_INSTANCE)
-    bus = &mag->bus;
-#if defined(MPU6500_SPI_INSTANCE)
-    spiBusSetInstance(&mag->bus, MPU6500_SPI_INSTANCE);
-#elif defined(MPU9250_SPI_INSTANCE)
-    spiBusSetInstance(&mag->bus, MPU9250_SPI_INSTANCE);
->>>>>>> 471e0121
 #endif
 
 #if defined(USE_MAG_AK8963) && (defined(USE_GYRO_SPI_MPU6500) || defined(USE_GYRO_SPI_MPU9250))
@@ -441,12 +392,8 @@
     ak8963WriteRegister(busdev, AK8963_MAG_REG_CNTL2, CNTL2_SOFT_RESET); // reset MAG
     delay(4);
 
-<<<<<<< HEAD
     bool ack = ak8963ReadRegisterBuffer(busdev, AK8963_MAG_REG_WIA, 1, &sig);  // check for AK8963
 
-=======
-    bool ack = ak8963SensorRead(AK8963_MAG_I2C_ADDRESS, AK8963_MAG_REG_WIA, 1, &sig);  // check for AK8963
->>>>>>> 471e0121
     if (ack && sig == AK8963_Device_ID) // 0x48 / 01001000 / 'H'
     {
         mag->init = ak8963Init;
@@ -458,4 +405,5 @@
     ak8963BusDeInit(busdev);
 
     return false;
-}+}
+#endif