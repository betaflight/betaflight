--- conflicted
+++ resolved
@@ -33,21 +33,14 @@
     profile->colAdjust = 0;
     profile->rowAdjust = 0;
 
-<<<<<<< HEAD
     // set default: no features supported/activated
     profile->enabledFeatures = 0;
     profile->supportedFeatures = 0;
-=======
-    // set defaults
-    profile->invert = false;
->>>>>>> 09dd816e
 
     // brightness values are now stored in percent
     profile->blackBrightness = 0;
     profile->whiteBrightness = 100;
 }
-
-<<<<<<< HEAD
 
 void displayEnableFeature(displayPort_t *displayport, uint16_t features)
 {
@@ -63,9 +56,6 @@
     displayReloadProfile(displayport);
 }
 
-
-=======
->>>>>>> 09dd816e
 void displayClearScreen(displayPort_t *instance)
 {
     instance->vTable->reloadProfile(instance);
@@ -85,21 +75,12 @@
 }
 
 uint8_t displayScreenSizeRows(const displayPort_t *instance)
-<<<<<<< HEAD
 {
     return instance->rowCount;
 }
 
 uint8_t displayScreenSizeCols(const displayPort_t *instance)
 {
-=======
-{
-    return instance->rowCount;
-}
-
-uint8_t displayScreenSizeCols(const displayPort_t *instance)
-{
->>>>>>> 09dd816e
     return instance->colCount;
 }
 
