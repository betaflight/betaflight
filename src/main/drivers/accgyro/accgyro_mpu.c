--- conflicted
+++ resolved
@@ -54,14 +54,8 @@
 #include "drivers/accgyro/accgyro_spi_mpu9250.h"
 #include "drivers/accgyro/accgyro_mpu.h"
 
-<<<<<<< HEAD
-#ifndef MPU_I2C_INSTANCE
-#define MPU_I2C_INSTANCE I2C_DEVICE
-#endif
-=======
 #include "pg/pg.h"
 #include "pg/gyrodev.h"
->>>>>>> f729f3fc
 
 #ifndef MPU_ADDRESS
 #define MPU_ADDRESS             0x68
@@ -207,21 +201,7 @@
     mpu6500SpiDetect,   // some targets using MPU_9250_SPI, ICM_20608_SPI or ICM_20602_SPI state sensor is MPU_65xx_SPI
 #endif
 #ifdef  USE_GYRO_SPI_MPU9250
-<<<<<<< HEAD
-#ifndef USE_DUAL_GYRO
-    spiBusSetInstance(&gyro->bus, MPU9250_SPI_INSTANCE);
-#endif
-#ifdef MPU9250_CS_PIN
-    gyro->bus.busdev_u.spi.csnPin = gyro->bus.busdev_u.spi.csnPin == IO_NONE ? IOGetByTag(IO_TAG(MPU9250_CS_PIN)) : gyro->bus.busdev_u.spi.csnPin;
-#endif
-    sensor = mpu9250SpiDetect(&gyro->bus);
-    if (sensor != MPU_NONE) {
-        gyro->mpuDetectionResult.sensor = sensor;
-        return true;
-    }
-=======
     mpu9250SpiDetect,
->>>>>>> f729f3fc
 #endif
 #ifdef USE_GYRO_SPI_ICM20649
     icm20649SpiDetect,
