/*
 * This file is part of Cleanflight.
 *
 * Cleanflight is free software: you can redistribute it and/or modify
 * it under the terms of the GNU General Public License as published by
 * the Free Software Foundation, either version 3 of the License, or
 * (at your option) any later version.
 *
 * Cleanflight is distributed in the hope that it will be useful,
 * but WITHOUT ANY WARRANTY; without even the implied warranty of
 * MERCHANTABILITY or FITNESS FOR A PARTICULAR PURPOSE.  See the
 * GNU General Public License for more details.
 *
 * You should have received a copy of the GNU General Public License
 * along with Cleanflight.  If not, see <http://www.gnu.org/licenses/>.
 */

#include <stdbool.h>
#include <stdint.h>
#include <stdlib.h>
#include <string.h>

#include "platform.h"
#include "common/utils.h"
#include "common/atomic.h"

#include "nvic.h"

#include "gpio.h"
#include "system.h"

#include "timer.h"
#include "timer_impl.h"

#define TIM_N(n) (1 << (n))

/*
    Groups that allow running different period (ex 50Hz servos + 400Hz throttle + etc):
    TIM1 2 channels
    TIM2 4 channels
    TIM3 4 channels
    TIM4 4 channels
*/

#if defined(CJMCU) || defined(EUSTM32F103RC) || defined(NAZE) || defined(OLIMEXINO) || defined(PORT103R)
const timerHardware_t timerHardware[USABLE_TIMER_CHANNEL_COUNT] = {
    { TIM2, GPIOA, Pin_0, TIM_Channel_1, TIM2_IRQn, 0, Mode_IPD},          // PWM1 - RC1
    { TIM2, GPIOA, Pin_1, TIM_Channel_2, TIM2_IRQn, 0, Mode_IPD},          // PWM2 - RC2
    { TIM2, GPIOA, Pin_2, TIM_Channel_3, TIM2_IRQn, 0, Mode_IPD},          // PWM3 - RC3
    { TIM2, GPIOA, Pin_3, TIM_Channel_4, TIM2_IRQn, 0, Mode_IPD},          // PWM4 - RC4
    { TIM3, GPIOA, Pin_6, TIM_Channel_1, TIM3_IRQn, 0, Mode_IPD},          // PWM5 - RC5
    { TIM3, GPIOA, Pin_7, TIM_Channel_2, TIM3_IRQn, 0, Mode_IPD},          // PWM6 - RC6
    { TIM3, GPIOB, Pin_0, TIM_Channel_3, TIM3_IRQn, 0, Mode_IPD},          // PWM7 - RC7
    { TIM3, GPIOB, Pin_1, TIM_Channel_4, TIM3_IRQn, 0, Mode_IPD},          // PWM8 - RC8
    { TIM1, GPIOA, Pin_8, TIM_Channel_1, TIM1_CC_IRQn, 1, Mode_IPD},       // PWM9 - OUT1
    { TIM1, GPIOA, Pin_11, TIM_Channel_4, TIM1_CC_IRQn, 1, Mode_IPD},      // PWM10 - OUT2
    { TIM4, GPIOB, Pin_6, TIM_Channel_1, TIM4_IRQn, 0, Mode_IPD},          // PWM11 - OUT3
    { TIM4, GPIOB, Pin_7, TIM_Channel_2, TIM4_IRQn, 0, Mode_IPD},          // PWM12 - OUT4
    { TIM4, GPIOB, Pin_8, TIM_Channel_3, TIM4_IRQn, 0, Mode_IPD},          // PWM13 - OUT5
    { TIM4, GPIOB, Pin_9, TIM_Channel_4, TIM4_IRQn, 0, Mode_IPD}           // PWM14 - OUT6
};

#define USED_TIMERS         (TIM_N(1) | TIM_N(2) | TIM_N(3) | TIM_N(4))

#define TIMER_APB1_PERIPHERALS (RCC_APB1Periph_TIM2 | RCC_APB1Periph_TIM3 | RCC_APB1Periph_TIM4)
#define TIMER_APB2_PERIPHERALS (RCC_APB2Periph_TIM1 | RCC_APB2Periph_GPIOA | RCC_APB2Periph_GPIOB)
#endif

#ifdef CC3D
const timerHardware_t timerHardware[USABLE_TIMER_CHANNEL_COUNT] = {
    { TIM4, GPIOB, Pin_6, TIM_Channel_1, TIM4_IRQn, 0, Mode_IPD}, // S1_IN
    { TIM3, GPIOB, Pin_5, TIM_Channel_2, TIM3_IRQn, 0, Mode_IPD}, // S2_IN - SoftSerial TX - GPIO_PartialRemap_TIM3 / Sonar trigger
    { TIM3, GPIOB, Pin_0, TIM_Channel_3, TIM3_IRQn, 0, Mode_IPD}, // S3_IN - SoftSerial RX / Sonar echo / RSSI ADC
    { TIM3, GPIOB, Pin_1, TIM_Channel_4, TIM3_IRQn, 0, Mode_IPD}, // S4_IN - Current
    { TIM2, GPIOA, Pin_0, TIM_Channel_1, TIM2_IRQn, 0, Mode_IPD}, // S5_IN - Vbattery
    { TIM2, GPIOA, Pin_1, TIM_Channel_2, TIM2_IRQn, 0, Mode_IPD}, // S6_IN - PPM IN

    { TIM4, GPIOB, Pin_9, TIM_Channel_4, TIM4_IRQn, 1, GPIO_Mode_AF_PP},    // S1_OUT
    { TIM4, GPIOB, Pin_8, TIM_Channel_3, TIM4_IRQn, 1, GPIO_Mode_AF_PP},    // S2_OUT
    { TIM4, GPIOB, Pin_7, TIM_Channel_2, TIM4_IRQn, 1, GPIO_Mode_AF_PP},    // S3_OUT
    { TIM1, GPIOA, Pin_8, TIM_Channel_1, TIM1_CC_IRQn, 1, GPIO_Mode_AF_PP}, // S4_OUT
    { TIM3, GPIOB, Pin_4, TIM_Channel_1, TIM3_IRQn, 1, GPIO_Mode_AF_PP},    // S5_OUT - GPIO_PartialRemap_TIM3 - LED Strip
    { TIM2, GPIOA, Pin_2, TIM_Channel_3, TIM2_IRQn, 1, GPIO_Mode_AF_PP}     // S6_OUT
};

#define USED_TIMERS         (TIM_N(1) | TIM_N(2) | TIM_N(3) | TIM_N(4))

#define TIMER_APB1_PERIPHERALS (RCC_APB1Periph_TIM2 | RCC_APB1Periph_TIM3 | RCC_APB1Periph_TIM4)
#define TIMER_APB2_PERIPHERALS (RCC_APB2Periph_TIM1 | RCC_APB2Periph_GPIOA | RCC_APB2Periph_GPIOB)
#endif

#if defined(STM32F3DISCOVERY) && !(defined(CHEBUZZF3))
const timerHardware_t timerHardware[USABLE_TIMER_CHANNEL_COUNT] = {
    { TIM1, GPIOA, Pin_8, TIM_Channel_1, TIM1_CC_IRQn, 1, Mode_AF_PP_PD, GPIO_PinSource8, GPIO_AF_6},             // PWM1 - PA8
    { TIM16, GPIOB, Pin_8, TIM_Channel_1, TIM1_UP_TIM16_IRQn, 0, Mode_AF_PP_PD, GPIO_PinSource8, GPIO_AF_1},      // PWM2 - PB8
    { TIM17, GPIOB, Pin_9, TIM_Channel_1, TIM1_TRG_COM_TIM17_IRQn, 0, Mode_AF_PP_PD, GPIO_PinSource9, GPIO_AF_1}, // PWM3 - PB9
    { TIM8, GPIOC, Pin_6, TIM_Channel_1, TIM8_CC_IRQn, 1, Mode_AF_PP_PD, GPIO_PinSource6, GPIO_AF_4},             // PWM4 - PC6
    { TIM8, GPIOC, Pin_7, TIM_Channel_2, TIM8_CC_IRQn, 1, Mode_AF_PP_PD, GPIO_PinSource7, GPIO_AF_4},             // PWM5 - PC7
    { TIM8, GPIOC, Pin_8, TIM_Channel_3, TIM8_CC_IRQn, 1, Mode_AF_PP_PD, GPIO_PinSource8, GPIO_AF_4},             // PWM6 - PC8
    { TIM3, GPIOB, Pin_1, TIM_Channel_4, TIM3_IRQn, 0, Mode_AF_PP_PD, GPIO_PinSource1, GPIO_AF_2},                // PWM7 - PB1
    { TIM3, GPIOA, Pin_4, TIM_Channel_2, TIM3_IRQn, 0, Mode_AF_PP_PD, GPIO_PinSource4, GPIO_AF_2},                // PWM8 - PA2
    { TIM4, GPIOD, Pin_12, TIM_Channel_1, TIM4_IRQn, 0, Mode_AF_PP, GPIO_PinSource12, GPIO_AF_2},                  // PWM9 - PD12
    { TIM4, GPIOD, Pin_13, TIM_Channel_2, TIM4_IRQn, 0, Mode_AF_PP, GPIO_PinSource13, GPIO_AF_2},                  // PWM10 - PD13
    { TIM4, GPIOD, Pin_14, TIM_Channel_3, TIM4_IRQn, 0, Mode_AF_PP, GPIO_PinSource14, GPIO_AF_2},                  // PWM11 - PD14
    { TIM4, GPIOD, Pin_15, TIM_Channel_4, TIM4_IRQn, 0, Mode_AF_PP, GPIO_PinSource15, GPIO_AF_2},                  // PWM12 - PD15
    { TIM2, GPIOA, Pin_1, TIM_Channel_2, TIM2_IRQn, 0, Mode_AF_PP, GPIO_PinSource1, GPIO_AF_1},                   // PWM13 - PA1
    { TIM2, GPIOA, Pin_2, TIM_Channel_3, TIM2_IRQn, 0, Mode_AF_PP, GPIO_PinSource2, GPIO_AF_1}                    // PWM14 - PA2
};

#define USED_TIMERS  (TIM_N(1) | TIM_N(2) | TIM_N(3) | TIM_N(4) | TIM_N(8) | TIM_N(16) | TIM_N(17))

#define TIMER_APB1_PERIPHERALS (RCC_APB1Periph_TIM2 | RCC_APB1Periph_TIM3 | RCC_APB1Periph_TIM4)
#define TIMER_APB2_PERIPHERALS (RCC_APB2Periph_TIM1 | RCC_APB2Periph_TIM8 | RCC_APB2Periph_TIM16 | RCC_APB2Periph_TIM17)
#define TIMER_AHB_PERIPHERALS (RCC_AHBPeriph_GPIOA | RCC_AHBPeriph_GPIOB | RCC_AHBPeriph_GPIOC | RCC_AHBPeriph_GPIOD)

#endif

#if defined(COLIBRI_RACE) || defined(LUX_RACE)
const timerHardware_t timerHardware[USABLE_TIMER_CHANNEL_COUNT] = {
    { TIM1,  GPIOA, Pin_8,  TIM_Channel_1, TIM1_CC_IRQn,            0, Mode_AF_PP_PD,   GPIO_PinSource8,  GPIO_AF_6}, // PWM1 - PA8

    { TIM3,  GPIOC, Pin_6,  TIM_Channel_1, TIM3_IRQn,               1, Mode_AF_PP,      GPIO_PinSource6,  GPIO_AF_2}, // PWM2 - PC6
    { TIM3,  GPIOC, Pin_7,  TIM_Channel_2, TIM3_IRQn,               1, Mode_AF_PP,      GPIO_PinSource7,  GPIO_AF_2}, // PWM3 - PC7
    { TIM3,  GPIOC, Pin_8,  TIM_Channel_3, TIM3_IRQn,               1, Mode_AF_PP,      GPIO_PinSource8,  GPIO_AF_2}, // PMW4 - PC8
    { TIM3,  GPIOC, Pin_9,  TIM_Channel_4, TIM3_IRQn,               1, Mode_AF_PP,      GPIO_PinSource9,  GPIO_AF_2}, // PWM5 - PC9

    { TIM2,  GPIOA, Pin_0,  TIM_Channel_1, TIM2_IRQn,               1, Mode_AF_PP,      GPIO_PinSource0,  GPIO_AF_1}, // PWM6 - PA0
    { TIM2,  GPIOA, Pin_1,  TIM_Channel_2, TIM2_IRQn,               1, Mode_AF_PP,      GPIO_PinSource1,  GPIO_AF_1}, // PWM7 - PA1
    { TIM2,  GPIOA, Pin_2,  TIM_Channel_3, TIM2_IRQn,               1, Mode_AF_PP,      GPIO_PinSource2,  GPIO_AF_1}, // PWM8 - PA2
    { TIM2,  GPIOA, Pin_3,  TIM_Channel_4, TIM2_IRQn,               1, Mode_AF_PP,      GPIO_PinSource3,  GPIO_AF_1}, // PWM9 - PA3

    { TIM15, GPIOB, Pin_14, TIM_Channel_1, TIM1_BRK_TIM15_IRQn,     1, Mode_AF_PP_PD,   GPIO_PinSource14, GPIO_AF_1}, // PWM10 - PB14
    { TIM15, GPIOB, Pin_15, TIM_Channel_2, TIM1_BRK_TIM15_IRQn,     1, Mode_AF_PP_PD,   GPIO_PinSource15, GPIO_AF_1}, // PWM11 - PB15
};

#define USED_TIMERS  (TIM_N(1) | TIM_N(2) | TIM_N(3) | TIM_N(15))

#define TIMER_APB1_PERIPHERALS (RCC_APB1Periph_TIM2 | RCC_APB1Periph_TIM3)
#define TIMER_APB2_PERIPHERALS (RCC_APB2Periph_TIM1 | RCC_APB2Periph_TIM15)
#define TIMER_AHB_PERIPHERALS (RCC_AHBPeriph_GPIOA | RCC_AHBPeriph_GPIOC)

#endif

#ifdef DOGE
const timerHardware_t timerHardware[USABLE_TIMER_CHANNEL_COUNT] = {
    { TIM1,  GPIOA, Pin_8,  TIM_Channel_1, TIM1_CC_IRQn,            0, Mode_AF_PP_PD,   GPIO_PinSource8,  GPIO_AF_6}, // PWM1 - PA8

    { TIM4,  GPIOB, Pin_8,  TIM_Channel_3, TIM4_IRQn,               1, Mode_AF_PP,      GPIO_PinSource8,  GPIO_AF_2}, // PWM2 - PB8
    { TIM4,  GPIOB, Pin_9,  TIM_Channel_4, TIM4_IRQn,               1, Mode_AF_PP,      GPIO_PinSource9,  GPIO_AF_2}, // PWM3 - PB9
    
    { TIM2,  GPIOA, Pin_10, TIM_Channel_4, TIM2_IRQn,               1, Mode_AF_PP,      GPIO_PinSource10, GPIO_AF_10}, // PMW4 - PA10
    { TIM2,  GPIOA, Pin_9,  TIM_Channel_3, TIM2_IRQn,               1, Mode_AF_PP,      GPIO_PinSource9,  GPIO_AF_10}, // PWM5 - PA9
    { TIM2,  GPIOA, Pin_0,  TIM_Channel_1, TIM2_IRQn,               1, Mode_AF_PP,      GPIO_PinSource0,  GPIO_AF_1}, // PWM6 - PA0
    { TIM2,  GPIOA, Pin_1,  TIM_Channel_2, TIM2_IRQn,               1, Mode_AF_PP,      GPIO_PinSource1,  GPIO_AF_1}, // PWM7 - PA1
    
    { TIM3,  GPIOB, Pin_0,  TIM_Channel_3, TIM3_IRQn,               1, Mode_AF_PP_PD,   GPIO_PinSource0,  GPIO_AF_2}, // PWM8 - PB1
    { TIM3,  GPIOB, Pin_1,  TIM_Channel_4, TIM3_IRQn,               1, Mode_AF_PP_PD,   GPIO_PinSource1,  GPIO_AF_2}, // PWM9 - PB0
};

#define USED_TIMERS  (TIM_N(1) | TIM_N(2) | TIM_N(3) | TIM_N(4) | TIM_N(15))

#define TIMER_APB1_PERIPHERALS (RCC_APB1Periph_TIM2 | RCC_APB1Periph_TIM3 | RCC_APB1Periph_TIM4)
#define TIMER_APB2_PERIPHERALS (RCC_APB2Periph_TIM1 | RCC_APB2Periph_TIM15)
#define TIMER_AHB_PERIPHERALS (RCC_AHBPeriph_GPIOA | RCC_AHBPeriph_GPIOB)

#endif

#ifdef CHEBUZZF3
const timerHardware_t timerHardware[USABLE_TIMER_CHANNEL_COUNT] = {
    // INPUTS CH1-8
    { TIM1,  GPIOA, Pin_8,  TIM_Channel_1, TIM1_CC_IRQn,            1, Mode_AF_PP_PD, GPIO_PinSource8, GPIO_AF_6}, // PWM1 - PA8
    { TIM16, GPIOB, Pin_8,  TIM_Channel_1, TIM1_UP_TIM16_IRQn,      0, Mode_AF_PP_PD, GPIO_PinSource8, GPIO_AF_1}, // PWM2 - PB8
    { TIM17, GPIOB, Pin_9,  TIM_Channel_1, TIM1_TRG_COM_TIM17_IRQn, 0, Mode_AF_PP_PD, GPIO_PinSource9, GPIO_AF_1}, // PWM3 - PB9
    { TIM8,  GPIOC, Pin_6,  TIM_Channel_1, TIM8_CC_IRQn,            1, Mode_AF_PP_PD, GPIO_PinSource6, GPIO_AF_4}, // PWM4 - PC6
    { TIM8,  GPIOC, Pin_7,  TIM_Channel_2, TIM8_CC_IRQn,            1, Mode_AF_PP_PD, GPIO_PinSource7, GPIO_AF_4}, // PWM5 - PC7
    { TIM8,  GPIOC, Pin_8,  TIM_Channel_3, TIM8_CC_IRQn,            1, Mode_AF_PP_PD, GPIO_PinSource8, GPIO_AF_4}, // PWM6 - PC8
    { TIM15, GPIOF, Pin_9,  TIM_Channel_1, TIM1_BRK_TIM15_IRQn,     0, Mode_AF_PP_PD, GPIO_PinSource9, GPIO_AF_3}, // PWM7 - PF9
    { TIM15, GPIOF, Pin_10, TIM_Channel_2, TIM1_BRK_TIM15_IRQn,     0, Mode_AF_PP_PD, GPIO_PinSource10, GPIO_AF_3}, // PWM8 - PF10

    // OUTPUTS CH1-10
    { TIM4,  GPIOD, Pin_12, TIM_Channel_1, TIM4_IRQn,               0, Mode_AF_PP, GPIO_PinSource12, GPIO_AF_2},    // PWM9 - PD12
    { TIM4,  GPIOD, Pin_13, TIM_Channel_2, TIM4_IRQn,               0, Mode_AF_PP, GPIO_PinSource13, GPIO_AF_2},    // PWM10 - PD13
    { TIM4,  GPIOD, Pin_14, TIM_Channel_3, TIM4_IRQn,               0, Mode_AF_PP, GPIO_PinSource14, GPIO_AF_2},    // PWM11 - PD14
    { TIM4,  GPIOD, Pin_15, TIM_Channel_4, TIM4_IRQn,               0, Mode_AF_PP, GPIO_PinSource15, GPIO_AF_2},    // PWM12 - PD15
    { TIM2,  GPIOA, Pin_1,  TIM_Channel_2, TIM2_IRQn,               0, Mode_AF_PP, GPIO_PinSource1, GPIO_AF_1},    // PWM13 - PA1
    { TIM2,  GPIOA, Pin_2,  TIM_Channel_3, TIM2_IRQn,               0, Mode_AF_PP, GPIO_PinSource2, GPIO_AF_1},    // PWM14 - PA2
    { TIM2,  GPIOA, Pin_3,  TIM_Channel_4, TIM2_IRQn,               0, Mode_AF_PP, GPIO_PinSource3, GPIO_AF_1},    // PWM15 - PA3
    { TIM3,  GPIOB, Pin_0,  TIM_Channel_3, TIM3_IRQn,               0, Mode_AF_PP, GPIO_PinSource0, GPIO_AF_2},    // PWM16 - PB0
    { TIM3,  GPIOB, Pin_1,  TIM_Channel_4, TIM3_IRQn,               0, Mode_AF_PP, GPIO_PinSource1, GPIO_AF_2},    // PWM17 - PB1
    { TIM3,  GPIOA, Pin_4,  TIM_Channel_2, TIM3_IRQn,               0, Mode_AF_PP, GPIO_PinSource4, GPIO_AF_2}     // PWM18 - PA4
};

#define USED_TIMERS  (TIM_N(1) | TIM_N(2) | TIM_N(3) | TIM_N(4) | TIM_N(8) | TIM_N(15) | TIM_N(16) | TIM_N(17))

#define TIMER_APB1_PERIPHERALS (RCC_APB1Periph_TIM2 | RCC_APB1Periph_TIM3 | RCC_APB1Periph_TIM4)
#define TIMER_APB2_PERIPHERALS (RCC_APB2Periph_TIM1 | RCC_APB2Periph_TIM8 | RCC_APB2Periph_TIM15 | RCC_APB2Periph_TIM16 | RCC_APB2Periph_TIM17)
#define TIMER_AHB_PERIPHERALS (RCC_AHBPeriph_GPIOA | RCC_AHBPeriph_GPIOB | RCC_AHBPeriph_GPIOC | RCC_AHBPeriph_GPIOD | RCC_AHBPeriph_GPIOF)

#endif

#ifdef NAZE32PRO
const timerHardware_t timerHardware[USABLE_TIMER_CHANNEL_COUNT] = {
    { TIM1,  GPIOA, Pin_8,  TIM_Channel_1, TIM1_CC_IRQn,            0, Mode_AF_PP_PD, GPIO_PinSource8,  GPIO_AF_6}, // PA8 - AF6
    { TIM1,  GPIOA, Pin_9,  TIM_Channel_2, TIM1_CC_IRQn,            0, Mode_AF_PP_PD, GPIO_PinSource9,  GPIO_AF_6}, // PA9 - AF6
    { TIM1,  GPIOA, Pin_10, TIM_Channel_3, TIM1_CC_IRQn,            0, Mode_AF_PP_PD, GPIO_PinSource10, GPIO_AF_6}, // PA10 - AF6
    { TIM3,  GPIOB, Pin_4,  TIM_Channel_1, TIM3_IRQn,               0, Mode_AF_PP_PD, GPIO_PinSource4,  GPIO_AF_2}, // PB4 - AF2
    { TIM4,  GPIOB, Pin_6,  TIM_Channel_1, TIM4_IRQn,               0, Mode_AF_PP_PD, GPIO_PinSource6,  GPIO_AF_2}, // PB6 - AF2 - not working yet
    { TIM4,  GPIOB, Pin_7,  TIM_Channel_2, TIM4_IRQn,               0, Mode_AF_PP_PD, GPIO_PinSource7,  GPIO_AF_2}, // PB7 - AF2 - not working yet
    { TIM4,  GPIOB, Pin_8,  TIM_Channel_3, TIM4_IRQn,               0, Mode_AF_PP_PD, GPIO_PinSource8,  GPIO_AF_2}, // PB8 - AF2
    { TIM4,  GPIOB, Pin_9,  TIM_Channel_4, TIM4_IRQn,               0, Mode_AF_PP_PD, GPIO_PinSource9,  GPIO_AF_2}, // PB9 - AF2

    { TIM2,  GPIOA, Pin_0,  TIM_Channel_1, TIM2_IRQn,               1, Mode_AF_PP, GPIO_PinSource0, GPIO_AF_2}, // PA0 - untested
    { TIM2,  GPIOA, Pin_1,  TIM_Channel_2, TIM2_IRQn,               1, Mode_AF_PP, GPIO_PinSource1, GPIO_AF_2}, // PA1 - untested
    { TIM15, GPIOA, Pin_2,  TIM_Channel_1, TIM1_BRK_TIM15_IRQn,     1, Mode_AF_PP, GPIO_PinSource2, GPIO_AF_9}, // PA2 - untested
    { TIM15, GPIOA, Pin_3,  TIM_Channel_2, TIM1_BRK_TIM15_IRQn,     1, Mode_AF_PP, GPIO_PinSource3, GPIO_AF_9}, // PA3 - untested
    { TIM16, GPIOA, Pin_6,  TIM_Channel_1, TIM1_UP_TIM16_IRQn,      1, Mode_AF_PP, GPIO_PinSource6, GPIO_AF_1}, // PA6 - untested
    { TIM17, GPIOA, Pin_7,  TIM_Channel_1, TIM1_TRG_COM_TIM17_IRQn, 1, Mode_AF_PP, GPIO_PinSource7, GPIO_AF_1} // PA7 - untested
};

#define USED_TIMERS  (TIM_N(1) | TIM_N(2) | TIM_N(3) | TIM_N(4) | TIM_N(15) | TIM_N(16) | TIM_N(17))

#define TIMER_APB1_PERIPHERALS (RCC_APB1Periph_TIM2 | RCC_APB1Periph_TIM3 | RCC_APB1Periph_TIM4)
#define TIMER_APB2_PERIPHERALS (RCC_APB2Periph_TIM1 | RCC_APB2Periph_TIM15 | RCC_APB2Periph_TIM16 | RCC_APB2Periph_TIM17)
#define TIMER_AHB_PERIPHERALS (RCC_AHBPeriph_GPIOA | RCC_AHBPeriph_GPIOB)

#endif

#if defined(SPARKY) || defined(ALIENFLIGHTF3)
const timerHardware_t timerHardware[USABLE_TIMER_CHANNEL_COUNT] = {
    //
    // 6 x 3 pin headers
    //

    { TIM15, GPIOB, Pin_15, TIM_Channel_2, TIM1_BRK_TIM15_IRQn,     1, Mode_AF_PP, GPIO_PinSource15, GPIO_AF_1}, // PWM1  - PB15 - TIM1_CH3N, TIM15_CH1N, *TIM15_CH2
    { TIM15, GPIOB, Pin_14, TIM_Channel_1, TIM1_BRK_TIM15_IRQn,     1, Mode_AF_PP, GPIO_PinSource14, GPIO_AF_1}, // PWM2  - PB14 - TIM1_CH2N, *TIM15_CH1
    { TIM1,  GPIOA, Pin_8,  TIM_Channel_1, TIM1_CC_IRQn,            1, Mode_AF_PP, GPIO_PinSource8,  GPIO_AF_6}, // PWM3  - PA8  - *TIM1_CH1, TIM4_ETR
    { TIM3,  GPIOB, Pin_0,  TIM_Channel_3, TIM3_IRQn,               0, Mode_AF_PP, GPIO_PinSource0,  GPIO_AF_2}, // PWM4  - PB0  - *TIM3_CH3, TIM1_CH2N, TIM8_CH2N
    { TIM3,  GPIOA, Pin_6,  TIM_Channel_1, TIM3_IRQn,               0, Mode_AF_PP, GPIO_PinSource6,  GPIO_AF_2}, // PWM5  - PA6  - *TIM3_CH1, TIM8_BKIN, TIM1_BKIN, TIM16_CH1
    { TIM2,  GPIOA, Pin_2,  TIM_Channel_3, TIM2_IRQn,               0, Mode_AF_PP, GPIO_PinSource2,  GPIO_AF_1}, // PWM6  - PA2  - *TIM2_CH3, !TIM15_CH1

    //
    // 6 pin header
    //

    // PWM7-10
    { TIM3,  GPIOB, Pin_1,  TIM_Channel_4, TIM3_IRQn,               0, Mode_AF_PP, GPIO_PinSource1,  GPIO_AF_2}, // PWM7  - PB1  - *TIM3_CH4, TIM1_CH3N, TIM8_CH3N
    { TIM17, GPIOA, Pin_7,  TIM_Channel_1, TIM1_TRG_COM_TIM17_IRQn, 1, Mode_AF_PP, GPIO_PinSource7,  GPIO_AF_1}, // PWM8  - PA7  - !TIM3_CH2, *TIM17_CH1, TIM1_CH1N, TIM8_CH1
    { TIM3,  GPIOA, Pin_4,  TIM_Channel_2, TIM3_IRQn,               0, Mode_AF_PP, GPIO_PinSource4,  GPIO_AF_2}, // PWM9  - PA4  - *TIM3_CH2
    { TIM2,  GPIOA, Pin_1,  TIM_Channel_2, TIM2_IRQn,               0, Mode_AF_PP, GPIO_PinSource1,  GPIO_AF_1}, // PWM10 - PA1  - *TIM2_CH2, TIM15_CH1N

    //
    // PPM PORT - Also USART2 RX (AF5)
    //

    { TIM2, GPIOA, Pin_3,  TIM_Channel_4, TIM2_IRQn,                0, Mode_AF_PP_PD, GPIO_PinSource3, GPIO_AF_1} // PPM   - PA3  - TIM2_CH4, TIM15_CH2 - PWM13
    //{ TIM15, GPIOA, Pin_3,  TIM_Channel_2, TIM1_BRK_TIM15_IRQn,     0, Mode_AF_PP_PD, GPIO_PinSource3, GPIO_AF_9} // PPM   - PA3  - TIM2_CH4, TIM15_CH2 - PWM13

    // USART3 RX/TX
    // RX conflicts with PPM port
    //{ TIM2,  GPIOB, Pin_11, TIM_Channel_4, TIM3_IRQn,               0, Mode_AF_PP, GPIO_PinSource11,  GPIO_AF_1} // RX    - PB11 - *TIM2_CH4, USART3_RX (AF7) - PWM11
    //{ TIM2,  GPIOB, Pin_10, TIM_Channel_3, TIM3_IRQn,               0, Mode_AF_PP, GPIO_PinSource10,  GPIO_AF_1} // TX    - PB10 - *TIM2_CH3, USART3_TX (AF7) - PWM12

};

#define USED_TIMERS  (TIM_N(1) | TIM_N(2) | TIM_N(3) | TIM_N(15) | TIM_N(17))

#define TIMER_APB1_PERIPHERALS (RCC_APB1Periph_TIM2 | RCC_APB1Periph_TIM3)
#define TIMER_APB2_PERIPHERALS (RCC_APB2Periph_TIM1 | RCC_APB2Periph_TIM15 | RCC_APB2Periph_TIM17)
#define TIMER_AHB_PERIPHERALS (RCC_AHBPeriph_GPIOA | RCC_AHBPeriph_GPIOB)

#endif

#if defined(SPRACINGF3)
const timerHardware_t timerHardware[USABLE_TIMER_CHANNEL_COUNT] = {
    { TIM2,  GPIOA, Pin_0,  TIM_Channel_1, TIM2_IRQn,               0, Mode_AF_PP, GPIO_PinSource0,  GPIO_AF_1}, // RC_CH1 - PA0  - *TIM2_CH1
    { TIM2,  GPIOA, Pin_1,  TIM_Channel_2, TIM2_IRQn,               0, Mode_AF_PP, GPIO_PinSource1,  GPIO_AF_1}, // RC_CH2 - PA1  - *TIM2_CH2, TIM15_CH1N
    // Production boards swapped RC_CH3/4 swapped to make it easier to use SerialRX using supplied cables - compared to first prototype.
    { TIM2,  GPIOB, Pin_11, TIM_Channel_4, TIM2_IRQn,               0, Mode_AF_PP, GPIO_PinSource11, GPIO_AF_1}, // RC_CH3 - PB11 - *TIM2_CH4, USART3_RX (AF7)
    { TIM2,  GPIOB, Pin_10, TIM_Channel_3, TIM2_IRQn,               0, Mode_AF_PP, GPIO_PinSource10, GPIO_AF_1}, // RC_CH4 - PB10 - *TIM2_CH3, USART3_TX (AF7)
    { TIM3,  GPIOB, Pin_4,  TIM_Channel_1, TIM3_IRQn,               0, Mode_AF_PP, GPIO_PinSource4,  GPIO_AF_2}, // RC_CH5 - PB4  - *TIM3_CH1
    { TIM3,  GPIOB, Pin_5,  TIM_Channel_2, TIM3_IRQn,               0, Mode_AF_PP, GPIO_PinSource5,  GPIO_AF_2}, // RC_CH6 - PB5  - *TIM3_CH2
    { TIM3,  GPIOB, Pin_0,  TIM_Channel_3, TIM3_IRQn,               0, Mode_AF_PP, GPIO_PinSource0,  GPIO_AF_2}, // RC_CH7 - PB0  - *TIM3_CH3, TIM1_CH2N, TIM8_CH2N
    { TIM3,  GPIOB, Pin_1,  TIM_Channel_4, TIM3_IRQn,               0, Mode_AF_PP, GPIO_PinSource1,  GPIO_AF_2}, // RC_CH8 - PB1  - *TIM3_CH4, TIM1_CH3N, TIM8_CH3N

    { TIM16, GPIOA, Pin_6,  TIM_Channel_1, TIM1_UP_TIM16_IRQn,      1, Mode_AF_PP, GPIO_PinSource6,  GPIO_AF_1},  // PWM1 - PA6  - TIM3_CH1, TIM8_BKIN, TIM1_BKIN, *TIM16_CH1
    { TIM17, GPIOA, Pin_7,  TIM_Channel_1, TIM1_TRG_COM_TIM17_IRQn, 1, Mode_AF_PP, GPIO_PinSource7,  GPIO_AF_1},  // PWM2 - PA7  - TIM3_CH2, *TIM17_CH1, TIM1_CH1N, TIM8_CH1
    { TIM4,  GPIOA, Pin_11, TIM_Channel_1, TIM4_IRQn,               1, Mode_AF_PP, GPIO_PinSource11, GPIO_AF_10}, // PWM3 - PA11
    { TIM4,  GPIOA, Pin_12, TIM_Channel_2, TIM4_IRQn,               1, Mode_AF_PP, GPIO_PinSource12, GPIO_AF_10}, // PWM4 - PA12
    { TIM4,  GPIOB, Pin_8,  TIM_Channel_3, TIM4_IRQn,               1, Mode_AF_PP, GPIO_PinSource8,  GPIO_AF_2},  // PWM5 - PB8
    { TIM4,  GPIOB, Pin_9,  TIM_Channel_4, TIM4_IRQn,               1, Mode_AF_PP, GPIO_PinSource9,  GPIO_AF_2},  // PWM6 - PB9
    { TIM15, GPIOA, Pin_2,  TIM_Channel_1, TIM1_BRK_TIM15_IRQn,     1, Mode_AF_PP, GPIO_PinSource2,  GPIO_AF_9},  // PWM7 - PA2
    { TIM15, GPIOA, Pin_3,  TIM_Channel_2, TIM1_BRK_TIM15_IRQn,     1, Mode_AF_PP, GPIO_PinSource3,  GPIO_AF_9},  // PWM8 - PA3

    { TIM1,  GPIOA, Pin_8,  TIM_Channel_1, TIM1_CC_IRQn,            1, Mode_AF_PP, GPIO_PinSource8,  GPIO_AF_6},  // GPIO_TIMER / LED_STRIP
};

#define USED_TIMERS  (TIM_N(1) | TIM_N(2) | TIM_N(3) | TIM_N(4) | TIM_N(15) | TIM_N(16) |TIM_N(17))

#define TIMER_APB1_PERIPHERALS (RCC_APB1Periph_TIM2 | RCC_APB1Periph_TIM3 | RCC_APB1Periph_TIM4)
#define TIMER_APB2_PERIPHERALS (RCC_APB2Periph_TIM1 | RCC_APB2Periph_TIM15 | RCC_APB2Periph_TIM16 | RCC_APB2Periph_TIM17)
#define TIMER_AHB_PERIPHERALS (RCC_AHBPeriph_GPIOA | RCC_AHBPeriph_GPIOB)

#endif

#if defined(SPRACINGF3EVO)
const timerHardware_t timerHardware[USABLE_TIMER_CHANNEL_COUNT] = {
    // PPM / UART2 RX
    { TIM8,  GPIOA, Pin_15, TIM_Channel_1, TIM8_CC_IRQn,            0, Mode_AF_PP_PD, GPIO_PinSource15, GPIO_AF_2},  // PPM

    { TIM2,  GPIOA, Pin_0,  TIM_Channel_1, TIM2_IRQn,               1, Mode_AF_PP, GPIO_PinSource0,  GPIO_AF_1},  // PWM1
    { TIM2,  GPIOA, Pin_1,  TIM_Channel_2, TIM2_IRQn,               1, Mode_AF_PP, GPIO_PinSource1,  GPIO_AF_1},  // PWM2
    { TIM15, GPIOA, Pin_2,  TIM_Channel_1, TIM1_BRK_TIM15_IRQn,     1, Mode_AF_PP, GPIO_PinSource2,  GPIO_AF_9},  // PWM3
    { TIM15, GPIOA, Pin_3,  TIM_Channel_2, TIM1_BRK_TIM15_IRQn,     1, Mode_AF_PP, GPIO_PinSource3,  GPIO_AF_9},  // PWM4
    { TIM3,  GPIOA, Pin_6,  TIM_Channel_1, TIM3_IRQn,               1, Mode_AF_PP, GPIO_PinSource6,  GPIO_AF_2},  // PWM5
    { TIM3,  GPIOA, Pin_7,  TIM_Channel_2, TIM3_IRQn,               1, Mode_AF_PP, GPIO_PinSource7,  GPIO_AF_2},  // PWM6
    { TIM3,  GPIOB, Pin_0,  TIM_Channel_3, TIM3_IRQn,               1, Mode_AF_PP, GPIO_PinSource0,  GPIO_AF_2},  // PWM7
    { TIM3,  GPIOB, Pin_1,  TIM_Channel_4, TIM3_IRQn,               1, Mode_AF_PP, GPIO_PinSource1,  GPIO_AF_2},  // PWM8

    // UART3 RX/TX
    { TIM2,  GPIOB, Pin_10, TIM_Channel_3, TIM2_IRQn,               1, Mode_AF_PP, GPIO_PinSource10, GPIO_AF_1}, // RC_CH4 - PB10 - *TIM2_CH3, USART3_TX (AF7)
    { TIM2,  GPIOB, Pin_11, TIM_Channel_4, TIM2_IRQn,               1, Mode_AF_PP, GPIO_PinSource11, GPIO_AF_1}, // RC_CH3 - PB11 - *TIM2_CH4, USART3_RX (AF7)

    // IR / LED Strip Pad
    { TIM1,  GPIOA, Pin_8,  TIM_Channel_1, TIM1_CC_IRQn,            1, Mode_AF_PP, GPIO_PinSource8,  GPIO_AF_6},  // GPIO_TIMER / LED_STRIP
};

#define USED_TIMERS  (TIM_N(1) | TIM_N(2) | TIM_N(3) | TIM_N(8) | TIM_N(15))

#define TIMER_APB1_PERIPHERALS (RCC_APB1Periph_TIM2 | RCC_APB1Periph_TIM3)
#define TIMER_APB2_PERIPHERALS (RCC_APB2Periph_TIM1 | RCC_APB2Periph_TIM8 | RCC_APB2Periph_TIM15)
#define TIMER_AHB_PERIPHERALS (RCC_AHBPeriph_GPIOA | RCC_AHBPeriph_GPIOB)

#endif

#if defined(MOTOLAB)
const timerHardware_t timerHardware[USABLE_TIMER_CHANNEL_COUNT] = {
    { TIM3,  GPIOA, Pin_4,  TIM_Channel_2, TIM3_IRQn,               1, Mode_AF_PP, GPIO_PinSource4,  GPIO_AF_2}, // PWM1  - PA4  - *TIM3_CH2
    { TIM3,  GPIOA, Pin_6,  TIM_Channel_1, TIM3_IRQn,               1, Mode_AF_PP, GPIO_PinSource6,  GPIO_AF_2}, // PWM2  - PA6  - *TIM3_CH1, TIM8_BKIN, TIM1_BKIN, TIM16_CH1
    { TIM3,  GPIOB, Pin_0,  TIM_Channel_3, TIM3_IRQn,               1, Mode_AF_PP, GPIO_PinSource0,  GPIO_AF_2}, // PWM3  - PB0  - *TIM3_CH3, TIM1_CH2N, TIM8_CH2N
    { TIM3,  GPIOB, Pin_1,  TIM_Channel_4, TIM3_IRQn,               1, Mode_AF_PP, GPIO_PinSource1,  GPIO_AF_2}, // PWM4  - PB1  - *TIM3_CH4, TIM1_CH3N, TIM8_CH3N
    { TIM2,  GPIOA, Pin_1,  TIM_Channel_2, TIM2_IRQn,               1, Mode_AF_PP, GPIO_PinSource1,  GPIO_AF_1}, // PWM5  - PA1  - *TIM2_CH2, TIM15_CH1N
    { TIM2,  GPIOA, Pin_2,  TIM_Channel_3, TIM2_IRQn,               1, Mode_AF_PP, GPIO_PinSource2,  GPIO_AF_1}, // PWM6  - PA2  - *TIM2_CH3, !TIM15_CH1
    { TIM15, GPIOA, Pin_3,  TIM_Channel_2, TIM1_BRK_TIM15_IRQn,     1, Mode_AF_PP, GPIO_PinSource3,  GPIO_AF_9}, // PWM7  - PA3  - *TIM15_CH2, TIM2_CH4
    { TIM1,  GPIOA, Pin_8,  TIM_Channel_1, TIM1_CC_IRQn,            1, Mode_AF_PP, GPIO_PinSource8,  GPIO_AF_6}, // PWM8  - PA8  - *TIM1_CH1, TIM4_ETR

    { TIM17, GPIOA, Pin_7,  TIM_Channel_1, TIM1_TRG_COM_TIM17_IRQn, 0, Mode_AF_PP_PD, GPIO_PinSource7,  GPIO_AF_1}, // PPM   - PA7  - *TIM17_CH1, TIM1_CH1N, TIM8_CH1
};

#define USED_TIMERS  (TIM_N(1) | TIM_N(2) | TIM_N(3) | TIM_N(15) | TIM_N(17))
#define TIMER_APB2_PERIPHERALS (RCC_APB2Periph_TIM1 | RCC_APB2Periph_TIM15 | RCC_APB2Periph_TIM17)

#define TIMER_APB1_PERIPHERALS (RCC_APB1Periph_TIM2 | RCC_APB1Periph_TIM3)

#define TIMER_AHB_PERIPHERALS (RCC_AHBPeriph_GPIOA | RCC_AHBPeriph_GPIOB)

#endif

#if defined(SPRACINGF3MINI)
const timerHardware_t timerHardware[USABLE_TIMER_CHANNEL_COUNT] = {
    // PPM Pad
#ifdef SPRACINGF3MINI_MKII_REVA
    { TIM3,  GPIOB, Pin_5,  TIM_Channel_2, TIM3_IRQn,               0, Mode_AF_PP, GPIO_PinSource5,  GPIO_AF_2}, // PPM - PB5
    // PB4 / TIM3 CH1 is connected to USBPresent
#else
    { TIM3,  GPIOB, Pin_4,  TIM_Channel_1, TIM3_IRQn,               0, Mode_AF_PP, GPIO_PinSource4,  GPIO_AF_2}, // PPM - PB4
    // PB5 / TIM3 CH2 is connected to USBPresent
#endif

    { TIM16, GPIOA, Pin_6,  TIM_Channel_1, TIM1_UP_TIM16_IRQn,      1, Mode_AF_PP, GPIO_PinSource6,  GPIO_AF_1},  // PWM1 - PA6
    { TIM17, GPIOA, Pin_7,  TIM_Channel_1, TIM1_TRG_COM_TIM17_IRQn, 1, Mode_AF_PP, GPIO_PinSource7,  GPIO_AF_1},  // PWM2 - PA7
    { TIM4,  GPIOB, Pin_8,  TIM_Channel_3, TIM4_IRQn,               1, Mode_AF_PP, GPIO_PinSource8,  GPIO_AF_2},  // PWM3 - PB8
    { TIM4,  GPIOB, Pin_9,  TIM_Channel_4, TIM4_IRQn,               1, Mode_AF_PP, GPIO_PinSource9,  GPIO_AF_2},  // PWM4 - PB9
    { TIM15, GPIOA, Pin_2,  TIM_Channel_1, TIM1_BRK_TIM15_IRQn,     1, Mode_AF_PP, GPIO_PinSource2,  GPIO_AF_9},  // PWM5 - PA2
    { TIM15, GPIOA, Pin_3,  TIM_Channel_2, TIM1_BRK_TIM15_IRQn,     1, Mode_AF_PP, GPIO_PinSource3,  GPIO_AF_9},  // PWM6 - PA3
    { TIM2,  GPIOA, Pin_0,  TIM_Channel_1, TIM2_IRQn,               1, Mode_AF_PP, GPIO_PinSource0,  GPIO_AF_1},  // PWM7 - PA0
    { TIM2,  GPIOA, Pin_1,  TIM_Channel_2, TIM2_IRQn,               1, Mode_AF_PP, GPIO_PinSource1,  GPIO_AF_1},  // PWM8 - PA1

    // UART3 RX/TX
    { TIM2,  GPIOB, Pin_10, TIM_Channel_3, TIM2_IRQn,               1, Mode_AF_PP, GPIO_PinSource10, GPIO_AF_1}, // PWM9  - PB10 - TIM2_CH3 / USART3_TX (AF7)
    { TIM2,  GPIOB, Pin_11, TIM_Channel_4, TIM2_IRQn,               1, Mode_AF_PP, GPIO_PinSource11, GPIO_AF_1}, // PWM10 - PB11 - TIM2_CH4 / USART3_RX (AF7)

    // LED Strip Pad
    { TIM1,  GPIOA, Pin_8,  TIM_Channel_1, TIM1_CC_IRQn,            1, Mode_AF_PP, GPIO_PinSource8,  GPIO_AF_6},  // GPIO_TIMER / LED_STRIP
};

#define USED_TIMERS  (TIM_N(1) | TIM_N(2) | TIM_N(3) | TIM_N(4) | TIM_N(15) | TIM_N(16) |TIM_N(17))

#define TIMER_APB1_PERIPHERALS (RCC_APB1Periph_TIM2 | RCC_APB1Periph_TIM3 | RCC_APB1Periph_TIM4)
#define TIMER_APB2_PERIPHERALS (RCC_APB2Periph_TIM1 | RCC_APB2Periph_TIM15 | RCC_APB2Periph_TIM16 | RCC_APB2Periph_TIM17)
#define TIMER_AHB_PERIPHERALS (RCC_AHBPeriph_GPIOA | RCC_AHBPeriph_GPIOB)

#endif

<<<<<<< HEAD
#if defined(RGFC_OSD)
const timerHardware_t timerHardware[USABLE_TIMER_CHANNEL_COUNT] = {
    //
    // PPM PORT - Also USART2 RX
    //
    { TIM2, GPIOA, Pin_0, TIM_Channel_1, TIM2_IRQn,    0, Mode_AF_PP, GPIO_PinSource0, GPIO_AF_1},    // PWM1  - RC1
    { TIM2, GPIOA, Pin_1, TIM_Channel_2, TIM2_IRQn,    0, Mode_AF_PP, GPIO_PinSource1, GPIO_AF_1},    // PWM2  - RC2
    { TIM2, GPIOA, Pin_2, TIM_Channel_3, TIM2_IRQn,    0, Mode_AF_PP, GPIO_PinSource2, GPIO_AF_1},    // PWM3  - RC3
    { TIM2, GPIOA, Pin_3, TIM_Channel_4, TIM2_IRQn,    0, Mode_AF_PP, GPIO_PinSource3, GPIO_AF_1},    // PWM4  - RC4
    { TIM3, GPIOA, Pin_6, TIM_Channel_1, TIM3_IRQn,    0, Mode_AF_PP, GPIO_PinSource6, GPIO_AF_2},    // PWM5  - RC5
    { TIM3, GPIOA, Pin_7, TIM_Channel_2, TIM3_IRQn,    0, Mode_AF_PP, GPIO_PinSource7, GPIO_AF_2},    // PWM6  - RC6
    { TIM3, GPIOB, Pin_0, TIM_Channel_3, TIM3_IRQn,    0, Mode_AF_PP, GPIO_PinSource0, GPIO_AF_2},    // PWM7  - RC7
    { TIM3, GPIOB, Pin_1, TIM_Channel_4, TIM3_IRQn,    0, Mode_AF_PP, GPIO_PinSource1, GPIO_AF_2},    // PWM8  - RC8

    // Main outputs 8 PWM

    { TIM4, GPIOB, Pin_6, TIM_Channel_1, TIM4_IRQn,    1, Mode_AF_PP, GPIO_PinSource6, GPIO_AF_2},
    { TIM4, GPIOB, Pin_7, TIM_Channel_2, TIM4_IRQn,    1, Mode_AF_PP, GPIO_PinSource7, GPIO_AF_2},
    { TIM4, GPIOB, Pin_8, TIM_Channel_3, TIM4_IRQn,    1, Mode_AF_PP, GPIO_PinSource8, GPIO_AF_2},
    { TIM4, GPIOB, Pin_9, TIM_Channel_4, TIM4_IRQn,    1, Mode_AF_PP, GPIO_PinSource9, GPIO_AF_2},
    { TIM8, GPIOC, Pin_6, TIM_Channel_1, TIM8_CC_IRQn, 1, Mode_AF_PP, GPIO_PinSource6, GPIO_AF_4},
    { TIM8, GPIOC, Pin_7, TIM_Channel_2, TIM8_CC_IRQn, 1, Mode_AF_PP, GPIO_PinSource7, GPIO_AF_4},
    { TIM8, GPIOC, Pin_8, TIM_Channel_3, TIM8_CC_IRQn, 1, Mode_AF_PP, GPIO_PinSource8, GPIO_AF_4},
    { TIM8, GPIOC, Pin_9, TIM_Channel_4, TIM8_CC_IRQn, 1, Mode_AF_PP, GPIO_PinSource9, GPIO_AF_4},

};

#define USED_TIMERS  (TIM_N(2) | TIM_N(3) | TIM_N(4) | TIM_N(8))

#define TIMER_APB1_PERIPHERALS ( RCC_APB1Periph_TIM2 | RCC_APB1Periph_TIM3 | RCC_APB1Periph_TIM4 )
#define TIMER_APB2_PERIPHERALS ( RCC_APB2Periph_TIM8 )
#define TIMER_AHB_PERIPHERALS (RCC_AHBPeriph_GPIOA | RCC_AHBPeriph_GPIOB | RCC_AHBPeriph_GPIOC )
#endif

#if defined(RGFC_LE)
const timerHardware_t timerHardware[USABLE_TIMER_CHANNEL_COUNT] = {
    //
    // PPM PORT - Also USART2 RX
    //
    { TIM2, GPIOA, Pin_3, TIM_Channel_4, TIM2_IRQn,    0, Mode_AF_PP, GPIO_PinSource3, GPIO_AF_1},

    // Main outputs 8 PWM

    { TIM4, GPIOB, Pin_6, TIM_Channel_1, TIM4_IRQn,    1, Mode_AF_PP, GPIO_PinSource6, GPIO_AF_2},
    { TIM4, GPIOB, Pin_7, TIM_Channel_2, TIM4_IRQn,    1, Mode_AF_PP, GPIO_PinSource7, GPIO_AF_2},
    { TIM4, GPIOB, Pin_8, TIM_Channel_3, TIM4_IRQn,    1, Mode_AF_PP, GPIO_PinSource8, GPIO_AF_2},
    { TIM4, GPIOB, Pin_9, TIM_Channel_4, TIM4_IRQn,    1, Mode_AF_PP, GPIO_PinSource9, GPIO_AF_2},
    { TIM8, GPIOC, Pin_6, TIM_Channel_1, TIM8_CC_IRQn, 1, Mode_AF_PP, GPIO_PinSource6, GPIO_AF_4},
    { TIM8, GPIOC, Pin_7, TIM_Channel_2, TIM8_CC_IRQn, 1, Mode_AF_PP, GPIO_PinSource7, GPIO_AF_4},
    { TIM8, GPIOC, Pin_8, TIM_Channel_3, TIM8_CC_IRQn, 1, Mode_AF_PP, GPIO_PinSource8, GPIO_AF_4},
    { TIM8, GPIOC, Pin_9, TIM_Channel_4, TIM8_CC_IRQn, 1, Mode_AF_PP, GPIO_PinSource9, GPIO_AF_4},

};

#define USED_TIMERS  (TIM_N(2) | TIM_N(4) | TIM_N(8))

#define TIMER_APB1_PERIPHERALS ( RCC_APB1Periph_TIM2 | RCC_APB1Periph_TIM4 )
#define TIMER_APB2_PERIPHERALS ( RCC_APB2Periph_TIM8 )
#define TIMER_AHB_PERIPHERALS (RCC_AHBPeriph_GPIOA | RCC_AHBPeriph_GPIOB | RCC_AHBPeriph_GPIOC )
=======
#ifdef SINGULARITY
const timerHardware_t timerHardware[USABLE_TIMER_CHANNEL_COUNT] = {
    { TIM2,  GPIOA, Pin_15, TIM_Channel_1, TIM2_IRQn,               0, Mode_AF_PP, GPIO_PinSource15, GPIO_AF_1}, // PPM/SERIAL RX

    { TIM3,  GPIOB, Pin_4,  TIM_Channel_1, TIM3_IRQn,               0, Mode_AF_PP, GPIO_PinSource4,  GPIO_AF_2}, // PWM1
    { TIM3,  GPIOB, Pin_5,  TIM_Channel_2, TIM3_IRQn,               0, Mode_AF_PP, GPIO_PinSource5,  GPIO_AF_2}, // PWM2
    { TIM3,  GPIOB, Pin_0,  TIM_Channel_3, TIM3_IRQn,               0, Mode_AF_PP, GPIO_PinSource0,  GPIO_AF_2}, // PWM3
    { TIM3,  GPIOB, Pin_1,  TIM_Channel_4, TIM3_IRQn,               0, Mode_AF_PP, GPIO_PinSource1,  GPIO_AF_2}, // PWM4
    { TIM16, GPIOB, Pin_8,  TIM_Channel_1, TIM1_UP_TIM16_IRQn,      1, Mode_AF_PP, GPIO_PinSource8,  GPIO_AF_1}, // PWM5
    { TIM17, GPIOB, Pin_9,  TIM_Channel_1, TIM1_TRG_COM_TIM17_IRQn, 1, Mode_AF_PP, GPIO_PinSource9,  GPIO_AF_1}, // PWM6

    { TIM15, GPIOA, Pin_2,  TIM_Channel_1, TIM1_BRK_TIM15_IRQn,     1, Mode_AF_PP, GPIO_PinSource2,  GPIO_AF_9}, // SOFTSERIAL1 RX (NC)
    { TIM15, GPIOA, Pin_3,  TIM_Channel_2, TIM1_BRK_TIM15_IRQn,     1, Mode_AF_PP, GPIO_PinSource3,  GPIO_AF_9}, // SOFTSERIAL1 TX

    { TIM1,  GPIOA, Pin_8,  TIM_Channel_1, TIM1_CC_IRQn,            1, Mode_AF_PP, GPIO_PinSource8,  GPIO_AF_6}, // LED_STRIP
};

#define USED_TIMERS  (TIM_N(1) | TIM_N(2) | TIM_N(3) | TIM_N(15) | TIM_N(16) |TIM_N(17))

#define TIMER_APB1_PERIPHERALS (RCC_APB1Periph_TIM2 | RCC_APB1Periph_TIM3)
#define TIMER_APB2_PERIPHERALS (RCC_APB2Periph_TIM1 | RCC_APB2Periph_TIM15 | RCC_APB2Periph_TIM16 | RCC_APB2Periph_TIM17)
#define TIMER_AHB_PERIPHERALS (RCC_AHBPeriph_GPIOA | RCC_AHBPeriph_GPIOB)

#endif

#ifdef FURYF3
const timerHardware_t timerHardware[USABLE_TIMER_CHANNEL_COUNT] = {
    { TIM2,  GPIOB, Pin_3,  TIM_Channel_2, TIM2_IRQn,               0, Mode_AF_PP,      GPIO_PinSource3,  GPIO_AF_1}, // PPM IN
    { TIM3,  GPIOB, Pin_0,  TIM_Channel_3, TIM3_IRQn,               0, Mode_AF_PP,      GPIO_PinSource0,  GPIO_AF_2}, // SS1 - PB0  - *TIM3_CH3, TIM1_CH2N, TIM8_CH2N
    { TIM3,  GPIOB, Pin_1,  TIM_Channel_4, TIM3_IRQn,               0, Mode_AF_PP,      GPIO_PinSource1,  GPIO_AF_2}, // SS1 - PB1  - *TIM3_CH4, TIM1_CH3N, TIM8_CH3N

    { TIM4,  GPIOB, Pin_7,  TIM_Channel_2, TIM4_IRQn,               1, Mode_AF_PP,      GPIO_PinSource7,  GPIO_AF_2}, // PWM4 - S1
    { TIM4,  GPIOB, Pin_6,  TIM_Channel_1, TIM4_IRQn,               1, Mode_AF_PP,      GPIO_PinSource6,  GPIO_AF_2}, // PWM5 - S2
    { TIM17, GPIOB, Pin_5,  TIM_Channel_1, TIM1_TRG_COM_TIM17_IRQn, 1, Mode_AF_PP,      GPIO_PinSource5,  GPIO_AF_10}, // PWM6 - S3
    { TIM16, GPIOB, Pin_4,  TIM_Channel_1, TIM1_UP_TIM16_IRQn,      1, Mode_AF_PP,      GPIO_PinSource4,  GPIO_AF_1}, // PWM7 - S4
 
    { TIM1,  GPIOA, Pin_8,  TIM_Channel_1, TIM1_CC_IRQn,            1, Mode_AF_PP,      GPIO_PinSource8,  GPIO_AF_6}, // GPIO TIMER - LED_STRIP

};

#define USED_TIMERS  (TIM_N(1) | TIM_N(2) | TIM_N(3) | TIM_N(4) | TIM_N(16) |TIM_N(17))

#define TIMER_APB1_PERIPHERALS (RCC_APB1Periph_TIM2 | RCC_APB1Periph_TIM3 | RCC_APB1Periph_TIM4)
#define TIMER_APB2_PERIPHERALS (RCC_APB2Periph_TIM1 | RCC_APB2Periph_TIM16 | RCC_APB2Periph_TIM17)
#define TIMER_AHB_PERIPHERALS (RCC_AHBPeriph_GPIOA | RCC_AHBPeriph_GPIOB)

>>>>>>> 90052503
#endif

#define USED_TIMER_COUNT BITCOUNT(USED_TIMERS)
#define CC_CHANNELS_PER_TIMER 4              // TIM_Channel_1..4

#define TIM_IT_CCx(ch) (TIM_IT_CC1 << ((ch) / 4))

typedef struct timerConfig_s {
    timerCCHandlerRec_t *edgeCallback[CC_CHANNELS_PER_TIMER];
    timerOvrHandlerRec_t *overflowCallback[CC_CHANNELS_PER_TIMER];
    timerOvrHandlerRec_t *overflowCallbackActive; // null-terminated linkded list of active overflow callbacks
	uint32_t forcedOverflowTimerValue;
} timerConfig_t;
timerConfig_t timerConfig[USED_TIMER_COUNT];

typedef struct {
    channelType_t type;
} timerChannelInfo_t;
timerChannelInfo_t timerChannelInfo[USABLE_TIMER_CHANNEL_COUNT];

typedef struct {
    uint8_t priority;
} timerInfo_t;
timerInfo_t timerInfo[USED_TIMER_COUNT];

// return index of timer in timer table. Lowest timer has index 0
#define TIMER_INDEX(i) BITCOUNT((TIM_N(i) - 1) & USED_TIMERS)

static uint8_t lookupTimerIndex(const TIM_TypeDef *tim)
{
#define _CASE_SHF 10           // amount we can safely shift timer address to the right. gcc will throw error if some timers overlap
#define _CASE_(tim, index) case ((unsigned)tim >> _CASE_SHF): return index; break
#define _CASE(i) _CASE_(TIM##i##_BASE, TIMER_INDEX(i))

// let gcc do the work, switch should be quite optimized
    switch((unsigned)tim >> _CASE_SHF) {
#if USED_TIMERS & TIM_N(1)
        _CASE(1);
#endif
#if USED_TIMERS & TIM_N(2)
        _CASE(2);
#endif
#if USED_TIMERS & TIM_N(3)
        _CASE(3);
#endif
#if USED_TIMERS & TIM_N(4)
        _CASE(4);
#endif
#if USED_TIMERS & TIM_N(8)
        _CASE(8);
#endif
#if USED_TIMERS & TIM_N(15)
        _CASE(15);
#endif
#if USED_TIMERS & TIM_N(16)
        _CASE(16);
#endif
#if USED_TIMERS & TIM_N(17)
        _CASE(17);
#endif
    default:  return ~1;  // make sure final index is out of range
    }
#undef _CASE
#undef _CASE_
}

TIM_TypeDef * const usedTimers[USED_TIMER_COUNT] = {
#define _DEF(i) TIM##i

#if USED_TIMERS & TIM_N(1)
    _DEF(1),
#endif
#if USED_TIMERS & TIM_N(2)
    _DEF(2),
#endif
#if USED_TIMERS & TIM_N(3)
    _DEF(3),
#endif
#if USED_TIMERS & TIM_N(4)
    _DEF(4),
#endif
#if USED_TIMERS & TIM_N(8)
    _DEF(8),
#endif
#if USED_TIMERS & TIM_N(15)
    _DEF(15),
#endif
#if USED_TIMERS & TIM_N(16)
    _DEF(16),
#endif
#if USED_TIMERS & TIM_N(17)
    _DEF(17),
#endif
#undef _DEF
};

static inline uint8_t lookupChannelIndex(const uint16_t channel)
{
    return channel >> 2;
}

void timerNVICConfigure(uint8_t irq)
{
    NVIC_InitTypeDef NVIC_InitStructure;

    NVIC_InitStructure.NVIC_IRQChannel = irq;
    NVIC_InitStructure.NVIC_IRQChannelPreemptionPriority = NVIC_PRIORITY_BASE(NVIC_PRIO_TIMER);
    NVIC_InitStructure.NVIC_IRQChannelSubPriority = NVIC_PRIORITY_SUB(NVIC_PRIO_TIMER);
    NVIC_InitStructure.NVIC_IRQChannelCmd = ENABLE;
    NVIC_Init(&NVIC_InitStructure);
}

void configTimeBase(TIM_TypeDef *tim, uint16_t period, uint8_t mhz)
{
    TIM_TimeBaseInitTypeDef  TIM_TimeBaseStructure;

    TIM_TimeBaseStructInit(&TIM_TimeBaseStructure);
    TIM_TimeBaseStructure.TIM_Period = (period - 1) & 0xffff; // AKA TIMx_ARR

    // "The counter clock frequency (CK_CNT) is equal to f CK_PSC / (PSC[15:0] + 1)." - STM32F10x Reference Manual 14.4.11
    // Thus for 1Mhz: 72000000 / 1000000 = 72, 72 - 1 = 71 = TIM_Prescaler
    TIM_TimeBaseStructure.TIM_Prescaler = (SystemCoreClock / ((uint32_t)mhz * 1000000)) - 1;

    TIM_TimeBaseStructure.TIM_ClockDivision = 0;
    TIM_TimeBaseStructure.TIM_CounterMode = TIM_CounterMode_Up;
    TIM_TimeBaseInit(tim, &TIM_TimeBaseStructure);
}

// old interface for PWM inputs. It should be replaced
void timerConfigure(const timerHardware_t *timerHardwarePtr, uint16_t period, uint8_t mhz)
{
    configTimeBase(timerHardwarePtr->tim, period, mhz);
    TIM_Cmd(timerHardwarePtr->tim, ENABLE);
    timerNVICConfigure(timerHardwarePtr->irq);
    // HACK - enable second IRQ on timers that need it
    switch(timerHardwarePtr->irq) {
#if defined(STM32F10X)
    case TIM1_CC_IRQn:
        timerNVICConfigure(TIM1_UP_IRQn);
        break;
#endif
#ifdef STM32F303xC
    case TIM1_CC_IRQn:
        timerNVICConfigure(TIM1_UP_TIM16_IRQn);
        break;
#endif
#if defined(STM32F10X_XL)
    case TIM8_CC_IRQn:
        timerNVICConfigure(TIM8_UP_IRQn);
        break;
#endif
    }
}

// allocate and configure timer channel. Timer priority is set to highest priority of its channels
void timerChInit(const timerHardware_t *timHw, channelType_t type, int irqPriority)
{
    unsigned channel = timHw - timerHardware;
    if(channel >= USABLE_TIMER_CHANNEL_COUNT)
        return;

    timerChannelInfo[channel].type = type;
    unsigned timer = lookupTimerIndex(timHw->tim);
    if(timer >= USED_TIMER_COUNT)
        return;
    if(irqPriority < timerInfo[timer].priority) {
        // it would be better to set priority in the end, but current startup sequence is not ready
        configTimeBase(usedTimers[timer], 0, 1);
        TIM_Cmd(usedTimers[timer],  ENABLE);

        NVIC_InitTypeDef NVIC_InitStructure;

        NVIC_InitStructure.NVIC_IRQChannel = timHw->irq;
        NVIC_InitStructure.NVIC_IRQChannelPreemptionPriority = NVIC_PRIORITY_BASE(irqPriority);
        NVIC_InitStructure.NVIC_IRQChannelSubPriority = NVIC_PRIORITY_SUB(irqPriority);
        NVIC_InitStructure.NVIC_IRQChannelCmd = ENABLE;
        NVIC_Init(&NVIC_InitStructure);

        timerInfo[timer].priority = irqPriority;
    }
}

void timerChCCHandlerInit(timerCCHandlerRec_t *self, timerCCHandlerCallback *fn)
{
    self->fn = fn;
}

void timerChOvrHandlerInit(timerOvrHandlerRec_t *self, timerOvrHandlerCallback *fn)
{
    self->fn = fn;
    self->next = NULL;
}

// update overflow callback list
// some synchronization mechanism is neccesary to avoid disturbing other channels (BASEPRI used now)
static void timerChConfig_UpdateOverflow(timerConfig_t *cfg, TIM_TypeDef *tim) {
    timerOvrHandlerRec_t **chain = &cfg->overflowCallbackActive;
    ATOMIC_BLOCK(NVIC_PRIO_TIMER) {
        for(int i = 0; i < CC_CHANNELS_PER_TIMER; i++)
            if(cfg->overflowCallback[i]) {
                *chain = cfg->overflowCallback[i];
                chain = &cfg->overflowCallback[i]->next;
            }
        *chain = NULL;
    }
    // enable or disable IRQ
    TIM_ITConfig(tim, TIM_IT_Update, cfg->overflowCallbackActive ? ENABLE : DISABLE);
}

// config edge and overflow callback for channel. Try to avoid overflowCallback, it is a bit expensive
void timerChConfigCallbacks(const timerHardware_t *timHw, timerCCHandlerRec_t *edgeCallback, timerOvrHandlerRec_t *overflowCallback)
{
    uint8_t timerIndex = lookupTimerIndex(timHw->tim);
    if (timerIndex >= USED_TIMER_COUNT) {
        return;
    }
    uint8_t channelIndex = lookupChannelIndex(timHw->channel);
    if(edgeCallback == NULL)   // disable irq before changing callback to NULL
        TIM_ITConfig(timHw->tim, TIM_IT_CCx(timHw->channel), DISABLE);
    // setup callback info
    timerConfig[timerIndex].edgeCallback[channelIndex] = edgeCallback;
    timerConfig[timerIndex].overflowCallback[channelIndex] = overflowCallback;
    // enable channel IRQ
    if(edgeCallback)
        TIM_ITConfig(timHw->tim, TIM_IT_CCx(timHw->channel), ENABLE);

    timerChConfig_UpdateOverflow(&timerConfig[timerIndex], timHw->tim);
}

// configure callbacks for pair of channels (1+2 or 3+4).
// Hi(2,4) and Lo(1,3) callbacks are specified, it is not important which timHw channel is used.
// This is intended for dual capture mode (each channel handles one transition)
void timerChConfigCallbacksDual(const timerHardware_t *timHw, timerCCHandlerRec_t *edgeCallbackLo, timerCCHandlerRec_t *edgeCallbackHi, timerOvrHandlerRec_t *overflowCallback)
{
    uint8_t timerIndex = lookupTimerIndex(timHw->tim);
    if (timerIndex >= USED_TIMER_COUNT) {
        return;
    }
    uint16_t chLo = timHw->channel & ~TIM_Channel_2;   // lower channel
    uint16_t chHi = timHw->channel | TIM_Channel_2;    // upper channel
    uint8_t channelIndex = lookupChannelIndex(chLo);   // get index of lower channel

    if(edgeCallbackLo == NULL)   // disable irq before changing setting callback to NULL
        TIM_ITConfig(timHw->tim, TIM_IT_CCx(chLo), DISABLE);
    if(edgeCallbackHi == NULL)   // disable irq before changing setting callback to NULL
        TIM_ITConfig(timHw->tim, TIM_IT_CCx(chHi), DISABLE);

    // setup callback info
    timerConfig[timerIndex].edgeCallback[channelIndex] = edgeCallbackLo;
    timerConfig[timerIndex].edgeCallback[channelIndex + 1] = edgeCallbackHi;
    timerConfig[timerIndex].overflowCallback[channelIndex] = overflowCallback;
    timerConfig[timerIndex].overflowCallback[channelIndex + 1] = NULL;

    // enable channel IRQs
    if(edgeCallbackLo) {
        TIM_ClearFlag(timHw->tim, TIM_IT_CCx(chLo));
        TIM_ITConfig(timHw->tim, TIM_IT_CCx(chLo), ENABLE);
    }
    if(edgeCallbackHi) {
        TIM_ClearFlag(timHw->tim, TIM_IT_CCx(chHi));
        TIM_ITConfig(timHw->tim, TIM_IT_CCx(chHi), ENABLE);
    }

    timerChConfig_UpdateOverflow(&timerConfig[timerIndex], timHw->tim);
}

// enable/disable IRQ for low channel in dual configuration
void timerChITConfigDualLo(const timerHardware_t *timHw, FunctionalState newState) {
    TIM_ITConfig(timHw->tim, TIM_IT_CCx(timHw->channel&~TIM_Channel_2), newState);
}

// enable or disable IRQ
void timerChITConfig(const timerHardware_t *timHw, FunctionalState newState)
{
    TIM_ITConfig(timHw->tim, TIM_IT_CCx(timHw->channel), newState);
}

// clear Compare/Capture flag for channel
void timerChClearCCFlag(const timerHardware_t *timHw)
{
    TIM_ClearFlag(timHw->tim, TIM_IT_CCx(timHw->channel));
}

// configure timer channel GPIO mode
void timerChConfigGPIO(const timerHardware_t *timHw, GPIO_Mode mode)
{
    gpio_config_t cfg;

    cfg.pin = timHw->pin;
    cfg.mode = mode;
    cfg.speed = Speed_2MHz;
    gpioInit(timHw->gpio, &cfg);
}

// calculate input filter constant
// TODO - we should probably setup DTS to higher value to allow reasonable input filtering
//   - notice that prescaler[0] does use DTS for sampling - the sequence won't be monotonous anymore
static unsigned getFilter(unsigned ticks)
{
    static const unsigned ftab[16] = {
        1*1,                 // fDTS !
        1*2, 1*4, 1*8,       // fCK_INT
        2*6, 2*8,            // fDTS/2
        4*6, 4*8,
        8*6, 8*8,
        16*5, 16*6, 16*8,
        32*5, 32*6, 32*8
    };
    for(unsigned i = 1; i < ARRAYLEN(ftab); i++)
        if(ftab[i] > ticks)
            return i - 1;
    return 0x0f;
}

// Configure input captupre
void timerChConfigIC(const timerHardware_t *timHw, bool polarityRising, unsigned inputFilterTicks)
{
    TIM_ICInitTypeDef TIM_ICInitStructure;

    TIM_ICStructInit(&TIM_ICInitStructure);
    TIM_ICInitStructure.TIM_Channel = timHw->channel;
    TIM_ICInitStructure.TIM_ICPolarity = polarityRising ? TIM_ICPolarity_Rising : TIM_ICPolarity_Falling;
    TIM_ICInitStructure.TIM_ICSelection = TIM_ICSelection_DirectTI;
    TIM_ICInitStructure.TIM_ICPrescaler = TIM_ICPSC_DIV1;
    TIM_ICInitStructure.TIM_ICFilter = getFilter(inputFilterTicks);

    TIM_ICInit(timHw->tim, &TIM_ICInitStructure);
}

// configure dual channel input channel for capture
// polarity is for Low channel (capture order is always Lo - Hi)
void timerChConfigICDual(const timerHardware_t *timHw, bool polarityRising, unsigned inputFilterTicks)
{
    TIM_ICInitTypeDef TIM_ICInitStructure;
    bool directRising = (timHw->channel & TIM_Channel_2) ? !polarityRising : polarityRising;
    // configure direct channel
    TIM_ICStructInit(&TIM_ICInitStructure);

    TIM_ICInitStructure.TIM_Channel = timHw->channel;
    TIM_ICInitStructure.TIM_ICPolarity = directRising ? TIM_ICPolarity_Rising : TIM_ICPolarity_Falling;
    TIM_ICInitStructure.TIM_ICSelection = TIM_ICSelection_DirectTI;
    TIM_ICInitStructure.TIM_ICPrescaler = TIM_ICPSC_DIV1;
    TIM_ICInitStructure.TIM_ICFilter = getFilter(inputFilterTicks);
    TIM_ICInit(timHw->tim, &TIM_ICInitStructure);
    // configure indirect channel
    TIM_ICInitStructure.TIM_Channel = timHw->channel ^ TIM_Channel_2;   // get opposite channel no
    TIM_ICInitStructure.TIM_ICPolarity = directRising ? TIM_ICPolarity_Falling : TIM_ICPolarity_Rising;
    TIM_ICInitStructure.TIM_ICSelection = TIM_ICSelection_IndirectTI;
    TIM_ICInit(timHw->tim, &TIM_ICInitStructure);
}

void timerChICPolarity(const timerHardware_t *timHw, bool polarityRising)
{
    timCCER_t tmpccer = timHw->tim->CCER;
    tmpccer &= ~(TIM_CCER_CC1P << timHw->channel);
    tmpccer |= polarityRising ? (TIM_ICPolarity_Rising << timHw->channel) : (TIM_ICPolarity_Falling << timHw->channel);
    timHw->tim->CCER = tmpccer;
}

volatile timCCR_t* timerChCCRHi(const timerHardware_t *timHw)
{
    return (volatile timCCR_t*)((volatile char*)&timHw->tim->CCR1 + (timHw->channel | TIM_Channel_2));
}

volatile timCCR_t* timerChCCRLo(const timerHardware_t *timHw)
{
    return (volatile timCCR_t*)((volatile char*)&timHw->tim->CCR1 + (timHw->channel & ~TIM_Channel_2));
}



volatile timCCR_t* timerChCCR(const timerHardware_t *timHw)
{
    return (volatile timCCR_t*)((volatile char*)&timHw->tim->CCR1 + timHw->channel);
}

void timerChConfigOC(const timerHardware_t* timHw, bool outEnable, bool stateHigh)
{
    TIM_OCInitTypeDef  TIM_OCInitStructure;

    TIM_OCStructInit(&TIM_OCInitStructure);
    if(outEnable) {
        TIM_OCInitStructure.TIM_OCMode = TIM_OCMode_Inactive;
        TIM_OCInitStructure.TIM_OutputState = TIM_OutputState_Enable;
        TIM_OCInitStructure.TIM_OCPolarity = stateHigh ? TIM_OCPolarity_High : TIM_OCPolarity_Low;
    } else {
        TIM_OCInitStructure.TIM_OCMode = TIM_OCMode_Timing;
    }

    switch (timHw->channel) {
    case TIM_Channel_1:
        TIM_OC1Init(timHw->tim, &TIM_OCInitStructure);
        TIM_OC1PreloadConfig(timHw->tim, TIM_OCPreload_Disable);
        break;
    case TIM_Channel_2:
        TIM_OC2Init(timHw->tim, &TIM_OCInitStructure);
        TIM_OC2PreloadConfig(timHw->tim, TIM_OCPreload_Disable);
        break;
    case TIM_Channel_3:
        TIM_OC3Init(timHw->tim, &TIM_OCInitStructure);
        TIM_OC3PreloadConfig(timHw->tim, TIM_OCPreload_Disable);
        break;
    case TIM_Channel_4:
        TIM_OC4Init(timHw->tim, &TIM_OCInitStructure);
        TIM_OC4PreloadConfig(timHw->tim, TIM_OCPreload_Disable);
        break;
    }
}



static void timCCxHandler(TIM_TypeDef *tim, timerConfig_t *timerConfig)
{
    uint16_t capture;
    unsigned tim_status;
    tim_status = tim->SR & tim->DIER;
#if 1
    while(tim_status) {
        // flags will be cleared by reading CCR in dual capture, make sure we call handler correctly
        // currrent order is highest bit first. Code should not rely on specific order (it will introduce race conditions anyway)
        unsigned bit = __builtin_clz(tim_status);
        unsigned mask = ~(0x80000000 >> bit);
        tim->SR = mask;
        tim_status &= mask;
        switch(bit) {
            case __builtin_clz(TIM_IT_Update): {

                if(timerConfig->forcedOverflowTimerValue != 0){
                    capture = timerConfig->forcedOverflowTimerValue - 1;
                    timerConfig->forcedOverflowTimerValue = 0;
                } else {
                    capture = tim->ARR;
                }

                timerOvrHandlerRec_t *cb = timerConfig->overflowCallbackActive;
                while(cb) {
                    cb->fn(cb, capture);
                    cb = cb->next;
                }
                break;
            }
            case __builtin_clz(TIM_IT_CC1):
                timerConfig->edgeCallback[0]->fn(timerConfig->edgeCallback[0], tim->CCR1);
                break;
            case __builtin_clz(TIM_IT_CC2):
                timerConfig->edgeCallback[1]->fn(timerConfig->edgeCallback[1], tim->CCR2);
                break;
            case __builtin_clz(TIM_IT_CC3):
                timerConfig->edgeCallback[2]->fn(timerConfig->edgeCallback[2], tim->CCR3);
                break;
            case __builtin_clz(TIM_IT_CC4):
                timerConfig->edgeCallback[3]->fn(timerConfig->edgeCallback[3], tim->CCR4);
                break;
        }
    }
#else
    if (tim_status & (int)TIM_IT_Update) {
        tim->SR = ~TIM_IT_Update;
        capture = tim->ARR;
        timerOvrHandlerRec_t *cb = timerConfig->overflowCallbackActive;
        while(cb) {
            cb->fn(cb, capture);
            cb = cb->next;
        }
    }
    if (tim_status & (int)TIM_IT_CC1) {
        tim->SR = ~TIM_IT_CC1;
        timerConfig->edgeCallback[0]->fn(timerConfig->edgeCallback[0], tim->CCR1);
    }
    if (tim_status & (int)TIM_IT_CC2) {
        tim->SR = ~TIM_IT_CC2;
        timerConfig->edgeCallback[1]->fn(timerConfig->edgeCallback[1], tim->CCR2);
    }
    if (tim_status & (int)TIM_IT_CC3) {
        tim->SR = ~TIM_IT_CC3;
        timerConfig->edgeCallback[2]->fn(timerConfig->edgeCallback[2], tim->CCR3);
    }
    if (tim_status & (int)TIM_IT_CC4) {
        tim->SR = ~TIM_IT_CC4;
        timerConfig->edgeCallback[3]->fn(timerConfig->edgeCallback[3], tim->CCR4);
    }
#endif
}

// handler for shared interrupts when both timers need to check status bits
#define _TIM_IRQ_HANDLER2(name, i, j)                                   \
    void name(void)                                                     \
    {                                                                   \
        timCCxHandler(TIM ## i, &timerConfig[TIMER_INDEX(i)]);          \
        timCCxHandler(TIM ## j, &timerConfig[TIMER_INDEX(j)]);          \
    } struct dummy

#define _TIM_IRQ_HANDLER(name, i)                                       \
    void name(void)                                                     \
    {                                                                   \
        timCCxHandler(TIM ## i, &timerConfig[TIMER_INDEX(i)]);          \
    } struct dummy

#if USED_TIMERS & TIM_N(1)
_TIM_IRQ_HANDLER(TIM1_CC_IRQHandler, 1);
# if defined(STM32F10X)
_TIM_IRQ_HANDLER(TIM1_UP_IRQHandler, 1);       // timer can't be shared
# endif
# ifdef STM32F303xC
#  if USED_TIMERS & TIM_N(16)
_TIM_IRQ_HANDLER2(TIM1_UP_TIM16_IRQHandler, 1, 16);  // both timers are in use
#  else
_TIM_IRQ_HANDLER(TIM1_UP_TIM16_IRQHandler, 1);       // timer16 is not used
#  endif
# endif
#endif
#if USED_TIMERS & TIM_N(2)
_TIM_IRQ_HANDLER(TIM2_IRQHandler, 2);
#endif
#if USED_TIMERS & TIM_N(3)
_TIM_IRQ_HANDLER(TIM3_IRQHandler, 3);
#endif
#if USED_TIMERS & TIM_N(4)
_TIM_IRQ_HANDLER(TIM4_IRQHandler, 4);
#endif
#if USED_TIMERS & TIM_N(8)
_TIM_IRQ_HANDLER(TIM8_CC_IRQHandler, 8);
# if defined(STM32F10X_XL)
_TIM_IRQ_HANDLER(TIM8_UP_TIM13_IRQHandler, 8);
# else  // f10x_hd, f30x
_TIM_IRQ_HANDLER(TIM8_UP_IRQHandler, 8);
# endif
#endif
#if USED_TIMERS & TIM_N(15)
_TIM_IRQ_HANDLER(TIM1_BRK_TIM15_IRQHandler, 15);
#endif
#if defined(STM32F303xC) && ((USED_TIMERS & (TIM_N(1)|TIM_N(16))) == (TIM_N(16)))
_TIM_IRQ_HANDLER(TIM1_UP_TIM16_IRQHandler, 16);    // only timer16 is used, not timer1
#endif
#if USED_TIMERS & TIM_N(17)
_TIM_IRQ_HANDLER(TIM1_TRG_COM_TIM17_IRQHandler, 17);
#endif

void timerInit(void)
{
    memset(timerConfig, 0, sizeof (timerConfig));

#ifdef CC3D
    GPIO_PinRemapConfig(GPIO_PartialRemap_TIM3, ENABLE);
#endif

#ifdef TIMER_APB1_PERIPHERALS
    RCC_APB1PeriphClockCmd(TIMER_APB1_PERIPHERALS, ENABLE);
#endif

#ifdef TIMER_APB2_PERIPHERALS
    RCC_APB2PeriphClockCmd(TIMER_APB2_PERIPHERALS, ENABLE);
#endif

#ifdef TIMER_AHB_PERIPHERALS
    RCC_AHBPeriphClockCmd(TIMER_AHB_PERIPHERALS, ENABLE);
#endif

#ifdef STM32F303xC
    for (uint8_t timerIndex = 0; timerIndex < USABLE_TIMER_CHANNEL_COUNT; timerIndex++) {
        const timerHardware_t *timerHardwarePtr = &timerHardware[timerIndex];
        GPIO_PinAFConfig(timerHardwarePtr->gpio, (uint16_t)timerHardwarePtr->gpioPinSource, timerHardwarePtr->alternateFunction);
    }
#endif

// initialize timer channel structures
    for(int i = 0; i < USABLE_TIMER_CHANNEL_COUNT; i++) {
        timerChannelInfo[i].type = TYPE_FREE;
    }
    for(int i = 0; i < USED_TIMER_COUNT; i++) {
        timerInfo[i].priority = ~0;
    }
}

// finish configuring timers after allocation phase
// start timers
// TODO - Work in progress - initialization routine must be modified/verified to start correctly without timers
void timerStart(void)
{
#if 0
    for(unsigned timer = 0; timer < USED_TIMER_COUNT; timer++) {
        int priority = -1;
        int irq = -1;
        for(unsigned hwc = 0; hwc < USABLE_TIMER_CHANNEL_COUNT; hwc++)
            if((timerChannelInfo[hwc].type != TYPE_FREE) && (timerHardware[hwc].tim == usedTimers[timer])) {
                // TODO - move IRQ to timer info
                irq = timerHardware[hwc].irq;
            }
        // TODO - aggregate required timer paramaters
        configTimeBase(usedTimers[timer], 0, 1);
        TIM_Cmd(usedTimers[timer],  ENABLE);
        if(priority >= 0) {  // maybe none of the channels was configured
            NVIC_InitTypeDef NVIC_InitStructure;

            NVIC_InitStructure.NVIC_IRQChannel = irq;
            NVIC_InitStructure.NVIC_IRQChannelPreemptionPriority = NVIC_SPLIT_PRIORITY_BASE(priority);
            NVIC_InitStructure.NVIC_IRQChannelSubPriority = NVIC_SPLIT_PRIORITY_SUB(priority);
            NVIC_InitStructure.NVIC_IRQChannelCmd = ENABLE;
            NVIC_Init(&NVIC_InitStructure);
        }
    }
#endif
}

/**
 * Force an overflow for a given timer.
 * Saves the current value of the counter in the relevant timerConfig's forcedOverflowTimerValue variable.
 * @param TIM_Typedef *tim The timer to overflow
 * @return void
 **/
void timerForceOverflow(TIM_TypeDef *tim)
{
    uint8_t timerIndex = lookupTimerIndex((const TIM_TypeDef *)tim);

    ATOMIC_BLOCK(NVIC_PRIO_TIMER) {
        // Save the current count so that PPM reading will work on the same timer that was forced to overflow
        timerConfig[timerIndex].forcedOverflowTimerValue = tim->CNT + 1;

        // Force an overflow by setting the UG bit
        tim->EGR |= TIM_EGR_UG;
    }
}<|MERGE_RESOLUTION|>--- conflicted
+++ resolved
@@ -391,7 +391,54 @@
 
 #endif
 
-<<<<<<< HEAD
+#ifdef SINGULARITY
+const timerHardware_t timerHardware[USABLE_TIMER_CHANNEL_COUNT] = {
+    { TIM2,  GPIOA, Pin_15, TIM_Channel_1, TIM2_IRQn,               0, Mode_AF_PP, GPIO_PinSource15, GPIO_AF_1}, // PPM/SERIAL RX
+
+    { TIM3,  GPIOB, Pin_4,  TIM_Channel_1, TIM3_IRQn,               0, Mode_AF_PP, GPIO_PinSource4,  GPIO_AF_2}, // PWM1
+    { TIM3,  GPIOB, Pin_5,  TIM_Channel_2, TIM3_IRQn,               0, Mode_AF_PP, GPIO_PinSource5,  GPIO_AF_2}, // PWM2
+    { TIM3,  GPIOB, Pin_0,  TIM_Channel_3, TIM3_IRQn,               0, Mode_AF_PP, GPIO_PinSource0,  GPIO_AF_2}, // PWM3
+    { TIM3,  GPIOB, Pin_1,  TIM_Channel_4, TIM3_IRQn,               0, Mode_AF_PP, GPIO_PinSource1,  GPIO_AF_2}, // PWM4
+    { TIM16, GPIOB, Pin_8,  TIM_Channel_1, TIM1_UP_TIM16_IRQn,      1, Mode_AF_PP, GPIO_PinSource8,  GPIO_AF_1}, // PWM5
+    { TIM17, GPIOB, Pin_9,  TIM_Channel_1, TIM1_TRG_COM_TIM17_IRQn, 1, Mode_AF_PP, GPIO_PinSource9,  GPIO_AF_1}, // PWM6
+
+    { TIM15, GPIOA, Pin_2,  TIM_Channel_1, TIM1_BRK_TIM15_IRQn,     1, Mode_AF_PP, GPIO_PinSource2,  GPIO_AF_9}, // SOFTSERIAL1 RX (NC)
+    { TIM15, GPIOA, Pin_3,  TIM_Channel_2, TIM1_BRK_TIM15_IRQn,     1, Mode_AF_PP, GPIO_PinSource3,  GPIO_AF_9}, // SOFTSERIAL1 TX
+
+    { TIM1,  GPIOA, Pin_8,  TIM_Channel_1, TIM1_CC_IRQn,            1, Mode_AF_PP, GPIO_PinSource8,  GPIO_AF_6}, // LED_STRIP
+};
+
+#define USED_TIMERS  (TIM_N(1) | TIM_N(2) | TIM_N(3) | TIM_N(15) | TIM_N(16) |TIM_N(17))
+
+#define TIMER_APB1_PERIPHERALS (RCC_APB1Periph_TIM2 | RCC_APB1Periph_TIM3)
+#define TIMER_APB2_PERIPHERALS (RCC_APB2Periph_TIM1 | RCC_APB2Periph_TIM15 | RCC_APB2Periph_TIM16 | RCC_APB2Periph_TIM17)
+#define TIMER_AHB_PERIPHERALS (RCC_AHBPeriph_GPIOA | RCC_AHBPeriph_GPIOB)
+
+#endif
+
+#ifdef FURYF3
+const timerHardware_t timerHardware[USABLE_TIMER_CHANNEL_COUNT] = {
+    { TIM2,  GPIOB, Pin_3,  TIM_Channel_2, TIM2_IRQn,               0, Mode_AF_PP,      GPIO_PinSource3,  GPIO_AF_1}, // PPM IN
+    { TIM3,  GPIOB, Pin_0,  TIM_Channel_3, TIM3_IRQn,               0, Mode_AF_PP,      GPIO_PinSource0,  GPIO_AF_2}, // SS1 - PB0  - *TIM3_CH3, TIM1_CH2N, TIM8_CH2N
+    { TIM3,  GPIOB, Pin_1,  TIM_Channel_4, TIM3_IRQn,               0, Mode_AF_PP,      GPIO_PinSource1,  GPIO_AF_2}, // SS1 - PB1  - *TIM3_CH4, TIM1_CH3N, TIM8_CH3N
+
+    { TIM4,  GPIOB, Pin_7,  TIM_Channel_2, TIM4_IRQn,               1, Mode_AF_PP,      GPIO_PinSource7,  GPIO_AF_2}, // PWM4 - S1
+    { TIM4,  GPIOB, Pin_6,  TIM_Channel_1, TIM4_IRQn,               1, Mode_AF_PP,      GPIO_PinSource6,  GPIO_AF_2}, // PWM5 - S2
+    { TIM17, GPIOB, Pin_5,  TIM_Channel_1, TIM1_TRG_COM_TIM17_IRQn, 1, Mode_AF_PP,      GPIO_PinSource5,  GPIO_AF_10}, // PWM6 - S3
+    { TIM16, GPIOB, Pin_4,  TIM_Channel_1, TIM1_UP_TIM16_IRQn,      1, Mode_AF_PP,      GPIO_PinSource4,  GPIO_AF_1}, // PWM7 - S4
+ 
+    { TIM1,  GPIOA, Pin_8,  TIM_Channel_1, TIM1_CC_IRQn,            1, Mode_AF_PP,      GPIO_PinSource8,  GPIO_AF_6}, // GPIO TIMER - LED_STRIP
+
+};
+
+#define USED_TIMERS  (TIM_N(1) | TIM_N(2) | TIM_N(3) | TIM_N(4) | TIM_N(16) |TIM_N(17))
+
+#define TIMER_APB1_PERIPHERALS (RCC_APB1Periph_TIM2 | RCC_APB1Periph_TIM3 | RCC_APB1Periph_TIM4)
+#define TIMER_APB2_PERIPHERALS (RCC_APB2Periph_TIM1 | RCC_APB2Periph_TIM16 | RCC_APB2Periph_TIM17)
+#define TIMER_AHB_PERIPHERALS (RCC_AHBPeriph_GPIOA | RCC_AHBPeriph_GPIOB)
+
+#endif
+
 #if defined(RGFC_OSD)
 const timerHardware_t timerHardware[USABLE_TIMER_CHANNEL_COUNT] = {
     //
@@ -451,54 +498,6 @@
 #define TIMER_APB1_PERIPHERALS ( RCC_APB1Periph_TIM2 | RCC_APB1Periph_TIM4 )
 #define TIMER_APB2_PERIPHERALS ( RCC_APB2Periph_TIM8 )
 #define TIMER_AHB_PERIPHERALS (RCC_AHBPeriph_GPIOA | RCC_AHBPeriph_GPIOB | RCC_AHBPeriph_GPIOC )
-=======
-#ifdef SINGULARITY
-const timerHardware_t timerHardware[USABLE_TIMER_CHANNEL_COUNT] = {
-    { TIM2,  GPIOA, Pin_15, TIM_Channel_1, TIM2_IRQn,               0, Mode_AF_PP, GPIO_PinSource15, GPIO_AF_1}, // PPM/SERIAL RX
-
-    { TIM3,  GPIOB, Pin_4,  TIM_Channel_1, TIM3_IRQn,               0, Mode_AF_PP, GPIO_PinSource4,  GPIO_AF_2}, // PWM1
-    { TIM3,  GPIOB, Pin_5,  TIM_Channel_2, TIM3_IRQn,               0, Mode_AF_PP, GPIO_PinSource5,  GPIO_AF_2}, // PWM2
-    { TIM3,  GPIOB, Pin_0,  TIM_Channel_3, TIM3_IRQn,               0, Mode_AF_PP, GPIO_PinSource0,  GPIO_AF_2}, // PWM3
-    { TIM3,  GPIOB, Pin_1,  TIM_Channel_4, TIM3_IRQn,               0, Mode_AF_PP, GPIO_PinSource1,  GPIO_AF_2}, // PWM4
-    { TIM16, GPIOB, Pin_8,  TIM_Channel_1, TIM1_UP_TIM16_IRQn,      1, Mode_AF_PP, GPIO_PinSource8,  GPIO_AF_1}, // PWM5
-    { TIM17, GPIOB, Pin_9,  TIM_Channel_1, TIM1_TRG_COM_TIM17_IRQn, 1, Mode_AF_PP, GPIO_PinSource9,  GPIO_AF_1}, // PWM6
-
-    { TIM15, GPIOA, Pin_2,  TIM_Channel_1, TIM1_BRK_TIM15_IRQn,     1, Mode_AF_PP, GPIO_PinSource2,  GPIO_AF_9}, // SOFTSERIAL1 RX (NC)
-    { TIM15, GPIOA, Pin_3,  TIM_Channel_2, TIM1_BRK_TIM15_IRQn,     1, Mode_AF_PP, GPIO_PinSource3,  GPIO_AF_9}, // SOFTSERIAL1 TX
-
-    { TIM1,  GPIOA, Pin_8,  TIM_Channel_1, TIM1_CC_IRQn,            1, Mode_AF_PP, GPIO_PinSource8,  GPIO_AF_6}, // LED_STRIP
-};
-
-#define USED_TIMERS  (TIM_N(1) | TIM_N(2) | TIM_N(3) | TIM_N(15) | TIM_N(16) |TIM_N(17))
-
-#define TIMER_APB1_PERIPHERALS (RCC_APB1Periph_TIM2 | RCC_APB1Periph_TIM3)
-#define TIMER_APB2_PERIPHERALS (RCC_APB2Periph_TIM1 | RCC_APB2Periph_TIM15 | RCC_APB2Periph_TIM16 | RCC_APB2Periph_TIM17)
-#define TIMER_AHB_PERIPHERALS (RCC_AHBPeriph_GPIOA | RCC_AHBPeriph_GPIOB)
-
-#endif
-
-#ifdef FURYF3
-const timerHardware_t timerHardware[USABLE_TIMER_CHANNEL_COUNT] = {
-    { TIM2,  GPIOB, Pin_3,  TIM_Channel_2, TIM2_IRQn,               0, Mode_AF_PP,      GPIO_PinSource3,  GPIO_AF_1}, // PPM IN
-    { TIM3,  GPIOB, Pin_0,  TIM_Channel_3, TIM3_IRQn,               0, Mode_AF_PP,      GPIO_PinSource0,  GPIO_AF_2}, // SS1 - PB0  - *TIM3_CH3, TIM1_CH2N, TIM8_CH2N
-    { TIM3,  GPIOB, Pin_1,  TIM_Channel_4, TIM3_IRQn,               0, Mode_AF_PP,      GPIO_PinSource1,  GPIO_AF_2}, // SS1 - PB1  - *TIM3_CH4, TIM1_CH3N, TIM8_CH3N
-
-    { TIM4,  GPIOB, Pin_7,  TIM_Channel_2, TIM4_IRQn,               1, Mode_AF_PP,      GPIO_PinSource7,  GPIO_AF_2}, // PWM4 - S1
-    { TIM4,  GPIOB, Pin_6,  TIM_Channel_1, TIM4_IRQn,               1, Mode_AF_PP,      GPIO_PinSource6,  GPIO_AF_2}, // PWM5 - S2
-    { TIM17, GPIOB, Pin_5,  TIM_Channel_1, TIM1_TRG_COM_TIM17_IRQn, 1, Mode_AF_PP,      GPIO_PinSource5,  GPIO_AF_10}, // PWM6 - S3
-    { TIM16, GPIOB, Pin_4,  TIM_Channel_1, TIM1_UP_TIM16_IRQn,      1, Mode_AF_PP,      GPIO_PinSource4,  GPIO_AF_1}, // PWM7 - S4
- 
-    { TIM1,  GPIOA, Pin_8,  TIM_Channel_1, TIM1_CC_IRQn,            1, Mode_AF_PP,      GPIO_PinSource8,  GPIO_AF_6}, // GPIO TIMER - LED_STRIP
-
-};
-
-#define USED_TIMERS  (TIM_N(1) | TIM_N(2) | TIM_N(3) | TIM_N(4) | TIM_N(16) |TIM_N(17))
-
-#define TIMER_APB1_PERIPHERALS (RCC_APB1Periph_TIM2 | RCC_APB1Periph_TIM3 | RCC_APB1Periph_TIM4)
-#define TIMER_APB2_PERIPHERALS (RCC_APB2Periph_TIM1 | RCC_APB2Periph_TIM16 | RCC_APB2Periph_TIM17)
-#define TIMER_AHB_PERIPHERALS (RCC_AHBPeriph_GPIOA | RCC_AHBPeriph_GPIOB)
-
->>>>>>> 90052503
 #endif
 
 #define USED_TIMER_COUNT BITCOUNT(USED_TIMERS)
