/*
 * This file is part of Cleanflight.
 *
 * Cleanflight is free software: you can redistribute it and/or modify
 * it under the terms of the GNU General Public License as published by
 * the Free Software Foundation, either version 3 of the License, or
 * (at your option) any later version.
 *
 * Cleanflight is distributed in the hope that it will be useful,
 * but WITHOUT ANY WARRANTY; without even the implied warranty of
 * MERCHANTABILITY or FITNESS FOR A PARTICULAR PURPOSE.  See the
 * GNU General Public License for more details.
 *
 * You should have received a copy of the GNU General Public License
 * along with Cleanflight.  If not, see <http://www.gnu.org/licenses/>.
 */

#pragma once

<<<<<<< HEAD
#define SPI_0_28125MHZ_CLOCK_DIVIDER  256
#define SPI_0_5625MHZ_CLOCK_DIVIDER 128
#define SPI_18MHZ_CLOCK_DIVIDER     2
#define SPI_9MHZ_CLOCK_DIVIDER      4
#define SPI_4_5MHZ_CLOCK_DIVIDER    8
=======
#include <stdint.h>
#include "io.h"
#include "rcc.h"
>>>>>>> 25b53b2d

#if defined(STM32F4) || defined(STM32F3)
#define SPI_IO_AF_CFG      IO_CONFIG(GPIO_Mode_AF,  GPIO_Speed_50MHz, GPIO_OType_PP, GPIO_PuPd_NOPULL)
#define SPI_IO_AF_SCK_CFG  IO_CONFIG(GPIO_Mode_AF,  GPIO_Speed_50MHz, GPIO_OType_PP, GPIO_PuPd_DOWN)
#define SPI_IO_AF_MISO_CFG IO_CONFIG(GPIO_Mode_AF,  GPIO_Speed_50MHz, GPIO_OType_PP, GPIO_PuPd_UP)
#define SPI_IO_CS_CFG      IO_CONFIG(GPIO_Mode_OUT, GPIO_Speed_50MHz, GPIO_OType_PP, GPIO_PuPd_NOPULL)
#elif defined(STM32F1)
#define SPI_IO_AF_CFG      IO_CONFIG(GPIO_Mode_AF_OD, GPIO_Speed_50MHz)
#define SPI_IO_CS_CFG      IO_CONFIG(GPIO_Mode_Out_OD, GPIO_Speed_50MHz)
#else
#error "Unknown processor"
#endif

/*
  Flash M25p16 tolerates 20mhz, SPI_CLOCK_FAST should sit around 20 or less.
*/
typedef enum {
    SPI_CLOCK_INITIALIZATON = 256,
#if defined(STM32F4)
    SPI_CLOCK_SLOW          = 128, //00.65625 MHz
    SPI_CLOCK_STANDARD      = 8,   //10.50000 MHz
    SPI_CLOCK_FAST          = 4,   //21.00000 MHz
    SPI_CLOCK_ULTRAFAST     = 2,   //42.00000 MHz
#else
    SPI_CLOCK_SLOW          = 128, //00.56250 MHz
    SPI_CLOCK_STANDARD      = 4,   //09.00000 MHz
    SPI_CLOCK_FAST          = 2,   //18.00000 MHz
    SPI_CLOCK_ULTRAFAST     = 2,   //18.00000 MHz
#endif
} SPIClockDivider_e;

typedef enum SPIDevice {
	SPIINVALID = -1,
	SPIDEV_1   = 0,
	SPIDEV_2,
	SPIDEV_3,
	SPIDEV_MAX = SPIDEV_3,
} SPIDevice;

typedef struct SPIDevice_s {
	SPI_TypeDef *dev;
	ioTag_t nss;
	ioTag_t sck;
	ioTag_t mosi;
	ioTag_t miso;
	rccPeriphTag_t rcc;
	uint8_t af;
	volatile uint16_t errorCount;
	bool sdcard;
} spiDevice_t;

bool spiInit(SPIDevice device);
void spiSetDivisor(SPI_TypeDef *instance, uint16_t divisor);
uint8_t spiTransferByte(SPI_TypeDef *instance, uint8_t in);
bool spiIsBusBusy(SPI_TypeDef *instance);

bool spiTransfer(SPI_TypeDef *instance, uint8_t *out, const uint8_t *in, int len);

uint16_t spiGetErrorCounter(SPI_TypeDef *instance);
void spiResetErrorCounter(SPI_TypeDef *instance);
<|MERGE_RESOLUTION|>--- conflicted
+++ resolved
@@ -17,17 +17,9 @@
 
 #pragma once
 
-<<<<<<< HEAD
-#define SPI_0_28125MHZ_CLOCK_DIVIDER  256
-#define SPI_0_5625MHZ_CLOCK_DIVIDER 128
-#define SPI_18MHZ_CLOCK_DIVIDER     2
-#define SPI_9MHZ_CLOCK_DIVIDER      4
-#define SPI_4_5MHZ_CLOCK_DIVIDER    8
-=======
 #include <stdint.h>
 #include "io.h"
 #include "rcc.h"
->>>>>>> 25b53b2d
 
 #if defined(STM32F4) || defined(STM32F3)
 #define SPI_IO_AF_CFG      IO_CONFIG(GPIO_Mode_AF,  GPIO_Speed_50MHz, GPIO_OType_PP, GPIO_PuPd_NOPULL)
