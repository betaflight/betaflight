/*
 * This file is part of Cleanflight and Betaflight.
 *
 * Cleanflight and Betaflight are free software. You can redistribute
 * this software and/or modify this software under the terms of the
 * GNU General Public License as published by the Free Software
 * Foundation, either version 3 of the License, or (at your option)
 * any later version.
 *
 * Cleanflight and Betaflight are distributed in the hope that they
 * will be useful, but WITHOUT ANY WARRANTY; without even the implied
 * warranty of MERCHANTABILITY or FITNESS FOR A PARTICULAR PURPOSE.
 * See the GNU General Public License for more details.
 *
 * You should have received a copy of the GNU General Public License
 * along with this software.
 *
 * If not, see <http://www.gnu.org/licenses/>.
 */

#include <stdbool.h>
#include <stdint.h>

#include "platform.h"

#ifdef USE_SDCARD_SPI

#include "drivers/bus_spi.h"
#include "drivers/dma.h"
#include "drivers/dma_reqmap.h"
#include "drivers/io.h"
#include "drivers/nvic.h"
#include "drivers/time.h"

#include "pg/bus_spi.h"
#include "pg/sdcard.h"

#include "sdcard.h"
#include "sdcard_impl.h"
#include "sdcard_standard.h"

#ifdef AFATFS_USE_INTROSPECTIVE_LOGGING
    #define SDCARD_PROFILING
#endif

#define SDCARD_INIT_NUM_DUMMY_BYTES                 10
#define SDCARD_MAXIMUM_BYTE_DELAY_FOR_CMD_REPLY     8
// Chosen so that CMD8 will have the same CRC as CMD0:
#define SDCARD_IF_COND_CHECK_PATTERN                0xAB

/* Spec calls for under 400KHz */
#define SDCARD_MAX_SPI_INIT_CLK_HZ     400000

/* Operational speed <= 25MHz */
#define SDCARD_MAX_SPI_CLK_HZ          25000000

#define SDCARD_SPI_MODE                             SPI_MODE0_POL_LOW_EDGE_1ST
//#define SDCARD_SPI_MODE                             SPI_MODE3_POL_HIGH_EDGE_2ND

/* Break up 512-byte SD card sectors into chunks of this size when writing without DMA to reduce the peak overhead
 * per call to sdcard_poll().
 */
#define SDCARD_NON_DMA_CHUNK_SIZE                   256

/**
 * Returns true if the card has already been, or is currently, initializing and hasn't encountered enough errors to
 * trip our error threshold and be disabled (i.e. our card is in and working!)
 */
static bool sdcardSpi_isFunctional(void)
{
    return sdcard.state != SDCARD_STATE_NOT_PRESENT;
}

static void sdcard_deselect(void)
{
    // As per the SD-card spec, give the card 8 dummy clocks so it can finish its operation
    //spiReadWrite(&sdcard.dev, 0xFF);

    spiWait(&sdcard.dev);

    delayMicroseconds(10);

    // Negate CS
    spiRelease(&sdcard.dev);
}

/**
 * Handle a failure of an SD card operation by resetting the card back to its initialization phase.
 *
 * Increments the failure counter, and when the failure threshold is reached, disables the card until
 * the next call to sdcard_init().
 */
static void sdcard_reset(void)
{
    if (!sdcard_isInserted()) {
        sdcard.state = SDCARD_STATE_NOT_PRESENT;
        return;
    }

    if (sdcard.state >= SDCARD_STATE_READY) {
        spiSetClkDivisor(&sdcard.dev, spiCalculateDivider(SDCARD_MAX_SPI_INIT_CLK_HZ));
    }

    sdcard.failureCount++;
    if (sdcard.failureCount >= SDCARD_MAX_CONSECUTIVE_FAILURES) {
        sdcard.state = SDCARD_STATE_NOT_PRESENT;
    } else {
        sdcard.operationStartTime = millis();
        sdcard.state = SDCARD_STATE_RESET;
    }
}

// Called in ISR context
// Wait until idle indicated by a read value of SDCARD_IDLE_TOKEN
static busStatus_e sdcard_callbackIdle(uint32_t arg)
{
    sdcard_t *sdcard = (sdcard_t *)arg;
    extDevice_t *dev = &sdcard->dev;

    uint8_t idleByte = dev->bus->curSegment->u.buffers.rxData[0];

    if (idleByte == SDCARD_IDLE_TOKEN) {
        // Default for next call to sdcard_callbackNotIdle()
        sdcard->idleCount = SDCARD_MAXIMUM_BYTE_DELAY_FOR_CMD_REPLY;
        return BUS_READY;
    }

    if (--sdcard->idleCount <= 0) {
        dev->bus->curSegment->u.buffers.rxData[0] = 0x00;
        return BUS_ABORT;
    }

    return BUS_BUSY;
}

// Called in ISR context
// Wait until idle is no longer indicated by a read value of SDCARD_IDLE_TOKEN
static busStatus_e sdcard_callbackNotIdle(uint32_t arg)
{
    sdcard_t *sdcard = (sdcard_t *)arg;
    extDevice_t *dev = &sdcard->dev;

    uint8_t idleByte = dev->bus->curSegment->u.buffers.rxData[0];

    if (idleByte != SDCARD_IDLE_TOKEN) {
        return BUS_READY;
    }

    if (sdcard->idleCount-- <= 0) {
        return BUS_ABORT;
    }

    return BUS_BUSY;
}

/**
 * The SD card spec requires 8 clock cycles to be sent by us on the bus after most commands so it can finish its
 * processing of that command. The easiest way for us to do this is to just wait for the bus to become idle before
 * we transmit a command, sending at least 8-bits onto the bus when we do so.
 */
static bool sdcard_waitForIdle(int maxBytesToWait)
{
    uint8_t idleByte;

    // Note that this does not release the CS at the end of the transaction
    busSegment_t segments[] = {
        {.u.buffers = {NULL, &idleByte}, sizeof(idleByte), false, sdcard_callbackIdle},
        {.u.link = {NULL, NULL}, 0, true, NULL},

    };

    sdcard.idleCount = maxBytesToWait;

    spiSequence(&sdcard.dev, &segments[0]);

    // Block pending completion of SPI access
    spiWait(&sdcard.dev);

    return (idleByte == SDCARD_IDLE_TOKEN);
}

/**
 * Wait for up to maxDelay SDCARD_IDLE_TOKEN idle bytes to arrive from the card, returning the first non-idle byte found.
 *
 * Returns 0xFF on failure.
 */
static uint8_t sdcard_waitForNonIdleByte(int maxDelay)
{
    uint8_t idleByte;

    // Note that this does not release the CS at the end of the transaction
    busSegment_t segments[] = {
        {.u.buffers = {NULL, &idleByte}, sizeof(idleByte), false, sdcard_callbackNotIdle},
        {.u.link = {NULL, NULL}, 0, true, NULL},

    };

    sdcard.idleCount = maxDelay;

    spiSequence(&sdcard.dev, &segments[0]);

    // Block pending completion of SPI access
    spiWait(&sdcard.dev);

    return idleByte;
}

/**
 * Waits up to SDCARD_MAXIMUM_BYTE_DELAY_FOR_CMD_REPLY bytes for the card to become ready, send a command to the card
 * with the given argument, waits up to SDCARD_MAXIMUM_BYTE_DELAY_FOR_CMD_REPLY bytes for a reply, and returns the
 * first non-0xFF byte of the reply.
 *
 * Upon failure, -1 is returned.
 */
static int sdcard_sendCommand(uint8_t commandCode, uint32_t commandArgument)
{
    uint8_t command[6] = {
        0x40 | commandCode,
        commandArgument >> 24,
        commandArgument >> 16,
        commandArgument >> 8,
        commandArgument,
        0x95 /* Static CRC. This CRC is valid for CMD0 with a 0 argument, and CMD8 with 0x1AB argument, which are the only
        commands that require a CRC */
    };

    uint8_t idleByte;
    uint8_t cmdResponse;

    // Note that this does not release the CS at the end of the transaction
    busSegment_t segments[] = {
            {.u.buffers = {NULL, &idleByte}, sizeof(idleByte), false, sdcard_callbackIdle},
            {.u.buffers = {command, NULL}, sizeof(command), false, NULL},
            {.u.buffers = {NULL, &cmdResponse}, sizeof(cmdResponse), false, sdcard_callbackNotIdle},
            {.u.link = {NULL, NULL}, 0, true, NULL},

    };

    sdcard.idleCount = SDCARD_MAXIMUM_BYTE_DELAY_FOR_CMD_REPLY;

    spiSequence(&sdcard.dev, &segments[0]);

    // Block pending completion of SPI access
    spiWait(&sdcard.dev);

    if ((idleByte != SDCARD_IDLE_TOKEN) && commandCode != SDCARD_COMMAND_GO_IDLE_STATE) {
        return -1;
    }

    return cmdResponse;
}

static uint8_t sdcard_sendAppCommand(uint8_t commandCode, uint32_t commandArgument)
{
    sdcard_sendCommand(SDCARD_COMMAND_APP_CMD, 0);

    return sdcard_sendCommand(commandCode, commandArgument);
}

/**
 * Sends an IF_COND message to the card to check its version and validate its voltage requirements. Sets the global
 * sdCardVersion with the detected version (0, 1, or 2) and returns true if the card is compatible.
 */
static bool sdcard_validateInterfaceCondition(void)
{
    uint8_t ifCondReply[4];

    sdcard.version = 0;

    uint8_t status = sdcard_sendCommand(SDCARD_COMMAND_SEND_IF_COND, (SDCARD_VOLTAGE_ACCEPTED_2_7_to_3_6 << 8) | SDCARD_IF_COND_CHECK_PATTERN);

    // Don't deselect the card right away, because we'll want to read the rest of its reply if it's a V2 card

    if (status == (SDCARD_R1_STATUS_BIT_ILLEGAL_COMMAND | SDCARD_R1_STATUS_BIT_IDLE)) {
        // V1 cards don't support this command
        sdcard.version = 1;
    } else if (status == SDCARD_R1_STATUS_BIT_IDLE) {
        // Note that this does not release the CS at the end of the transaction
        busSegment_t segments[] = {
                {.u.buffers = {NULL, ifCondReply}, sizeof(ifCondReply), false, NULL},
                {.u.link = {NULL, NULL}, 0, true, NULL},

        };

        spiSequence(&sdcard.dev, &segments[0]);

        // Block pending completion of SPI access
        spiWait(&sdcard.dev);

        /*
         * We don't bother to validate the SDCard's operating voltage range since the spec requires it to accept our
         * 3.3V, but do check that it echoed back our check pattern properly.
         */
        if (ifCondReply[3] == SDCARD_IF_COND_CHECK_PATTERN) {
            sdcard.version = 2;
        }
    }

    sdcard_deselect();

    return sdcard.version > 0;
}

static bool sdcard_readOCRRegister(uint32_t *result)
{
    uint8_t status = sdcard_sendCommand(SDCARD_COMMAND_READ_OCR, 0);

    uint8_t response[4];

    // Note that this does not release the CS at the end of the transaction
    busSegment_t segments[] = {
             {.u.buffers = {NULL, response}, sizeof(response), false, NULL},
             {.u.link = {NULL, NULL}, 0, true, NULL},

        };

    spiSequence(&sdcard.dev, &segments[0]);

    // Block pending completion of SPI access
    spiWait(&sdcard.dev);

    if (status == 0) {
        sdcard_deselect();

        *result = (response[0] << 24) | (response[1] << 16) | (response[2] << 8) | response[3];

        return true;
    } else {
        sdcard_deselect();

        return false;
    }
}

typedef enum {
    SDCARD_RECEIVE_SUCCESS,
    SDCARD_RECEIVE_BLOCK_IN_PROGRESS,
    SDCARD_RECEIVE_ERROR
} sdcardReceiveBlockStatus_e;

/// Called in ISR context
// Wait until the arrival of the SDCARD_SINGLE_BLOCK_READ_START_TOKEN token
static busStatus_e sdcard_callbackNotIdleDataBlock(uint32_t arg)
{
    sdcard_t *sdcard = (sdcard_t *)arg;
    extDevice_t *dev = &sdcard->dev;

    uint8_t idleByte = dev->bus->curSegment->u.buffers.rxData[0];

    if (idleByte == SDCARD_SINGLE_BLOCK_READ_START_TOKEN) {
        return BUS_READY;
    }

    if (idleByte != SDCARD_IDLE_TOKEN) {
        return BUS_ABORT;
    }

    if (sdcard->idleCount-- <= 0) {
        return BUS_ABORT;
    }

    return BUS_BUSY;
}

/**
 * Attempt to receive a data block from the SD card.
 *
 * Return true on success, otherwise the card has not responded yet and you should retry later.
 */
static sdcardReceiveBlockStatus_e sdcard_receiveDataBlock(uint8_t *buffer, int count)
{
    uint8_t dataToken;

    sdcard.idleCount = 8;

    // Note that this does not release the CS at the end of the transaction
    busSegment_t segments[] = {
            {.u.buffers = {NULL, &dataToken}, sizeof(dataToken), false, sdcard_callbackNotIdleDataBlock},
            {.u.buffers = {NULL, buffer}, count, false, NULL},
            // Discard trailing CRC, we don't care
            {.u.buffers = {NULL, NULL}, 2, false, NULL},
            {.u.link = {NULL, NULL}, 0, true, NULL},

        };

    spiSequence(&sdcard.dev, &segments[0]);

    // Block pending completion of SPI access
    spiWait(&sdcard.dev);

    switch (dataToken) {
    case SDCARD_IDLE_TOKEN:
        return SDCARD_RECEIVE_BLOCK_IN_PROGRESS;
    case SDCARD_SINGLE_BLOCK_READ_START_TOKEN:
       return SDCARD_RECEIVE_SUCCESS;
    default: 
       return SDCARD_RECEIVE_ERROR;
    }
}

static bool sdcard_sendDataBlockFinish(void)
{
    uint16_t dummyCRC = 0;
    uint8_t dataResponseToken;
    // Note that this does not release the CS at the end of the transaction
    busSegment_t segments[] = {
            {.u.buffers = {(uint8_t *)&dummyCRC, NULL}, sizeof(dummyCRC), false, NULL},
            {.u.buffers = {NULL, &dataResponseToken}, sizeof(dataResponseToken), false, NULL},
            {.u.link = {NULL, NULL}, 0, true, NULL},

        };

    spiSequence(&sdcard.dev, &segments[0]);

    // Block pending completion of SPI access
    spiWait(&sdcard.dev);

    /*
     * Check if the card accepted the write (no CRC error / no address error)
     *
     * The lower 5 bits are structured as follows:
     * | 0 | Status  | 1 |
     * | 0 | x  x  x | 1 |
     *
     * Statuses:
     * 010 - Data accepted
     * 101 - CRC error
     * 110 - Write error
     */
    return (dataResponseToken & 0x1F) == 0x05;
}

/**
 * Begin sending a buffer of SDCARD_BLOCK_SIZE bytes to the SD card.
 */
static void sdcard_sendDataBlockBegin(uint8_t *buffer, bool multiBlockWrite)
{
    static uint8_t token;

    token = multiBlockWrite ? SDCARD_MULTIPLE_BLOCK_WRITE_START_TOKEN : SDCARD_SINGLE_BLOCK_WRITE_START_TOKEN;

    // Note that this does not release the CS at the end of the transaction
    static busSegment_t segments[] = {
            // Write a single 0xff
            {.u.buffers = {NULL, NULL}, 1, false, NULL},
            {.u.buffers = {&token, NULL}, sizeof(token), false, NULL},
            {.u.buffers = {NULL, NULL}, 0, false, NULL},
            {.u.link = {NULL, NULL}, 0, true, NULL},

        };

    segments[2].u.buffers.txData = buffer;
    segments[2].len = spiUseDMA(&sdcard.dev) ? SDCARD_BLOCK_SIZE : SDCARD_NON_DMA_CHUNK_SIZE;

    spiSequence(&sdcard.dev, &segments[0]);

    // Don't block pending completion of SPI access
}

static bool sdcard_receiveCID(void)
{
    uint8_t cid[16];

    if (sdcard_receiveDataBlock(cid, sizeof(cid)) != SDCARD_RECEIVE_SUCCESS) {
        return false;
    }

    sdcard.metadata.manufacturerID = cid[0];
    sdcard.metadata.oemID = (cid[1] << 8) | cid[2];
    sdcard.metadata.productName[0] = cid[3];
    sdcard.metadata.productName[1] = cid[4];
    sdcard.metadata.productName[2] = cid[5];
    sdcard.metadata.productName[3] = cid[6];
    sdcard.metadata.productName[4] = cid[7];
    sdcard.metadata.productRevisionMajor = cid[8] >> 4;
    sdcard.metadata.productRevisionMinor = cid[8] & 0x0F;
    sdcard.metadata.productSerial = (cid[9] << 24) | (cid[10] << 16) | (cid[11] << 8) | cid[12];
    sdcard.metadata.productionYear = (((cid[13] & 0x0F) << 4) | (cid[14] >> 4)) + 2000;
    sdcard.metadata.productionMonth = cid[14] & 0x0F;

    return true;
}

static bool sdcard_fetchCSD(void)
{
    uint32_t readBlockLen, blockCount, blockCountMult;
    uint64_t capacityBytes;

    /* The CSD command's data block should always arrive within 8 idle clock cycles (SD card spec). This is because
     * the information about card latency is stored in the CSD register itself, so we can't use that yet!
     */
    bool success =
        sdcard_sendCommand(SDCARD_COMMAND_SEND_CSD, 0) == 0
        && sdcard_receiveDataBlock((uint8_t*) &sdcard.csd, sizeof(sdcard.csd)) == SDCARD_RECEIVE_SUCCESS
        && SDCARD_GET_CSD_FIELD(sdcard.csd, 1, TRAILER) == 1;

    if (success) {
        switch (SDCARD_GET_CSD_FIELD(sdcard.csd, 1, CSD_STRUCTURE_VER)) {
            case SDCARD_CSD_STRUCTURE_VERSION_1:
                // Block size in bytes (doesn't have to be 512)
                readBlockLen = 1 << SDCARD_GET_CSD_FIELD(sdcard.csd, 1, READ_BLOCK_LEN);
                blockCountMult = 1 << (SDCARD_GET_CSD_FIELD(sdcard.csd, 1, CSIZE_MULT) + 2);
                blockCount = (SDCARD_GET_CSD_FIELD(sdcard.csd, 1, CSIZE) + 1) * blockCountMult;

                // We could do this in 32 bits but it makes the 2GB case awkward
                capacityBytes = (uint64_t) blockCount * readBlockLen;

                // Re-express that capacity (max 2GB) in our standard 512-byte block size
                sdcard.metadata.numBlocks = capacityBytes / SDCARD_BLOCK_SIZE;
            break;
            case SDCARD_CSD_STRUCTURE_VERSION_2:
                sdcard.metadata.numBlocks = (SDCARD_GET_CSD_FIELD(sdcard.csd, 2, CSIZE) + 1) * 1024;
            break;
            default:
                success = false;
        }
    }

    sdcard_deselect();

    return success;
}

/**
 * Check if the SD Card has completed its startup sequence. Must be called with sdcard.state == SDCARD_STATE_INITIALIZATION.
 *
 * Returns true if the card has finished its init process.
 */
static bool sdcard_checkInitDone(void)
{
    uint8_t status = sdcard_sendAppCommand(SDCARD_ACOMMAND_SEND_OP_COND, sdcard.version == 2 ? 1 << 30 /* We support high capacity cards */ : 0);

    sdcard_deselect();

    // When card init is complete, the idle bit in the response becomes zero.
    return status == 0x00;
}

<<<<<<< HEAD
static void sdcardSpi_preInit(const sdcardConfig_t *config)
=======
void sdcardSpi_preinit(const sdcardConfig_t *config)
>>>>>>> 3d9dcbc9
{
    ioPreinitByTag(config->chipSelectTag, IOCFG_IPU, PREINIT_PIN_STATE_HIGH);
}

/**
 * Begin the initialization process for the SD card. This must be called first before any other sdcard_ routine.
 */
static void sdcardSpi_init(const sdcardConfig_t *config, const spiPinConfig_t *spiConfig)
{
    UNUSED(spiConfig);

    sdcard.enabled = config->mode;
    if (!sdcard.enabled) {
        sdcard.state = SDCARD_STATE_NOT_PRESENT;
        return;
    }

    spiSetBusInstance(&sdcard.dev, config->device);

    IO_t chipSelectIO;
    if (config->chipSelectTag) {
        chipSelectIO = IOGetByTag(config->chipSelectTag);
        IOInit(chipSelectIO, OWNER_SDCARD_CS, 0);
        IOConfigGPIO(chipSelectIO, SPI_IO_CS_HIGH_CFG);
    } else {
        chipSelectIO = IO_NONE;
    }
    sdcard.dev.busType_u.spi.csnPin = chipSelectIO;

    // Set the callback argument when calling back to this driver for DMA completion
    sdcard.dev.callbackArg = (uint32_t)&sdcard;

    // Max frequency is initially 400kHz

    spiSetClkDivisor(&sdcard.dev, spiCalculateDivider(SDCARD_MAX_SPI_INIT_CLK_HZ));

    // SDCard wants 1ms minimum delay after power is applied to it
    delay(1000);

    // Transmit at least 74 dummy clock cycles with CS high so the SD card can start up
    IOHi(sdcard.dev.busType_u.spi.csnPin);

    // Note that CS is not asserted for this transaction
    busSegment_t segments[] = {
            // Write a single 0xff
            {.u.buffers = {NULL, NULL}, SDCARD_INIT_NUM_DUMMY_BYTES, true, NULL},
            {.u.link = {NULL, NULL}, 0, true, NULL},
        };

    spiSequence(&sdcard.dev, &segments[0]);

    // Block pending completion of SPI access
    spiWait(&sdcard.dev);

    // Enable the CS line
    if (chipSelectIO != IO_NONE) {
        IOConfigGPIO(chipSelectIO, SPI_IO_CS_CFG);
    }

    sdcard.operationStartTime = millis();
    sdcard.state = SDCARD_STATE_RESET;
    sdcard.failureCount = 0;
}

static bool sdcard_setBlockLength(uint32_t blockLen)
{
    uint8_t status = sdcard_sendCommand(SDCARD_COMMAND_SET_BLOCKLEN, blockLen);

    sdcard_deselect();

    return status == 0;
}

/*
 * Returns true if the card is ready to accept read/write commands.
 */
static bool sdcard_isReady(void)
{
    return sdcard.state == SDCARD_STATE_READY || sdcard.state == SDCARD_STATE_WRITING_MULTIPLE_BLOCKS;
}

/**
 * Send the stop-transmission token to complete a multi-block write.
 *
 * Returns:
 *     SDCARD_OPERATION_IN_PROGRESS - We're now waiting for that stop to complete, the card will enter
 *                                    the SDCARD_STATE_STOPPING_MULTIPLE_BLOCK_WRITE state.
 *     SDCARD_OPERATION_SUCCESS     - The multi-block write finished immediately, the card will enter
 *                                    the SDCARD_READY state.
 *
 */
static sdcardOperationStatus_e sdcard_endWriteBlocks(void)
{
    uint8_t token = SDCARD_MULTIPLE_BLOCK_WRITE_STOP_TOKEN;
    sdcard.multiWriteBlocksRemain = 0;

    // Note that this does not release the CS at the end of the transaction
    busSegment_t segments[] = {
            // 8 dummy clocks to guarantee N_WR clocks between the last card response and this token
            {.u.buffers = {NULL, NULL}, 1, false, NULL},
            {.u.buffers = {&token, NULL}, sizeof(token), false, NULL},
            {.u.link = {NULL, NULL}, 0, true, NULL},

        };

    spiSequence(&sdcard.dev, &segments[0]);

    // Block pending completion of SPI access
    spiWait(&sdcard.dev);

    // Card may choose to raise a busy (non-SDCARD_IDLE_TOKEN) signal after at most N_BR (1 byte) delay
    if (sdcard_waitForNonIdleByte(1) == SDCARD_IDLE_TOKEN) {
        sdcard.state = SDCARD_STATE_READY;
        return SDCARD_OPERATION_SUCCESS;
    } else {
        sdcard.state = SDCARD_STATE_STOPPING_MULTIPLE_BLOCK_WRITE;
        sdcard.operationStartTime = millis();

        return SDCARD_OPERATION_IN_PROGRESS;
    }
}

/**
 * Call periodically for the SD card to perform in-progress transfers.
 *
 * Returns true if the card is ready to accept commands.
 */
static bool sdcardSpi_poll(void)
{
    if (!sdcard.enabled) {
        sdcard.state = SDCARD_STATE_NOT_PRESENT;
        return false;
    }

    uint8_t initStatus;
    bool sendComplete;

#ifdef SDCARD_PROFILING
    bool profilingComplete;
#endif

    doMore:
    switch (sdcard.state) {
        case SDCARD_STATE_RESET:
            initStatus = sdcard_sendCommand(SDCARD_COMMAND_GO_IDLE_STATE, 0);

            sdcard_deselect();

            if (initStatus == SDCARD_R1_STATUS_BIT_IDLE) {
                // Check card voltage and version
                if (sdcard_validateInterfaceCondition()) {

                    sdcard.state = SDCARD_STATE_CARD_INIT_IN_PROGRESS;
                    goto doMore;
                } else {
                    // Bad reply/voltage, we ought to refrain from accessing the card.
                    sdcard.state = SDCARD_STATE_NOT_PRESENT;
                }
            }
        break;

        case SDCARD_STATE_CARD_INIT_IN_PROGRESS:
            if (sdcard_checkInitDone()) {
                if (sdcard.version == 2) {
                    // Check for high capacity card
                    uint32_t ocr;

                    if (!sdcard_readOCRRegister(&ocr)) {
                        sdcard_reset();
                        goto doMore;
                    }

                    sdcard.highCapacity = (ocr & (1 << 30)) != 0;
                } else {
                    // Version 1 cards are always low-capacity
                    sdcard.highCapacity = false;
                }

                // Now fetch the CSD and CID registers
                if (sdcard_fetchCSD()) {
                    uint8_t status = sdcard_sendCommand(SDCARD_COMMAND_SEND_CID, 0);

                    if (status == 0) {
                        // Keep the card selected to receive the response block
                        sdcard.state = SDCARD_STATE_INITIALIZATION_RECEIVE_CID;
                        goto doMore;
                    } else {
                        sdcard_deselect();

                        sdcard_reset();
                        goto doMore;
                    }
                }
            }
        break;
        case SDCARD_STATE_INITIALIZATION_RECEIVE_CID:
            if (sdcard_receiveCID()) {
                sdcard_deselect();

                /* The spec is a little iffy on what the default block size is for Standard Size cards (it can be changed on
                 * standard size cards) so let's just set it to 512 explicitly so we don't have a problem.
                 */
                if (!sdcard.highCapacity && !sdcard_setBlockLength(SDCARD_BLOCK_SIZE)) {
                    sdcard_reset();
                    goto doMore;
                }

                // Now we're done with init and we can switch to the full speed clock (<25MHz)

                spiSetClkDivisor(&sdcard.dev, spiCalculateDivider(SDCARD_MAX_SPI_CLK_HZ));

                sdcard.multiWriteBlocksRemain = 0;

                sdcard.state = SDCARD_STATE_READY;
                goto doMore;
            } // else keep waiting for the CID to arrive
        break;
        case SDCARD_STATE_SENDING_WRITE:
            // Have we finished sending the write yet?
            sendComplete = !spiIsBusy(&sdcard.dev);

            if (!spiUseDMA(&sdcard.dev)) {
                // Send another chunk
                spiReadWriteBuf(&sdcard.dev, sdcard.pendingOperation.buffer + SDCARD_NON_DMA_CHUNK_SIZE * sdcard.pendingOperation.chunkIndex, NULL, SDCARD_NON_DMA_CHUNK_SIZE);

                sdcard.pendingOperation.chunkIndex++;

                sendComplete = sdcard.pendingOperation.chunkIndex == SDCARD_BLOCK_SIZE / SDCARD_NON_DMA_CHUNK_SIZE;
            }

            if (sendComplete) {
                // Finish up by sending the CRC and checking the SD-card's acceptance/rejectance
                if (sdcard_sendDataBlockFinish()) {
                    // The SD card is now busy committing that write to the card
                    sdcard.state = SDCARD_STATE_WAITING_FOR_WRITE;
                    sdcard.operationStartTime = millis();

                    // Since we've transmitted the buffer we can go ahead and tell the caller their operation is complete
                    if (sdcard.pendingOperation.callback) {
                        sdcard.pendingOperation.callback(SDCARD_BLOCK_OPERATION_WRITE, sdcard.pendingOperation.blockIndex, sdcard.pendingOperation.buffer, sdcard.pendingOperation.callbackData);
                    }
                } else {
                    /* Our write was rejected! This could be due to a bad address but we hope not to attempt that, so assume
                     * the card is broken and needs reset.
                     */
                    sdcard_reset();

                    // Announce write failure:
                    if (sdcard.pendingOperation.callback) {
                        sdcard.pendingOperation.callback(SDCARD_BLOCK_OPERATION_WRITE, sdcard.pendingOperation.blockIndex, NULL, sdcard.pendingOperation.callbackData);
                    }

                    goto doMore;
                }
            }
        break;
        case SDCARD_STATE_WAITING_FOR_WRITE:
            if (sdcard_waitForIdle(SDCARD_MAXIMUM_BYTE_DELAY_FOR_CMD_REPLY)) {
#ifdef SDCARD_PROFILING
                profilingComplete = true;
#endif

                sdcard.failureCount = 0; // Assume the card is good if it can complete a write

                // Still more blocks left to write in a multi-block chain?
                if (sdcard.multiWriteBlocksRemain > 1) {
                    sdcard.multiWriteBlocksRemain--;
                    sdcard.multiWriteNextBlock++;
                    sdcard.state = SDCARD_STATE_WRITING_MULTIPLE_BLOCKS;
                } else if (sdcard.multiWriteBlocksRemain == 1) {
                    // This function changes the sd card state for us whether immediately succesful or delayed:
                    if (sdcard_endWriteBlocks() == SDCARD_OPERATION_SUCCESS) {
                        sdcard_deselect();
                    } else {
#ifdef SDCARD_PROFILING
                        // Wait for the multi-block write to be terminated before finishing timing
                        profilingComplete = false;
#endif
                    }
                } else {
                    sdcard.state = SDCARD_STATE_READY;
                    sdcard_deselect();
                }

#ifdef SDCARD_PROFILING
                if (profilingComplete && sdcard.profiler) {
                    sdcard.profiler(SDCARD_BLOCK_OPERATION_WRITE, sdcard.pendingOperation.blockIndex, micros() - sdcard.pendingOperation.profileStartTime);
                }
#endif
            } else if (millis() > sdcard.operationStartTime + SDCARD_TIMEOUT_WRITE_MSEC) {
                /*
                 * The caller has already been told that their write has completed, so they will have discarded
                 * their buffer and have no hope of retrying the operation. But this should be very rare and it allows
                 * them to reuse their buffer milliseconds faster than they otherwise would.
                 */
                sdcard_reset();
                goto doMore;
            }
        break;
        case SDCARD_STATE_READING:
            switch (sdcard_receiveDataBlock(sdcard.pendingOperation.buffer, SDCARD_BLOCK_SIZE)) {
                case SDCARD_RECEIVE_SUCCESS:
                    sdcard_deselect();

                    sdcard.state = SDCARD_STATE_READY;
                    sdcard.failureCount = 0; // Assume the card is good if it can complete a read

#ifdef SDCARD_PROFILING
                    if (sdcard.profiler) {
                        sdcard.profiler(SDCARD_BLOCK_OPERATION_READ, sdcard.pendingOperation.blockIndex, micros() - sdcard.pendingOperation.profileStartTime);
                    }
#endif

                    if (sdcard.pendingOperation.callback) {
                        sdcard.pendingOperation.callback(
                            SDCARD_BLOCK_OPERATION_READ,
                            sdcard.pendingOperation.blockIndex,
                            sdcard.pendingOperation.buffer,
                            sdcard.pendingOperation.callbackData
                        );
                    }
                break;
                case SDCARD_RECEIVE_BLOCK_IN_PROGRESS:
                    if (millis() <= sdcard.operationStartTime + SDCARD_TIMEOUT_READ_MSEC) {
                        break; // Timeout not reached yet so keep waiting
                    }
                    // Timeout has expired, so fall through to convert to a fatal error
                    FALLTHROUGH;

                case SDCARD_RECEIVE_ERROR:
                    sdcard_deselect();

                    sdcard_reset();

                    if (sdcard.pendingOperation.callback) {
                        sdcard.pendingOperation.callback(
                            SDCARD_BLOCK_OPERATION_READ,
                            sdcard.pendingOperation.blockIndex,
                            NULL,
                            sdcard.pendingOperation.callbackData
                        );
                    }

                    goto doMore;
                break;
            }
        break;
        case SDCARD_STATE_STOPPING_MULTIPLE_BLOCK_WRITE:
            if (sdcard_waitForIdle(SDCARD_MAXIMUM_BYTE_DELAY_FOR_CMD_REPLY)) {
                sdcard_deselect();

                sdcard.state = SDCARD_STATE_READY;

#ifdef SDCARD_PROFILING
                if (sdcard.profiler) {
                    sdcard.profiler(SDCARD_BLOCK_OPERATION_WRITE, sdcard.pendingOperation.blockIndex, micros() - sdcard.pendingOperation.profileStartTime);
                }
#endif
            } else if (millis() > sdcard.operationStartTime + SDCARD_TIMEOUT_WRITE_MSEC) {
                sdcard_reset();
                goto doMore;
            }
        break;
        case SDCARD_STATE_NOT_PRESENT:
        default:
            ;
    }

    // Is the card's initialization taking too long?
    if (sdcard.state >= SDCARD_STATE_RESET && sdcard.state < SDCARD_STATE_READY
            && millis() - sdcard.operationStartTime > SDCARD_TIMEOUT_INIT_MILLIS) {
        sdcard_reset();
    }

    return sdcard_isReady();
}

/**
 * Write the 512-byte block from the given buffer into the block with the given index.
 *
 * If the write does not complete immediately, your callback will be called later. If the write was successful, the
 * buffer pointer will be the same buffer you originally passed in, otherwise the buffer will be set to NULL.
 *
 * Returns:
 *     SDCARD_OPERATION_IN_PROGRESS - Your buffer is currently being transmitted to the card and your callback will be
 *                                    called later to report the completion. The buffer pointer must remain valid until
 *                                    that time.
 *     SDCARD_OPERATION_SUCCESS     - Your buffer has been transmitted to the card now.
 *     SDCARD_OPERATION_BUSY        - The card is already busy and cannot accept your write
 *     SDCARD_OPERATION_FAILURE     - Your write was rejected by the card, card will be reset
 */
static sdcardOperationStatus_e sdcardSpi_writeBlock(uint32_t blockIndex, uint8_t *buffer, sdcard_operationCompleteCallback_c callback, uint32_t callbackData)
{
    uint8_t status;

#ifdef SDCARD_PROFILING
    sdcard.pendingOperation.profileStartTime = micros();
#endif

    doMore:
    switch (sdcard.state) {
        case SDCARD_STATE_WRITING_MULTIPLE_BLOCKS:
            // Do we need to cancel the previous multi-block write?
            if (blockIndex != sdcard.multiWriteNextBlock) {
                if (sdcard_endWriteBlocks() == SDCARD_OPERATION_SUCCESS) {
                    // Now we've entered the ready state, we can try again
                    goto doMore;
                } else {
                    return SDCARD_OPERATION_BUSY;
                }
            }

            // We're continuing a multi-block write
        break;
        case SDCARD_STATE_READY:
            // We're not continuing a multi-block write so we need to send a single-block write command
            // Standard size cards use byte addressing, high capacity cards use block addressing
            status = sdcard_sendCommand(SDCARD_COMMAND_WRITE_BLOCK, sdcard.highCapacity ? blockIndex : blockIndex * SDCARD_BLOCK_SIZE);

            if (status != 0) {
                sdcard_deselect();

                sdcard_reset();

                return SDCARD_OPERATION_FAILURE;
            }
        break;
        default:
            return SDCARD_OPERATION_BUSY;
    }

    sdcard_sendDataBlockBegin(buffer, sdcard.state == SDCARD_STATE_WRITING_MULTIPLE_BLOCKS);

    sdcard.pendingOperation.buffer = buffer;
    sdcard.pendingOperation.blockIndex = blockIndex;
    sdcard.pendingOperation.callback = callback;
    sdcard.pendingOperation.callbackData = callbackData;
    sdcard.pendingOperation.chunkIndex = 1; // (for non-DMA transfers) we've sent chunk #0 already
    sdcard.state = SDCARD_STATE_SENDING_WRITE;

    return SDCARD_OPERATION_IN_PROGRESS;
}

/**
 * Begin writing a series of consecutive blocks beginning at the given block index. This will allow (but not require)
 * the SD card to pre-erase the number of blocks you specifiy, which can allow the writes to complete faster.
 *
 * Afterwards, just call sdcard_writeBlock() as normal to write those blocks consecutively.
 *
 * It's okay to abort the multi-block write at any time by writing to a non-consecutive address, or by performing a read.
 *
 * Returns:
 *     SDCARD_OPERATION_SUCCESS     - Multi-block write has been queued
 *     SDCARD_OPERATION_BUSY        - The card is already busy and cannot accept your write
 *     SDCARD_OPERATION_FAILURE     - A fatal error occured, card will be reset
 */
static sdcardOperationStatus_e sdcardSpi_beginWriteBlocks(uint32_t blockIndex, uint32_t blockCount)
{
    if (sdcard.state != SDCARD_STATE_READY) {
        if (sdcard.state == SDCARD_STATE_WRITING_MULTIPLE_BLOCKS) {
            if (blockIndex == sdcard.multiWriteNextBlock) {
                // Assume that the caller wants to continue the multi-block write they already have in progress!
                return SDCARD_OPERATION_SUCCESS;
            } else if (sdcard_endWriteBlocks() != SDCARD_OPERATION_SUCCESS) {
                return SDCARD_OPERATION_BUSY;
            } // Else we've completed the previous multi-block write and can fall through to start the new one
        } else {
            return SDCARD_OPERATION_BUSY;
        }
    }

    if (
        sdcard_sendAppCommand(SDCARD_ACOMMAND_SET_WR_BLOCK_ERASE_COUNT, blockCount) == 0
        && sdcard_sendCommand(SDCARD_COMMAND_WRITE_MULTIPLE_BLOCK, sdcard.highCapacity ? blockIndex : blockIndex * SDCARD_BLOCK_SIZE) == 0
    ) {
        sdcard.state = SDCARD_STATE_WRITING_MULTIPLE_BLOCKS;
        sdcard.multiWriteBlocksRemain = blockCount;
        sdcard.multiWriteNextBlock = blockIndex;

        // Leave the card selected
        return SDCARD_OPERATION_SUCCESS;
    } else {
        sdcard_deselect();

        sdcard_reset();

        return SDCARD_OPERATION_FAILURE;
    }
}

/**
 * Read the 512-byte block with the given index into the given 512-byte buffer.
 *
 * When the read completes, your callback will be called. If the read was successful, the buffer pointer will be the
 * same buffer you originally passed in, otherwise the buffer will be set to NULL.
 *
 * You must keep the pointer to the buffer valid until the operation completes!
 *
 * Returns:
 *     true - The operation was successfully queued for later completion, your callback will be called later
 *     false - The operation could not be started due to the card being busy (try again later).
 */
static bool sdcardSpi_readBlock(uint32_t blockIndex, uint8_t *buffer, sdcard_operationCompleteCallback_c callback, uint32_t callbackData)
{
    if (sdcard.state != SDCARD_STATE_READY) {
        if (sdcard.state == SDCARD_STATE_WRITING_MULTIPLE_BLOCKS) {
            if (sdcard_endWriteBlocks() != SDCARD_OPERATION_SUCCESS) {
                return false;
            }
        } else {
            return false;
        }
    }

#ifdef SDCARD_PROFILING
    sdcard.pendingOperation.profileStartTime = micros();
#endif

    // Standard size cards use byte addressing, high capacity cards use block addressing
    uint8_t status = sdcard_sendCommand(SDCARD_COMMAND_READ_SINGLE_BLOCK, sdcard.highCapacity ? blockIndex : blockIndex * SDCARD_BLOCK_SIZE);

    if (status == 0) {
        sdcard.pendingOperation.buffer = buffer;
        sdcard.pendingOperation.blockIndex = blockIndex;
        sdcard.pendingOperation.callback = callback;
        sdcard.pendingOperation.callbackData = callbackData;

        sdcard.state = SDCARD_STATE_READING;

        sdcard.operationStartTime = millis();

        // Leave the card selected for the whole transaction

        return true;
    } else {
        sdcard_deselect();

        return false;
    }
}

/**
 * Returns true if the SD card has successfully completed its startup procedures.
 */
static bool sdcardSpi_isInitialized(void)
{
    return sdcard.state >= SDCARD_STATE_READY;
}

static const sdcardMetadata_t* sdcardSpi_getMetadata(void)
{
    return &sdcard.metadata;
}

#ifdef SDCARD_PROFILING

static void sdcardSpi_setProfilerCallback(sdcard_profilerCallback_c callback)
{
    sdcard.profiler = callback;
}

#endif

sdcardVTable_t sdcardSpiVTable = {
    sdcardSpi_preinit,
    sdcardSpi_init,
    sdcardSpi_readBlock,
    sdcardSpi_beginWriteBlocks,
    sdcardSpi_writeBlock,
    sdcardSpi_poll,
    sdcardSpi_isFunctional,
    sdcardSpi_isInitialized,
    sdcardSpi_getMetadata,
#ifdef SDCARD_PROFILING
    sdcardSpi_setProfilerCallback,
#endif
};

#endif<|MERGE_RESOLUTION|>--- conflicted
+++ resolved
@@ -536,11 +536,7 @@
     return status == 0x00;
 }
 
-<<<<<<< HEAD
-static void sdcardSpi_preInit(const sdcardConfig_t *config)
-=======
-void sdcardSpi_preinit(const sdcardConfig_t *config)
->>>>>>> 3d9dcbc9
+static void sdcardSpi_preinit(const sdcardConfig_t *config)
 {
     ioPreinitByTag(config->chipSelectTag, IOCFG_IPU, PREINIT_PIN_STATE_HIGH);
 }
