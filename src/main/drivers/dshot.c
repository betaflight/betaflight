--- conflicted
+++ resolved
@@ -203,13 +203,9 @@
     DEBUG_SET(debugType, motorIndex, highByte | decodedValue);
 }
 
-<<<<<<< HEAD
-static bool dshotDecodeTelemetryValue(uint8_t motorIndex, uint32_t *pDecoded, dshotTelemetryType_e *pType)
-=======
 // for reference, see https://github.com/bird-sanctuary/extended-dshot-telemetry/blob/main/README.md
 // decode value and type, retrun true if successful
 static bool dshotDecodeTelemetryValue(unsigned motorIndex, uint32_t *pDecoded, dshotTelemetryType_e *pType)
->>>>>>> 11a5ae9d
 {
     const uint16_t rawValue = dshotTelemetryState.motorState[motorIndex].rawValue;
     uint32_t decoded;
@@ -273,10 +269,7 @@
     return true;
 }
 
-<<<<<<< HEAD
-=======
 // Update telemetry data, set flag that entry is valid
->>>>>>> 11a5ae9d
 static void dshotUpdateTelemetryData(uint8_t motorIndex, dshotTelemetryType_e type, uint32_t value)
 {
     dshotTelemetryState.motorState[motorIndex].telemetryData[type] = value;
@@ -297,11 +290,7 @@
     const unsigned motorCount = motorDeviceCount();
 
     // Decode all telemetry data now to discharge interrupt from this task
-<<<<<<< HEAD
-    for (uint8_t k = 0; k < motorCount; k++) {
-=======
     for (unsigned k = 0; k < motorCount; k++) {
->>>>>>> 11a5ae9d
         dshotTelemetryType_e type;
         uint32_t value;
         if (dshotDecodeTelemetryValue(k, &value, &type)) {
