/*
 * This file is part of Cleanflight.
 *
 * Cleanflight is free software: you can redistribute it and/or modify
 * it under the terms of the GNU General Public License as published by
 * the Free Software Foundation, either version 3 of the License, or
 * (at your option) any later version.
 *
 * Cleanflight is distributed in the hope that it will be useful,
 * but WITHOUT ANY WARRANTY; without even the implied warranty of
 * MERCHANTABILITY or FITNESS FOR A PARTICULAR PURPOSE.  See the
 * GNU General Public License for more details.
 *
 * You should have received a copy of the GNU General Public License
 * along with Cleanflight.  If not, see <http://www.gnu.org/licenses/>.
 */

#include <stdbool.h>
#include <stdint.h>

#include "platform.h"

#include "build/debug.h"

#include "system.h"
#include "io.h"
#include "rcc.h"
#include "nvic.h"
#include "dma.h"

#include "serial.h"
#include "serial_uart.h"
#include "serial_uart_impl.h"

#define UART_RX_BUFFER_SIZE 512
#define UART_TX_BUFFER_SIZE 512

typedef enum UARTDevice {
    UARTDEV_1 = 0,
    UARTDEV_2 = 1,
    UARTDEV_3 = 2,
    UARTDEV_4 = 3,
    UARTDEV_5 = 4,
    UARTDEV_6 = 5
} UARTDevice;

typedef struct uartDevice_s {
    USART_TypeDef* dev;
    uartPort_t port;
    uint32_t DMAChannel;
    DMA_Stream_TypeDef *txDMAStream;
    DMA_Stream_TypeDef *rxDMAStream;
    ioTag_t rx;
    ioTag_t tx;
    volatile uint8_t rxBuffer[UART_RX_BUFFER_SIZE];
    volatile uint8_t txBuffer[UART_TX_BUFFER_SIZE];
    uint32_t rcc_ahb1;
    rccPeriphTag_t rcc_apb2;
    rccPeriphTag_t rcc_apb1;
    uint8_t af;
    uint8_t txIrq;
    uint8_t rxIrq;
    uint32_t txPriority;
    uint32_t rxPriority;
} uartDevice_t;

//static uartPort_t uartPort[MAX_UARTS];
#ifdef USE_UART1
static uartDevice_t uart1 =
{
    .DMAChannel = DMA_Channel_4,
    .txDMAStream = DMA2_Stream7,
#ifdef USE_UART1_RX_DMA
    .rxDMAStream = DMA2_Stream5,
#endif
    .dev = USART1,
    .rx = IO_TAG(UART1_RX_PIN),
    .tx = IO_TAG(UART1_TX_PIN),
    .af = GPIO_AF_USART1,
#ifdef UART1_AHB1_PERIPHERALS
    .rcc_ahb1 = UART1_AHB1_PERIPHERALS,
#endif
    .rcc_apb2 = RCC_APB2(USART1),
    .txIrq = DMA2_ST7_HANDLER,
    .rxIrq = USART1_IRQn,
    .txPriority = NVIC_PRIO_SERIALUART1_TXDMA,
    .rxPriority = NVIC_PRIO_SERIALUART1
};
#endif

#ifdef USE_UART2
static uartDevice_t uart2 =
{
    .DMAChannel = DMA_Channel_4,
#ifdef USE_UART2_RX_DMA
    .rxDMAStream = DMA1_Stream5,
#endif
    .txDMAStream = DMA1_Stream6,
    .dev = USART2,
    .rx = IO_TAG(UART2_RX_PIN),
    .tx = IO_TAG(UART2_TX_PIN),
    .af = GPIO_AF_USART2,
#ifdef UART2_AHB1_PERIPHERALS
    .rcc_ahb1 = UART2_AHB1_PERIPHERALS,
#endif
    .rcc_apb1 = RCC_APB1(USART2),
    .txIrq = DMA1_ST6_HANDLER,
    .rxIrq = USART2_IRQn,
    .txPriority = NVIC_PRIO_SERIALUART2_TXDMA,
    .rxPriority = NVIC_PRIO_SERIALUART2
};
#endif

#ifdef USE_UART3
static uartDevice_t uart3 =
{
    .DMAChannel = DMA_Channel_4,
#ifdef USE_UART3_RX_DMA
    .rxDMAStream = DMA1_Stream1,
#endif
    .txDMAStream = DMA1_Stream3,
    .dev = USART3,
    .rx = IO_TAG(UART3_RX_PIN),
    .tx = IO_TAG(UART3_TX_PIN),
    .af = GPIO_AF_USART3,
#ifdef UART3_AHB1_PERIPHERALS
    .rcc_ahb1 = UART3_AHB1_PERIPHERALS,
#endif
    .rcc_apb1 = RCC_APB1(USART3),
    .txIrq = DMA1_ST3_HANDLER,
    .rxIrq = USART3_IRQn,
    .txPriority = NVIC_PRIO_SERIALUART3_TXDMA,
    .rxPriority = NVIC_PRIO_SERIALUART3
};
#endif

#ifdef USE_UART4
static uartDevice_t uart4 =
{
    .DMAChannel = DMA_Channel_4,
#ifdef USE_UART4_RX_DMA
    .rxDMAStream = DMA1_Stream2,
#endif
    .txDMAStream = DMA1_Stream4,
    .dev = UART4,
    .rx = IO_TAG(UART4_RX_PIN),
    .tx = IO_TAG(UART4_TX_PIN),
    .af = GPIO_AF_UART4,
#ifdef UART4_AHB1_PERIPHERALS
    .rcc_ahb1 = UART4_AHB1_PERIPHERALS,
#endif
    .rcc_apb1 = RCC_APB1(UART4),
    .txIrq = DMA1_ST4_HANDLER,
    .rxIrq = UART4_IRQn,
    .txPriority = NVIC_PRIO_SERIALUART4_TXDMA,
    .rxPriority = NVIC_PRIO_SERIALUART4
};
#endif

#ifdef USE_UART5
static uartDevice_t uart5 =
{
    .DMAChannel = DMA_Channel_4,
#ifdef USE_UART5_RX_DMA
    .rxDMAStream = DMA1_Stream0,
#endif
    .txDMAStream = DMA1_Stream7,
    .dev = UART5,
    .rx = IO_TAG(UART5_RX_PIN),
    .tx = IO_TAG(UART5_TX_PIN),
    .af = GPIO_AF_UART5,
#ifdef UART5_AHB1_PERIPHERALS
    .rcc_ahb1 = UART5_AHB1_PERIPHERALS,
#endif
    .rcc_apb1 = RCC_APB1(UART5),
    .txIrq = DMA1_ST7_HANDLER,
    .rxIrq = UART5_IRQn,
    .txPriority = NVIC_PRIO_SERIALUART5_TXDMA,
    .rxPriority = NVIC_PRIO_SERIALUART5
};
#endif

#ifdef USE_UART6
static uartDevice_t uart6 =
{
    .DMAChannel = DMA_Channel_5,
#ifdef USE_UART6_RX_DMA
    .rxDMAStream = DMA2_Stream1,
#endif
    .txDMAStream = DMA2_Stream6,
    .dev = USART6,
    .rx = IO_TAG(UART6_RX_PIN),
    .tx = IO_TAG(UART6_TX_PIN),
    .af = GPIO_AF_USART6,
#ifdef UART6_AHB1_PERIPHERALS
    .rcc_ahb1 = UART6_AHB1_PERIPHERALS,
#endif
    .rcc_apb2 = RCC_APB2(USART6),
    .txIrq = DMA2_ST6_HANDLER,
    .rxIrq = USART6_IRQn,
    .txPriority = NVIC_PRIO_SERIALUART6_TXDMA,
    .rxPriority = NVIC_PRIO_SERIALUART6
};
#endif

static uartDevice_t* uartHardwareMap[] = {
#ifdef USE_UART1
    &uart1,
#else
    NULL,
#endif
#ifdef USE_UART2
    &uart2,
#else
    NULL,
#endif
#ifdef USE_UART3
    &uart3,
#else
    NULL,
#endif
#ifdef USE_UART4
    &uart4,
#else
    NULL,
#endif
#ifdef USE_UART5
    &uart5,
#else
    NULL,
#endif
#ifdef USE_UART6
    &uart6,
#else
    NULL,
#endif
    };

void uartIrqHandler(uartPort_t *s)
{
    if (!s->rxDMAStream && (USART_GetITStatus(s->USARTx, USART_IT_RXNE) == SET)) {
        if (s->port.rxCallback) {
            s->port.rxCallback(s->USARTx->DR);
        } else {
            s->port.rxBuffer[s->port.rxBufferHead] = s->USARTx->DR;
            s->port.rxBufferHead = (s->port.rxBufferHead + 1) % s->port.rxBufferSize;
        }
    }

    if (!s->txDMAStream && (USART_GetITStatus(s->USARTx, USART_IT_TXE) == SET)) {
        if (s->port.txBufferTail != s->port.txBufferHead) {
            USART_SendData(s->USARTx, s->port.txBuffer[s->port.txBufferTail]);
            s->port.txBufferTail = (s->port.txBufferTail + 1) % s->port.txBufferSize;
        } else {
            USART_ITConfig(s->USARTx, USART_IT_TXE, DISABLE);
        }
    }

    if (USART_GetITStatus(s->USARTx, USART_FLAG_ORE) == SET)
    {
        USART_ClearITPendingBit (s->USARTx, USART_IT_ORE);
    }
}

static void handleUsartTxDma(uartPort_t *s)
{
    uartTryStartTxDMA(s);
}

void dmaIRQHandler(dmaChannelDescriptor_t* descriptor)
{
    uartPort_t *s = &(((uartDevice_t*)(descriptor->userParam))->port);
    uint32_t flags = DMA_GET_FLAG_STATUS(descriptor, DMA_IT_TCIF | DMA_IT_HTIF | DMA_IT_TEIF | DMA_IT_DMEIF | DMA_IT_FEIF);
    DMA_CLEAR_FLAG(descriptor, DMA_IT_TCIF | DMA_IT_HTIF | DMA_IT_TEIF | DMA_IT_DMEIF | DMA_IT_FEIF);
    if (flags & DMA_IT_TCIF) {
        debug[1]++;
        if(flags & DMA_IT_FEIF) {
            debug[2]++; 
            debug[3] += s->txDMAStream->NDTR;
            return;
        }
        handleUsartTxDma(s);
    }
    if (flags & DMA_IT_TEIF) {
    }
    if (flags & DMA_IT_DMEIF) {
    }
}

uartPort_t *serialUART(UARTDevice device, uint32_t baudRate, portMode_t mode, portOptions_t options)
{
    uartPort_t *s;
    NVIC_InitTypeDef NVIC_InitStructure;

    uartDevice_t *uart = uartHardwareMap[device];
    if (!uart) return NULL;

    s = &(uart->port);
    s->port.vTable = uartVTable;

    s->port.baudRate = baudRate;

    s->port.rxBuffer = uart->rxBuffer;
    s->port.txBuffer = uart->txBuffer;
    s->port.rxBufferSize = sizeof(uart->rxBuffer);
    s->port.txBufferSize = sizeof(uart->txBuffer);

    s->USARTx = uart->dev;
    if (uart->rxDMAStream) {
        s->rxDMAChannel = uart->DMAChannel;
        s->rxDMAStream = uart->rxDMAStream;
        dmaInit(dmaGetIdentifier(uart->rxDMAStream), OWNER_SERIAL_RX, RESOURCE_INDEX(device));
    }
    if (uart->txDMAStream) {
        s->txDMAChannel = uart->DMAChannel;
        s->txDMAStream = uart->txDMAStream;
        dmaInit(dmaGetIdentifier(uart->txDMAStream), OWNER_SERIAL_TX, RESOURCE_INDEX(device));
    }

    s->txDMAPeripheralBaseAddr = (uint32_t)&s->USARTx->DR;
    s->rxDMAPeripheralBaseAddr = (uint32_t)&s->USARTx->DR;

    IO_t tx = IOGetByTag(uart->tx);
    IO_t rx = IOGetByTag(uart->rx);

    if (uart->rcc_apb2)
        RCC_ClockCmd(uart->rcc_apb2, ENABLE);

    if (uart->rcc_apb1)
        RCC_ClockCmd(uart->rcc_apb1, ENABLE);

    if (uart->rcc_ahb1)
        RCC_AHB1PeriphClockCmd(uart->rcc_ahb1, ENABLE);

    if (options & SERIAL_BIDIR) {
        IOInit(tx, OWNER_SERIAL_TX, RESOURCE_INDEX(device));
<<<<<<< HEAD
        IOConfigGPIOAF(tx, IOCFG_AF_OD, uart->af);
    } else {
=======
        if (options & SERIAL_BIDIR_PP)
            IOConfigGPIOAF(tx, IOCFG_AF_PP, uart->af);
        else
            IOConfigGPIOAF(tx, IOCFG_AF_OD, uart->af);
    }
    else {
>>>>>>> 8fef6026
        if (mode & MODE_TX) {
            IOInit(tx, OWNER_SERIAL_TX, RESOURCE_INDEX(device));
            IOConfigGPIOAF(tx, IOCFG_AF_PP_UP, uart->af);
        }

        if (mode & MODE_RX) {
            IOInit(rx, OWNER_SERIAL_RX, RESOURCE_INDEX(device));
            IOConfigGPIOAF(rx, IOCFG_AF_PP_UP, uart->af);
        }
    }

    // DMA TX Interrupt
    dmaSetHandler(uart->txIrq, dmaIRQHandler, uart->txPriority, (uint32_t)uart);

    if (!(s->rxDMAChannel)) {
        NVIC_InitStructure.NVIC_IRQChannel = uart->rxIrq;
        NVIC_InitStructure.NVIC_IRQChannelPreemptionPriority = NVIC_PRIORITY_BASE(uart->rxPriority);
        NVIC_InitStructure.NVIC_IRQChannelSubPriority = NVIC_PRIORITY_SUB(uart->rxPriority);
        NVIC_InitStructure.NVIC_IRQChannelCmd = ENABLE;
        NVIC_Init(&NVIC_InitStructure);
    }

    return s;
}

#ifdef USE_UART1
uartPort_t *serialUART1(uint32_t baudRate, portMode_t mode, portOptions_t options)
{
    return serialUART(UARTDEV_1, baudRate, mode, options);
}

// USART1 Rx/Tx IRQ Handler
void USART1_IRQHandler(void)
{
    uartPort_t *s = &(uartHardwareMap[UARTDEV_1]->port);
    uartIrqHandler(s);
}

#endif

#ifdef USE_UART2
// USART2 - GPS or Spektrum or ?? (RX + TX by IRQ)
uartPort_t *serialUART2(uint32_t baudRate, portMode_t mode, portOptions_t options)
{
    return serialUART(UARTDEV_2, baudRate, mode, options);
}

void USART2_IRQHandler(void)
{
    uartPort_t *s = &(uartHardwareMap[UARTDEV_2]->port);
    uartIrqHandler(s);
}
#endif

#ifdef USE_UART3
// USART3
uartPort_t *serialUART3(uint32_t baudRate, portMode_t mode, portOptions_t options)
{
    return serialUART(UARTDEV_3, baudRate, mode, options);
}

void USART3_IRQHandler(void)
{
    uartPort_t *s = &(uartHardwareMap[UARTDEV_3]->port);
    uartIrqHandler(s);
}
#endif

#ifdef USE_UART4
// USART4
uartPort_t *serialUART4(uint32_t baudRate, portMode_t mode, portOptions_t options)
{
    return serialUART(UARTDEV_4, baudRate, mode, options);
}

void UART4_IRQHandler(void)
{
    uartPort_t *s = &(uartHardwareMap[UARTDEV_4]->port);
    uartIrqHandler(s);
}
#endif

#ifdef USE_UART5
// USART5
uartPort_t *serialUART5(uint32_t baudRate, portMode_t mode, portOptions_t options)
{
    return serialUART(UARTDEV_5, baudRate, mode, options);
}

void UART5_IRQHandler(void)
{
    uartPort_t *s = &(uartHardwareMap[UARTDEV_5]->port);
    uartIrqHandler(s);
}
#endif

#ifdef USE_UART6
// USART6
uartPort_t *serialUART6(uint32_t baudRate, portMode_t mode, portOptions_t options)
{
    return serialUART(UARTDEV_6, baudRate, mode, options);
}

void USART6_IRQHandler(void)
{
    uartPort_t *s = &(uartHardwareMap[UARTDEV_6]->port);
    uartIrqHandler(s);
}
#endif<|MERGE_RESOLUTION|>--- conflicted
+++ resolved
@@ -334,17 +334,12 @@
 
     if (options & SERIAL_BIDIR) {
         IOInit(tx, OWNER_SERIAL_TX, RESOURCE_INDEX(device));
-<<<<<<< HEAD
-        IOConfigGPIOAF(tx, IOCFG_AF_OD, uart->af);
-    } else {
-=======
         if (options & SERIAL_BIDIR_PP)
             IOConfigGPIOAF(tx, IOCFG_AF_PP, uart->af);
         else
             IOConfigGPIOAF(tx, IOCFG_AF_OD, uart->af);
     }
     else {
->>>>>>> 8fef6026
         if (mode & MODE_TX) {
             IOInit(tx, OWNER_SERIAL_TX, RESOURCE_INDEX(device));
             IOConfigGPIOAF(tx, IOCFG_AF_PP_UP, uart->af);
