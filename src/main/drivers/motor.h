--- conflicted
+++ resolved
@@ -28,42 +28,6 @@
 
 #include "drivers/motor_types.h"
 
-<<<<<<< HEAD
-typedef struct motorVTable_s {
-    // Common
-    void (*postInit)(void);
-    float (*convertExternalToMotor)(uint16_t externalValue);
-    uint16_t (*convertMotorToExternal)(float motorValue);
-    bool (*enable)(void);
-    void (*disable)(void);
-    bool (*isMotorEnabled)(uint8_t index);
-    bool (*telemetryWait)(void);
-    bool (*decodeTelemetry)(void);
-    void (*updateInit)(void);
-    void (*write)(uint8_t index, float value);
-    void (*writeInt)(uint8_t index, uint16_t value);
-    void (*updateComplete)(void);
-    void (*shutdown)(void);
-
-    // Digital commands
-
-} motorVTable_t;
-
-typedef struct motorDevice_s {
-    motorVTable_t vTable;
-    uint8_t       count;
-    bool          initialized;
-    bool          enabled;
-    timeMs_t      motorEnableTimeMs;
-} motorDevice_t;
-
-void motorPostInitNull(void);
-void motorWriteNull(uint8_t index, float value);
-bool motorDecodeTelemetryNull(void);
-void motorUpdateCompleteNull(void);
-
-=======
->>>>>>> 3d9dcbc9
 void motorPostInit(void);
 void motorWriteAll(float *values);
 void motorRequestTelemetry(unsigned index);
