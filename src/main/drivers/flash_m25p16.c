/*
 * This file is part of Cleanflight.
 *
 * Cleanflight is free software: you can redistribute it and/or modify
 * it under the terms of the GNU General Public License as published by
 * the Free Software Foundation, either version 3 of the License, or
 * (at your option) any later version.
 *
 * Cleanflight is distributed in the hope that it will be useful,
 * but WITHOUT ANY WARRANTY; without even the implied warranty of
 * MERCHANTABILITY or FITNESS FOR A PARTICULAR PURPOSE.  See the
 * GNU General Public License for more details.
 *
 * You should have received a copy of the GNU General Public License
 * along with Cleanflight.  If not, see <http://www.gnu.org/licenses/>.
 */

#include <stdlib.h>
#include <stdbool.h>
#include <stdint.h>

#include "platform.h"

#ifdef USE_FLASH_M25P16

#include "drivers/flash_m25p16.h"
#include "drivers/bus_spi.h"
#include "drivers/system.h"
#include "gpio.h"


#define M25P16_INSTRUCTION_RDID             0x9F
#define M25P16_INSTRUCTION_READ_BYTES       0x03
#define M25P16_INSTRUCTION_READ_STATUS_REG  0x05
#define M25P16_INSTRUCTION_WRITE_STATUS_REG 0x01
#define M25P16_INSTRUCTION_WRITE_ENABLE     0x06
#define M25P16_INSTRUCTION_WRITE_DISABLE    0x04
#define M25P16_INSTRUCTION_PAGE_PROGRAM     0x02
#define M25P16_INSTRUCTION_SECTOR_ERASE     0xD8
#define M25P16_INSTRUCTION_BULK_ERASE       0xC7

#define M25P16_STATUS_FLAG_WRITE_IN_PROGRESS 0x01
#define M25P16_STATUS_FLAG_WRITE_ENABLED     0x02

// Format is manufacturer, memory type, then capacity
#define JEDEC_ID_MICRON_M25P16         0x202015
#define JEDEC_ID_MICRON_N25Q064        0x20BA17
#define JEDEC_ID_WINBOND_W25Q64        0xEF4017
#define JEDEC_ID_MACRONIX_MX25L6406E   0xC22017
#define JEDEC_ID_MICRON_N25Q128        0x20ba18
#define JEDEC_ID_WINBOND_W25Q128       0xEF4018

#define DISABLE_M25P16       IOHi(m25p16CsPin)
#define ENABLE_M25P16        IOLo(m25p16CsPin)

// The timeout we expect between being able to issue page program instructions
#define DEFAULT_TIMEOUT_MILLIS       6

// These take sooooo long:
#define SECTOR_ERASE_TIMEOUT_MILLIS  5000
#define BULK_ERASE_TIMEOUT_MILLIS    21000

static flashGeometry_t geometry = {.pageSize = M25P16_PAGESIZE};

static IO_t m25p16CsPin = IO_NONE;

/*
 * Whether we've performed an action that could have made the device busy for writes.
 *
 * This allows us to avoid polling for writable status when it is definitely ready already.
 */
static bool couldBeBusy = false;

/**
 * Send the given command byte to the device.
 */
static void m25p16_performOneByteCommand(uint8_t command)
{
    ENABLE_M25P16;

    spiTransferByte(M25P16_SPI_INSTANCE, command);

    DISABLE_M25P16;
}

/**
 * The flash requires this write enable command to be sent before commands that would cause
 * a write like program and erase.
 */
static void m25p16_writeEnable()
{
    m25p16_performOneByteCommand(M25P16_INSTRUCTION_WRITE_ENABLE);

    // Assume that we're about to do some writing, so the device is just about to become busy
    couldBeBusy = true;
}

static uint8_t m25p16_readStatus()
{
    uint8_t command[2] = { M25P16_INSTRUCTION_READ_STATUS_REG, 0 };
    uint8_t in[2];

    ENABLE_M25P16;

    spiTransfer(M25P16_SPI_INSTANCE, in, command, sizeof(command));

    DISABLE_M25P16;

    return in[1];
}

bool m25p16_isReady()
{
    // If couldBeBusy is false, don't bother to poll the flash chip for its status
    couldBeBusy = couldBeBusy && ((m25p16_readStatus() & M25P16_STATUS_FLAG_WRITE_IN_PROGRESS) != 0);

    return !couldBeBusy;
}

bool m25p16_waitForReady(uint32_t timeoutMillis)
{
    uint32_t time = millis();
    while (!m25p16_isReady()) {
        if (millis() - time > timeoutMillis) {
            return false;
        }
    }

    return true;
}

/**
 * Read chip identification and geometry information (into global `geometry`).
 *
 * Returns true if we get valid ident, false if something bad happened like there is no M25P16.
 */
static bool m25p16_readIdentification()
{
    uint8_t out[] = { M25P16_INSTRUCTION_RDID, 0, 0, 0 };
    uint8_t in[4];
    uint32_t chipID;

    delay(50); // short delay required after initialisation of SPI device instance.

    /* Just in case transfer fails and writes nothing, so we don't try to verify the ID against random garbage
     * from the stack:
     */
    in[1] = 0;

    ENABLE_M25P16;

    spiTransfer(M25P16_SPI_INSTANCE, in, out, sizeof(out));

    // Clearing the CS bit terminates the command early so we don't have to read the chip UID:
    DISABLE_M25P16;

    // Manufacturer, memory type, and capacity
    chipID = (in[1] << 16) | (in[2] << 8) | (in[3]);

    // All supported chips use the same pagesize of 256 bytes

    switch (chipID) {
        case JEDEC_ID_MICRON_M25P16:
            geometry.sectors = 32;
            geometry.pagesPerSector = 256;
        break;
        case JEDEC_ID_MICRON_N25Q064:
        case JEDEC_ID_WINBOND_W25Q64:
        case JEDEC_ID_MACRONIX_MX25L6406E:
            geometry.sectors = 128;
            geometry.pagesPerSector = 256;
        break;
        case JEDEC_ID_MICRON_N25Q128:
        case JEDEC_ID_WINBOND_W25Q128:
            geometry.sectors = 256;
            geometry.pagesPerSector = 256;
        break;
        default:
            // Unsupported chip or not an SPI NOR flash
            geometry.sectors = 0;
            geometry.pagesPerSector = 0;

            geometry.sectorSize = 0;
            geometry.totalSize = 0;
            return false;
    }

    geometry.sectorSize = geometry.pagesPerSector * geometry.pageSize;
    geometry.totalSize = geometry.sectorSize * geometry.sectors;

    couldBeBusy = true; // Just for luck we'll assume the chip could be busy even though it isn't specced to be

    return true;
}

/**
 * Initialize the driver, must be called before any other routines.
 *
 * Attempts to detect a connected m25p16. If found, true is returned and device capacity can be fetched with
 * m25p16_getGeometry().
 */
bool m25p16_init()
{
<<<<<<< HEAD
#ifdef STM32F303xC
    GPIO_InitTypeDef GPIO_InitStructure;

    GPIO_InitStructure.GPIO_Pin   = M25P16_CS_PIN;
    GPIO_InitStructure.GPIO_Mode  = GPIO_Mode_OUT;
    GPIO_InitStructure.GPIO_Speed = GPIO_Speed_50MHz;
    GPIO_InitStructure.GPIO_OType = GPIO_OType_PP;
    GPIO_InitStructure.GPIO_PuPd  = GPIO_PuPd_NOPULL;

    GPIO_Init(M25P16_CS_GPIO, &GPIO_InitStructure);
#endif

#ifdef STM32F10X
    gpio_config_t gpio;

    // NSS as gpio slave select
    gpio.pin = M25P16_CS_PIN;
    gpio.mode = Mode_Out_PP;
    gpioInit(M25P16_CS_GPIO, &gpio);
#endif

    DISABLE_M25P16;

    //Maximum speed for standard READ command is 20mHz, other commands tolerate 25mHz
    spiSetDivisor(M25P16_SPI_INSTANCE, SPI_4_5MHZ_CLOCK_DIVIDER);
=======
    
#ifdef M25P16_CS_PIN     
    m25p16CsPin = IOGetByTag(IO_TAG(M25P16_CS_PIN));
#endif
    IOInit(m25p16CsPin, OWNER_FLASH, RESOURCE_SPI);
    IOConfigGPIO(m25p16CsPin, SPI_IO_CS_CFG);
    
    DISABLE_M25P16;

#ifndef M25P16_SPI_SHARED
    //Maximum speed for standard READ command is 20mHz, other commands tolerate 25mHz
    spiSetDivisor(M25P16_SPI_INSTANCE, SPI_CLOCK_FAST);
#endif
>>>>>>> 25b53b2d

    return m25p16_readIdentification();
}

/**
 * Erase a sector full of bytes to all 1's at the given byte offset in the flash chip.
 */
void m25p16_eraseSector(uint32_t address)
{
    uint8_t out[] = { M25P16_INSTRUCTION_SECTOR_ERASE, (address >> 16) & 0xFF, (address >> 8) & 0xFF, address & 0xFF};

    m25p16_waitForReady(SECTOR_ERASE_TIMEOUT_MILLIS);

    m25p16_writeEnable();

    ENABLE_M25P16;

    spiTransfer(M25P16_SPI_INSTANCE, NULL, out, sizeof(out));

    DISABLE_M25P16;
}

void m25p16_eraseCompletely()
{
    m25p16_waitForReady(BULK_ERASE_TIMEOUT_MILLIS);

    m25p16_writeEnable();

    m25p16_performOneByteCommand(M25P16_INSTRUCTION_BULK_ERASE);
}

void m25p16_pageProgramBegin(uint32_t address)
{
    uint8_t command[] = { M25P16_INSTRUCTION_PAGE_PROGRAM, (address >> 16) & 0xFF, (address >> 8) & 0xFF, address & 0xFF};

    m25p16_waitForReady(DEFAULT_TIMEOUT_MILLIS);

    m25p16_writeEnable();

    ENABLE_M25P16;

    spiTransfer(M25P16_SPI_INSTANCE, NULL, command, sizeof(command));
}

void m25p16_pageProgramContinue(const uint8_t *data, int length)
{
    spiTransfer(M25P16_SPI_INSTANCE, NULL, data, length);
}

void m25p16_pageProgramFinish()
{
    DISABLE_M25P16;
}

/**
 * Write bytes to a flash page. Address must not cross a page boundary.
 *
 * Bits can only be set to zero, not from zero back to one again. In order to set bits to 1, use the erase command.
 *
 * Length must be smaller than the page size.
 *
 * This will wait for the flash to become ready before writing begins.
 *
 * Datasheet indicates typical programming time is 0.8ms for 256 bytes, 0.2ms for 64 bytes, 0.05ms for 16 bytes.
 * (Although the maximum possible write time is noted as 5ms).
 *
 * If you want to write multiple buffers (whose sum of sizes is still not more than the page size) then you can
 * break this operation up into one beginProgram call, one or more continueProgram calls, and one finishProgram call.
 */
void m25p16_pageProgram(uint32_t address, const uint8_t *data, int length)
{
    m25p16_pageProgramBegin(address);

    m25p16_pageProgramContinue(data, length);

    m25p16_pageProgramFinish();
}

/**
 * Read `length` bytes into the provided `buffer` from the flash starting from the given `address` (which need not lie
 * on a page boundary).
 *
 * Waits up to DEFAULT_TIMEOUT_MILLIS milliseconds for the flash to become ready before reading.
 *
 * The number of bytes actually read is returned, which can be zero if an error or timeout occurred.
 */
int m25p16_readBytes(uint32_t address, uint8_t *buffer, int length)
{
    uint8_t command[] = { M25P16_INSTRUCTION_READ_BYTES, (address >> 16) & 0xFF, (address >> 8) & 0xFF, address & 0xFF};

    if (!m25p16_waitForReady(DEFAULT_TIMEOUT_MILLIS)) {
        return 0;
    }

    ENABLE_M25P16;

    spiTransfer(M25P16_SPI_INSTANCE, NULL, command, sizeof(command));
    spiTransfer(M25P16_SPI_INSTANCE, buffer, NULL, length);

    DISABLE_M25P16;

    return length;
}

/**
 * Fetch information about the detected flash chip layout.
 *
 * Can be called before calling m25p16_init() (the result would have totalSize = 0).
 */
const flashGeometry_t* m25p16_getGeometry()
{
    return &geometry;
}

#endif<|MERGE_RESOLUTION|>--- conflicted
+++ resolved
@@ -201,33 +201,6 @@
  */
 bool m25p16_init()
 {
-<<<<<<< HEAD
-#ifdef STM32F303xC
-    GPIO_InitTypeDef GPIO_InitStructure;
-
-    GPIO_InitStructure.GPIO_Pin   = M25P16_CS_PIN;
-    GPIO_InitStructure.GPIO_Mode  = GPIO_Mode_OUT;
-    GPIO_InitStructure.GPIO_Speed = GPIO_Speed_50MHz;
-    GPIO_InitStructure.GPIO_OType = GPIO_OType_PP;
-    GPIO_InitStructure.GPIO_PuPd  = GPIO_PuPd_NOPULL;
-
-    GPIO_Init(M25P16_CS_GPIO, &GPIO_InitStructure);
-#endif
-
-#ifdef STM32F10X
-    gpio_config_t gpio;
-
-    // NSS as gpio slave select
-    gpio.pin = M25P16_CS_PIN;
-    gpio.mode = Mode_Out_PP;
-    gpioInit(M25P16_CS_GPIO, &gpio);
-#endif
-
-    DISABLE_M25P16;
-
-    //Maximum speed for standard READ command is 20mHz, other commands tolerate 25mHz
-    spiSetDivisor(M25P16_SPI_INSTANCE, SPI_4_5MHZ_CLOCK_DIVIDER);
-=======
     
 #ifdef M25P16_CS_PIN     
     m25p16CsPin = IOGetByTag(IO_TAG(M25P16_CS_PIN));
@@ -241,7 +214,6 @@
     //Maximum speed for standard READ command is 20mHz, other commands tolerate 25mHz
     spiSetDivisor(M25P16_SPI_INSTANCE, SPI_CLOCK_FAST);
 #endif
->>>>>>> 25b53b2d
 
     return m25p16_readIdentification();
 }
