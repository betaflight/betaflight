--- conflicted
+++ resolved
@@ -478,45 +478,7 @@
 };
 #endif
 
-#if defined(MOTOLAB)
-static const uint16_t multiPPM[] = {
-    PWM9  | (MAP_TO_PPM_INPUT << 8), // PPM input
-
-    PWM1  | (MAP_TO_MOTOR_OUTPUT << 8),
-    PWM2  | (MAP_TO_MOTOR_OUTPUT << 8),
-    PWM3  | (MAP_TO_MOTOR_OUTPUT << 8),
-    PWM4  | (MAP_TO_MOTOR_OUTPUT << 8),
-    PWM5  | (MAP_TO_MOTOR_OUTPUT << 8),
-    PWM6  | (MAP_TO_MOTOR_OUTPUT << 8),
-    PWM7  | (MAP_TO_MOTOR_OUTPUT << 8),
-    PWM8  | (MAP_TO_MOTOR_OUTPUT << 8),
-    0xFFFF
-};
-
-static const uint16_t multiPWM[] = {
-    PWM1  | (MAP_TO_MOTOR_OUTPUT << 8),
-    PWM2  | (MAP_TO_MOTOR_OUTPUT << 8),
-    PWM3  | (MAP_TO_MOTOR_OUTPUT << 8),
-    PWM4  | (MAP_TO_MOTOR_OUTPUT << 8),
-    PWM5  | (MAP_TO_MOTOR_OUTPUT << 8),
-    PWM6  | (MAP_TO_MOTOR_OUTPUT << 8),
-    PWM7  | (MAP_TO_MOTOR_OUTPUT << 8),
-    PWM8  | (MAP_TO_MOTOR_OUTPUT << 8),
-    0xFFFF
-};
-
-static const uint16_t airPPM[] = {
-    // TODO
-    0xFFFF
-};
-
-static const uint16_t airPWM[] = {
-    // TODO
-    0xFFFF
-};
-#endif
-
-#ifdef SPRACINGF3MINI
+#ifdef SPRACINGF3EVO
 static const uint16_t multiPPM[] = {
     PWM1  | (MAP_TO_PPM_INPUT    << 8), // PPM input
 
@@ -577,6 +539,263 @@
 };
 #endif
 
+#if defined(MOTOLAB)
+static const uint16_t multiPPM[] = {
+    PWM9  | (MAP_TO_PPM_INPUT << 8), // PPM input
+
+    PWM1  | (MAP_TO_MOTOR_OUTPUT << 8),
+    PWM2  | (MAP_TO_MOTOR_OUTPUT << 8),
+    PWM3  | (MAP_TO_MOTOR_OUTPUT << 8),
+    PWM4  | (MAP_TO_MOTOR_OUTPUT << 8),
+    PWM5  | (MAP_TO_MOTOR_OUTPUT << 8),
+    PWM6  | (MAP_TO_MOTOR_OUTPUT << 8),
+    PWM7  | (MAP_TO_MOTOR_OUTPUT << 8),
+    PWM8  | (MAP_TO_MOTOR_OUTPUT << 8),
+    0xFFFF
+};
+
+static const uint16_t multiPWM[] = {
+    PWM1  | (MAP_TO_MOTOR_OUTPUT << 8),
+    PWM2  | (MAP_TO_MOTOR_OUTPUT << 8),
+    PWM3  | (MAP_TO_MOTOR_OUTPUT << 8),
+    PWM4  | (MAP_TO_MOTOR_OUTPUT << 8),
+    PWM5  | (MAP_TO_MOTOR_OUTPUT << 8),
+    PWM6  | (MAP_TO_MOTOR_OUTPUT << 8),
+    PWM7  | (MAP_TO_MOTOR_OUTPUT << 8),
+    PWM8  | (MAP_TO_MOTOR_OUTPUT << 8),
+    0xFFFF
+};
+
+static const uint16_t airPPM[] = {
+    // TODO
+    0xFFFF
+};
+
+static const uint16_t airPWM[] = {
+    // TODO
+    0xFFFF
+};
+#endif
+
+#if defined(SINGULARITY)
+static const uint16_t multiPPM[] = {
+    PWM1  | (MAP_TO_PPM_INPUT << 8),
+    PWM2  | (MAP_TO_MOTOR_OUTPUT << 8),
+    PWM3  | (MAP_TO_MOTOR_OUTPUT << 8),
+    PWM4  | (MAP_TO_MOTOR_OUTPUT << 8),
+    PWM5  | (MAP_TO_MOTOR_OUTPUT << 8),
+    PWM6  | (MAP_TO_MOTOR_OUTPUT << 8),
+    PWM7  | (MAP_TO_MOTOR_OUTPUT << 8),
+    PWM8  | (MAP_TO_MOTOR_OUTPUT << 8),
+    PWM9  | (MAP_TO_MOTOR_OUTPUT << 8),
+    PWM10 | (MAP_TO_MOTOR_OUTPUT << 8),
+    0xFFFF
+};
+
+static const uint16_t multiPWM[] = {
+    PWM2  | (MAP_TO_MOTOR_OUTPUT << 8),
+    PWM3  | (MAP_TO_MOTOR_OUTPUT << 8),
+    PWM4  | (MAP_TO_MOTOR_OUTPUT << 8),
+    PWM5  | (MAP_TO_MOTOR_OUTPUT << 8),
+    PWM6  | (MAP_TO_MOTOR_OUTPUT << 8),
+    PWM7  | (MAP_TO_MOTOR_OUTPUT << 8),
+    PWM8  | (MAP_TO_MOTOR_OUTPUT << 8),
+    PWM9  | (MAP_TO_MOTOR_OUTPUT << 8),
+    PWM10 | (MAP_TO_MOTOR_OUTPUT << 8),
+    0xFFFF
+};
+
+static const uint16_t airPPM[] = {
+    PWM1  | (MAP_TO_PPM_INPUT << 8),
+    PWM2  | (MAP_TO_MOTOR_OUTPUT << 8),
+    PWM3  | (MAP_TO_MOTOR_OUTPUT << 8),
+    PWM4  | (MAP_TO_SERVO_OUTPUT << 8),
+    PWM5  | (MAP_TO_SERVO_OUTPUT << 8),
+    PWM6  | (MAP_TO_SERVO_OUTPUT << 8),
+    PWM7  | (MAP_TO_SERVO_OUTPUT << 8),
+    PWM8  | (MAP_TO_SERVO_OUTPUT << 8),
+    PWM9  | (MAP_TO_SERVO_OUTPUT << 8),
+    PWM10 | (MAP_TO_SERVO_OUTPUT << 8),
+    0xFFFF
+};
+
+static const uint16_t airPWM[] = {
+    PWM2  | (MAP_TO_MOTOR_OUTPUT << 8),
+    PWM3  | (MAP_TO_MOTOR_OUTPUT << 8),
+    PWM4  | (MAP_TO_SERVO_OUTPUT << 8),
+    PWM5  | (MAP_TO_SERVO_OUTPUT << 8),
+    PWM6  | (MAP_TO_SERVO_OUTPUT << 8),
+    PWM7  | (MAP_TO_SERVO_OUTPUT << 8),
+    PWM8  | (MAP_TO_SERVO_OUTPUT << 8),
+    PWM9  | (MAP_TO_SERVO_OUTPUT << 8),
+    PWM10 | (MAP_TO_SERVO_OUTPUT << 8),
+    0xFFFF
+};
+#endif
+
+#ifdef SPRACINGF3MINI
+static const uint16_t multiPPM[] = {
+    PWM1  | (MAP_TO_PPM_INPUT    << 8), // PPM input
+
+    PWM2  | (MAP_TO_MOTOR_OUTPUT << 8),
+    PWM3  | (MAP_TO_MOTOR_OUTPUT << 8),
+    PWM4  | (MAP_TO_MOTOR_OUTPUT << 8),
+    PWM5  | (MAP_TO_MOTOR_OUTPUT << 8),
+    PWM6  | (MAP_TO_MOTOR_OUTPUT << 8),
+    PWM7  | (MAP_TO_MOTOR_OUTPUT << 8),
+    PWM8  | (MAP_TO_MOTOR_OUTPUT << 8),
+    PWM9  | (MAP_TO_MOTOR_OUTPUT << 8),
+    PWM10 | (MAP_TO_MOTOR_OUTPUT << 8),
+    PWM11 | (MAP_TO_MOTOR_OUTPUT << 8),
+    0xFFFF
+};
+
+static const uint16_t multiPWM[] = {
+    PWM2  | (MAP_TO_MOTOR_OUTPUT << 8),
+    PWM3  | (MAP_TO_MOTOR_OUTPUT << 8),
+    PWM4  | (MAP_TO_MOTOR_OUTPUT << 8),
+    PWM5  | (MAP_TO_MOTOR_OUTPUT << 8),
+    PWM6  | (MAP_TO_MOTOR_OUTPUT << 8),
+    PWM7  | (MAP_TO_MOTOR_OUTPUT << 8),
+    PWM8  | (MAP_TO_MOTOR_OUTPUT << 8),
+    PWM9  | (MAP_TO_MOTOR_OUTPUT << 8),
+    PWM10 | (MAP_TO_MOTOR_OUTPUT << 8),
+    PWM11 | (MAP_TO_MOTOR_OUTPUT << 8),
+    0xFFFF
+};
+
+static const uint16_t airPPM[] = {
+    PWM1  | (MAP_TO_PPM_INPUT << 8),     // PPM input
+    PWM2  | (MAP_TO_MOTOR_OUTPUT  << 8), // motor #1
+    PWM3  | (MAP_TO_MOTOR_OUTPUT  << 8), // motor #2
+    PWM4  | (MAP_TO_SERVO_OUTPUT  << 8), // servo #1
+    PWM5  | (MAP_TO_SERVO_OUTPUT  << 8),
+    PWM6  | (MAP_TO_SERVO_OUTPUT  << 8),
+    PWM7  | (MAP_TO_SERVO_OUTPUT  << 8),
+    PWM8  | (MAP_TO_SERVO_OUTPUT  << 8),
+    PWM9  | (MAP_TO_SERVO_OUTPUT  << 8),
+    PWM10 | (MAP_TO_SERVO_OUTPUT  << 8),
+    PWM11 | (MAP_TO_SERVO_OUTPUT  << 8), // servo #8
+    0xFFFF
+};
+
+static const uint16_t airPWM[] = {
+    PWM2  | (MAP_TO_MOTOR_OUTPUT  << 8), // motor #1
+    PWM3  | (MAP_TO_MOTOR_OUTPUT  << 8), // motor #2
+    PWM4  | (MAP_TO_SERVO_OUTPUT  << 8), // servo #1
+    PWM5  | (MAP_TO_SERVO_OUTPUT  << 8),
+    PWM6  | (MAP_TO_SERVO_OUTPUT  << 8),
+    PWM7  | (MAP_TO_SERVO_OUTPUT  << 8),
+    PWM8  | (MAP_TO_SERVO_OUTPUT  << 8),
+    PWM9  | (MAP_TO_SERVO_OUTPUT  << 8),
+    PWM10 | (MAP_TO_SERVO_OUTPUT  << 8),
+    PWM11 | (MAP_TO_SERVO_OUTPUT  << 8), // servo #8
+    0xFFFF
+};
+#endif
+
+#ifdef DOGE
+static const uint16_t multiPPM[] = {
+    PWM1  | (MAP_TO_PPM_INPUT << 8),			// PPM input
+    PWM2  | (MAP_TO_MOTOR_OUTPUT << 8),
+    PWM3  | (MAP_TO_MOTOR_OUTPUT << 8),
+    PWM4  | (MAP_TO_MOTOR_OUTPUT << 8),
+    PWM5  | (MAP_TO_MOTOR_OUTPUT << 8),
+    PWM6  | (MAP_TO_MOTOR_OUTPUT << 8),
+    PWM7  | (MAP_TO_MOTOR_OUTPUT << 8),
+    PWM8  | (MAP_TO_MOTOR_OUTPUT << 8),
+    PWM9  | (MAP_TO_MOTOR_OUTPUT << 8),
+    0xFFFF
+};
+
+static const uint16_t multiPWM[] = {
+    // prevent crashing, but do nothing
+    PWM2  | (MAP_TO_MOTOR_OUTPUT << 8),
+    PWM3  | (MAP_TO_MOTOR_OUTPUT << 8),
+    PWM4  | (MAP_TO_MOTOR_OUTPUT << 8),
+    PWM5  | (MAP_TO_MOTOR_OUTPUT << 8),
+    PWM6  | (MAP_TO_MOTOR_OUTPUT << 8),
+    PWM7  | (MAP_TO_MOTOR_OUTPUT << 8),
+    PWM8  | (MAP_TO_MOTOR_OUTPUT << 8),
+    PWM9  | (MAP_TO_MOTOR_OUTPUT << 8), 
+    0xFFFF
+};
+
+static const uint16_t airPPM[] = {
+    PWM1  | (MAP_TO_PPM_INPUT << 8),			// PPM input
+    PWM2  | (MAP_TO_MOTOR_OUTPUT << 8),
+    PWM3  | (MAP_TO_MOTOR_OUTPUT << 8),
+    PWM4  | (MAP_TO_MOTOR_OUTPUT << 8),
+    PWM5  | (MAP_TO_MOTOR_OUTPUT << 8),
+    PWM6  | (MAP_TO_MOTOR_OUTPUT << 8),
+    PWM7  | (MAP_TO_MOTOR_OUTPUT << 8),
+    PWM8  | (MAP_TO_MOTOR_OUTPUT << 8),
+    PWM9  | (MAP_TO_MOTOR_OUTPUT << 8),
+    0xFFFF
+};
+
+static const uint16_t airPWM[] = {
+    // prevent crashing, but do nothing
+    PWM2  | (MAP_TO_MOTOR_OUTPUT << 8),
+    PWM3  | (MAP_TO_MOTOR_OUTPUT << 8),
+    PWM4  | (MAP_TO_MOTOR_OUTPUT << 8),
+    PWM5  | (MAP_TO_MOTOR_OUTPUT << 8),
+    PWM6  | (MAP_TO_MOTOR_OUTPUT << 8),
+    PWM7  | (MAP_TO_MOTOR_OUTPUT << 8),
+    PWM8  | (MAP_TO_MOTOR_OUTPUT << 8),
+    PWM9  | (MAP_TO_MOTOR_OUTPUT << 8),
+    0xFFFF
+};
+#endif
+
+#ifdef FURYF3
+static const uint16_t multiPPM[] = {
+    PWM1  | (MAP_TO_PPM_INPUT << 8), // PPM input
+    
+    PWM4  | (MAP_TO_MOTOR_OUTPUT << 8),
+    PWM5  | (MAP_TO_MOTOR_OUTPUT << 8),
+    PWM6  | (MAP_TO_MOTOR_OUTPUT << 8),
+    PWM7  | (MAP_TO_MOTOR_OUTPUT << 8),
+    PWM2  | (MAP_TO_MOTOR_OUTPUT << 8),
+    PWM3  | (MAP_TO_MOTOR_OUTPUT << 8),
+    0xFFFF
+};
+
+static const uint16_t multiPWM[] = {
+    PWM1  | (MAP_TO_PWM_INPUT << 8),
+    PWM2  | (MAP_TO_PWM_INPUT << 8),
+    PWM3  | (MAP_TO_PWM_INPUT << 8),
+    PWM4  | (MAP_TO_MOTOR_OUTPUT << 8),
+    PWM5  | (MAP_TO_MOTOR_OUTPUT << 8),
+    PWM6  | (MAP_TO_MOTOR_OUTPUT << 8),
+    PWM7  | (MAP_TO_MOTOR_OUTPUT << 8),
+    0xFFFF
+};
+
+static const uint16_t airPPM[] = {
+    PWM1  | (MAP_TO_PPM_INPUT << 8), // PPM input
+    
+    PWM4  | (MAP_TO_MOTOR_OUTPUT << 8),
+    PWM5  | (MAP_TO_MOTOR_OUTPUT << 8),
+    PWM6  | (MAP_TO_SERVO_OUTPUT << 8),
+    PWM7  | (MAP_TO_SERVO_OUTPUT << 8),
+    PWM2  | (MAP_TO_SERVO_OUTPUT << 8),
+    PWM3  | (MAP_TO_SERVO_OUTPUT << 8),   
+    0xFFFF
+};
+
+static const uint16_t airPWM[] = {
+    PWM1  | (MAP_TO_PWM_INPUT << 8),
+    PWM2  | (MAP_TO_PWM_INPUT << 8),
+    PWM3  | (MAP_TO_PWM_INPUT << 8),
+    PWM4  | (MAP_TO_MOTOR_OUTPUT << 8),
+    PWM5  | (MAP_TO_MOTOR_OUTPUT << 8),
+    PWM6  | (MAP_TO_MOTOR_OUTPUT << 8),
+    PWM7  | (MAP_TO_MOTOR_OUTPUT << 8),
+    0xFFFF
+};
+#endif
+
 #ifdef RGFC_OSD
 static const uint16_t multiPPM[] = {
     PWM4  | (MAP_TO_PPM_INPUT    << 8), // PPM input
@@ -640,67 +859,7 @@
 };
 #endif
 
-<<<<<<< HEAD
 #ifdef RGFC_LE
-=======
-#if defined(SINGULARITY)
-static const uint16_t multiPPM[] = {
-    PWM1  | (MAP_TO_PPM_INPUT << 8),
-    PWM2  | (MAP_TO_MOTOR_OUTPUT << 8),
-    PWM3  | (MAP_TO_MOTOR_OUTPUT << 8),
-    PWM4  | (MAP_TO_MOTOR_OUTPUT << 8),
-    PWM5  | (MAP_TO_MOTOR_OUTPUT << 8),
-    PWM6  | (MAP_TO_MOTOR_OUTPUT << 8),
-    PWM7  | (MAP_TO_MOTOR_OUTPUT << 8),
-    PWM8  | (MAP_TO_MOTOR_OUTPUT << 8),
-    PWM9  | (MAP_TO_MOTOR_OUTPUT << 8),
-    PWM10 | (MAP_TO_MOTOR_OUTPUT << 8),
-    0xFFFF
-};
-
-static const uint16_t multiPWM[] = {
-    PWM2  | (MAP_TO_MOTOR_OUTPUT << 8),
-    PWM3  | (MAP_TO_MOTOR_OUTPUT << 8),
-    PWM4  | (MAP_TO_MOTOR_OUTPUT << 8),
-    PWM5  | (MAP_TO_MOTOR_OUTPUT << 8),
-    PWM6  | (MAP_TO_MOTOR_OUTPUT << 8),
-    PWM7  | (MAP_TO_MOTOR_OUTPUT << 8),
-    PWM8  | (MAP_TO_MOTOR_OUTPUT << 8),
-    PWM9  | (MAP_TO_MOTOR_OUTPUT << 8),
-    PWM10 | (MAP_TO_MOTOR_OUTPUT << 8),
-    0xFFFF
-};
-
-static const uint16_t airPPM[] = {
-    PWM1  | (MAP_TO_PPM_INPUT << 8),
-    PWM2  | (MAP_TO_MOTOR_OUTPUT << 8),
-    PWM3  | (MAP_TO_MOTOR_OUTPUT << 8),
-    PWM4  | (MAP_TO_SERVO_OUTPUT << 8),
-    PWM5  | (MAP_TO_SERVO_OUTPUT << 8),
-    PWM6  | (MAP_TO_SERVO_OUTPUT << 8),
-    PWM7  | (MAP_TO_SERVO_OUTPUT << 8),
-    PWM8  | (MAP_TO_SERVO_OUTPUT << 8),
-    PWM9  | (MAP_TO_SERVO_OUTPUT << 8),
-    PWM10 | (MAP_TO_SERVO_OUTPUT << 8),
-    0xFFFF
-};
-
-static const uint16_t airPWM[] = {
-    PWM2  | (MAP_TO_MOTOR_OUTPUT << 8),
-    PWM3  | (MAP_TO_MOTOR_OUTPUT << 8),
-    PWM4  | (MAP_TO_SERVO_OUTPUT << 8),
-    PWM5  | (MAP_TO_SERVO_OUTPUT << 8),
-    PWM6  | (MAP_TO_SERVO_OUTPUT << 8),
-    PWM7  | (MAP_TO_SERVO_OUTPUT << 8),
-    PWM8  | (MAP_TO_SERVO_OUTPUT << 8),
-    PWM9  | (MAP_TO_SERVO_OUTPUT << 8),
-    PWM10 | (MAP_TO_SERVO_OUTPUT << 8),
-    0xFFFF
-};
-#endif
-
-#ifdef SPRACINGF3MINI
->>>>>>> 90052503
 static const uint16_t multiPPM[] = {
     PWM1  | (MAP_TO_PPM_INPUT    << 8), // PPM input
 
@@ -755,108 +914,6 @@
 	PWM8  | (MAP_TO_SERVO_OUTPUT << 8),
 	PWM9  | (MAP_TO_SERVO_OUTPUT << 8),
 	0xFFFF
-};
-#endif
-
-#ifdef DOGE
-static const uint16_t multiPPM[] = {
-    PWM1  | (MAP_TO_PPM_INPUT << 8),			// PPM input
-    PWM2  | (MAP_TO_MOTOR_OUTPUT << 8),
-    PWM3  | (MAP_TO_MOTOR_OUTPUT << 8),
-    PWM4  | (MAP_TO_MOTOR_OUTPUT << 8),
-    PWM5  | (MAP_TO_MOTOR_OUTPUT << 8),
-    PWM6  | (MAP_TO_MOTOR_OUTPUT << 8),
-    PWM7  | (MAP_TO_MOTOR_OUTPUT << 8),
-    PWM8  | (MAP_TO_MOTOR_OUTPUT << 8),
-    PWM9  | (MAP_TO_MOTOR_OUTPUT << 8),
-    0xFFFF
-};
-
-static const uint16_t multiPWM[] = {
-    // prevent crashing, but do nothing
-    PWM2  | (MAP_TO_MOTOR_OUTPUT << 8),
-    PWM3  | (MAP_TO_MOTOR_OUTPUT << 8),
-    PWM4  | (MAP_TO_MOTOR_OUTPUT << 8),
-    PWM5  | (MAP_TO_MOTOR_OUTPUT << 8),
-    PWM6  | (MAP_TO_MOTOR_OUTPUT << 8),
-    PWM7  | (MAP_TO_MOTOR_OUTPUT << 8),
-    PWM8  | (MAP_TO_MOTOR_OUTPUT << 8),
-    PWM9  | (MAP_TO_MOTOR_OUTPUT << 8), 
-    0xFFFF
-};
-
-static const uint16_t airPPM[] = {
-    PWM1  | (MAP_TO_PPM_INPUT << 8),			// PPM input
-    PWM2  | (MAP_TO_MOTOR_OUTPUT << 8),
-    PWM3  | (MAP_TO_MOTOR_OUTPUT << 8),
-    PWM4  | (MAP_TO_MOTOR_OUTPUT << 8),
-    PWM5  | (MAP_TO_MOTOR_OUTPUT << 8),
-    PWM6  | (MAP_TO_MOTOR_OUTPUT << 8),
-    PWM7  | (MAP_TO_MOTOR_OUTPUT << 8),
-    PWM8  | (MAP_TO_MOTOR_OUTPUT << 8),
-    PWM9  | (MAP_TO_MOTOR_OUTPUT << 8),
-    0xFFFF
-};
-
-static const uint16_t airPWM[] = {
-    // prevent crashing, but do nothing
-    PWM2  | (MAP_TO_MOTOR_OUTPUT << 8),
-    PWM3  | (MAP_TO_MOTOR_OUTPUT << 8),
-    PWM4  | (MAP_TO_MOTOR_OUTPUT << 8),
-    PWM5  | (MAP_TO_MOTOR_OUTPUT << 8),
-    PWM6  | (MAP_TO_MOTOR_OUTPUT << 8),
-    PWM7  | (MAP_TO_MOTOR_OUTPUT << 8),
-    PWM8  | (MAP_TO_MOTOR_OUTPUT << 8),
-    PWM9  | (MAP_TO_MOTOR_OUTPUT << 8),
-    0xFFFF
-};
-#endif
-
-#ifdef FURYF3
-static const uint16_t multiPPM[] = {
-    PWM1  | (MAP_TO_PPM_INPUT << 8), // PPM input
-    
-    PWM4  | (MAP_TO_MOTOR_OUTPUT << 8),
-    PWM5  | (MAP_TO_MOTOR_OUTPUT << 8),
-    PWM6  | (MAP_TO_MOTOR_OUTPUT << 8),
-    PWM7  | (MAP_TO_MOTOR_OUTPUT << 8),
-    PWM2  | (MAP_TO_MOTOR_OUTPUT << 8),
-    PWM3  | (MAP_TO_MOTOR_OUTPUT << 8),
-    0xFFFF
-};
-
-static const uint16_t multiPWM[] = {
-    PWM1  | (MAP_TO_PWM_INPUT << 8),
-    PWM2  | (MAP_TO_PWM_INPUT << 8),
-    PWM3  | (MAP_TO_PWM_INPUT << 8),
-    PWM4  | (MAP_TO_MOTOR_OUTPUT << 8),
-    PWM5  | (MAP_TO_MOTOR_OUTPUT << 8),
-    PWM6  | (MAP_TO_MOTOR_OUTPUT << 8),
-    PWM7  | (MAP_TO_MOTOR_OUTPUT << 8),
-    0xFFFF
-};
-
-static const uint16_t airPPM[] = {
-    PWM1  | (MAP_TO_PPM_INPUT << 8), // PPM input
-    
-    PWM4  | (MAP_TO_MOTOR_OUTPUT << 8),
-    PWM5  | (MAP_TO_MOTOR_OUTPUT << 8),
-    PWM6  | (MAP_TO_SERVO_OUTPUT << 8),
-    PWM7  | (MAP_TO_SERVO_OUTPUT << 8),
-    PWM2  | (MAP_TO_SERVO_OUTPUT << 8),
-    PWM3  | (MAP_TO_SERVO_OUTPUT << 8),   
-    0xFFFF
-};
-
-static const uint16_t airPWM[] = {
-    PWM1  | (MAP_TO_PWM_INPUT << 8),
-    PWM2  | (MAP_TO_PWM_INPUT << 8),
-    PWM3  | (MAP_TO_PWM_INPUT << 8),
-    PWM4  | (MAP_TO_MOTOR_OUTPUT << 8),
-    PWM5  | (MAP_TO_MOTOR_OUTPUT << 8),
-    PWM6  | (MAP_TO_MOTOR_OUTPUT << 8),
-    PWM7  | (MAP_TO_MOTOR_OUTPUT << 8),
-    0xFFFF
 };
 #endif
 
