/*
 * This file is part of Cleanflight.
 *
 * Cleanflight is free software: you can redistribute it and/or modify
 * it under the terms of the GNU General Public License as published by
 * the Free Software Foundation, either version 3 of the License, or
 * (at your option) any later version.
 *
 * Cleanflight is distributed in the hope that it will be useful,
 * but WITHOUT ANY WARRANTY; without even the implied warranty of
 * MERCHANTABILITY or FITNESS FOR A PARTICULAR PURPOSE.  See the
 * GNU General Public License for more details.
 *
 * You should have received a copy of the GNU General Public License
 * along with Cleanflight.  If not, see <http://www.gnu.org/licenses/>.
 */

#include <stdbool.h>
#include <stdint.h>
#include <string.h>

#include "platform.h"

#if defined(USE_ESCSERIAL)

#include "build/build_config.h"
#include "build/atomic.h"

#include "common/utils.h"

#include "config/parameter_group.h"
#include "config/parameter_group_ids.h"

#include "drivers/io.h"
#include "drivers/light_led.h"
#include "drivers/nvic.h"
#include "drivers/pwm_output.h"
#include "drivers/serial.h"
#include "drivers/serial_escserial.h"
#include "drivers/time.h"
#include "drivers/timer.h"

#include "flight/mixer.h"

#include "io/serial.h"


typedef enum {
    BAUDRATE_NORMAL = 19200,
    BAUDRATE_KISS   = 38400,
    BAUDRATE_CASTLE = 18880
} escBaudRate_e;

#define RX_TOTAL_BITS 10
#define TX_TOTAL_BITS 10

#define MAX_ESCSERIAL_PORTS 1
static serialPort_t *escPort = NULL;
static serialPort_t *passPort = NULL;

#define ICPOLARITY_RISING true
#define ICPOLARITY_FALLING false

typedef struct escSerial_s {
    serialPort_t     port;

    IO_t rxIO;
    IO_t txIO;

    const timerHardware_t *rxTimerHardware;
    volatile uint8_t rxBuffer[ESCSERIAL_BUFFER_SIZE];
    const timerHardware_t *txTimerHardware;
    volatile uint8_t txBuffer[ESCSERIAL_BUFFER_SIZE];

#ifdef USE_HAL_DRIVER
    const TIM_HandleTypeDef *txTimerHandle;
    const TIM_HandleTypeDef *rxTimerHandle;
#endif

    uint8_t          isSearchingForStartBit;
    uint8_t          rxBitIndex;
    uint8_t          rxLastLeadingEdgeAtBitIndex;
    uint8_t          rxEdge;

    uint8_t          isTransmittingData;
    uint8_t          isReceivingData;
    int8_t           bitsLeftToTransmit;

    uint16_t         internalTxBuffer;  // includes start and stop bits
    uint16_t         internalRxBuffer;  // includes start and stop bits

    uint16_t         receiveTimeout;
    uint16_t         transmissionErrors;
    uint16_t         receiveErrors;

    uint8_t          escSerialPortIndex;
    uint8_t          mode;
    uint8_t          outputCount;

    timerCCHandlerRec_t timerCb;
    timerCCHandlerRec_t edgeCb;
} escSerial_t;

typedef struct {
    IO_t io;
    uint8_t inverted;
} escOutputs_t;

escOutputs_t escOutputs[MAX_SUPPORTED_MOTORS];

extern timerHardware_t* serialTimerHardware;

<<<<<<< HEAD
escSerial_t escSerialPorts[MAX_ESCSERIAL_PORTS];

PG_REGISTER_WITH_RESET_TEMPLATE(escSerialConfig_t, escSerialConfig, PG_ESCSERIAL_CONFIG, 0);

#ifndef ESCSERIAL_TIMER_TX_PIN
#define ESCSERIAL_TIMER_TX_PIN NONE
#endif

PG_RESET_TEMPLATE(escSerialConfig_t, escSerialConfig,
    .ioTag = IO_TAG(ESCSERIAL_TIMER_TX_PIN),
);

void onSerialTimerEsc(timerCCHandlerRec_t *cbRec, captureCompare_t capture);
void onSerialRxPinChangeEsc(timerCCHandlerRec_t *cbRec, captureCompare_t capture);
void onSerialTimerBL(timerCCHandlerRec_t *cbRec, captureCompare_t capture);
void onSerialRxPinChangeBL(timerCCHandlerRec_t *cbRec, captureCompare_t capture);
=======
const struct serialPortVTable escSerialVTable[];

escSerial_t escSerialPorts[MAX_ESCSERIAL_PORTS];

enum {
    TRAILING,
    LEADING
};

#define STOP_BIT_MASK (1 << 0)
#define START_BIT_MASK (1 << (RX_TOTAL_BITS - 1))
>>>>>>> 1ab83ee7

// XXX No TIM_DeInit equivalent in HAL driver???
#ifdef USE_HAL_DRIVER
static void TIM_DeInit(TIM_TypeDef *tim)
{
    UNUSED(tim);
}
#endif

static void setTxSignalEsc(escSerial_t *escSerial, uint8_t state)
{
    if (escSerial->mode == PROTOCOL_KISSALL)
    {
        for (volatile uint8_t i = 0; i < escSerial->outputCount; i++) {
            uint8_t state_temp = state;
            if (escOutputs[i].inverted) {
                state_temp ^= ENABLE;
            }

            if (state_temp) {
                IOHi(escOutputs[i].io);
            } else {
                IOLo(escOutputs[i].io);
            }
        }
    }
    else
    {
        if (escSerial->rxTimerHardware->output & TIMER_OUTPUT_INVERTED) {
            state ^= ENABLE;
        }

        if (state) {
            IOHi(escSerial->txIO);
        } else {
            IOLo(escSerial->txIO);
        }
    }
}

static void escSerialGPIOConfig(const timerHardware_t *timhw, ioConfig_t cfg)
{
    ioTag_t tag = timhw->tag;

    if (!tag) {
        return;
    }

    IOInit(IOGetByTag(tag), OWNER_MOTOR, 0);
#ifdef STM32F7
    IOConfigGPIOAF(IOGetByTag(tag), cfg, timhw->alternateFunction);
#else
    IOConfigGPIO(IOGetByTag(tag), cfg);
#endif
}

static void escSerialInputPortConfig(const timerHardware_t *timerHardwarePtr)
{
#ifdef STM32F10X
    escSerialGPIOConfig(timerHardwarePtr, IOCFG_IPU);
#else
    escSerialGPIOConfig(timerHardwarePtr, IOCFG_AF_PP_UP);
#endif
    timerChClearCCFlag(timerHardwarePtr);
    timerChITConfig(timerHardwarePtr,ENABLE);
}


static bool isTimerPeriodTooLarge(uint32_t timerPeriod)
{
    return timerPeriod > 0xFFFF;
}

static bool isEscSerialTransmitBufferEmpty(const serialPort_t *instance)
{
    // start listening
    return instance->txBufferHead == instance->txBufferTail;
}

static void escSerialOutputPortConfig(const timerHardware_t *timerHardwarePtr)
{
    escSerialGPIOConfig(timerHardwarePtr, IOCFG_OUT_PP);
    timerChITConfig(timerHardwarePtr,DISABLE);
}

static void processTxStateBL(escSerial_t *escSerial)
{
    uint8_t mask;
    if (escSerial->isReceivingData) {
        return;
    }

    if (!escSerial->isTransmittingData) {
        char byteToSend;
        if (isEscSerialTransmitBufferEmpty((serialPort_t *)escSerial)) {
            // canreceive
            return;
        }

        // data to send
        byteToSend = escSerial->port.txBuffer[escSerial->port.txBufferTail++];
        if (escSerial->port.txBufferTail >= escSerial->port.txBufferSize) {
            escSerial->port.txBufferTail = 0;
        }

        // build internal buffer, MSB = Stop Bit (1) + data bits (MSB to LSB) + start bit(0) LSB
        escSerial->internalTxBuffer = (1 << (TX_TOTAL_BITS - 1)) | (byteToSend << 1);
        escSerial->bitsLeftToTransmit = TX_TOTAL_BITS;
        escSerial->isTransmittingData = true;

<<<<<<< HEAD
    escSerial->mode = mode;
    escSerial->txTimerHardware = timerGetByTag(escSerialConfig()->ioTag, TIM_USE_ANY);

    if (!escSerial->txTimerHardware) {
        return NULL;
    }
=======
>>>>>>> 1ab83ee7

        //set output
        if (escSerial->mode==PROTOCOL_BLHELI || escSerial->mode==PROTOCOL_CASTLE) {
            escSerialOutputPortConfig(escSerial->rxTimerHardware);
        }
        return;
    }

    if (escSerial->bitsLeftToTransmit) {
        mask = escSerial->internalTxBuffer & 1;
        escSerial->internalTxBuffer >>= 1;

        setTxSignalEsc(escSerial, mask);
        escSerial->bitsLeftToTransmit--;
        return;
    }

    escSerial->isTransmittingData = false;
    if (isEscSerialTransmitBufferEmpty((serialPort_t *)escSerial)) {
        if (escSerial->mode==PROTOCOL_BLHELI || escSerial->mode==PROTOCOL_CASTLE)
        {
            escSerialInputPortConfig(escSerial->rxTimerHardware);
        }
    }
}

static void extractAndStoreRxByteBL(escSerial_t *escSerial)
{
    if ((escSerial->port.mode & MODE_RX) == 0) {
        return;
    }

    uint8_t haveStartBit = (escSerial->internalRxBuffer & START_BIT_MASK) == 0;
    uint8_t haveStopBit = (escSerial->internalRxBuffer & STOP_BIT_MASK) == 1;

    if (!haveStartBit || !haveStopBit) {
        escSerial->receiveErrors++;
        return;
    }

    uint8_t rxByte = (escSerial->internalRxBuffer >> 1) & 0xFF;

    if (escSerial->port.rxCallback) {
        escSerial->port.rxCallback(rxByte);
    } else {
        escSerial->port.rxBuffer[escSerial->port.rxBufferHead] = rxByte;
        escSerial->port.rxBufferHead = (escSerial->port.rxBufferHead + 1) % escSerial->port.rxBufferSize;
    }
}

static void prepareForNextRxByteBL(escSerial_t *escSerial)
{
    // prepare for next byte
    escSerial->rxBitIndex = 0;
    escSerial->isSearchingForStartBit = true;
    if (escSerial->rxEdge == LEADING) {
        escSerial->rxEdge = TRAILING;
        timerChConfigIC(
            escSerial->rxTimerHardware,
            (escSerial->port.options & SERIAL_INVERTED) ? ICPOLARITY_RISING : ICPOLARITY_FALLING, 0
        );
    }
}

static void applyChangedBitsBL(escSerial_t *escSerial)
{
    if (escSerial->rxEdge == TRAILING) {
        uint8_t bitToSet;
        for (bitToSet = escSerial->rxLastLeadingEdgeAtBitIndex; bitToSet < escSerial->rxBitIndex; bitToSet++) {
            escSerial->internalRxBuffer |= 1 << bitToSet;
        }
    }
}

static void processRxStateBL(escSerial_t *escSerial)
{
    if (escSerial->isSearchingForStartBit) {
        return;
    }

    escSerial->rxBitIndex++;

    if (escSerial->rxBitIndex == RX_TOTAL_BITS - 1) {
        applyChangedBitsBL(escSerial);
        return;
    }

    if (escSerial->rxBitIndex == RX_TOTAL_BITS) {

        if (escSerial->rxEdge == TRAILING) {
            escSerial->internalRxBuffer |= STOP_BIT_MASK;
        }

        extractAndStoreRxByteBL(escSerial);
        prepareForNextRxByteBL(escSerial);
    }
}

static void onSerialTimerBL(timerCCHandlerRec_t *cbRec, captureCompare_t capture)
{
    UNUSED(capture);
    escSerial_t *escSerial = container_of(cbRec, escSerial_t, timerCb);

    processTxStateBL(escSerial);
    processRxStateBL(escSerial);
}

static void serialTimerTxConfigBL(const timerHardware_t *timerHardwarePtr, uint8_t reference, uint32_t baud)
{
    uint32_t clock = SystemCoreClock/2;
    uint32_t timerPeriod;
    TIM_DeInit(timerHardwarePtr->tim);
    do {
        timerPeriod = clock / baud;
        if (isTimerPeriodTooLarge(timerPeriod)) {
            if (clock > 1) {
                clock = clock / 2;   // this is wrong - mhz stays the same ... This will double baudrate until ok (but minimum baudrate is < 1200)
            } else {
                // TODO unable to continue, unable to determine clock and timerPeriods for the given baud
            }

        }
    } while (isTimerPeriodTooLarge(timerPeriod));

    timerConfigure(timerHardwarePtr, timerPeriod, clock);
    timerChCCHandlerInit(&escSerialPorts[reference].timerCb, onSerialTimerBL);
    timerChConfigCallbacks(timerHardwarePtr, &escSerialPorts[reference].timerCb, NULL);
}

static void onSerialRxPinChangeBL(timerCCHandlerRec_t *cbRec, captureCompare_t capture)
{
    UNUSED(capture);

    escSerial_t *escSerial = container_of(cbRec, escSerial_t, edgeCb);
    bool inverted = escSerial->port.options & SERIAL_INVERTED;

    if ((escSerial->port.mode & MODE_RX) == 0) {
        return;
    }

    if (escSerial->isSearchingForStartBit) {
        // Adjust the timing so it will interrupt on the middle.
        // This is clobbers transmission, but it is okay because we are
        // always half-duplex.
#ifdef USE_HAL_DRIVER
        __HAL_TIM_SetCounter(escSerial->txTimerHandle, __HAL_TIM_GetAutoreload(escSerial->txTimerHandle) / 2);
#else
        TIM_SetCounter(escSerial->txTimerHardware->tim, escSerial->txTimerHardware->tim->ARR / 2);
#endif
        if (escSerial->isTransmittingData) {
            escSerial->transmissionErrors++;
        }

        timerChConfigIC(escSerial->rxTimerHardware, inverted ? ICPOLARITY_FALLING : ICPOLARITY_RISING, 0);
        escSerial->rxEdge = LEADING;

        escSerial->rxBitIndex = 0;
        escSerial->rxLastLeadingEdgeAtBitIndex = 0;
        escSerial->internalRxBuffer = 0;
        escSerial->isSearchingForStartBit = false;
        return;
    }

    if (escSerial->rxEdge == LEADING) {
        escSerial->rxLastLeadingEdgeAtBitIndex = escSerial->rxBitIndex;
    }

    applyChangedBitsBL(escSerial);

    if (escSerial->rxEdge == TRAILING) {
        escSerial->rxEdge = LEADING;
        timerChConfigIC(escSerial->rxTimerHardware, inverted ? ICPOLARITY_FALLING : ICPOLARITY_RISING, 0);
    } else {
        escSerial->rxEdge = TRAILING;
        timerChConfigIC(escSerial->rxTimerHardware, inverted ? ICPOLARITY_RISING : ICPOLARITY_FALLING, 0);
    }
}

static void serialTimerRxConfigBL(const timerHardware_t *timerHardwarePtr, uint8_t reference, portOptions_t options)
{
    // start bit is usually a FALLING signal
    TIM_DeInit(timerHardwarePtr->tim);
    timerConfigure(timerHardwarePtr, 0xFFFF, SystemCoreClock / 2);
    timerChConfigIC(timerHardwarePtr, (options & SERIAL_INVERTED) ? ICPOLARITY_RISING : ICPOLARITY_FALLING, 0);
    timerChCCHandlerInit(&escSerialPorts[reference].edgeCb, onSerialRxPinChangeBL);
    timerChConfigCallbacks(timerHardwarePtr, &escSerialPorts[reference].edgeCb, NULL);
}

static void processTxStateEsc(escSerial_t *escSerial)
{
    uint8_t mask;
    static uint8_t bitq=0, transmitStart=0;
    if (escSerial->isReceivingData) {
        return;
    }

    if (transmitStart==0)
    {
        setTxSignalEsc(escSerial, 1);
    }
    if (!escSerial->isTransmittingData) {
        char byteToSend;
reload:
        if (isEscSerialTransmitBufferEmpty((serialPort_t *)escSerial)) {
            // canreceive
            transmitStart=0;
            return;
        }

        if (transmitStart<3)
        {
            if (transmitStart==0)
                byteToSend = 0xff;
            if (transmitStart==1)
                byteToSend = 0xff;
            if (transmitStart==2)
                byteToSend = 0x7f;
            transmitStart++;
        }
        else{
            // data to send
            byteToSend = escSerial->port.txBuffer[escSerial->port.txBufferTail++];
            if (escSerial->port.txBufferTail >= escSerial->port.txBufferSize) {
                escSerial->port.txBufferTail = 0;
            }
        }


        // build internal buffer, data bits (MSB to LSB)
        escSerial->internalTxBuffer = byteToSend;
        escSerial->bitsLeftToTransmit = 8;
        escSerial->isTransmittingData = true;

        //set output
        escSerialOutputPortConfig(escSerial->rxTimerHardware);
        return;
    }

    if (escSerial->bitsLeftToTransmit) {
        mask = escSerial->internalTxBuffer & 1;
        if (mask)
        {
            if (bitq==0 || bitq==1)
            {
                setTxSignalEsc(escSerial, 1);
            }
            if (bitq==2 || bitq==3)
            {
                setTxSignalEsc(escSerial, 0);
            }
        }
        else
        {
            if (bitq==0 || bitq==2)
            {
                setTxSignalEsc(escSerial, 1);
            }
            if (bitq==1 ||bitq==3)
            {
                setTxSignalEsc(escSerial, 0);
            }
        }
        bitq++;
        if (bitq>3)
        {
            escSerial->internalTxBuffer >>= 1;
            escSerial->bitsLeftToTransmit--;
            bitq=0;
            if (escSerial->bitsLeftToTransmit==0)
            {
                goto reload;
            }
        }
        return;
    }

    if (isEscSerialTransmitBufferEmpty((serialPort_t *)escSerial)) {
        escSerial->isTransmittingData = false;
        escSerialInputPortConfig(escSerial->rxTimerHardware);
    }
}

static void onSerialTimerEsc(timerCCHandlerRec_t *cbRec, captureCompare_t capture)
{
    UNUSED(capture);
    escSerial_t *escSerial = container_of(cbRec, escSerial_t, timerCb);

    if (escSerial->isReceivingData)
    {
        escSerial->receiveTimeout++;
        if (escSerial->receiveTimeout>8)
        {
            escSerial->isReceivingData=0;
            escSerial->receiveTimeout=0;
            timerChConfigIC(escSerial->rxTimerHardware, ICPOLARITY_FALLING, 0);
        }
    }

    processTxStateEsc(escSerial);
}

static void escSerialTimerTxConfig(const timerHardware_t *timerHardwarePtr, uint8_t reference)
{
    uint32_t timerPeriod = 34;
    TIM_DeInit(timerHardwarePtr->tim);
    timerConfigure(timerHardwarePtr, timerPeriod, MHZ_TO_HZ(1));
    timerChCCHandlerInit(&escSerialPorts[reference].timerCb, onSerialTimerEsc);
    timerChConfigCallbacks(timerHardwarePtr, &escSerialPorts[reference].timerCb, NULL);
}

static void extractAndStoreRxByteEsc(escSerial_t *escSerial)
{
    if ((escSerial->port.mode & MODE_RX) == 0) {
        return;
    }

    uint8_t rxByte = (escSerial->internalRxBuffer) & 0xFF;

    if (escSerial->port.rxCallback) {
        escSerial->port.rxCallback(rxByte);
    } else {
        escSerial->port.rxBuffer[escSerial->port.rxBufferHead] = rxByte;
        escSerial->port.rxBufferHead = (escSerial->port.rxBufferHead + 1) % escSerial->port.rxBufferSize;
    }
}

static void onSerialRxPinChangeEsc(timerCCHandlerRec_t *cbRec, captureCompare_t capture)
{
    UNUSED(capture);
    static uint8_t zerofirst=0;
    static uint8_t bits=0;
    static uint16_t bytes=0;

    escSerial_t *escSerial = container_of(cbRec, escSerial_t, edgeCb);

    //clear timer
#ifdef USE_HAL_DRIVER
    __HAL_TIM_SetCounter(escSerial->rxTimerHandle, 0);
#else
    TIM_SetCounter(escSerial->rxTimerHardware->tim,0);
#endif

    if (capture > 40 && capture < 90)
    {
        zerofirst++;
        if (zerofirst>1)
        {
            zerofirst=0;
            escSerial->internalRxBuffer = escSerial->internalRxBuffer>>1;
            bits++;
        }
    }
    else if (capture>90 && capture < 200)
    {
        zerofirst=0;
        escSerial->internalRxBuffer = escSerial->internalRxBuffer>>1;
        escSerial->internalRxBuffer |= 0x80;
        bits++;
    }
    else
    {
        if (!escSerial->isReceivingData)
        {
            //start
            //lets reset

            escSerial->isReceivingData = 1;
            zerofirst=0;
            bytes=0;
            bits=1;
            escSerial->internalRxBuffer = 0x80;

            timerChConfigIC(escSerial->rxTimerHardware, ICPOLARITY_RISING, 0);
        }
    }
    escSerial->receiveTimeout = 0;

    if (bits==8)
    {
        bits=0;
        bytes++;
        if (bytes>3)
        {
            extractAndStoreRxByteEsc(escSerial);
        }
        escSerial->internalRxBuffer=0;
    }

}

static void escSerialTimerRxConfig(const timerHardware_t *timerHardwarePtr, uint8_t reference)
{
    // start bit is usually a FALLING signal
    TIM_DeInit(timerHardwarePtr->tim);
    timerConfigure(timerHardwarePtr, 0xFFFF, MHZ_TO_HZ(1));
    timerChConfigIC(timerHardwarePtr, ICPOLARITY_FALLING, 0);
    timerChCCHandlerInit(&escSerialPorts[reference].edgeCb, onSerialRxPinChangeEsc);
    timerChConfigCallbacks(timerHardwarePtr, &escSerialPorts[reference].edgeCb, NULL);
}

static void resetBuffers(escSerial_t *escSerial)
{
    escSerial->port.rxBufferSize = ESCSERIAL_BUFFER_SIZE;
    escSerial->port.rxBuffer = escSerial->rxBuffer;
    escSerial->port.rxBufferTail = 0;
    escSerial->port.rxBufferHead = 0;

    escSerial->port.txBuffer = escSerial->txBuffer;
    escSerial->port.txBufferSize = ESCSERIAL_BUFFER_SIZE;
    escSerial->port.txBufferTail = 0;
    escSerial->port.txBufferHead = 0;
}

static serialPort_t *openEscSerial(escSerialPortIndex_e portIndex, serialReceiveCallbackPtr callback, uint16_t output, uint32_t baud, portOptions_t options, uint8_t mode)
{
    escSerial_t *escSerial = &(escSerialPorts[portIndex]);

    if (mode != PROTOCOL_KISSALL) {
        escSerial->rxTimerHardware = &(timerHardware[output]);
#ifdef USE_HAL_DRIVER
        escSerial->rxTimerHandle = timerFindTimerHandle(escSerial->rxTimerHardware->tim);
#endif
    }

    escSerial->mode = mode;
    escSerial->txTimerHardware = &(timerHardware[ESCSERIAL_TIMER_TX_HARDWARE]);

#ifdef USE_HAL_DRIVER
    escSerial->txTimerHandle = timerFindTimerHandle(escSerial->txTimerHardware->tim);
#endif

    escSerial->port.vTable = escSerialVTable;
    escSerial->port.baudRate = baud;
    escSerial->port.mode = MODE_RXTX;
    escSerial->port.options = options;
    escSerial->port.rxCallback = callback;

    resetBuffers(escSerial);

    escSerial->isTransmittingData = false;

    escSerial->isSearchingForStartBit = true;
    escSerial->rxBitIndex = 0;

    escSerial->transmissionErrors = 0;
    escSerial->receiveErrors = 0;
    escSerial->receiveTimeout = 0;

    escSerial->escSerialPortIndex = portIndex;

    if (mode != PROTOCOL_KISSALL)
    {
        escSerial->txIO = IOGetByTag(escSerial->rxTimerHardware->tag);
        escSerialInputPortConfig(escSerial->rxTimerHardware);
        setTxSignalEsc(escSerial, ENABLE);
    }
    delay(50);

    if (mode==PROTOCOL_SIMONK) {
        escSerialTimerTxConfig(escSerial->txTimerHardware, portIndex);
        escSerialTimerRxConfig(escSerial->rxTimerHardware, portIndex);
    }
    else if (mode==PROTOCOL_BLHELI) {
        serialTimerTxConfigBL(escSerial->txTimerHardware, portIndex, baud);
        serialTimerRxConfigBL(escSerial->rxTimerHardware, portIndex, options);
    }
    else if (mode==PROTOCOL_KISS) {
        escSerialOutputPortConfig(escSerial->rxTimerHardware); // rx is the pin used
        serialTimerTxConfigBL(escSerial->txTimerHardware, portIndex, baud);
    }
    else if (mode==PROTOCOL_KISSALL) {
        escSerial->outputCount = 0;
        memset(&escOutputs, 0, sizeof(escOutputs));
        pwmOutputPort_t *pwmMotors = pwmGetMotors();
        for (volatile uint8_t i = 0; i < MAX_SUPPORTED_MOTORS; i++) {
            if (pwmMotors[i].enabled) {
                if (pwmMotors[i].io != IO_NONE) {
                    for (volatile uint8_t j = 0; j < USABLE_TIMER_CHANNEL_COUNT; j++) {
                        if (pwmMotors[i].io == IOGetByTag(timerHardware[j].tag))
                        {
                            escSerialOutputPortConfig(&timerHardware[j]);
                            if (timerHardware[j].output & TIMER_OUTPUT_INVERTED) {
                                escOutputs[escSerial->outputCount].inverted = 1;
                            }
                            break;
                        }
                    }
                    escOutputs[escSerial->outputCount].io = pwmMotors[i].io;
                    escSerial->outputCount++;
                }
            }
        }
        setTxSignalEsc(escSerial, ENABLE);
        serialTimerTxConfigBL(escSerial->txTimerHardware, portIndex, baud);
    }
    else if (mode == PROTOCOL_CASTLE){
        escSerialOutputPortConfig(escSerial->rxTimerHardware);
        serialTimerTxConfigBL(escSerial->txTimerHardware, portIndex, baud);
        serialTimerRxConfigBL(escSerial->rxTimerHardware, portIndex, options);
    }
    return &escSerial->port;
}


static void escSerialInputPortDeConfig(const timerHardware_t *timerHardwarePtr)
{
    timerChClearCCFlag(timerHardwarePtr);
    timerChITConfig(timerHardwarePtr,DISABLE);
    escSerialGPIOConfig(timerHardwarePtr, IOCFG_IPU);
}


static void closeEscSerial(escSerialPortIndex_e portIndex, uint8_t mode)
{
    escSerial_t *escSerial = &(escSerialPorts[portIndex]);

    if (mode != PROTOCOL_KISSALL) {
        escSerialInputPortDeConfig(escSerial->rxTimerHardware);
        timerChConfigCallbacks(escSerial->rxTimerHardware,NULL,NULL);
        TIM_DeInit(escSerial->rxTimerHardware->tim);
    }

    timerChConfigCallbacks(escSerial->txTimerHardware,NULL,NULL);
    TIM_DeInit(escSerial->txTimerHardware->tim);
}

static uint32_t escSerialTotalBytesWaiting(const serialPort_t *instance)
{
    if ((instance->mode & MODE_RX) == 0) {
        return 0;
    }

    escSerial_t *s = (escSerial_t *)instance;

    return (s->port.rxBufferHead - s->port.rxBufferTail) & (s->port.rxBufferSize - 1);
}

static uint8_t escSerialReadByte(serialPort_t *instance)
{
    uint8_t ch;

    if ((instance->mode & MODE_RX) == 0) {
        return 0;
    }

    if (escSerialTotalBytesWaiting(instance) == 0) {
        return 0;
    }

    ch = instance->rxBuffer[instance->rxBufferTail];
    instance->rxBufferTail = (instance->rxBufferTail + 1) % instance->rxBufferSize;
    return ch;
}

static void escSerialWriteByte(serialPort_t *s, uint8_t ch)
{
    if ((s->mode & MODE_TX) == 0) {
        return;
    }

    s->txBuffer[s->txBufferHead] = ch;
    s->txBufferHead = (s->txBufferHead + 1) % s->txBufferSize;
}

static void escSerialSetBaudRate(serialPort_t *s, uint32_t baudRate)
{
    UNUSED(s);
    UNUSED(baudRate);
}

static void escSerialSetMode(serialPort_t *instance, portMode_t mode)
{
    instance->mode = mode;
}

static uint32_t escSerialTxBytesFree(const serialPort_t *instance)
{
    if ((instance->mode & MODE_TX) == 0) {
        return 0;
    }

    escSerial_t *s = (escSerial_t *)instance;

    uint8_t bytesUsed = (s->port.txBufferHead - s->port.txBufferTail) & (s->port.txBufferSize - 1);

    return (s->port.txBufferSize - 1) - bytesUsed;
}

const struct serialPortVTable escSerialVTable[] = {
    {
        .serialWrite = escSerialWriteByte,
        .serialTotalRxWaiting = escSerialTotalBytesWaiting,
        .serialTotalTxFree = escSerialTxBytesFree,
        .serialRead = escSerialReadByte,
        .serialSetBaudRate = escSerialSetBaudRate,
        .isSerialTransmitBufferEmpty = isEscSerialTransmitBufferEmpty,
        .setMode = escSerialSetMode,
        .writeBuf = NULL,
        .beginWrite = NULL,
        .endWrite = NULL
    }
};

typedef enum {
    IDLE,
    HEADER_START,
    HEADER_M,
    HEADER_ARROW,
    HEADER_SIZE,
    HEADER_CMD,
    COMMAND_RECEIVED
} mspState_e;

typedef struct mspPort_s {
    uint8_t offset;
    uint8_t dataSize;
    uint8_t checksum;
    uint8_t indRX;
    uint8_t inBuf[10];
    mspState_e c_state;
    uint8_t cmdMSP;
} mspPort_t;

static mspPort_t currentPort;

static bool processExitCommand(uint8_t c)
{
    if (currentPort.c_state == IDLE) {
        if (c == '$') {
            currentPort.c_state = HEADER_START;
        } else {
            return false;
        }
    } else if (currentPort.c_state == HEADER_START) {
        currentPort.c_state = (c == 'M') ? HEADER_M : IDLE;
    } else if (currentPort.c_state == HEADER_M) {
        currentPort.c_state = (c == '<') ? HEADER_ARROW : IDLE;
    } else if (currentPort.c_state == HEADER_ARROW) {
        if (c > 10) {
            currentPort.c_state = IDLE;

        } else {
            currentPort.dataSize = c;
            currentPort.offset = 0;
            currentPort.checksum = 0;
            currentPort.indRX = 0;
            currentPort.checksum ^= c;
            currentPort.c_state = HEADER_SIZE;
        }
    } else if (currentPort.c_state == HEADER_SIZE) {
        currentPort.cmdMSP = c;
        currentPort.checksum ^= c;
        currentPort.c_state = HEADER_CMD;
    } else if (currentPort.c_state == HEADER_CMD && currentPort.offset < currentPort.dataSize) {
        currentPort.checksum ^= c;
        currentPort.inBuf[currentPort.offset++] = c;
    } else if (currentPort.c_state == HEADER_CMD && currentPort.offset >= currentPort.dataSize) {
        if (currentPort.checksum == c) {
            currentPort.c_state = COMMAND_RECEIVED;

            if ((currentPort.cmdMSP == 0xF4) && (currentPort.dataSize==0))
            {
                currentPort.c_state = IDLE;
                return true;
            }
        } else {
            currentPort.c_state = IDLE;
        }
    }
    return false;
}


void escEnablePassthrough(serialPort_t *escPassthroughPort, uint16_t output, uint8_t mode)
{
    bool exitEsc = false;
    uint8_t motor_output = 0;
    LED0_OFF;
    LED1_OFF;
    //StopPwmAllMotors();
    pwmDisableMotors();
    passPort = escPassthroughPort;

    uint32_t escBaudrate;
    switch (mode) {
        case PROTOCOL_KISS:
            escBaudrate = BAUDRATE_KISS;
            break;
        case PROTOCOL_CASTLE:
            escBaudrate = BAUDRATE_CASTLE;
            break;
        default:
            escBaudrate = BAUDRATE_NORMAL;
            break;
    }

    if ((mode == PROTOCOL_KISS) && (output == 255)) {
        motor_output = 255;
        mode = PROTOCOL_KISSALL;
    }
    else {
        uint8_t first_output = 0;
        for (int i = 0; i < USABLE_TIMER_CHANNEL_COUNT; i++) {
            if (timerHardware[i].output & TIMER_OUTPUT_ENABLED) {
                first_output = i;
                break;
            }
        }

        //doesn't work with messy timertable
        motor_output = first_output + output;
        if (motor_output >= USABLE_TIMER_CHANNEL_COUNT) {
            return;
        }
    }

    escPort = openEscSerial(ESCSERIAL1, NULL, motor_output, escBaudrate, 0, mode);

    if (!escPort) {
        return;
    }

    uint8_t ch;
    while (1) {
        if (mode!=2)
        {
            if (serialRxBytesWaiting(escPort)) {
                LED0_ON;
                while (serialRxBytesWaiting(escPort))
                {
                    ch = serialRead(escPort);
                    serialWrite(escPassthroughPort, ch);
                }
                LED0_OFF;
            }
        }
        if (serialRxBytesWaiting(escPassthroughPort)) {
            LED1_ON;
            while (serialRxBytesWaiting(escPassthroughPort))
            {
                ch = serialRead(escPassthroughPort);
                exitEsc = processExitCommand(ch);
                if (exitEsc)
                {
                    serialWrite(escPassthroughPort, 0x24);
                    serialWrite(escPassthroughPort, 0x4D);
                    serialWrite(escPassthroughPort, 0x3E);
                    serialWrite(escPassthroughPort, 0x00);
                    serialWrite(escPassthroughPort, 0xF4);
                    serialWrite(escPassthroughPort, 0xF4);
                    closeEscSerial(ESCSERIAL1, mode);
                    return;
                }
                if (mode==PROTOCOL_BLHELI) {
                    serialWrite(escPassthroughPort, ch); // blheli loopback
                }
                serialWrite(escPort, ch);
            }
            LED1_OFF;
        }
        if (mode != PROTOCOL_CASTLE) {
            delay(5);
        }
    }
}

#endif<|MERGE_RESOLUTION|>--- conflicted
+++ resolved
@@ -110,7 +110,8 @@
 
 extern timerHardware_t* serialTimerHardware;
 
-<<<<<<< HEAD
+const struct serialPortVTable escSerialVTable[];
+
 escSerial_t escSerialPorts[MAX_ESCSERIAL_PORTS];
 
 PG_REGISTER_WITH_RESET_TEMPLATE(escSerialConfig_t, escSerialConfig, PG_ESCSERIAL_CONFIG, 0);
@@ -122,15 +123,6 @@
 PG_RESET_TEMPLATE(escSerialConfig_t, escSerialConfig,
     .ioTag = IO_TAG(ESCSERIAL_TIMER_TX_PIN),
 );
-
-void onSerialTimerEsc(timerCCHandlerRec_t *cbRec, captureCompare_t capture);
-void onSerialRxPinChangeEsc(timerCCHandlerRec_t *cbRec, captureCompare_t capture);
-void onSerialTimerBL(timerCCHandlerRec_t *cbRec, captureCompare_t capture);
-void onSerialRxPinChangeBL(timerCCHandlerRec_t *cbRec, captureCompare_t capture);
-=======
-const struct serialPortVTable escSerialVTable[];
-
-escSerial_t escSerialPorts[MAX_ESCSERIAL_PORTS];
 
 enum {
     TRAILING,
@@ -139,7 +131,6 @@
 
 #define STOP_BIT_MASK (1 << 0)
 #define START_BIT_MASK (1 << (RX_TOTAL_BITS - 1))
->>>>>>> 1ab83ee7
 
 // XXX No TIM_DeInit equivalent in HAL driver???
 #ifdef USE_HAL_DRIVER
@@ -250,15 +241,6 @@
         escSerial->bitsLeftToTransmit = TX_TOTAL_BITS;
         escSerial->isTransmittingData = true;
 
-<<<<<<< HEAD
-    escSerial->mode = mode;
-    escSerial->txTimerHardware = timerGetByTag(escSerialConfig()->ioTag, TIM_USE_ANY);
-
-    if (!escSerial->txTimerHardware) {
-        return NULL;
-    }
-=======
->>>>>>> 1ab83ee7
 
         //set output
         if (escSerial->mode==PROTOCOL_BLHELI || escSerial->mode==PROTOCOL_CASTLE) {
@@ -684,7 +666,7 @@
     }
 
     escSerial->mode = mode;
-    escSerial->txTimerHardware = &(timerHardware[ESCSERIAL_TIMER_TX_HARDWARE]);
+    escSerial->txTimerHardware = timerGetByTag(escSerialConfig()->ioTag, TIM_USE_ANY);
 
 #ifdef USE_HAL_DRIVER
     escSerial->txTimerHandle = timerFindTimerHandle(escSerial->txTimerHardware->tim);
