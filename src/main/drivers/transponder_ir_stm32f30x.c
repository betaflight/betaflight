/*
 * This file is part of Cleanflight.
 *
 * Cleanflight is free software: you can redistribute it and/or modify
 * it under the terms of the GNU General Public License as published by
 * the Free Software Foundation, either version 3 of the License, or
 * (at your option) any later version.
 *
 * Cleanflight is distributed in the hope that it will be useful,
 * but WITHOUT ANY WARRANTY; without even the implied warranty of
 * MERCHANTABILITY or FITNESS FOR A PARTICULAR PURPOSE.  See the
 * GNU General Public License for more details.
 *
 * You should have received a copy of the GNU General Public License
 * along with Cleanflight.  If not, see <http://www.gnu.org/licenses/>.
 */

#include <stdbool.h>
#include <stdint.h>

#include <platform.h>

#include "io.h"
#include "nvic.h"

<<<<<<< HEAD
#ifndef TRANSPONDER_GPIO
#define USE_TRANSPONDER_ON_DMA1_CHANNEL3
#error  "Transponder is not defined"
#define TRANSPONDER_GPIO                     GPIOB
#define TRANSPONDER_GPIO_AHB_PERIPHERAL      RCC_AHBPeriph_GPIOB
#define TRANSPONDER_GPIO_AF                  GPIO_AF_1
#define TRANSPONDER_PIN                      GPIO_Pin_8 // TIM16_CH1
#define TRANSPONDER_PIN_SOURCE               GPIO_PinSource8
#define TRANSPONDER_TIMER                    TIM16
#define TRANSPONDER_TIMER_APB2_PERIPHERAL    RCC_APB2Periph_TIM16
#define TRANSPONDER_DMA_CHANNEL              DMA1_Channel3
#define TRANSPONDER_IRQ                      DMA1_Channel3_IRQn
#define TRANSPONDER_DMA_TC_FLAG              DMA1_FLAG_TC3
#define TRANSPONDER_DMA_HANDLER_IDENTIFER    DMA1_CH3_HANDLER
#endif
=======
#include "dma.h"
#include "rcc.h"
#include "timer.h"

#include "transponder_ir.h"

static IO_t transponderIO = IO_NONE;
static DMA_Channel_TypeDef *dmaChannel = NULL;
static TIM_TypeDef *timer = NULL;

static void TRANSPONDER_DMA_IRQHandler(dmaChannelDescriptor_t* descriptor)
{
    if (DMA_GET_FLAG_STATUS(descriptor, DMA_IT_TCIF)) {
        transponderIrDataTransferInProgress = 0;
        DMA_Cmd(descriptor->channel, DISABLE);
        DMA_CLEAR_FLAG(descriptor, DMA_IT_TCIF);
    }
}
>>>>>>> e036e763


void transponderIrHardwareInit(ioTag_t ioTag)
{
    if (!ioTag) {
        return;
    }

    TIM_TimeBaseInitTypeDef  TIM_TimeBaseStructure;
    TIM_OCInitTypeDef  TIM_OCInitStructure;
    DMA_InitTypeDef DMA_InitStructure;

    const timerHardware_t *timerHardware = timerGetByTag(ioTag, TIM_USE_ANY);
    timer = timerHardware->tim;

    if (timerHardware->dmaChannel == NULL) {
        return;
    }

    transponderIO = IOGetByTag(ioTag);
    IOInit(transponderIO, OWNER_TRANSPONDER, 0);
    IOConfigGPIOAF(transponderIO, IO_CONFIG(GPIO_Mode_AF, GPIO_Speed_50MHz, GPIO_OType_PP, GPIO_PuPd_DOWN), timerHardware->alternateFunction);

    dmaInit(timerHardware->dmaIrqHandler, OWNER_TRANSPONDER, 0);
    dmaSetHandler(timerHardware->dmaIrqHandler, TRANSPONDER_DMA_IRQHandler, NVIC_PRIO_TRANSPONDER_DMA, 0);
    RCC_ClockCmd(timerRCC(timer), ENABLE);

    /* Time base configuration */
    TIM_TimeBaseStructInit(&TIM_TimeBaseStructure);
    TIM_TimeBaseStructure.TIM_Period = 156;
    TIM_TimeBaseStructure.TIM_Prescaler = 0;
    TIM_TimeBaseStructure.TIM_ClockDivision = 0;
    TIM_TimeBaseStructure.TIM_CounterMode = TIM_CounterMode_Up;
    TIM_TimeBaseInit(timer, &TIM_TimeBaseStructure);

    /* PWM1 Mode configuration: Channel1 */
    TIM_OCStructInit(&TIM_OCInitStructure);
    TIM_OCInitStructure.TIM_OCMode = TIM_OCMode_PWM1;
    if (timerHardware->output & TIMER_OUTPUT_N_CHANNEL) {
        TIM_OCInitStructure.TIM_OutputNState = TIM_OutputNState_Enable;
        TIM_OCInitStructure.TIM_OCNIdleState = TIM_OCNIdleState_Reset;
    } else {
        TIM_OCInitStructure.TIM_OutputState = TIM_OutputState_Enable;
        TIM_OCInitStructure.TIM_OCIdleState = TIM_OCIdleState_Set;
    }
    TIM_OCInitStructure.TIM_OCPolarity =  (timerHardware->output & TIMER_OUTPUT_INVERTED) ? TIM_OCPolarity_Low : TIM_OCPolarity_High;
    TIM_OCInitStructure.TIM_Pulse = 0;
    TIM_OC1Init(timer, &TIM_OCInitStructure);
    TIM_OC1PreloadConfig(timer, TIM_OCPreload_Enable);

    TIM_CtrlPWMOutputs(timer, ENABLE);

    /* configure DMA */
    dmaChannel = timerHardware->dmaChannel;
    DMA_DeInit(dmaChannel);

#if defined( TRANSPONDER_DMAChannelRemap )
    SYSCFG_DMAChannelRemapConfig( TRANSPONDER_DMAChannelRemap, ENABLE );
#endif
    DMA_StructInit(&DMA_InitStructure);
    DMA_InitStructure.DMA_PeripheralBaseAddr = (uint32_t)timerCCR(timer, timerHardware->channel);
    DMA_InitStructure.DMA_MemoryBaseAddr = (uint32_t)transponderIrDMABuffer;
    DMA_InitStructure.DMA_DIR = DMA_DIR_PeripheralDST;
    DMA_InitStructure.DMA_BufferSize = TRANSPONDER_DMA_BUFFER_SIZE;
    DMA_InitStructure.DMA_PeripheralInc = DMA_PeripheralInc_Disable;
    DMA_InitStructure.DMA_MemoryInc = DMA_MemoryInc_Enable;
    DMA_InitStructure.DMA_PeripheralDataSize = DMA_PeripheralDataSize_HalfWord;
    DMA_InitStructure.DMA_MemoryDataSize = DMA_MemoryDataSize_Byte;
    DMA_InitStructure.DMA_Mode = DMA_Mode_Normal;
    DMA_InitStructure.DMA_Priority = DMA_Priority_High;
    DMA_InitStructure.DMA_M2M = DMA_M2M_Disable;

    DMA_Init(dmaChannel, &DMA_InitStructure);

    TIM_DMACmd(timer, timerDmaSource(timerHardware->channel), ENABLE);

    DMA_ITConfig(dmaChannel, DMA_IT_TC, ENABLE);

}

void transponderIrDMAEnable(void)
{
    DMA_SetCurrDataCounter(dmaChannel, TRANSPONDER_DMA_BUFFER_SIZE);  // load number of bytes to be transferred
    TIM_SetCounter(timer, 0);
    TIM_Cmd(timer, ENABLE);
    DMA_Cmd(dmaChannel, ENABLE);
}

void transponderIrDisable(void)
{
    DMA_Cmd(dmaChannel, DISABLE);
    TIM_Cmd(timer, DISABLE);

    IOInit(transponderIO, OWNER_TRANSPONDER, 0);
    IOConfigGPIOAF(transponderIO, IO_CONFIG(GPIO_Mode_AF, GPIO_Speed_50MHz, GPIO_OType_PP, GPIO_PuPd_DOWN), timerHardware->alternateFunction);

#ifdef TRANSPONDER_INVERTED
    IOHi(transponderIO);
#else
    IOLo(transponderIO);
#endif
}
<|MERGE_RESOLUTION|>--- conflicted
+++ resolved
@@ -23,23 +23,6 @@
 #include "io.h"
 #include "nvic.h"
 
-<<<<<<< HEAD
-#ifndef TRANSPONDER_GPIO
-#define USE_TRANSPONDER_ON_DMA1_CHANNEL3
-#error  "Transponder is not defined"
-#define TRANSPONDER_GPIO                     GPIOB
-#define TRANSPONDER_GPIO_AHB_PERIPHERAL      RCC_AHBPeriph_GPIOB
-#define TRANSPONDER_GPIO_AF                  GPIO_AF_1
-#define TRANSPONDER_PIN                      GPIO_Pin_8 // TIM16_CH1
-#define TRANSPONDER_PIN_SOURCE               GPIO_PinSource8
-#define TRANSPONDER_TIMER                    TIM16
-#define TRANSPONDER_TIMER_APB2_PERIPHERAL    RCC_APB2Periph_TIM16
-#define TRANSPONDER_DMA_CHANNEL              DMA1_Channel3
-#define TRANSPONDER_IRQ                      DMA1_Channel3_IRQn
-#define TRANSPONDER_DMA_TC_FLAG              DMA1_FLAG_TC3
-#define TRANSPONDER_DMA_HANDLER_IDENTIFER    DMA1_CH3_HANDLER
-#endif
-=======
 #include "dma.h"
 #include "rcc.h"
 #include "timer.h"
@@ -58,7 +41,6 @@
         DMA_CLEAR_FLAG(descriptor, DMA_IT_TCIF);
     }
 }
->>>>>>> e036e763
 
 
 void transponderIrHardwareInit(ioTag_t ioTag)
@@ -115,9 +97,6 @@
     dmaChannel = timerHardware->dmaChannel;
     DMA_DeInit(dmaChannel);
 
-#if defined( TRANSPONDER_DMAChannelRemap )
-    SYSCFG_DMAChannelRemapConfig( TRANSPONDER_DMAChannelRemap, ENABLE );
-#endif
     DMA_StructInit(&DMA_InitStructure);
     DMA_InitStructure.DMA_PeripheralBaseAddr = (uint32_t)timerCCR(timer, timerHardware->channel);
     DMA_InitStructure.DMA_MemoryBaseAddr = (uint32_t)transponderIrDMABuffer;
