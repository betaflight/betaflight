--- conflicted
+++ resolved
@@ -58,16 +58,8 @@
     OWNER_RX_BIND,
     OWNER_INVERTER,
     OWNER_LED_STRIP,
-<<<<<<< HEAD
-    OWNER_LED,
-    OWNER_RX,
-    OWNER_TX,
-    OWNER_SOFTSPI,
-    OWNER_RX_SPI,
+    OWNER_TRANSPONDER,
     OWNER_INTPWM,
-=======
-    OWNER_TRANSPONDER,
->>>>>>> d42da7b7
     OWNER_TOTAL_COUNT
 } resourceOwner_e;
 
