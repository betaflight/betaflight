/*
 * This file is part of Cleanflight.
 *
 * Cleanflight is free software: you can redistribute it and/or modify
 * it under the terms of the GNU General Public License as published by
 * the Free Software Foundation,either version 3 of the License,or
 * (at your option) any later version.
 *
 * Cleanflight is distributed in the hope that it will be useful,
 * but WITHOUT ANY WARRANTY; without even the implied warranty of
 * MERCHANTABILITY or FITNESS FOR A PARTICULAR PURPOSE.  See the
 * GNU General Public License for more details.
 *
 * You should have received a copy of the GNU General Public License
 * along with Cleanflight.  If not,see <http://www.gnu.org/licenses/>.
 */

#include "resource.h"

const char * const ownerNames[OWNER_TOTAL_COUNT] = {
    "FREE",
    "PWM",
    "PPM",
    "MOTOR",
    "SERVO",
    "LED",
    "ADC",
    "ADC_BATT",
    "ADC_CURR",
    "ADC_EXT",
    "ADC_RSSI",
    "SERIAL_TX",
    "SERIAL_RX",
    "DEBUG",
    "TIMER",
    "SONAR_TRIGGER",
    "SONAR_ECHO",
    "SYSTEM",
    "SPI_SCK",
    "SPI_MISO",
    "SPI_MOSI",
    "I2C_SCL",
    "I2C_SDA",
    "SDCARD_CS",
    "FLASH_CS",
    "BARO_CS",
    "MPU_CS",
    "OSD_CS",
    "RX_SPI_CS",
    "SPI_CS",
    "MPU_EXTI",
    "BARO_EXTI",
    "USB",
    "USB_DETECT",
    "BEEPER",
    "OSD",
    "SDCARD_DETECT",
    "RX_BIND",
    "INVERTER",
    "LED_STRIP",
<<<<<<< HEAD
    "TRANSPONDER",
    "RSSIPWM"
=======
    "TRANSPONDER"
    "VTX",
>>>>>>> 1aaa3a3d
};
<|MERGE_RESOLUTION|>--- conflicted
+++ resolved
@@ -58,11 +58,7 @@
     "RX_BIND",
     "INVERTER",
     "LED_STRIP",
-<<<<<<< HEAD
     "TRANSPONDER",
+    "VTX",
     "RSSIPWM"
-=======
-    "TRANSPONDER"
-    "VTX",
->>>>>>> 1aaa3a3d
 };
