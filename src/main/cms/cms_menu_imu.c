--- conflicted
+++ resolved
@@ -678,11 +678,7 @@
     { "ANGLE P",         OME_UINT8,  NULL, &(OSD_UINT8_t)  { &cmsx_angleP,                     0,    200,   1  }    },
     { "ANGLE FF",        OME_UINT8,  NULL, &(OSD_UINT8_t)  { &cmsx_angleFF,                    0,    200,   1  }    },
     { "ANGLE LIMIT",     OME_UINT8,  NULL, &(OSD_UINT8_t)  { &cmsx_angleLimit,                10,     90,   1  }    },
-<<<<<<< HEAD
-    { "ANGLE E_REf",     OME_UINT8,  NULL, &(OSD_UINT8_t)  { &cmsx_angleEarthRef,              0,    100,   1  }    },
-=======
     { "ANGLE E_REF",     OME_UINT8,  NULL, &(OSD_UINT8_t)  { &cmsx_angleEarthRef,              0,    100,   1  }    },
->>>>>>> 1485438c
 
     { "HORZN STR",       OME_UINT8,  NULL, &(OSD_UINT8_t)  { &cmsx_horizonStrength,            0,    100,   1  }    },
     { "HORZN LIM_STK",   OME_UINT8,  NULL, &(OSD_UINT8_t)  { &cmsx_horizonLimitSticks,        10,    200,   1  }    },
