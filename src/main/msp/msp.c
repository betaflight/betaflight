--- conflicted
+++ resolved
@@ -4050,37 +4050,16 @@
                     textVar = currentControlRateProfile->profileName;
                     break;
 
-<<<<<<< HEAD
-                case MSP2TEXT_CUSTOM_MSG:
-                    {   //handle custom msg from msp
-                        char customRawMessage[MAX_NAME_LENGTH*3] = {0};
-                        const uint8_t textLength = MIN(MAX_NAME_LENGTH*3, sbufReadU8(src));
-                        memset(customRawMessage, 0, textLength);
-
-                        for (unsigned int i = 0; i < textLength; i++) {
-                            customRawMessage[i] = sbufReadU8(src);
-                        }
-                        
-                        unsigned int pointer_offset = 0;
-                        for (unsigned int msg_cnt = 0; msg_cnt < 3; msg_cnt++) {
-                            strncpy(pilotConfigMutable()->message[msg_cnt], customRawMessage + pointer_offset, MAX_NAME_LENGTH - 1);
-                            pointer_offset = pointer_offset + strlen(pilotConfigMutable()->message[msg_cnt]) + 1;
-=======
                 case MSP2TEXT_CUSTOM_MSG_0:
                 case MSP2TEXT_CUSTOM_MSG_0 + 1:
                 case MSP2TEXT_CUSTOM_MSG_0 + 2:
                 case MSP2TEXT_CUSTOM_MSG_0 + 3:
-                case MSP2TEXT_CUSTOM_MSG_0 + 4:
-                case MSP2TEXT_CUSTOM_MSG_0 + 5:
-                case MSP2TEXT_CUSTOM_MSG_0 + 6:
-                case MSP2TEXT_CUSTOM_MSG_0 + 7:
                     {
                         unsigned msgIdx = textType - MSP2TEXT_CUSTOM_MSG_0;
                         if (msgIdx < OSD_CUSTOM_MSG_COUNT) {
                             textVar = pilotConfigMutable()->message[msgIdx];
                         } else {
                             return MSP_RESULT_ERROR;
->>>>>>> 3b2ce1d2
                         }
                     }
                     break;
