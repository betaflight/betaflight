--- conflicted
+++ resolved
@@ -4010,7 +4010,6 @@
 #endif
         }
         break;
-<<<<<<< HEAD
 
 #ifdef USE_LED_STRIP
     case MSP2_SET_LED_STRIP_CONFIG_VALUES:
@@ -4020,9 +4019,6 @@
         break;
 #endif
 
-=======
-    
->>>>>>> bf457a41
     default:
         // we do not know how to handle the (valid) message, indicate error MSP $M!
         return MSP_RESULT_ERROR;
