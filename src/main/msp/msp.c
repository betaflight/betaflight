--- conflicted
+++ resolved
@@ -688,27 +688,11 @@
         sbufWritePString(dst, targetName);
 
 #if defined(USE_BOARD_INFO)
-<<<<<<< HEAD
-        {
-            // Board name with explicit length
-            const char * const value = getBoardName();
-            sbufWriteU8(dst, strlen(value));
-            sbufWriteString(dst, value);
-        }
-
-        {
-            // Manufacturer id with explicit length
-            const char * const value = getManufacturerId();
-            sbufWriteU8(dst, strlen(value));
-            sbufWriteString(dst, value);
-        }
-=======
         // Board name with explicit length
         sbufWritePString(dst, getBoardName());
 
         // Manufacturer id with explicit length
         sbufWritePString(dst, getManufacturerId());
->>>>>>> 98b1b931
 #else
         sbufWriteU8(dst, 0);
         sbufWriteU8(dst, 0);
