--- conflicted
+++ resolved
@@ -189,7 +189,7 @@
     OSD_GPS_LAP_TIME_CURRENT,
     OSD_GPS_LAP_TIME_PREVIOUS,
     OSD_GPS_LAP_TIME_BEST3,
-<<<<<<< HEAD
+    OSD_DEBUG2,
     OSD_CUSTOM_MSG0,
     OSD_CUSTOM_MSG1,
     OSD_CUSTOM_MSG2,
@@ -200,9 +200,6 @@
     OSD_CUSTOM_MSG6,
     OSD_CUSTOM_MSG7,
 #endif
-=======
-    OSD_DEBUG2,
->>>>>>> ac384cf3
     OSD_ITEM_COUNT // MUST BE LAST
 } osd_items_e;
 
