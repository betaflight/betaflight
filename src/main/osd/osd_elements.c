/*
 * This file is part of Cleanflight and Betaflight.
 *
 * Cleanflight and Betaflight are free software. You can redistribute
 * this software and/or modify this software under the terms of the
 * GNU General Public License as published by the Free Software
 * Foundation, either version 3 of the License, or (at your option)
 * any later version.
 *
 * Cleanflight and Betaflight are distributed in the hope that they
 * will be useful, but WITHOUT ANY WARRANTY; without even the implied
 * warranty of MERCHANTABILITY or FITNESS FOR A PARTICULAR PURPOSE.
 * See the GNU General Public License for more details.
 *
 * You should have received a copy of the GNU General Public License
 * along with this software.
 *
 * If not, see <http://www.gnu.org/licenses/>.
 */

/*
    *****************************************
    Instructions for adding new OSD Elements:
    *****************************************

    First add the new element to the osd_items_e enumeration in osd/osd.h. The
    element must be added to the end just before OSD_ITEM_COUNT.

    Next add the element to the osdElementDisplayOrder array defined in this file.
    If the element needs special runtime conditional processing then it should be added
    to the osdAddActiveElements() function instead.

    Create the function to "draw" the element.
    ------------------------------------------
    It should be named like "osdElementSomething()" where the "Something" describes
    the element. The drawing function should only render the dynamic portions of the
    element. If the element has static (unchanging) portions then those should be
    rendered in the background function. The exception to this is elements that are
    expected to blink (have a warning associated). In this case the entire element
    must be handled in the main draw function and you can't use the background capability.

    Add the mapping from the element ID added in the first step to the function
    created in the third step to the osdElementDrawFunction array.

    Create the function to draw the element's static (background) portion.
    ---------------------------------------------------------------------
    If an element has static (unchanging) portions then create a function to draw only those
    parts. It should be named like "osdBackgroundSomething()" where the "Something" matches
    the related element function.

    Add the mapping for the element ID to the background drawing function to the
    osdElementBackgroundFunction array.

    Accelerometer reqirement:
    -------------------------
    If the new element utilizes the accelerometer, add it to the osdElementsNeedAccelerometer() function.

    Finally add a CLI parameter for the new element in cli/settings.c.
    CLI parameters should be added before line #endif // end of #ifdef USE_OSD
*/

/*
    *********************
    OSD element variants:
    *********************

    Each element can have up to 4 display variants. "Type 1" is always the default and every
    every element has an implicit type 1 variant even if no additional options exist. The
    purpose is to allow the user to choose a different element display or rendering style to
    fit their needs. Like displaying GPS coordinates in a different format, displaying a voltage
    with a different number of decimal places, etc. The purpose is NOT to display unrelated
    information in different variants of the element. For example it would be inappropriate
    to use variants to display RSSI for one type and link quality for another. In this case
    they should be separate elements. Remember that element variants are mutually exclusive
    and only one type can be displayed at a time. So they shouldn't be used in cases where
    the user would want to display different types at the same time - like in the above example
    where the user might want to display both RSSI and link quality at the same time.

    As variants are added to the firmware, support must also be included in the Configurator.

    The following lists the variants implemented so far (please update this as variants are added):

    OSD_ALTITUDE
        type 1: Altitude with one decimal place
        type 2: Altitude with no decimal (whole number only)

    OSD_GPS_LON
    OSD_GPS_LAT
        type 1: Decimal representation with 7 digits
        type 2: Decimal representation with 4 digits
        type 3: Degrees, minutes, seconds
        type 4: Open location code (Google Plus Code)

    OSD_MAIN_BATT_USAGE
        type 1: Graphical bar showing remaining battery (shrinks as used)
        type 2: Graphical bar showing battery used (grows as used)
        type 3: Numeric % of remaining battery
        type 4: Numeric % or used battery

    VTX_CHANNEL
        type 1: Contains Band:Channel:Power:Pit
        type 2: Contains only Power
*/

#include <stdbool.h>
#include <stdint.h>
#include <stdlib.h>
#include <string.h>
#include <ctype.h>
#include <math.h>

#include "platform.h"

#ifdef USE_OSD

#include "blackbox/blackbox.h"
#include "blackbox/blackbox_io.h"

#include "build/build_config.h"
#include "build/debug.h"

#include "cli/settings.h"

#include "common/axis.h"
#include "common/maths.h"
#include "common/printf.h"
#include "common/typeconversion.h"
#include "common/utils.h"
#include "common/unit.h"
#include "common/filter.h"

#include "config/config.h"
#include "config/feature.h"

#include "drivers/display.h"
#include "drivers/dshot.h"
#include "drivers/osd_symbols.h"
#include "drivers/time.h"
#include "drivers/vtx_common.h"

#include "drivers/pinio.h"

#include "fc/controlrate_profile.h"
#include "fc/core.h"
#include "fc/gps_lap_timer.h"
#include "fc/rc_adjustments.h"
#include "fc/rc_controls.h"
#include "fc/runtime_config.h"

#include "flight/gps_rescue.h"
#include "flight/position.h"
#include "flight/imu.h"
#include "flight/mixer.h"
#include "flight/pid.h"

#include "io/gps.h"
#include "io/vtx.h"

#include "osd/osd.h"
#include "osd/osd_elements.h"
#include "osd/osd_warnings.h"

#include "pg/motor.h"
#include "pg/stats.h"

#include "rx/rx.h"

#include "sensors/adcinternal.h"
#include "sensors/barometer.h"
#include "sensors/battery.h"
#include "sensors/sensors.h"

#ifdef USE_GPS_PLUS_CODES
// located in lib/main/google/olc
#include "olc.h"
#endif

#define AH_SYMBOL_COUNT 9
#define AH_SIDEBAR_WIDTH_POS 7
#define AH_SIDEBAR_HEIGHT_POS 3

// Stick overlay size
#define OSD_STICK_OVERLAY_WIDTH 7
#define OSD_STICK_OVERLAY_HEIGHT 5
#define OSD_STICK_OVERLAY_SPRITE_HEIGHT 3
#define OSD_STICK_OVERLAY_VERTICAL_POSITIONS (OSD_STICK_OVERLAY_HEIGHT * OSD_STICK_OVERLAY_SPRITE_HEIGHT)

#define FULL_CIRCLE 360
#define EFFICIENCY_MINIMUM_SPEED_CM_S 100
#define EFFICIENCY_CUTOFF_HZ 0.5f

static pt1Filter_t batteryEfficiencyFilt;

#define MOTOR_STOPPED_THRESHOLD_RPM 1000

#define SINE_25_DEG 0.422618261740699f

#ifdef USE_OSD_STICK_OVERLAY
typedef struct radioControls_s {
    uint8_t left_vertical;
    uint8_t left_horizontal;
    uint8_t right_vertical;
    uint8_t right_horizontal;
} radioControls_t;

static const radioControls_t radioModes[4] = {
    { PITCH,    YAW,    THROTTLE,   ROLL }, // Mode 1
    { THROTTLE, YAW,    PITCH,      ROLL }, // Mode 2
    { PITCH,    ROLL,   THROTTLE,   YAW  }, // Mode 3
    { THROTTLE, ROLL,   PITCH,      YAW  }, // Mode 4
};
#endif

static const char compassBar[] = {
  SYM_HEADING_W,
  SYM_HEADING_LINE, SYM_HEADING_DIVIDED_LINE, SYM_HEADING_LINE,
  SYM_HEADING_N,
  SYM_HEADING_LINE, SYM_HEADING_DIVIDED_LINE, SYM_HEADING_LINE,
  SYM_HEADING_E,
  SYM_HEADING_LINE, SYM_HEADING_DIVIDED_LINE, SYM_HEADING_LINE,
  SYM_HEADING_S,
  SYM_HEADING_LINE, SYM_HEADING_DIVIDED_LINE, SYM_HEADING_LINE,
  SYM_HEADING_W,
  SYM_HEADING_LINE, SYM_HEADING_DIVIDED_LINE, SYM_HEADING_LINE,
  SYM_HEADING_N,
  SYM_HEADING_LINE, SYM_HEADING_DIVIDED_LINE, SYM_HEADING_LINE
};

static unsigned activeOsdElementCount = 0;
static uint8_t activeOsdElementArray[OSD_ITEM_COUNT];
static bool backgroundLayerSupported = false;

// Blink control
#define OSD_BLINK_FREQUENCY_HZ 2
static bool blinkState = true;
static uint32_t blinkBits[(OSD_ITEM_COUNT + 31) / 32];
#define SET_BLINK(item) (blinkBits[(item) / 32] |= (1 << ((item) % 32)))
#define CLR_BLINK(item) (blinkBits[(item) / 32] &= ~(1 << ((item) % 32)))
#define IS_BLINK(item) (blinkBits[(item) / 32] & (1 << ((item) % 32)))
#define BLINK(item) (IS_BLINK(item) && blinkState)

// Current element and render status
static osdElementParms_t activeElement;
static bool displayPendingForeground;
static bool displayPendingBackground;
static char elementBuff[OSD_ELEMENT_BUFFER_LENGTH];

// Return whether element is a SYS element and needs special handling
#define IS_SYS_OSD_ELEMENT(item) (item >= OSD_SYS_GOGGLE_VOLTAGE) && (item <= OSD_SYS_FAN_SPEED)

enum {UP, DOWN};

static int osdDisplayWrite(osdElementParms_t *element, uint8_t x, uint8_t y, uint8_t attr, const char *s)
{
    if (IS_BLINK(element->item)) {
        attr |= DISPLAYPORT_BLINK;
    }

    return displayWrite(element->osdDisplayPort, x, y, attr, s);
}

static int osdDisplayWriteChar(osdElementParms_t *element, uint8_t x, uint8_t y, uint8_t attr, char c)
{
    char buf[2];

    buf[0] = c;
    buf[1] = 0;

    return osdDisplayWrite(element, x, y, attr, buf);
}

#if defined(USE_ESC_SENSOR) || defined(USE_DSHOT_TELEMETRY)
typedef int (*getEscRpmOrFreqFnPtr)(int i);

static int getEscRpm(int i)
{
#ifdef USE_DSHOT_TELEMETRY
    if (useDshotTelemetry) {
        return lrintf(getDshotRpm(i));
    }
#endif
#ifdef USE_ESC_SENSOR
    if (featureIsEnabled(FEATURE_ESC_SENSOR)) {
        return lrintf(erpmToRpm(getEscSensorData(i)->rpm));
    }
#endif
    return 0;
}

static int getEscRpmFreq(int i)
{
    return getEscRpm(i) / 60;
}

static void renderOsdEscRpmOrFreq(getEscRpmOrFreqFnPtr escFnPtr, osdElementParms_t *element)
{
    static uint8_t motor = 0;
    const int rpm = MIN((*escFnPtr)(motor),99999);

    tfp_sprintf(element->buff, "%d", rpm);
    element->elemOffsetY = motor;

    if (++motor == getMotorCount()) {
        motor = 0;
    } else {
        element->rendered = false;
    }
}
#endif

#if defined(USE_ADC_INTERNAL) || defined(USE_ESC_SENSOR)
int osdConvertTemperatureToSelectedUnit(int tempInDegreesCelcius)
{
    switch (osdConfig()->units) {
    case UNIT_IMPERIAL:
        return lrintf(((tempInDegreesCelcius * 9.0f) / 5) + 32);
    default:
        return tempInDegreesCelcius;
    }
}
#endif

static void osdFormatAltitudeString(char * buff, int32_t altitudeCm, osdElementType_e variantType)
{
    static const struct {
        uint8_t decimals;
        bool asl;
    } variantMap[] = {
        [OSD_ELEMENT_TYPE_1] = { 1, false },
        [OSD_ELEMENT_TYPE_2] = { 0, false },
        [OSD_ELEMENT_TYPE_3] = { 1, true },
        [OSD_ELEMENT_TYPE_4] = { 0, true },
    };

    int32_t alt = altitudeCm;
#ifdef USE_GPS
    if (variantMap[variantType].asl) {
        alt = getAltitudeAsl();
    }
#endif
    unsigned decimalPlaces = variantMap[variantType].decimals;
    const char unitSymbol = osdGetMetersToSelectedUnitSymbol();

    osdPrintFloat(buff, SYM_ALTITUDE, osdGetMetersToSelectedUnit(alt) / 100.0f, "", decimalPlaces, true, unitSymbol);
}

#ifdef USE_GPS
static void osdFormatCoordinate(char *buff, gpsCoordinateType_e coordinateType, osdElementType_e variantType)
{
    int32_t gpsValue = 0;
    const char leadingSymbol = (coordinateType == GPS_LONGITUDE) ? SYM_LON : SYM_LAT;

    if (STATE(GPS_FIX_EVER)) {  // don't display interim coordinates until we get the first position fix
        gpsValue = (coordinateType == GPS_LONGITUDE) ? gpsSol.llh.lon : gpsSol.llh.lat;
    }

    const int degreesPart = abs(gpsValue) / GPS_DEGREES_DIVIDER;
    int fractionalPart = abs(gpsValue) % GPS_DEGREES_DIVIDER;

    switch (variantType) {
#ifdef USE_GPS_PLUS_CODES
#define PLUS_CODE_DIGITS 11
    case OSD_ELEMENT_TYPE_4: // Open Location Code
        {
            *buff++ = SYM_SAT_L;
            *buff++ = SYM_SAT_R;
            if (STATE(GPS_FIX_EVER)) {
                OLC_LatLon location;
                location.lat = (double)gpsSol.llh.lat / GPS_DEGREES_DIVIDER;
                location.lon = (double)gpsSol.llh.lon / GPS_DEGREES_DIVIDER;
                OLC_Encode(&location, PLUS_CODE_DIGITS, buff, OSD_ELEMENT_BUFFER_LENGTH - 3);
            } else {
                memset(buff, SYM_HYPHEN, PLUS_CODE_DIGITS + 1);
                buff[8] = '+';
                buff[PLUS_CODE_DIGITS + 1] = '\0';
            }
            break;
        }
#endif // USE_GPS_PLUS_CODES

    case OSD_ELEMENT_TYPE_3: // degree, minutes, seconds style. ddd^mm'ss.00"W
        {
            char trailingSymbol;
            *buff++ = leadingSymbol;

            const int minutes = fractionalPart * 60 / GPS_DEGREES_DIVIDER;
            const int fractionalMinutes =  fractionalPart * 60 % GPS_DEGREES_DIVIDER;
            const int seconds = fractionalMinutes * 60 / GPS_DEGREES_DIVIDER;
            const int tenthSeconds = (fractionalMinutes * 60 % GPS_DEGREES_DIVIDER) * 10 / GPS_DEGREES_DIVIDER;

            if (coordinateType == GPS_LONGITUDE) {
                trailingSymbol = (gpsValue < 0) ? 'W' : 'E';
            } else {
                trailingSymbol = (gpsValue < 0) ? 'S' : 'N';
            }
            tfp_sprintf(buff, "%u%c%02u%c%02u.%u%c%c", degreesPart, SYM_GPS_DEGREE, minutes, SYM_GPS_MINUTE, seconds, tenthSeconds, SYM_GPS_SECOND, trailingSymbol);
            break;
        }

    case OSD_ELEMENT_TYPE_2:
        fractionalPart /= 1000;
        FALLTHROUGH;

    case OSD_ELEMENT_TYPE_1:
    default:
        *buff++ = leadingSymbol;
        if (gpsValue < 0) {
            *buff++ = SYM_HYPHEN;
        }
        tfp_sprintf(buff, (variantType == OSD_ELEMENT_TYPE_1 ? "%u.%07u" : "%u.%04u"), degreesPart, fractionalPart);
        break;
    }
}
#endif // USE_GPS

void osdFormatDistanceString(char *ptr, int distance, char leadingSymbol)
{
    const float convertedDistance = osdGetMetersToSelectedUnit(distance);
    char unitSymbol;
    char unitSymbolExtended;
    int unitTransition;

    switch (osdConfig()->units) {
    case UNIT_IMPERIAL:
        unitTransition = 5280;
        unitSymbol = SYM_FT;
        unitSymbolExtended = SYM_MILES;
        break;
    default:
        unitTransition = 1000;
        unitSymbol = SYM_M;
        unitSymbolExtended = SYM_KM;
        break;
    }

    unsigned decimalPlaces;
    float displayDistance;
    char displaySymbol;
    if (convertedDistance < unitTransition) {
        decimalPlaces = 0;
        displayDistance = convertedDistance;
        displaySymbol = unitSymbol;
    } else {
        displayDistance = convertedDistance / unitTransition;
        displaySymbol = unitSymbolExtended;
        if (displayDistance >= 10) { // >= 10 miles or km - 1 decimal place
            decimalPlaces = 1;
        } else {                     // < 10 miles or km - 2 decimal places
            decimalPlaces = 2;
        }
    }
    osdPrintFloat(ptr, leadingSymbol, displayDistance, "", decimalPlaces, false, displaySymbol);
}

static void osdFormatPID(char * buff, const char * label, uint8_t axis)
{
    tfp_sprintf(buff, "%s %3d %3d %3d %3d %3d", label,
        currentPidProfile->pid[axis].P,
        currentPidProfile->pid[axis].I,
        currentPidProfile->pid[axis].D,
        currentPidProfile->d_max[axis],
        currentPidProfile->pid[axis].F);
}

#ifdef USE_RTC_TIME
bool osdFormatRtcDateTime(char *buffer)
{
    dateTime_t dateTime;
    if (!rtcGetDateTime(&dateTime)) {
        buffer[0] = '\0';

        return false;
    }

    dateTimeFormatLocalShort(buffer, &dateTime);

    return true;
}
#endif

void osdFormatTime(char * buff, osd_timer_precision_e precision, timeUs_t time)
{
    int seconds = time / 1000000;
    const int minutes = seconds / 60;
    seconds = seconds % 60;

    switch (precision) {
    case OSD_TIMER_PREC_SECOND:
    default:
        tfp_sprintf(buff, "%02d:%02d", minutes, seconds);
        break;
    case OSD_TIMER_PREC_HUNDREDTHS:
        {
            const int hundredths = (time / 10000) % 100;
            tfp_sprintf(buff, "%02d:%02d.%02d", minutes, seconds, hundredths);
            break;
        }
    case OSD_TIMER_PREC_TENTHS:
        {
            const int tenths = (time / 100000) % 10;
            tfp_sprintf(buff, "%02d:%02d.%01d", minutes, seconds, tenths);
            break;
        }
    }
}

static char osdGetTimerSymbol(osd_timer_source_e src)
{
    switch (src) {
    case OSD_TIMER_SRC_ON:
        return SYM_ON_M;
    case OSD_TIMER_SRC_TOTAL_ARMED:
    case OSD_TIMER_SRC_LAST_ARMED:
        return SYM_FLY_M;
    case OSD_TIMER_SRC_ON_OR_ARMED:
        return ARMING_FLAG(ARMED) ? SYM_FLY_M : SYM_ON_M;
    default:
        return ' ';
    }
}

static timeUs_t osdGetTimerValue(osd_timer_source_e src)
{
    switch (src) {
    case OSD_TIMER_SRC_ON:
        return micros();
    case OSD_TIMER_SRC_TOTAL_ARMED:
        return osdFlyTime;
    case OSD_TIMER_SRC_LAST_ARMED: {
        statistic_t *stats = osdGetStats();
        return stats->armed_time;
    }
    case OSD_TIMER_SRC_ON_OR_ARMED:
        return ARMING_FLAG(ARMED) ? osdFlyTime : micros();
    default:
        return 0;
    }
}

void osdFormatTimer(char *buff, bool showSymbol, bool usePrecision, int timerIndex)
{
    const uint16_t timer = osdConfig()->timers[timerIndex];
    const uint8_t src = OSD_TIMER_SRC(timer);

    if (showSymbol) {
        *(buff++) = osdGetTimerSymbol(src);
    }

    osdFormatTime(buff, (usePrecision ? OSD_TIMER_PRECISION(timer) : OSD_TIMER_PREC_SECOND), osdGetTimerValue(src));
}

static char osdGetBatterySymbol(int cellVoltage)
{
    if (getBatteryState() == BATTERY_CRITICAL) {
        return SYM_MAIN_BATT; // FIXME: currently the BAT- symbol, ideally replace with a battery with exclamation mark
    } else {
        // Calculate a symbol offset using cell voltage over full cell voltage range
        const int symOffset = scaleRange(cellVoltage, batteryConfig()->vbatmincellvoltage, batteryConfig()->vbatmaxcellvoltage, 0, 8);
        return SYM_BATT_EMPTY - constrain(symOffset, 0, 6);
    }
}

static uint8_t osdGetHeadingIntoDiscreteDirections(int heading, unsigned directions)
{
    heading += FULL_CIRCLE;  // Ensure positive value

    // Split input heading 0..359 into sectors 0..(directions-1), but offset
    // by half a sector so that sector 0 gets centered around heading 0.
    // We multiply heading by directions to not loose precision in divisions
    // In this way each segment will be a FULL_CIRCLE length
    int direction = (heading * directions + FULL_CIRCLE / 2) /  FULL_CIRCLE; // scale with rounding
    direction %= directions; // normalize

    return direction; // return segment number
}

static uint8_t osdGetDirectionSymbolFromHeading(int heading)
{
    heading = osdGetHeadingIntoDiscreteDirections(heading, 16);

    // Now heading has a heading with Up=0, Right=4, Down=8 and Left=12
    // Our symbols are Down=0, Right=4, Up=8 and Left=12
    // There're 16 arrow symbols. Transform it.
    heading = 16 - heading;
    heading = (heading + 8) % 16;

    return SYM_ARROW_SOUTH + heading;
}

/**
 * Converts altitude based on the current unit system.
 * @param meters Value in meters to convert
 */
float osdGetMetersToSelectedUnit(int32_t meters)
{
    switch (osdConfig()->units) {
    case UNIT_IMPERIAL:
        return meters * 3.28084f;       // Convert to feet
    default:
        return meters;                  // Already in meters
    }
}

/**
 * Gets the correct altitude symbol for the current unit system
 */
char osdGetMetersToSelectedUnitSymbol(void)
{
    switch (osdConfig()->units) {
    case UNIT_IMPERIAL:
        return SYM_FT;
    default:
        return SYM_M;
    }
}

/**
 * Converts speed based on the current unit system.
 * @param value in cm/s to convert
 */
int32_t osdGetSpeedToSelectedUnit(int32_t value)
{
    switch (osdConfig()->units) {
    case UNIT_IMPERIAL:
    case UNIT_BRITISH:
        return CM_S_TO_MPH(value);
    default:
        return CM_S_TO_KM_H(value);
    }
}

/**
 * Gets the correct speed symbol for the current unit system
 */
char osdGetSpeedToSelectedUnitSymbol(void)
{
    switch (osdConfig()->units) {
    case UNIT_IMPERIAL:
    case UNIT_BRITISH:
        return SYM_MPH;
    default:
        return SYM_KPH;
    }
}

char osdGetVarioToSelectedUnitSymbol(void)
{
    switch (osdConfig()->units) {
    case UNIT_IMPERIAL:
        return SYM_FTPS;
    default:
        return SYM_MPS;
    }
}

#if defined(USE_ADC_INTERNAL) || defined(USE_ESC_SENSOR)
char osdGetTemperatureSymbolForSelectedUnit(void)
{
    switch (osdConfig()->units) {
    case UNIT_IMPERIAL:
        return SYM_F;
    default:
        return SYM_C;
    }
}
#endif

// *************************
// Element drawing functions
// *************************

#ifdef USE_OSD_ADJUSTMENTS
static void osdElementAdjustmentRange(osdElementParms_t *element)
{
    const char *name = getAdjustmentsRangeName();
    if (name) {
        tfp_sprintf(element->buff, "%s: %3d", name, getAdjustmentsRangeValue());
    }
}
#endif // USE_OSD_ADJUSTMENTS

static void osdElementAltitude(osdElementParms_t *element)
{
    bool haveBaro = false;
    bool haveGps = false;
#ifdef USE_BARO
    haveBaro = sensors(SENSOR_BARO);
#endif // USE_BARO
#ifdef USE_GPS
    haveGps = sensors(SENSOR_GPS) && STATE(GPS_FIX);
#endif // USE_GPS
    int32_t alt = osdGetMetersToSelectedUnit(getEstimatedAltitudeCm()) / 100;

    if ((alt >= osdConfig()->alt_alarm) && ARMING_FLAG(ARMED)) {
        element->attr = DISPLAYPORT_SEVERITY_CRITICAL;
    }

    if (haveBaro || haveGps) {
        osdFormatAltitudeString(element->buff, getEstimatedAltitudeCm(), element->type);
    } else {
        element->buff[0] = SYM_ALTITUDE;
        element->buff[1] = SYM_HYPHEN; // We use this symbol when we don't have a valid measure
        element->buff[2] = '\0';
    }
}

#ifdef USE_ACC
static void osdElementAngleRollPitch(osdElementParms_t *element)
{
    const float angle = ((element->item == OSD_PITCH_ANGLE) ? attitude.values.pitch : attitude.values.roll) / 10.0f;
    osdPrintFloat(element->buff, (element->item == OSD_PITCH_ANGLE) ? SYM_PITCH : SYM_ROLL, fabsf(angle), ((angle < 0) ? "-%02u" : " %02u"), 1, true, SYM_NONE);
}
#endif

static void osdElementAntiGravity(osdElementParms_t *element)
{
    if (pidOsdAntiGravityActive()) {
        strcpy(element->buff, "AG");
    }
}

#ifdef USE_ACC

static void osdElementArtificialHorizon(osdElementParms_t *element)
{
    static int x = -4;
    // Get pitch and roll limits in tenths of degrees
    const int maxPitch = osdConfig()->ahMaxPitch * 10;
    const int maxRoll = osdConfig()->ahMaxRoll * 10;
    const int ahSign = osdConfig()->ahInvert ? -1 : 1;
    const int rollAngle = constrain(attitude.values.roll * ahSign, -maxRoll, maxRoll);
    int pitchAngle = constrain(attitude.values.pitch * ahSign, -maxPitch, maxPitch);
    // Convert pitchAngle to y compensation value
    // (maxPitch / 25) divisor matches previous settings of fixed divisor of 8 and fixed max AHI pitch angle of 20.0 degrees
    if (maxPitch > 0) {
        pitchAngle = ((pitchAngle * 25) / maxPitch);
    }
    pitchAngle -= 41; // 41 = 4 * AH_SYMBOL_COUNT + 5

    const int y = ((-rollAngle * x) / 64) - pitchAngle;
    if (y >= 0 && y <= 81) {
        element->elemOffsetX = x;
        element->elemOffsetY = y / AH_SYMBOL_COUNT;

        tfp_sprintf(element->buff, "%c", (SYM_AH_BAR9_0 + (y % AH_SYMBOL_COUNT)));
    } else {
        element->drawElement = false;  // element does not need to be rendered
    }

    if (x == 4) {
        // Rendering is complete, so prepare to start again
        x = -4;
    } else {
        // Rendering not yet complete
        element->rendered = false;
        x++;
    }
}

static void osdElementUpDownReference(osdElementParms_t *element)
{
// Up/Down reference feature displays reference points on the OSD at Zenith and Nadir
    const float earthUpinBodyFrame[3] = {-rMat.m[2][0], -rMat.m[2][1], -rMat.m[2][2]}; //transforum the up vector to the body frame

    if (fabsf(earthUpinBodyFrame[2]) < SINE_25_DEG && fabsf(earthUpinBodyFrame[1]) < SINE_25_DEG) {
        float thetaB; // pitch from body frame to zenith/nadir
        float psiB; // psi from body frame to zenith/nadir
        char *symbol[2] = {"U", "D"}; // character buffer
        int direction;

        if(attitude.values.pitch>0.0){ //nose down
            thetaB = -earthUpinBodyFrame[2]; // get pitch w/re to nadir (use small angle approx for sine)
            psiB = -earthUpinBodyFrame[1]; // calculate the yaw w/re to nadir (use small angle approx for sine)
            direction = DOWN;
        } else { // nose up
            thetaB = earthUpinBodyFrame[2]; // get pitch w/re to zenith (use small angle approx for sine)
            psiB = earthUpinBodyFrame[1]; // calculate the yaw w/re to zenith (use small angle approx for sine)
            direction = UP;
        }
        element->elemOffsetX = lrintf(scaleRangef(psiB, -M_PIf / 4, M_PIf / 4, -14, 14));
        element->elemOffsetY = lrintf(scaleRangef(thetaB, -M_PIf / 4, M_PIf / 4, -8, 8));

        tfp_sprintf(element->buff, "%c", symbol[direction]);
    }
}
#endif // USE_ACC

static void osdElementAverageCellVoltage(osdElementParms_t *element)
{
    const int cellV = getBatteryAverageCellVoltage();
    const batteryState_e batteryState = getBatteryState();

    switch (batteryState) {
    case BATTERY_WARNING:
        element->attr = DISPLAYPORT_SEVERITY_WARNING;
        break;
    case BATTERY_CRITICAL:
        element->attr = DISPLAYPORT_SEVERITY_CRITICAL;
        break;
    default:
        break;
    }

    osdPrintFloat(element->buff, osdGetBatterySymbol(cellV), cellV / 100.0f, "", 2, false, SYM_VOLT);
}

static void osdElementCompassBar(osdElementParms_t *element)
{
    memcpy(element->buff, compassBar + osdGetHeadingIntoDiscreteDirections(DECIDEGREES_TO_DEGREES(attitude.values.yaw), 16), 9);
    element->buff[9] = 0;
}

#ifdef USE_ADC_INTERNAL
static void osdElementCoreTemperature(osdElementParms_t *element)
{
    tfp_sprintf(element->buff, "C%c%3d%c", SYM_TEMPERATURE, osdConvertTemperatureToSelectedUnit(getCoreTemperatureCelsius()), osdGetTemperatureSymbolForSelectedUnit());
}
#endif // USE_ADC_INTERNAL

static void osdBackgroundCameraFrame(osdElementParms_t *element)
{
    static enum {TOP, MIDDLE, BOTTOM} renderPhase = TOP;
    const uint8_t xpos = element->elemPosX;
    const uint8_t ypos = element->elemPosY;
    const uint8_t width = constrain(osdConfig()->camera_frame_width, OSD_CAMERA_FRAME_MIN_WIDTH, OSD_CAMERA_FRAME_MAX_WIDTH);
    const uint8_t height = constrain(osdConfig()->camera_frame_height, OSD_CAMERA_FRAME_MIN_HEIGHT, OSD_CAMERA_FRAME_MAX_HEIGHT);

    if (renderPhase != BOTTOM) {
        // Rendering not yet complete
        element->rendered = false;
    }

    if (renderPhase == MIDDLE) {
        static uint8_t i = 1;

        osdDisplayWriteChar(element, xpos, ypos + i, DISPLAYPORT_SEVERITY_NORMAL, SYM_STICK_OVERLAY_VERTICAL);
        osdDisplayWriteChar(element, xpos + width - 1, ypos + i, DISPLAYPORT_SEVERITY_NORMAL, SYM_STICK_OVERLAY_VERTICAL);

        element->drawElement = false;  // element already drawn

        if (++i == height) {
            i = 1;
            renderPhase = BOTTOM;
        }
    } else {
        element->buff[0] = SYM_STICK_OVERLAY_CENTER;
        for (uint8_t i = 1; i < (width - 1); i++) {
            element->buff[i] = SYM_STICK_OVERLAY_HORIZONTAL;
        }
        element->buff[width - 1] = SYM_STICK_OVERLAY_CENTER;
        element->buff[width] = 0;  // string terminator

        if (renderPhase == TOP) {
            renderPhase = MIDDLE;
        } else {
            element->elemOffsetY = height - 1;
            renderPhase = TOP;
        }
    }
}

static void toUpperCase(char* dest, const char* src, unsigned int maxSrcLength)
{
    unsigned int i;
    for (i = 0; i < maxSrcLength && src[i]; i++) {
            dest[i] = toupper((unsigned char)src[i]);
    }
    dest[i] = '\0';
}

static void osdBackgroundCraftName(osdElementParms_t *element)
{
    if (strlen(pilotConfig()->craftName) == 0) {
        strcpy(element->buff, "CRAFT_NAME");
    } else {
        toUpperCase(element->buff, pilotConfig()->craftName, MAX_NAME_LENGTH);
    }
}

#ifdef USE_ACC
static void osdElementCrashFlipArrow(osdElementParms_t *element)
{
    int rollAngle = attitude.values.roll / 10;
    const int pitchAngle = attitude.values.pitch / 10;
    if (abs(rollAngle) > 90) {
        rollAngle = (rollAngle < 0 ? -180 : 180) - rollAngle;
    }

    if ((isCrashFlipModeActive() || (!ARMING_FLAG(ARMED) && !isUpright())) && !((imuConfig()->small_angle < 180 && isUpright()) || (rollAngle == 0 && pitchAngle == 0))) {
        if (abs(pitchAngle) < 2 * abs(rollAngle) && abs(rollAngle) < 2 * abs(pitchAngle)) {
            if (pitchAngle > 0) {
                if (rollAngle > 0) {
                    element->buff[0] = SYM_ARROW_WEST + 2;
                } else {
                    element->buff[0] = SYM_ARROW_EAST - 2;
                }
            } else {
                if (rollAngle > 0) {
                    element->buff[0] = SYM_ARROW_WEST - 2;
                } else {
                    element->buff[0] = SYM_ARROW_EAST + 2;
                }
            }
        } else {
            if (abs(pitchAngle) > abs(rollAngle)) {
                if (pitchAngle > 0) {
                    element->buff[0] = SYM_ARROW_SOUTH;
                } else {
                    element->buff[0] = SYM_ARROW_NORTH;
                }
            } else {
                if (rollAngle > 0) {
                    element->buff[0] = SYM_ARROW_WEST;
                } else {
                    element->buff[0] = SYM_ARROW_EAST;
                }
            }
        }
        element->buff[1] = '\0';
    }
}
#endif // USE_ACC

static void osdElementCrosshairs(osdElementParms_t *element)
{
    element->buff[0] = SYM_AH_CENTER_LINE;
    element->buff[1] = SYM_AH_CENTER;
    element->buff[2] = SYM_AH_CENTER_LINE_RIGHT;
    element->buff[3] = 0;
}

static void osdElementCurrentDraw(osdElementParms_t *element)
{
    const float amperage = fabsf(getAmperage() / 100.0f);
    osdPrintFloat(element->buff, SYM_NONE, amperage, "%3u", 2, false, SYM_AMP);
}

static void osdElementDebug(osdElementParms_t *element)
{
    tfp_sprintf(element->buff, "DBG %5d %5d %5d %5d", debug[0], debug[1], debug[2], debug[3]);
}

static void osdElementDebug2(osdElementParms_t *element)
{
    tfp_sprintf(element->buff, "D2  %5d %5d %5d %5d", debug[4], debug[5], debug[6], debug[7]);
}

static void osdElementDisarmed(osdElementParms_t *element)
{
    if (!ARMING_FLAG(ARMED)) {
        tfp_sprintf(element->buff, "DISARMED");
    }
}

static void osdBackgroundPilotName(osdElementParms_t *element)
{
    if (strlen(pilotConfig()->pilotName) == 0) {
        strcpy(element->buff, "PILOT_NAME");
    } else {
        toUpperCase(element->buff, pilotConfig()->pilotName, MAX_NAME_LENGTH);
    }
}

#ifdef USE_PERSISTENT_STATS
static void osdElementTotalFlights(osdElementParms_t *element)
{
    const int32_t total_flights = statsConfig()->stats_total_flights;
    tfp_sprintf(element->buff, "#%d", total_flights);
}
#endif

#ifdef USE_PROFILE_NAMES
static void osdElementRateProfileName(osdElementParms_t *element)
{
    if (strlen(currentControlRateProfile->profileName) == 0) {
        tfp_sprintf(element->buff, "RATE_%u", getCurrentControlRateProfileIndex() + 1);
    } else {
        toUpperCase(element->buff, currentControlRateProfile->profileName, MAX_PROFILE_NAME_LENGTH);
    }
}

static void osdElementPidProfileName(osdElementParms_t *element)
{
    if (strlen(currentPidProfile->profileName) == 0) {
        tfp_sprintf(element->buff, "PID_%u", getCurrentPidProfileIndex() + 1);
    } else {
        toUpperCase(element->buff, currentPidProfile->profileName, MAX_PROFILE_NAME_LENGTH);
    }
}
#endif

#ifdef USE_OSD_PROFILES
static void osdElementOsdProfileName(osdElementParms_t *element)
{
    uint8_t profileIndex = getCurrentOsdProfileIndex();

    if (strlen(osdConfig()->profile[profileIndex - 1]) == 0) {
        tfp_sprintf(element->buff, "OSD_%u", profileIndex);
    } else {
        toUpperCase(element->buff, osdConfig()->profile[profileIndex - 1], OSD_PROFILE_NAME_LENGTH);
    }
}
#endif

#if defined(USE_ESC_SENSOR) ||  defined(USE_DSHOT_TELEMETRY)

static void osdElementEscTemperature(osdElementParms_t *element)
{
#if defined(USE_ESC_SENSOR)
    if (featureIsEnabled(FEATURE_ESC_SENSOR)) {
        tfp_sprintf(element->buff, "E%c%3d%c", SYM_TEMPERATURE, osdConvertTemperatureToSelectedUnit(osdEscDataCombined->temperature), osdGetTemperatureSymbolForSelectedUnit());
    } else
#endif
#if defined(USE_DSHOT_TELEMETRY)
    {
        uint32_t osdEleIx = tfp_sprintf(element->buff, "E%c", SYM_TEMPERATURE);

        for (uint8_t k = 0; k < getMotorCount(); k++) {
            if ((dshotTelemetryState.motorState[k].telemetryTypes & (1 << DSHOT_TELEMETRY_TYPE_TEMPERATURE)) != 0) {
                osdEleIx += tfp_sprintf(element->buff + osdEleIx, "%3d%c",
                    osdConvertTemperatureToSelectedUnit(dshotTelemetryState.motorState[k].telemetryData[DSHOT_TELEMETRY_TYPE_TEMPERATURE]),
                    osdGetTemperatureSymbolForSelectedUnit());
            } else {
                osdEleIx += tfp_sprintf(element->buff + osdEleIx, "  0%c", osdGetTemperatureSymbolForSelectedUnit());
            }
        }
    }
#else
    {}
#endif
}

static void osdElementEscRpm(osdElementParms_t *element)
{
    renderOsdEscRpmOrFreq(&getEscRpm,element);
}

static void osdElementEscRpmFreq(osdElementParms_t *element)
{
    renderOsdEscRpmOrFreq(&getEscRpmFreq,element);
}

#endif

static void osdElementFlymode(osdElementParms_t *element)
{
    // Note that flight mode display has precedence in what to display.
    //  1. FS
    //  2. GPS RESCUE
<<<<<<< HEAD
    //  3. HEAD, POSHOLD, ALTHOLD, ANGLE, HORIZON, ACRO TRAINER
    //  4. AIR
    //  5. ACRO
=======
    //  3. PASSTHRU
    //  4. ANGLE, HORIZON, ACRO TRAINER, ALTHOLD
    //  5. AIR
    //  6. ACRO
>>>>>>> 23605feb

    if (FLIGHT_MODE(FAILSAFE_MODE)) {
        strcpy(element->buff, "!FS!");
    } else if (FLIGHT_MODE(GPS_RESCUE_MODE)) {
        strcpy(element->buff, "RESC");
    } else if (FLIGHT_MODE(HEADFREE_MODE)) {
        strcpy(element->buff, "HEAD");
<<<<<<< HEAD
    } else if (FLIGHT_MODE(POS_HOLD_MODE)) {
        strcpy(element->buff, "POSH");
=======
    } else if (FLIGHT_MODE(PASSTHRU_MODE)) {
        strcpy(element->buff, "PASS");
    } else if (FLIGHT_MODE(ANGLE_MODE)) {
        strcpy(element->buff, "ANGL");
>>>>>>> 23605feb
    } else if (FLIGHT_MODE(ALT_HOLD_MODE)) {
        strcpy(element->buff, "ALTH");
    } else if (FLIGHT_MODE(ANGLE_MODE)) {
        strcpy(element->buff, "ANGL");
    } else if (FLIGHT_MODE(HORIZON_MODE)) {
        strcpy(element->buff, "HOR ");
    } else if (IS_RC_MODE_ACTIVE(BOXACROTRAINER)) {
        strcpy(element->buff, "ATRN");
    } else if (isAirmodeEnabled()) {
        strcpy(element->buff, "AIR ");
    } else {
        strcpy(element->buff, "ACRO");
    }
}

static void osdElementReadyMode(osdElementParms_t *element)
{
    if (IS_RC_MODE_ACTIVE(BOXREADY) && !ARMING_FLAG(ARMED)) {
        strcpy(element->buff, "READY");
    }
}

#ifdef USE_ACC
static void osdElementGForce(osdElementParms_t *element)
{
    osdPrintFloat(element->buff, SYM_NONE, osdGForce, "", 1, true, 'G');
}
#endif // USE_ACC

#ifdef USE_GPS
static void osdElementGpsFlightDistance(osdElementParms_t *element)
{
    if (STATE(GPS_FIX) && STATE(GPS_FIX_HOME)) {
        osdFormatDistanceString(element->buff, GPS_distanceFlownInCm / 100, SYM_TOTAL_DISTANCE);
    } else {
        // We use this symbol when we don't have a FIX
        tfp_sprintf(element->buff, "%c%c", SYM_TOTAL_DISTANCE, SYM_HYPHEN);
    }
}

static void osdElementGpsHomeDirection(osdElementParms_t *element)
{
    if (STATE(GPS_FIX) && STATE(GPS_FIX_HOME)) {
        if (GPS_distanceToHome > 0) {
            int direction = GPS_directionToHome;
#ifdef USE_GPS_LAP_TIMER
            // Override the "home" point to the start/finish location if the lap timer is running
            if (gpsLapTimerData.timerRunning) {
                direction = lrintf(gpsLapTimerData.dirToPoint * 0.1f); // Convert from centidegree to degree and round to nearest
            }
#endif
            element->buff[0] = osdGetDirectionSymbolFromHeading(DECIDEGREES_TO_DEGREES(direction - attitude.values.yaw));
        } else {
            element->buff[0] = SYM_OVER_HOME;
        }

    } else {
        // We use this symbol when we don't have a FIX
        element->buff[0] = SYM_HYPHEN;
    }

    element->buff[1] = 0;
}

static void osdElementGpsHomeDistance(osdElementParms_t *element)
{
    if (STATE(GPS_FIX) && STATE(GPS_FIX_HOME)) {
        int distance = GPS_distanceToHome;
#ifdef USE_GPS_LAP_TIMER
        // Change the "home" point to the start/finish location if the lap timer is running
        if (gpsLapTimerData.timerRunning) {
            distance = lrintf(gpsLapTimerData.distToPointCM * 0.01f); // Round to nearest natural number
        }
#endif
        osdFormatDistanceString(element->buff, distance, SYM_HOMEFLAG);
    } else {
        element->buff[0] = SYM_HOMEFLAG;
        // We use this symbol when we don't have a FIX
        element->buff[1] = SYM_HYPHEN;
        element->buff[2] = '\0';
    }
}

static void osdElementGpsCoordinate(osdElementParms_t *element)
{
    const gpsCoordinateType_e coordinateType = (element->item == OSD_GPS_LON) ? GPS_LONGITUDE : GPS_LATITUDE;
    osdFormatCoordinate(element->buff, coordinateType, element->type);
    if (STATE(GPS_FIX_EVER) && !STATE(GPS_FIX)) {
        SET_BLINK(element->item); // blink if we had a fix but have since lost it
    } else {
        CLR_BLINK(element->item);
    }
}

static void osdElementGpsSats(osdElementParms_t *element)
{
    if ((STATE(GPS_FIX) == 0) || (gpsSol.numSat < GPS_MIN_SAT_COUNT) ) {
        element->attr = DISPLAYPORT_SEVERITY_CRITICAL;
    }
#ifdef USE_GPS_RESCUE
    else if ((gpsSol.numSat < gpsRescueConfig()->minSats) && gpsRescueIsConfigured()) {
        element->attr = DISPLAYPORT_SEVERITY_WARNING;
    }
#endif
    else {
        element->attr = DISPLAYPORT_SEVERITY_INFO;
    }

    if (!gpsIsHealthy()) {
        tfp_sprintf(element->buff, "%c%cNC", SYM_SAT_L, SYM_SAT_R);
    } else {
        int pos = tfp_sprintf(element->buff, "%c%c%2d", SYM_SAT_L, SYM_SAT_R, gpsSol.numSat);
        if (osdConfig()->gps_sats_show_pdop) { // add on the GPS module PDOP estimate
            element->buff[pos++] = ' ';
            osdPrintFloat(element->buff + pos, SYM_NONE, gpsSol.dop.pdop / 100.0f, "", 1, true, SYM_NONE);
        }
    }
}

static void osdElementGpsSpeed(osdElementParms_t *element)
{
    if (STATE(GPS_FIX)) {
        tfp_sprintf(element->buff, "%c%3d%c", SYM_SPEED, osdGetSpeedToSelectedUnit(gpsConfig()->gps_use_3d_speed ? gpsSol.speed3d : gpsSol.groundSpeed), osdGetSpeedToSelectedUnitSymbol());
    } else {
        tfp_sprintf(element->buff, "%c%c%c", SYM_SPEED, SYM_HYPHEN, osdGetSpeedToSelectedUnitSymbol());
    }
}

static void osdElementEfficiency(osdElementParms_t *element)
{
    int efficiency = 0;
    if (sensors(SENSOR_GPS) && ARMING_FLAG(ARMED) && STATE(GPS_FIX) && gpsSol.groundSpeed >= EFFICIENCY_MINIMUM_SPEED_CM_S) {
        const float speed = (float)osdGetSpeedToSelectedUnit(gpsSol.groundSpeed);
        const float mAmperage = (float)getAmperage() * 10.f; // Current in mA
        efficiency = lrintf(pt1FilterApply(&batteryEfficiencyFilt, (mAmperage / speed)));
    }

    const char unitSymbol = osdConfig()->units == UNIT_IMPERIAL ? SYM_MILES : SYM_KM;
    if (efficiency > 0 && efficiency <= 9999) {
        tfp_sprintf(element->buff, "%4d%c/%c", efficiency, SYM_MAH, unitSymbol);
    } else {
        tfp_sprintf(element->buff, "----%c/%c", SYM_MAH, unitSymbol);
    }
}
#endif // USE_GPS

#ifdef USE_GPS_LAP_TIMER
static void osdFormatLapTime(osdElementParms_t *element, uint32_t timeMs, uint8_t symbol)
{
    timeMs += 5;  // round to nearest centisecond (+/- 5ms)
    uint32_t seconds = timeMs / 1000;
    uint32_t decimals = (timeMs % 1000) / 10;
    tfp_sprintf(element->buff, "%c%3u.%02u", symbol, seconds, decimals);
}

static void osdElementGpsLapTimeCurrent(osdElementParms_t *element)
{
    if (gpsLapTimerData.timerRunning) {
        osdFormatLapTime(element, gpsSol.time - gpsLapTimerData.timeOfLastLap, SYM_TOTAL_DISTANCE);
    } else {
        osdFormatLapTime(element, 0, SYM_TOTAL_DISTANCE);
    }
}

static void osdElementGpsLapTimePrevious(osdElementParms_t *element)
{
    osdFormatLapTime(element, gpsLapTimerData.previousLaps[0], SYM_PREV_LAP_TIME);
}

static void osdElementGpsLapTimeBest3(osdElementParms_t *element)
{
    osdFormatLapTime(element, gpsLapTimerData.best3Consec, SYM_CHECKERED_FLAG);
}
#endif // GPS_LAP_TIMER

static void osdBackgroundHorizonSidebars(osdElementParms_t *element)
{
    static bool renderLevel = false;
    static int8_t y = -AH_SIDEBAR_HEIGHT_POS;
    // Draw AH sides
    const int8_t hudwidth = AH_SIDEBAR_WIDTH_POS;
    const int8_t hudheight = AH_SIDEBAR_HEIGHT_POS;

    if (renderLevel) {
        // AH level indicators
        osdDisplayWriteChar(element, element->elemPosX - hudwidth + 1, element->elemPosY, DISPLAYPORT_SEVERITY_NORMAL, SYM_AH_LEFT);
        osdDisplayWriteChar(element, element->elemPosX + hudwidth - 1, element->elemPosY, DISPLAYPORT_SEVERITY_NORMAL, SYM_AH_RIGHT);
        renderLevel = false;
    } else {
        osdDisplayWriteChar(element, element->elemPosX - hudwidth, element->elemPosY + y, DISPLAYPORT_SEVERITY_NORMAL, SYM_AH_DECORATION);
        osdDisplayWriteChar(element, element->elemPosX + hudwidth, element->elemPosY + y, DISPLAYPORT_SEVERITY_NORMAL, SYM_AH_DECORATION);

        if (y == hudheight) {
            // Rendering is complete, so prepare to start again
            y = -hudheight;
            // On next pass render the level markers
            renderLevel = true;
        } else {
            y++;
        }
        // Rendering not yet complete
        element->rendered = false;
    }

    element->drawElement = false;  // element already drawn
}

#ifdef USE_RX_LINK_QUALITY_INFO
static void osdElementLinkQuality(osdElementParms_t *element)
{
    uint16_t osdLinkQuality = 0;

    if (rxGetLinkQualityPercent() < osdConfig()->link_quality_alarm) {
        element->attr = DISPLAYPORT_SEVERITY_CRITICAL;
    }

    if (linkQualitySource == LQ_SOURCE_RX_PROTOCOL_CRSF) { // 0-99
        osdLinkQuality = rxGetLinkQuality();
        const uint8_t osdRfMode = rxGetRfMode();
        tfp_sprintf(element->buff, "%c%1d:%2d", SYM_LINK_QUALITY, osdRfMode, osdLinkQuality);
    } else if (linkQualitySource == LQ_SOURCE_RX_PROTOCOL_GHST) { // 0-100
        osdLinkQuality = rxGetLinkQuality();
        tfp_sprintf(element->buff, "%c%2d", SYM_LINK_QUALITY, osdLinkQuality);
    } else { // 0-9
        osdLinkQuality = rxGetLinkQuality() * 10 / LINK_QUALITY_MAX_VALUE;
        if (osdLinkQuality >= 10) {
            osdLinkQuality = 9;
        }
        tfp_sprintf(element->buff, "%c%1d", SYM_LINK_QUALITY, osdLinkQuality);
    }
}
#endif // USE_RX_LINK_QUALITY_INFO

#ifdef USE_RX_LINK_UPLINK_POWER
static void osdElementTxUplinkPower(osdElementParms_t *element)
{
    const uint16_t osdUplinkTxPowerMw = rxGetUplinkTxPwrMw();
    if (osdUplinkTxPowerMw < 1000) {
        tfp_sprintf(element->buff, "%c%3dMW", SYM_RSSI, osdUplinkTxPowerMw);
    } else {
        osdPrintFloat(element->buff, SYM_RSSI, osdUplinkTxPowerMw / 1000.0f, "", 1, false, 'W');
    }
}
#endif // USE_RX_LINK_UPLINK_POWER

#ifdef USE_BLACKBOX
static void osdElementLogStatus(osdElementParms_t *element)
{
    if (IS_RC_MODE_ACTIVE(BOXBLACKBOX)) {
        if (!isBlackboxDeviceWorking()) {
            tfp_sprintf(element->buff, "%c!", SYM_BBLOG);
        } else if (isBlackboxDeviceFull()) {
            tfp_sprintf(element->buff, "%c>", SYM_BBLOG);
        } else {
            int32_t logNumber = blackboxGetLogNumber();
            if (logNumber >= 0) {
                tfp_sprintf(element->buff, "%c%d", SYM_BBLOG, logNumber);
            } else {
                tfp_sprintf(element->buff, "%c", SYM_BBLOG);
            }
        }
    }
}
#endif // USE_BLACKBOX

static void osdElementMahDrawn(osdElementParms_t *element)
{
    const int mAhDrawn = getMAhDrawn();

    if (mAhDrawn >= osdConfig()->cap_alarm) {
        element->attr = DISPLAYPORT_SEVERITY_CRITICAL;
    }

    tfp_sprintf(element->buff, "%4d%c", mAhDrawn, SYM_MAH);
}

static void osdElementWattHoursDrawn(osdElementParms_t *element)
{
    const int mAhDrawn = getMAhDrawn();
    const float wattHoursDrawn = getWhDrawn();

    if (mAhDrawn >= osdConfig()->cap_alarm) {
        element->attr = DISPLAYPORT_SEVERITY_CRITICAL;
    }

    if (wattHoursDrawn < 1.0f) {
        tfp_sprintf(element->buff, "%3dMWH", lrintf(wattHoursDrawn * 1000));
    } else {
        int wattHourWholeNumber = (int)wattHoursDrawn;
        int wattHourDecimalValue = (int)((wattHoursDrawn - wattHourWholeNumber) * 100);

        tfp_sprintf(element->buff, wattHourDecimalValue >= 10 ? "%3d.%2dWH" : "%3d.0%1dWH", wattHourWholeNumber, wattHourDecimalValue);
    }
}

static void osdElementMainBatteryUsage(osdElementParms_t *element)
{
    // Set length of indicator bar
    #define MAIN_BATT_USAGE_STEPS 11 // Use an odd number so the bar can be centered.
    const int mAhDrawn = getMAhDrawn();
    const int usedCapacity = getMAhDrawn();
    int displayBasis = usedCapacity;

    if (mAhDrawn >= osdConfig()->cap_alarm) {
        element->attr = DISPLAYPORT_SEVERITY_CRITICAL;
    }

    switch (element->type) {
    case OSD_ELEMENT_TYPE_3:  // mAh remaining percentage (counts down as battery is used)
        displayBasis = constrain(batteryConfig()->batteryCapacity - usedCapacity, 0, batteryConfig()->batteryCapacity);
        FALLTHROUGH;

    case OSD_ELEMENT_TYPE_4:  // mAh used percentage (counts up as battery is used)
        {
            int displayPercent = 0;
            if (batteryConfig()->batteryCapacity) {
                displayPercent = constrain(lrintf(100.0f * displayBasis / batteryConfig()->batteryCapacity), 0, 100);
            }
            tfp_sprintf(element->buff, "%c%d%%", SYM_MAH, displayPercent);
            break;
        }

    case OSD_ELEMENT_TYPE_2:  // mAh used graphical progress bar (grows as battery is used)
        displayBasis = constrain(batteryConfig()->batteryCapacity - usedCapacity, 0, batteryConfig()->batteryCapacity);
        FALLTHROUGH;

    case OSD_ELEMENT_TYPE_1:  // mAh remaining graphical progress bar (shrinks as battery is used)
    default:
        {
            uint8_t remainingCapacityBars = 0;

            if (batteryConfig()->batteryCapacity) {
                const float batteryRemaining = constrain(batteryConfig()->batteryCapacity - displayBasis, 0, batteryConfig()->batteryCapacity);
                remainingCapacityBars = ceilf((batteryRemaining / (batteryConfig()->batteryCapacity / MAIN_BATT_USAGE_STEPS)));
            }

            // Create empty battery indicator bar
            element->buff[0] = SYM_PB_START;
            for (int i = 1; i <= MAIN_BATT_USAGE_STEPS; i++) {
                element->buff[i] = i <= remainingCapacityBars ? SYM_PB_FULL : SYM_PB_EMPTY;
            }
            element->buff[MAIN_BATT_USAGE_STEPS + 1] = SYM_PB_CLOSE;
            if (remainingCapacityBars > 0 && remainingCapacityBars < MAIN_BATT_USAGE_STEPS) {
                element->buff[1 + remainingCapacityBars] = SYM_PB_END;
            }
            element->buff[MAIN_BATT_USAGE_STEPS+2] = '\0';
            break;
        }
    }
}

static void osdElementMainBatteryVoltage(osdElementParms_t *element)
{
    unsigned decimalPlaces;
    const float batteryVoltage = getBatteryVoltage() / 100.0f;
    batteryState_e batteryState = getBatteryState();

    switch (batteryState) {
    case BATTERY_WARNING:
        element->attr = DISPLAYPORT_SEVERITY_WARNING;
        break;
    case BATTERY_CRITICAL:
        element->attr = DISPLAYPORT_SEVERITY_CRITICAL;
        break;
    default:
        break;
    }

    if (batteryVoltage >= 10) { // if voltage is 10v or more then display only 1 decimal place
        decimalPlaces = 1;
    } else {
        decimalPlaces = 2;
    }
    osdPrintFloat(element->buff, osdGetBatterySymbol(getBatteryAverageCellVoltage()), batteryVoltage, "", decimalPlaces, true, SYM_VOLT);
}

static void osdElementMotorDiagnostics(osdElementParms_t *element)
{
    int i = 0;
    const bool motorsRunning = areMotorsRunning();
    for (; i < getMotorCount(); i++) {
        if (motorsRunning) {
            element->buff[i] =  0x88 - scaleRange(motor[i], getMotorOutputLow(), getMotorOutputHigh(), 0, 8);
#if defined(USE_ESC_SENSOR) || defined(USE_DSHOT_TELEMETRY)
            if (getEscRpm(i) < MOTOR_STOPPED_THRESHOLD_RPM) {
                // Motor is not spinning properly. Mark as Stopped
                element->buff[i] = 'S';
            }
#endif
        } else {
            element->buff[i] =  0x88;
        }
    }
    element->buff[i] = '\0';
}

static void osdElementNumericalHeading(osdElementParms_t *element)
{
    const int heading = DECIDEGREES_TO_DEGREES(attitude.values.yaw);
    tfp_sprintf(element->buff, "%c%03d", osdGetDirectionSymbolFromHeading(heading), heading);
}

#ifdef USE_VARIO
static void osdElementNumericalVario(osdElementParms_t *element)
{
    bool haveBaro = false;
    bool haveGps = false;
#ifdef USE_BARO
    haveBaro = sensors(SENSOR_BARO);
#endif // USE_BARO
#ifdef USE_GPS
    haveGps = sensors(SENSOR_GPS) && STATE(GPS_FIX);
#endif // USE_GPS
    if (haveBaro || haveGps) {
        const float verticalSpeed = osdGetMetersToSelectedUnit(getEstimatedVario()) / 100.0f;
        const char directionSymbol = verticalSpeed < 0 ? SYM_ARROW_SMALL_DOWN : SYM_ARROW_SMALL_UP;
        osdPrintFloat(element->buff, directionSymbol, fabsf(verticalSpeed), "", 1, true, osdGetVarioToSelectedUnitSymbol());
    } else {
        // We use this symbol when we don't have a valid measure
        element->buff[0] = SYM_HYPHEN;
        element->buff[1] = '\0';
    }
}
#endif // USE_VARIO

static void osdElementPidRateProfile(osdElementParms_t *element)
{
    tfp_sprintf(element->buff, "%d-%d", getCurrentPidProfileIndex() + 1, getCurrentControlRateProfileIndex() + 1);
}

static void osdElementPidsPitch(osdElementParms_t *element)
{
    osdFormatPID(element->buff, "PIT", PID_PITCH);
}

static void osdElementPidsRoll(osdElementParms_t *element)
{
    osdFormatPID(element->buff, "ROL", PID_ROLL);
}

static void osdElementPidsYaw(osdElementParms_t *element)
{
    osdFormatPID(element->buff, "YAW", PID_YAW);
}

static void osdElementPower(osdElementParms_t *element)
{
    tfp_sprintf(element->buff, "%4dW", getAmperage() * getBatteryVoltage() / 10000);
}

static void osdElementRcChannels(osdElementParms_t *element)
{
    static uint8_t channel = 0;

    if (osdConfig()->rcChannels[channel] >= 0) {
        // Translate (1000, 2000) to (-1000, 1000)
        int data = scaleRange(rcData[osdConfig()->rcChannels[channel]], PWM_RANGE_MIN, PWM_RANGE_MAX, -1000, 1000);
        // Opt for the simplest formatting for now.
        // Decimal notation can be added when tfp_sprintf supports float among fancy options.
        tfp_sprintf(element->buff, "%5d", data);
        element->elemOffsetY = channel;
    }

    if (++channel == OSD_RCCHANNELS_COUNT) {
        channel = 0;
    } else {
        element->rendered = false;
    }
}

static void osdElementRemainingTimeEstimate(osdElementParms_t *element)
{
    const int mAhDrawn = getMAhDrawn();

    if (mAhDrawn >= osdConfig()->cap_alarm) {
        element->attr = DISPLAYPORT_SEVERITY_CRITICAL;
    }

    if (mAhDrawn <= 0.1 * osdConfig()->cap_alarm) {  // also handles the mAhDrawn == 0 condition
        tfp_sprintf(element->buff, "--:--");
    } else if (mAhDrawn > osdConfig()->cap_alarm) {
        tfp_sprintf(element->buff, "00:00");
    } else {
        const int remaining_time = (int)((osdConfig()->cap_alarm - mAhDrawn) * ((float)osdFlyTime) / mAhDrawn);
        osdFormatTime(element->buff, OSD_TIMER_PREC_SECOND, remaining_time);
    }
}

static void osdElementRssi(osdElementParms_t *element)
{
    uint16_t osdRssi = getRssi() * 100 / 1024; // change range
    if (osdRssi >= 100) {
        osdRssi = 99;
    }

    if (getRssiPercent() < osdConfig()->rssi_alarm) {
        element->attr = DISPLAYPORT_SEVERITY_CRITICAL;
    }

    tfp_sprintf(element->buff, "%c%2d", SYM_RSSI, osdRssi);
}

#ifdef USE_RTC_TIME
static void osdElementRtcTime(osdElementParms_t *element)
{
    osdFormatRtcDateTime(&element->buff[0]);
}
#endif // USE_RTC_TIME

#ifdef USE_RX_RSSI_DBM
static void osdElementRssiDbm(osdElementParms_t *element)
{
    const int8_t antenna = getActiveAntenna();
    const int16_t osdRssiDbm = getRssiDbm();
    static bool diversity = false;

    if (osdRssiDbm < osdConfig()->rssi_dbm_alarm) {
        element->attr = DISPLAYPORT_SEVERITY_CRITICAL;
    }

    if (antenna || diversity) {
        diversity = true;
        tfp_sprintf(element->buff, "%c%3d:%d", SYM_RSSI, osdRssiDbm, antenna + 1);
    } else {
        tfp_sprintf(element->buff, "%c%3d", SYM_RSSI, osdRssiDbm);
    }
}
#endif // USE_RX_RSSI_DBM

#ifdef USE_RX_RSNR
static void osdElementRsnr(osdElementParms_t *element)
{
    tfp_sprintf(element->buff, "%c%3d", SYM_RSSI, getRsnr());
}
#endif // USE_RX_RSNR

#ifdef USE_OSD_STICK_OVERLAY
static void osdBackgroundStickOverlay(osdElementParms_t *element)
{
    static enum {VERT, HORZ} renderPhase = VERT;

    if (renderPhase == VERT) {
        static uint8_t y = 0;
        tfp_sprintf(element->buff, "%c", SYM_STICK_OVERLAY_VERTICAL);
        element->elemOffsetX = ((OSD_STICK_OVERLAY_WIDTH - 1) / 2);
        element->elemOffsetY = y;

        y++;

        if (y == (OSD_STICK_OVERLAY_HEIGHT - 1) / 2) {
            // Skip over horizontal
            y++;
        }

        if (y == OSD_STICK_OVERLAY_HEIGHT) {
            y = 0;
            renderPhase = HORZ;
        }

        element->rendered = false;
    } else {
        for (uint8_t i = 0; i < OSD_STICK_OVERLAY_WIDTH; i++) {
            element->buff[i] = SYM_STICK_OVERLAY_HORIZONTAL;
        }
        element->buff[((OSD_STICK_OVERLAY_WIDTH - 1) / 2)] = SYM_STICK_OVERLAY_CENTER;
        element->buff[OSD_STICK_OVERLAY_WIDTH] = 0;  // string terminator

        element->elemOffsetY = ((OSD_STICK_OVERLAY_HEIGHT - 1) / 2);

        renderPhase = VERT;
    }
}

static void osdElementStickOverlay(osdElementParms_t *element)
{
    // Now draw the cursor
    rc_alias_e vertical_channel, horizontal_channel;

    if (element->item == OSD_STICK_OVERLAY_LEFT) {
        vertical_channel = radioModes[osdConfig()->overlay_radio_mode-1].left_vertical;
        horizontal_channel = radioModes[osdConfig()->overlay_radio_mode-1].left_horizontal;
    } else {
        vertical_channel = radioModes[osdConfig()->overlay_radio_mode-1].right_vertical;
        horizontal_channel = radioModes[osdConfig()->overlay_radio_mode-1].right_horizontal;
    }

    const uint8_t cursorX = scaleRange(constrain(rcData[horizontal_channel], PWM_RANGE_MIN, PWM_RANGE_MAX - 1), PWM_RANGE_MIN, PWM_RANGE_MAX, 0, OSD_STICK_OVERLAY_WIDTH);
    const uint8_t cursorY = OSD_STICK_OVERLAY_VERTICAL_POSITIONS - 1 - scaleRange(constrain(rcData[vertical_channel], PWM_RANGE_MIN, PWM_RANGE_MAX - 1), PWM_RANGE_MIN, PWM_RANGE_MAX, 0, OSD_STICK_OVERLAY_VERTICAL_POSITIONS);
    const char cursor = SYM_STICK_OVERLAY_SPRITE_HIGH + (cursorY % OSD_STICK_OVERLAY_SPRITE_HEIGHT);

    tfp_sprintf(element->buff, "%c", cursor);
    element->elemOffsetX = cursorX;
    element->elemOffsetY = cursorY / OSD_STICK_OVERLAY_SPRITE_HEIGHT;
}
#endif // USE_OSD_STICK_OVERLAY

static void osdElementThrottlePosition(osdElementParms_t *element)
{
    tfp_sprintf(element->buff, "%c%3d", SYM_THR, calculateThrottlePercent());
}

static void osdElementTimer(osdElementParms_t *element)
{
    for (int i = 0; i < OSD_TIMER_COUNT; i++) {
        const uint16_t timer = osdConfig()->timers[i];
        const timeUs_t time = osdGetTimerValue(OSD_TIMER_SRC(timer));
        const timeUs_t alarmTime = OSD_TIMER_ALARM(timer) * 60000000; // convert from minutes to us
        if (alarmTime != 0 && time >= alarmTime) {
            element->attr = DISPLAYPORT_SEVERITY_CRITICAL;
        }
    }

    osdFormatTimer(element->buff, true, true, element->item - OSD_ITEM_TIMER_1);
}

#ifdef USE_VTX_COMMON
static void osdElementVtxChannel(osdElementParms_t *element)
{
    const vtxDevice_t *vtxDevice = vtxCommonDevice();
    uint8_t band = vtxSettingsConfigMutable()->band;
    uint8_t channel = vtxSettingsConfig()->channel;
    if (band == 0) {
        /* Direct frequency set is used */
        vtxCommonLookupBandChan(vtxDevice, vtxSettingsConfig()->freq, &band, &channel);
    }
    const char vtxBandLetter = vtxCommonLookupBandLetter(vtxDevice, band);
    const char *vtxChannelName = vtxCommonLookupChannelName(vtxDevice, channel);
    unsigned vtxStatus = 0;
    uint8_t vtxPower = vtxSettingsConfig()->power;
    if (vtxDevice) {
        vtxCommonGetStatus(vtxDevice, &vtxStatus);

        if (vtxSettingsConfig()->lowPowerDisarm) {
            vtxCommonGetPowerIndex(vtxDevice, &vtxPower);
        }
    }
    const char *vtxPowerLabel = vtxCommonLookupPowerName(vtxDevice, vtxPower);

    char vtxStatusIndicator = '\0';
    if (IS_RC_MODE_ACTIVE(BOXVTXCONTROLDISABLE)) {
        vtxStatusIndicator = 'D';
    } else if (vtxStatus & VTX_STATUS_PIT_MODE) {
        vtxStatusIndicator = 'P';
    }

switch (element->type) {
    case OSD_ELEMENT_TYPE_2:
            tfp_sprintf(element->buff, "%s", vtxPowerLabel);
        break;

    default:
        if (vtxStatus & VTX_STATUS_LOCKED) {
            tfp_sprintf(element->buff, "-:-:-:L");
        } else if (vtxStatusIndicator) {
            tfp_sprintf(element->buff, "%c:%s:%s:%c", vtxBandLetter, vtxChannelName, vtxPowerLabel, vtxStatusIndicator);
        } else {
            tfp_sprintf(element->buff, "%c:%s:%s", vtxBandLetter, vtxChannelName, vtxPowerLabel);
        }
        break;
    }
}
#endif // USE_VTX_COMMON

static void osdElementAuxValue(osdElementParms_t *element)
{
    tfp_sprintf(element->buff, "%c%d", osdConfig()->aux_symbol, osdAuxValue);
}

static void osdElementWarnings(osdElementParms_t *element)
{
    bool elementBlinking = false;
    renderOsdWarning(element->buff, &elementBlinking, &element->attr);
    if (elementBlinking) {
        SET_BLINK(OSD_WARNINGS);
    } else {
        CLR_BLINK(OSD_WARNINGS);
    }

#ifdef USE_CRAFTNAME_MSGS
    // Injects data into the CraftName variable for systems which limit
    // the available MSP data field in their OSD.
    if (osdConfig()->osd_craftname_msgs == true) {
        // if warning is not set, or blink is off, then display LQ & RSSI
        if (blinkState || (strlen(element->buff) == 0)) {
#ifdef USE_RX_LINK_QUALITY_INFO
            // replicate the LQ functionality without the special font symbols
            uint16_t osdLinkQuality = 0;
            if (linkQualitySource == LQ_SOURCE_RX_PROTOCOL_CRSF) { // 0-99
                osdLinkQuality = rxGetLinkQuality();
#ifdef USE_RX_RSSI_DBM
                const uint8_t osdRfMode = rxGetRfMode();
                tfp_sprintf(element->buff, "LQ %2d:%03d %3d", osdRfMode, osdLinkQuality, getRssiDbm());
            } else if (linkQualitySource == LQ_SOURCE_RX_PROTOCOL_GHST) { // 0-100
                osdLinkQuality = rxGetLinkQuality();
                tfp_sprintf(element->buff, "LQ %03d %3d", osdLinkQuality, getRssiDbm());
#endif
            } else { // 0-9
                osdLinkQuality = rxGetLinkQuality() * 10 / LINK_QUALITY_MAX_VALUE;
                if (osdLinkQuality >= 10) {
                    osdLinkQuality = 9;
                }
                tfp_sprintf(element->buff, "LQ %1d", osdLinkQuality);
            }
#endif // USE_RX_LINK_QUALITY_INFO
        }
        strncpy(pilotConfigMutable()->craftName, element->buff, MAX_NAME_LENGTH - 1);
    }
#endif // USE_CRAFTNAME_MSGS
}

#ifdef USE_MSP_DISPLAYPORT
static void osdElementSys(osdElementParms_t *element)
{
    UNUSED(element);

    // Nothing to render for a system element
}
#endif

// Define the order in which the elements are drawn.
// Elements positioned later in the list will overlay the earlier
// ones if their character positions overlap
// Elements that need special runtime conditional processing should be added
// to osdAddActiveElements()

static const uint8_t osdElementDisplayOrder[] = {
    OSD_MAIN_BATT_VOLTAGE,
    OSD_RSSI_VALUE,
    OSD_CROSSHAIRS,
    OSD_HORIZON_SIDEBARS,
    OSD_UP_DOWN_REFERENCE,
    OSD_ITEM_TIMER_1,
    OSD_ITEM_TIMER_2,
    OSD_REMAINING_TIME_ESTIMATE,
    OSD_FLYMODE,
    OSD_THROTTLE_POS,
    OSD_VTX_CHANNEL,
    OSD_CURRENT_DRAW,
    OSD_MAH_DRAWN,
    OSD_WATT_HOURS_DRAWN,
    OSD_CRAFT_NAME,
    OSD_ALTITUDE,
    OSD_ROLL_PIDS,
    OSD_PITCH_PIDS,
    OSD_YAW_PIDS,
    OSD_POWER,
    OSD_PIDRATE_PROFILE,
    OSD_WARNINGS,
    OSD_AVG_CELL_VOLTAGE,
    OSD_DEBUG,
    OSD_DEBUG2,
    OSD_PITCH_ANGLE,
    OSD_ROLL_ANGLE,
    OSD_MAIN_BATT_USAGE,
    OSD_DISARMED,
    OSD_NUMERICAL_HEADING,
    OSD_READY_MODE,
#ifdef USE_VARIO
    OSD_NUMERICAL_VARIO,
#endif
    OSD_COMPASS_BAR,
    OSD_ANTI_GRAVITY,
#ifdef USE_BLACKBOX
    OSD_LOG_STATUS,
#endif
    OSD_MOTOR_DIAG,
#ifdef USE_ACC
    OSD_FLIP_ARROW,
#endif
    OSD_PILOT_NAME,
#ifdef USE_RTC_TIME
    OSD_RTC_DATETIME,
#endif
#ifdef USE_OSD_ADJUSTMENTS
    OSD_ADJUSTMENT_RANGE,
#endif
#ifdef USE_ADC_INTERNAL
    OSD_CORE_TEMPERATURE,
#endif
#ifdef USE_RX_LINK_QUALITY_INFO
    OSD_LINK_QUALITY,
#endif
#ifdef USE_RX_LINK_UPLINK_POWER
    OSD_TX_UPLINK_POWER,
#endif
#ifdef USE_RX_RSSI_DBM
    OSD_RSSI_DBM_VALUE,
#endif
#ifdef USE_RX_RSNR
    OSD_RSNR_VALUE,
#endif
#ifdef USE_OSD_STICK_OVERLAY
    OSD_STICK_OVERLAY_LEFT,
    OSD_STICK_OVERLAY_RIGHT,
#endif
#ifdef USE_PROFILE_NAMES
    OSD_RATE_PROFILE_NAME,
    OSD_PID_PROFILE_NAME,
#endif
#ifdef USE_OSD_PROFILES
    OSD_PROFILE_NAME,
#endif
    OSD_RC_CHANNELS,
    OSD_CAMERA_FRAME,
#ifdef USE_PERSISTENT_STATS
    OSD_TOTAL_FLIGHTS,
#endif
    OSD_AUX_VALUE,
#ifdef USE_OSD_HD
    OSD_SYS_GOGGLE_VOLTAGE,
    OSD_SYS_VTX_VOLTAGE,
    OSD_SYS_BITRATE,
    OSD_SYS_DELAY,
    OSD_SYS_DISTANCE,
    OSD_SYS_LQ,
    OSD_SYS_GOGGLE_DVR,
    OSD_SYS_VTX_DVR,
    OSD_SYS_WARNINGS,
    OSD_SYS_VTX_TEMP,
    OSD_SYS_FAN_SPEED,
#endif
};

// Define the mapping between the OSD element id and the function to draw it

const osdElementDrawFn osdElementDrawFunction[OSD_ITEM_COUNT] = {
    [OSD_CAMERA_FRAME]            = NULL,  // only has background. Added first so it's the lowest "layer" and doesn't cover other elements
    [OSD_RSSI_VALUE]              = osdElementRssi,
    [OSD_MAIN_BATT_VOLTAGE]       = osdElementMainBatteryVoltage,
    [OSD_CROSSHAIRS]              = osdElementCrosshairs,  // only has background, but needs to be over other elements (like artificial horizon)
#ifdef USE_ACC
    [OSD_ARTIFICIAL_HORIZON]      = osdElementArtificialHorizon,
    [OSD_UP_DOWN_REFERENCE]       = osdElementUpDownReference,
#endif
    [OSD_HORIZON_SIDEBARS]        = NULL,  // only has background
    [OSD_ITEM_TIMER_1]            = osdElementTimer,
    [OSD_ITEM_TIMER_2]            = osdElementTimer,
    [OSD_FLYMODE]                 = osdElementFlymode,
    [OSD_CRAFT_NAME]              = NULL,  // only has background
    [OSD_THROTTLE_POS]            = osdElementThrottlePosition,
#ifdef USE_VTX_COMMON
    [OSD_VTX_CHANNEL]             = osdElementVtxChannel,
#endif
    [OSD_CURRENT_DRAW]            = osdElementCurrentDraw,
    [OSD_MAH_DRAWN]               = osdElementMahDrawn,
    [OSD_WATT_HOURS_DRAWN]        = osdElementWattHoursDrawn,
#ifdef USE_GPS
    [OSD_GPS_SPEED]               = osdElementGpsSpeed,
    [OSD_GPS_SATS]                = osdElementGpsSats,
#endif
    [OSD_ALTITUDE]                = osdElementAltitude,
    [OSD_ROLL_PIDS]               = osdElementPidsRoll,
    [OSD_PITCH_PIDS]              = osdElementPidsPitch,
    [OSD_YAW_PIDS]                = osdElementPidsYaw,
    [OSD_POWER]                   = osdElementPower,
    [OSD_PIDRATE_PROFILE]         = osdElementPidRateProfile,
    [OSD_WARNINGS]                = osdElementWarnings,
    [OSD_AVG_CELL_VOLTAGE]        = osdElementAverageCellVoltage,
    [OSD_READY_MODE]              = osdElementReadyMode,
#ifdef USE_GPS
    [OSD_GPS_LON]                 = osdElementGpsCoordinate,
    [OSD_GPS_LAT]                 = osdElementGpsCoordinate,
#endif
    [OSD_DEBUG]                   = osdElementDebug,
    [OSD_DEBUG2]                  = osdElementDebug2,
#ifdef USE_ACC
    [OSD_PITCH_ANGLE]             = osdElementAngleRollPitch,
    [OSD_ROLL_ANGLE]              = osdElementAngleRollPitch,
#endif
    [OSD_MAIN_BATT_USAGE]         = osdElementMainBatteryUsage,
    [OSD_DISARMED]                = osdElementDisarmed,
#ifdef USE_GPS
    [OSD_HOME_DIR]                = osdElementGpsHomeDirection,
    [OSD_HOME_DIST]               = osdElementGpsHomeDistance,
#endif
    [OSD_NUMERICAL_HEADING]       = osdElementNumericalHeading,
#ifdef USE_VARIO
    [OSD_NUMERICAL_VARIO]         = osdElementNumericalVario,
#endif
    [OSD_COMPASS_BAR]             = osdElementCompassBar,
#if defined(USE_DSHOT_TELEMETRY) || defined(USE_ESC_SENSOR)
    [OSD_ESC_TMP]                 = osdElementEscTemperature,
    [OSD_ESC_RPM]                 = osdElementEscRpm,
#endif
    [OSD_REMAINING_TIME_ESTIMATE] = osdElementRemainingTimeEstimate,
#ifdef USE_RTC_TIME
    [OSD_RTC_DATETIME]            = osdElementRtcTime,
#endif
#ifdef USE_OSD_ADJUSTMENTS
    [OSD_ADJUSTMENT_RANGE]        = osdElementAdjustmentRange,
#endif
#ifdef USE_ADC_INTERNAL
    [OSD_CORE_TEMPERATURE]        = osdElementCoreTemperature,
#endif
    [OSD_ANTI_GRAVITY]            = osdElementAntiGravity,
#ifdef USE_ACC
    [OSD_G_FORCE]                 = osdElementGForce,
#endif
    [OSD_MOTOR_DIAG]              = osdElementMotorDiagnostics,
#ifdef USE_BLACKBOX
    [OSD_LOG_STATUS]              = osdElementLogStatus,
#endif
#ifdef USE_ACC
    [OSD_FLIP_ARROW]              = osdElementCrashFlipArrow,
#endif
#ifdef USE_RX_LINK_QUALITY_INFO
    [OSD_LINK_QUALITY]            = osdElementLinkQuality,
#endif
#ifdef USE_RX_LINK_UPLINK_POWER
    [OSD_TX_UPLINK_POWER]         = osdElementTxUplinkPower,
#endif
#ifdef USE_GPS
    [OSD_FLIGHT_DIST]             = osdElementGpsFlightDistance,
#endif
#ifdef USE_OSD_STICK_OVERLAY
    [OSD_STICK_OVERLAY_LEFT]      = osdElementStickOverlay,
    [OSD_STICK_OVERLAY_RIGHT]     = osdElementStickOverlay,
#endif
    [OSD_PILOT_NAME]              = NULL,  // only has background
#if defined(USE_DSHOT_TELEMETRY) || defined(USE_ESC_SENSOR)
    [OSD_ESC_RPM_FREQ]            = osdElementEscRpmFreq,
#endif
#ifdef USE_PROFILE_NAMES
    [OSD_RATE_PROFILE_NAME]       = osdElementRateProfileName,
    [OSD_PID_PROFILE_NAME]        = osdElementPidProfileName,
#endif
#ifdef USE_OSD_PROFILES
    [OSD_PROFILE_NAME]            = osdElementOsdProfileName,
#endif
#ifdef USE_RX_RSSI_DBM
    [OSD_RSSI_DBM_VALUE]          = osdElementRssiDbm,
#endif
#ifdef USE_RX_RSNR
    [OSD_RSNR_VALUE]              = osdElementRsnr,
#endif
    [OSD_RC_CHANNELS]             = osdElementRcChannels,
#ifdef USE_GPS
    [OSD_EFFICIENCY]              = osdElementEfficiency,
#endif
#ifdef USE_GPS_LAP_TIMER
    [OSD_GPS_LAP_TIME_CURRENT]    = osdElementGpsLapTimeCurrent,
    [OSD_GPS_LAP_TIME_PREVIOUS]   = osdElementGpsLapTimePrevious,
    [OSD_GPS_LAP_TIME_BEST3]      = osdElementGpsLapTimeBest3,
#endif // GPS_LAP_TIMER
#ifdef USE_PERSISTENT_STATS
    [OSD_TOTAL_FLIGHTS]           = osdElementTotalFlights,
#endif
    [OSD_AUX_VALUE]               = osdElementAuxValue,
#ifdef USE_MSP_DISPLAYPORT
    [OSD_SYS_GOGGLE_VOLTAGE]      = osdElementSys,
    [OSD_SYS_VTX_VOLTAGE]         = osdElementSys,
    [OSD_SYS_BITRATE]             = osdElementSys,
    [OSD_SYS_DELAY]               = osdElementSys,
    [OSD_SYS_DISTANCE]            = osdElementSys,
    [OSD_SYS_LQ]                  = osdElementSys,
    [OSD_SYS_GOGGLE_DVR]          = osdElementSys,
    [OSD_SYS_VTX_DVR]             = osdElementSys,
    [OSD_SYS_WARNINGS]            = osdElementSys,
    [OSD_SYS_VTX_TEMP]            = osdElementSys,
    [OSD_SYS_FAN_SPEED]           = osdElementSys,
#endif
};

// Define the mapping between the OSD element id and the function to draw its background (static part)
// Only necessary to define the entries that actually have a background function

const osdElementDrawFn osdElementBackgroundFunction[OSD_ITEM_COUNT] = {
    [OSD_CAMERA_FRAME]            = osdBackgroundCameraFrame,
    [OSD_HORIZON_SIDEBARS]        = osdBackgroundHorizonSidebars,
    [OSD_CRAFT_NAME]              = osdBackgroundCraftName,
#ifdef USE_OSD_STICK_OVERLAY
    [OSD_STICK_OVERLAY_LEFT]      = osdBackgroundStickOverlay,
    [OSD_STICK_OVERLAY_RIGHT]     = osdBackgroundStickOverlay,
#endif
    [OSD_PILOT_NAME]              = osdBackgroundPilotName,
};

static void osdAddActiveElement(osd_items_e element)
{
    if (VISIBLE(osdElementConfig()->item_pos[element])) {
        activeOsdElementArray[activeOsdElementCount++] = element;
    }
}

// Examine the elements and build a list of only the active (enabled)
// ones to speed up rendering.

void osdAddActiveElements(void)
{
    activeOsdElementCount = 0;

#ifdef USE_ACC
    if (sensors(SENSOR_ACC)) {
        osdAddActiveElement(OSD_ARTIFICIAL_HORIZON);
        osdAddActiveElement(OSD_G_FORCE);
        osdAddActiveElement(OSD_UP_DOWN_REFERENCE);
    }
#endif

    for (unsigned i = 0; i < sizeof(osdElementDisplayOrder); i++) {
        osdAddActiveElement(osdElementDisplayOrder[i]);
    }

#ifdef USE_GPS
    if (sensors(SENSOR_GPS)) {
        osdAddActiveElement(OSD_GPS_SATS);
        osdAddActiveElement(OSD_GPS_SPEED);
        osdAddActiveElement(OSD_GPS_LAT);
        osdAddActiveElement(OSD_GPS_LON);
        osdAddActiveElement(OSD_HOME_DIST);
        osdAddActiveElement(OSD_HOME_DIR);
        osdAddActiveElement(OSD_FLIGHT_DIST);
        osdAddActiveElement(OSD_EFFICIENCY);
    }
#endif // GPS

#if defined(USE_DSHOT_TELEMETRY) || defined(USE_ESC_SENSOR)
    if ((featureIsEnabled(FEATURE_ESC_SENSOR)) || useDshotTelemetry) {
        osdAddActiveElement(OSD_ESC_TMP);
        osdAddActiveElement(OSD_ESC_RPM);
        osdAddActiveElement(OSD_ESC_RPM_FREQ);
    }
#endif

#ifdef USE_GPS_LAP_TIMER
    if (sensors(SENSOR_GPS)) {
        osdAddActiveElement(OSD_GPS_LAP_TIME_CURRENT);
        osdAddActiveElement(OSD_GPS_LAP_TIME_PREVIOUS);
        osdAddActiveElement(OSD_GPS_LAP_TIME_BEST3);
    }
#endif // GPS_LAP_TIMER

#ifdef USE_PERSISTENT_STATS
    osdAddActiveElement(OSD_TOTAL_FLIGHTS);
#endif
}

static bool osdDrawSingleElement(displayPort_t *osdDisplayPort, uint8_t item)
{
    if (!osdElementDrawFunction[item]) {
        // Element has no drawing function
        return true;
    }
    if (!osdDisplayPort->useDeviceBlink && BLINK(item)) {
        return true;
    }

    uint8_t elemPosX = OSD_X(osdElementConfig()->item_pos[item]);
    uint8_t elemPosY = OSD_Y(osdElementConfig()->item_pos[item]);

    activeElement.item = item;
    activeElement.elemPosX = elemPosX;
    activeElement.elemPosY = elemPosY;
    activeElement.elemOffsetX = 0;
    activeElement.elemOffsetY = 0;
    activeElement.type = OSD_TYPE(osdElementConfig()->item_pos[item]);
    activeElement.buff = elementBuff;
    activeElement.osdDisplayPort = osdDisplayPort;
    activeElement.drawElement = true;
    activeElement.rendered = true;
    activeElement.attr = DISPLAYPORT_SEVERITY_NORMAL;

    // Call the element drawing function
    if (IS_SYS_OSD_ELEMENT(item)) {
        displaySys(osdDisplayPort, elemPosX, elemPosY, (displayPortSystemElement_e)(item - OSD_SYS_GOGGLE_VOLTAGE + DISPLAYPORT_SYS_GOGGLE_VOLTAGE));
    } else {
        osdElementDrawFunction[item](&activeElement);
        if (activeElement.drawElement) {
            displayPendingForeground = true;
        }
    }

    return activeElement.rendered;
}

static bool osdDrawSingleElementBackground(displayPort_t *osdDisplayPort, uint8_t item)
{
    if (!osdElementBackgroundFunction[item]) {
        // Element has no background drawing function
        return true;
    }

    uint8_t elemPosX = OSD_X(osdElementConfig()->item_pos[item]);
    uint8_t elemPosY = OSD_Y(osdElementConfig()->item_pos[item]);

    activeElement.item = item;
    activeElement.elemPosX = elemPosX;
    activeElement.elemPosY = elemPosY;
    activeElement.elemOffsetX = 0;
    activeElement.elemOffsetY = 0;
    activeElement.type = OSD_TYPE(osdElementConfig()->item_pos[item]);
    activeElement.buff = elementBuff;
    activeElement.osdDisplayPort = osdDisplayPort;
    activeElement.drawElement = true;
    activeElement.rendered = true;
    activeElement.attr = DISPLAYPORT_SEVERITY_NORMAL;

    // Call the element background drawing function
    osdElementBackgroundFunction[item](&activeElement);
    if (activeElement.drawElement) {
        displayPendingBackground = true;
    }

    return activeElement.rendered;
}

static uint8_t activeElementNumber = 0;

bool osdIsRenderPending(void)
{
    return displayPendingForeground | displayPendingBackground;
}

uint8_t osdGetActiveElement(void)
{
    return activeElementNumber;
}

uint8_t osdGetActiveElementCount(void)
{
    return activeOsdElementCount;
}

// Return true if there is more to display
bool osdDisplayActiveElement(void)
{
    if (activeElementNumber >= activeOsdElementCount) {
        return false;
    }

    // If there's a previously drawn background string to be displayed, do that
    if (displayPendingBackground) {
        osdDisplayWrite(&activeElement,
                        activeElement.elemPosX + activeElement.elemOffsetX,
                        activeElement.elemPosY + activeElement.elemOffsetY,
                        activeElement.attr, activeElement.buff);

        activeElement.buff[0] = '\0';

        displayPendingBackground = false;

        return displayPendingForeground;
    }

    // If there's a previously drawn foreground string to be displayed, do that
    if (displayPendingForeground) {
        osdDisplayWrite(&activeElement,
                        activeElement.elemPosX + activeElement.elemOffsetX,
                        activeElement.elemPosY + activeElement.elemOffsetY,
                        activeElement.attr, activeElement.buff);

        activeElement.buff[0] = '\0';

        displayPendingForeground = false;
    }

    return false;
}

// Return true if there are more elements to draw
bool osdDrawNextActiveElement(displayPort_t *osdDisplayPort)
{
    static bool backgroundRendered = false;

    if (activeElementNumber >= activeOsdElementCount) {
        activeElementNumber = 0;
        return false;
    }

    uint8_t item = activeOsdElementArray[activeElementNumber];

    if (!backgroundLayerSupported && osdElementBackgroundFunction[item] && !backgroundRendered) {
        // If the background layer isn't supported then we
        // have to draw the element's static layer as well.
        backgroundRendered = osdDrawSingleElementBackground(osdDisplayPort, item);

        // After the background always come back to check for foreground
        return true;
    }

    // Only advance to the next element if rendering is complete
    if (osdDrawSingleElement(osdDisplayPort, item)) {
        // If rendering is complete then advance to the next element
        if (activeElement.rendered) {
            // Prepare to render the background of the next element
            backgroundRendered = false;

            if (++activeElementNumber >= activeOsdElementCount) {
                activeElementNumber = 0;
                return false;
            }
        }
    }

    return true;
}

#ifdef USE_SPEC_PREARM_SCREEN
bool osdDrawSpec(displayPort_t *osdDisplayPort)
{
    static enum {RPM, POLES, MIXER, THR, MOTOR, BAT, VER} specState = RPM;
    static int currentRow;

    const uint8_t midRow = osdDisplayPort->rows / 2;
    const uint8_t midCol = osdDisplayPort->cols / 2;

    char buff[OSD_ELEMENT_BUFFER_LENGTH] = "";

    int len = 0;

    switch (specState) {
    default:
    case RPM:
        currentRow = midRow - 3;
#ifdef USE_RPM_LIMIT
        {
            const bool rpmLimitActive = mixerConfig()->rpm_limit > 0 && isMotorProtocolBidirDshot();
            if (rpmLimitActive) {
                len = tfp_sprintf(buff, "RPM LIMIT ON  %d", mixerConfig()->rpm_limit_value);
            } else {
                len = tfp_sprintf(buff, "%s", "RPM LIMIT OFF");
            }
            displayWrite(osdDisplayPort, midCol - (len / 2), currentRow++, DISPLAYPORT_SEVERITY_NORMAL, buff);

            if (rpmLimitActive) {
                specState = POLES;
            } else {
                specState = THR;
            }
        }
        break;

    case POLES:
        len = tfp_sprintf(buff, "KV %d   POLES %d", motorConfig()->kv, motorConfig()->motorPoleCount);
        displayWrite(osdDisplayPort, midCol - (len / 2), currentRow++, DISPLAYPORT_SEVERITY_NORMAL, buff);

        specState = MIXER;
        break;

    case MIXER:
        len = tfp_sprintf(buff, "%d  %d  %d", mixerConfig()->rpm_limit_p, mixerConfig()->rpm_limit_i, mixerConfig()->rpm_limit_d);
        displayWrite(osdDisplayPort, midCol - (len / 2), currentRow++, DISPLAYPORT_SEVERITY_NORMAL, buff);

        specState = THR;
        break;

    case THR:
#endif // #USE_RPM_LIMIT
        len = tfp_sprintf(buff, "THR LIMIT %s", lookupTableThrottleLimitType[currentControlRateProfile->throttle_limit_type]);
        if (currentControlRateProfile->throttle_limit_type != THROTTLE_LIMIT_TYPE_OFF) {
            len = tfp_sprintf(buff, "%s %d", buff, currentControlRateProfile->throttle_limit_percent);
        }
        displayWrite(osdDisplayPort, midCol - (len / 2), currentRow++, DISPLAYPORT_SEVERITY_NORMAL, buff);

        specState = MOTOR;
        break;

    case MOTOR:
        len = tfp_sprintf(buff, "MOTOR LIMIT %d", currentPidProfile->motor_output_limit);
        displayWrite(osdDisplayPort, midCol - (len / 2), currentRow++, DISPLAYPORT_SEVERITY_NORMAL, buff);

        specState = BAT;
        break;

    case BAT:
        {
            const float batteryVoltage = getBatteryVoltage() / 100.0f;
            len = osdPrintFloat(buff, osdGetBatterySymbol(getBatteryAverageCellVoltage()), batteryVoltage, "", 2, true, SYM_VOLT);
            displayWrite(osdDisplayPort, midCol - (len / 2), currentRow++, DISPLAYPORT_SEVERITY_NORMAL, buff);
        }

        specState = VER;
        break;

    case VER:
        len = strlen(FC_VERSION_STRING);
        displayWrite(osdDisplayPort, midCol - (len / 2), currentRow++, DISPLAYPORT_SEVERITY_NORMAL, FC_VERSION_STRING);

        specState = RPM;

        return true;
    }

    return false;
}
#endif // USE_SPEC_PREARM_SCREEN

void osdDrawActiveElementsBackground(displayPort_t *osdDisplayPort)
{
    if (backgroundLayerSupported) {
        displayLayerSelect(osdDisplayPort, DISPLAYPORT_LAYER_BACKGROUND);
        displayClearScreen(osdDisplayPort, DISPLAY_CLEAR_WAIT);
        for (unsigned i = 0; i < activeOsdElementCount; i++) {
            while (!osdDrawSingleElementBackground(osdDisplayPort, activeOsdElementArray[i]));
        }
        displayLayerSelect(osdDisplayPort, DISPLAYPORT_LAYER_FOREGROUND);
    }
}

void osdElementsInit(bool backgroundLayerFlag)
{
    backgroundLayerSupported = backgroundLayerFlag;
    activeOsdElementCount = 0;
    pt1FilterInit(&batteryEfficiencyFilt, pt1FilterGain(EFFICIENCY_CUTOFF_HZ, 1.0f / osdConfig()->framerate_hz));
}

void osdSyncBlink(timeUs_t currentTimeUs)
{
    const int period = 1000000/OSD_BLINK_FREQUENCY_HZ;

    blinkState = ((currentTimeUs % period) < (period >> 1));
}

void osdResetAlarms(void)
{
    memset(blinkBits, 0, sizeof(blinkBits));
}

void osdUpdateAlarms(void)
{
    // This is overdone?

    int32_t alt = osdGetMetersToSelectedUnit(getEstimatedAltitudeCm()) / 100;

    if (getRssiPercent() < osdConfig()->rssi_alarm) {
        SET_BLINK(OSD_RSSI_VALUE);
    } else {
        CLR_BLINK(OSD_RSSI_VALUE);
    }

#ifdef USE_RX_RSSI_DBM
    if (getRssiDbm() < osdConfig()->rssi_dbm_alarm) {
        SET_BLINK(OSD_RSSI_DBM_VALUE);
    } else {
        CLR_BLINK(OSD_RSSI_DBM_VALUE);
    }
#endif

#ifdef USE_RX_LINK_QUALITY_INFO
    if (rxGetLinkQualityPercent() < osdConfig()->link_quality_alarm) {
        SET_BLINK(OSD_LINK_QUALITY);
    } else {
        CLR_BLINK(OSD_LINK_QUALITY);
    }
#endif // USE_RX_LINK_QUALITY_INFO

    if (getBatteryState() == BATTERY_OK) {
        CLR_BLINK(OSD_MAIN_BATT_VOLTAGE);
        CLR_BLINK(OSD_AVG_CELL_VOLTAGE);
    } else {
        SET_BLINK(OSD_MAIN_BATT_VOLTAGE);
        SET_BLINK(OSD_AVG_CELL_VOLTAGE);
    }

#ifdef USE_GPS
    if ((STATE(GPS_FIX) == 0) || (gpsSol.numSat < GPS_MIN_SAT_COUNT)
#ifdef USE_GPS_RESCUE
            || ((gpsSol.numSat < gpsRescueConfig()->minSats) && gpsRescueIsConfigured())
#endif
            ) {
        SET_BLINK(OSD_GPS_SATS);
    } else {
        CLR_BLINK(OSD_GPS_SATS);
    }
#endif //USE_GPS

    for (int i = 0; i < OSD_TIMER_COUNT; i++) {
        const uint16_t timer = osdConfig()->timers[i];
        const timeUs_t time = osdGetTimerValue(OSD_TIMER_SRC(timer));
        const timeUs_t alarmTime = OSD_TIMER_ALARM(timer) * 60000000; // convert from minutes to us
        if (alarmTime != 0 && time >= alarmTime) {
            SET_BLINK(OSD_ITEM_TIMER_1 + i);
        } else {
            CLR_BLINK(OSD_ITEM_TIMER_1 + i);
        }
    }

    if (getMAhDrawn() >= osdConfig()->cap_alarm) {
        SET_BLINK(OSD_MAH_DRAWN);
        SET_BLINK(OSD_MAIN_BATT_USAGE);
        SET_BLINK(OSD_REMAINING_TIME_ESTIMATE);
    } else {
        CLR_BLINK(OSD_MAH_DRAWN);
        CLR_BLINK(OSD_MAIN_BATT_USAGE);
        CLR_BLINK(OSD_REMAINING_TIME_ESTIMATE);
    }

    if ((alt >= osdConfig()->alt_alarm) && ARMING_FLAG(ARMED)) {
        SET_BLINK(OSD_ALTITUDE);
    } else {
        CLR_BLINK(OSD_ALTITUDE);
    }

#ifdef USE_GPS
    if (sensors(SENSOR_GPS) && ARMING_FLAG(ARMED) && STATE(GPS_FIX) && STATE(GPS_FIX_HOME)) {
        if (osdConfig()->distance_alarm && GPS_distanceToHome >= osdConfig()->distance_alarm) {
            SET_BLINK(OSD_HOME_DIST);
        } else {
            CLR_BLINK(OSD_HOME_DIST);
        }
    } else {
        CLR_BLINK(OSD_HOME_DIST);
    }
#endif

#if defined(USE_ESC_SENSOR) || defined(USE_DSHOT_TELEMETRY)
    bool blink;

#if defined(USE_ESC_SENSOR)
    if (featureIsEnabled(FEATURE_ESC_SENSOR)) {
        // This works because the combined ESC data contains the maximum temperature seen amongst all ESCs
        blink = osdConfig()->esc_temp_alarm != ESC_TEMP_ALARM_OFF && osdEscDataCombined->temperature >= osdConfig()->esc_temp_alarm;
    } else
#endif
#if defined(USE_DSHOT_TELEMETRY)
    {
        blink = false;
        if (osdConfig()->esc_temp_alarm != ESC_TEMP_ALARM_OFF) {
            for (uint32_t k = 0; !blink && (k < getMotorCount()); k++) {
                blink = (dshotTelemetryState.motorState[k].telemetryTypes & (1 << DSHOT_TELEMETRY_TYPE_TEMPERATURE)) != 0 &&
                    dshotTelemetryState.motorState[k].telemetryData[DSHOT_TELEMETRY_TYPE_TEMPERATURE] >= osdConfig()->esc_temp_alarm;
            }
        }
    }
#else
    {}
#endif

    if (blink) {
        SET_BLINK(OSD_ESC_TMP);
    } else {
        CLR_BLINK(OSD_ESC_TMP);
    }
#endif
}

#ifdef USE_ACC
static bool osdElementIsActive(osd_items_e element)
{
    for (unsigned i = 0; i < activeOsdElementCount; i++) {
        if (activeOsdElementArray[i] == element) {
            return true;
        }
    }
    return false;
}

// Determine if any active elements need the ACC
bool osdElementsNeedAccelerometer(void)
{
    return osdElementIsActive(OSD_ARTIFICIAL_HORIZON) ||
           osdElementIsActive(OSD_PITCH_ANGLE) ||
           osdElementIsActive(OSD_ROLL_ANGLE) ||
           osdElementIsActive(OSD_G_FORCE) ||
           osdElementIsActive(OSD_FLIP_ARROW) ||
           osdElementIsActive(OSD_UP_DOWN_REFERENCE);
}

#endif // USE_ACC

#endif // USE_OSD<|MERGE_RESOLUTION|>--- conflicted
+++ resolved
@@ -1047,16 +1047,10 @@
     // Note that flight mode display has precedence in what to display.
     //  1. FS
     //  2. GPS RESCUE
-<<<<<<< HEAD
-    //  3. HEAD, POSHOLD, ALTHOLD, ANGLE, HORIZON, ACRO TRAINER
-    //  4. AIR
-    //  5. ACRO
-=======
     //  3. PASSTHRU
-    //  4. ANGLE, HORIZON, ACRO TRAINER, ALTHOLD
+    //  4. HEAD, POSHOLD, ALTHOLD, ANGLE, HORIZON, ACRO TRAINER
     //  5. AIR
     //  6. ACRO
->>>>>>> 23605feb
 
     if (FLIGHT_MODE(FAILSAFE_MODE)) {
         strcpy(element->buff, "!FS!");
@@ -1064,15 +1058,12 @@
         strcpy(element->buff, "RESC");
     } else if (FLIGHT_MODE(HEADFREE_MODE)) {
         strcpy(element->buff, "HEAD");
-<<<<<<< HEAD
+    } else if (FLIGHT_MODE(PASSTHRU_MODE)) {
+        strcpy(element->buff, "PASS");
     } else if (FLIGHT_MODE(POS_HOLD_MODE)) {
         strcpy(element->buff, "POSH");
-=======
-    } else if (FLIGHT_MODE(PASSTHRU_MODE)) {
-        strcpy(element->buff, "PASS");
     } else if (FLIGHT_MODE(ANGLE_MODE)) {
         strcpy(element->buff, "ANGL");
->>>>>>> 23605feb
     } else if (FLIGHT_MODE(ALT_HOLD_MODE)) {
         strcpy(element->buff, "ALTH");
     } else if (FLIGHT_MODE(ANGLE_MODE)) {
