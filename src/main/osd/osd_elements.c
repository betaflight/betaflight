/*
 * This file is part of Cleanflight and Betaflight.
 *
 * Cleanflight and Betaflight are free software. You can redistribute
 * this software and/or modify this software under the terms of the
 * GNU General Public License as published by the Free Software
 * Foundation, either version 3 of the License, or (at your option)
 * any later version.
 *
 * Cleanflight and Betaflight are distributed in the hope that they
 * will be useful, but WITHOUT ANY WARRANTY; without even the implied
 * warranty of MERCHANTABILITY or FITNESS FOR A PARTICULAR PURPOSE.
 * See the GNU General Public License for more details.
 *
 * You should have received a copy of the GNU General Public License
 * along with this software.
 *
 * If not, see <http://www.gnu.org/licenses/>.
 */

/*
    *****************************************
    Instructions for adding new OSD Elements:
    *****************************************

    First add the new element to the osd_items_e enumeration in osd/osd.h. The
    element must be added to the end just before OSD_ITEM_COUNT.

    Next add the element to the osdElementDisplayOrder array defined in this file.
    If the element needs special runtime conditional processing then it should be added
    to the osdAddActiveElements() function instead.

    Create the function to "draw" the element.
    ------------------------------------------
    It should be named like "osdElementSomething()" where the "Something" describes
    the element. The drawing function should only render the dynamic portions of the
    element. If the element has static (unchanging) portions then those should be
    rendered in the background function. The exception to this is elements that are
    expected to blink (have a warning associated). In this case the entire element
    must be handled in the main draw function and you can't use the background capability.

    Add the mapping from the element ID added in the first step to the function
    created in the third step to the osdElementDrawFunction array.

    Create the function to draw the element's static (background) portion.
    ---------------------------------------------------------------------
    If an element has static (unchanging) portions then create a function to draw only those
    parts. It should be named like "osdBackgroundSomething()" where the "Something" matches
    the related element function.

    Add the mapping for the element ID to the background drawing function to the
    osdElementBackgroundFunction array.
    
    You should also add a corresponding entry to the file: cms_menu_osd.c

    Accelerometer reqirement:
    -------------------------
    If the new element utilizes the accelerometer, add it to the osdElementsNeedAccelerometer() function.

    Finally add a CLI parameter for the new element in cli/settings.c.
    CLI parameters should be added before line #endif // end of #ifdef USE_OSD
*/

/*
    *********************
    OSD element variants:
    *********************

    Each element can have up to 4 display variants. "Type 1" is always the default and every
    every element has an implicit type 1 variant even if no additional options exist. The
    purpose is to allow the user to choose a different element display or rendering style to
    fit their needs. Like displaying GPS coordinates in a different format, displaying a voltage
    with a different number of decimal places, etc. The purpose is NOT to display unrelated
    information in different variants of the element. For example it would be inappropriate
    to use variants to display RSSI for one type and link quality for another. In this case
    they should be separate elements. Remember that element variants are mutually exclusive
    and only one type can be displayed at a time. So they shouldn't be used in cases where
    the user would want to display different types at the same time - like in the above example
    where the user might want to display both RSSI and link quality at the same time.

    As variants are added to the firmware, support must also be included in the Configurator.

    The following lists the variants implemented so far (please update this as variants are added):

    OSD_ALTITUDE
        type 1: Altitude with one decimal place
        type 2: Altitude with no decimal (whole number only)

    OSD_GPS_LON
    OSD_GPS_LAT
        type 1: Decimal representation with 7 digits
        type 2: Decimal representation with 4 digits
        type 3: Degrees, minutes, seconds
        type 4: Open location code (Google Plus Code)

    OSD_MAIN_BATT_USAGE
        type 1: Graphical bar showing remaining battery (shrinks as used)
        type 2: Graphical bar showing battery used (grows as used)
        type 3: Numeric % of remaining battery
        type 4: Numeric % or used battery

    VTX_CHANNEL
        type 1: Contains Band:Channel:Power:Pit
        type 2: Contains only Power
*/

#include <stdbool.h>
#include <stdint.h>
#include <stdlib.h>
#include <string.h>
#include <ctype.h>
#include <math.h>

#include "platform.h"

#ifdef USE_OSD

#include "blackbox/blackbox.h"
#include "blackbox/blackbox_io.h"

#include "build/build_config.h"
#include "build/debug.h"

#include "cli/settings.h"

#include "common/axis.h"
#include "common/maths.h"
#include "common/printf.h"
#include "common/typeconversion.h"
#include "common/utils.h"
#include "common/unit.h"
#include "common/filter.h"

#include "config/config.h"
#include "config/feature.h"

#include "drivers/display.h"
#include "drivers/dshot.h"
#include "drivers/osd_symbols.h"
#include "drivers/time.h"
#include "drivers/vtx_common.h"

#include "drivers/pinio.h"

#include "fc/controlrate_profile.h"
#include "fc/core.h"
#include "fc/gps_lap_timer.h"
#include "fc/rc_adjustments.h"
#include "fc/rc_controls.h"
#include "fc/runtime_config.h"

#include "flight/gps_rescue.h"
#include "flight/position.h"
#include "flight/imu.h"
#include "flight/mixer.h"
#include "flight/pid.h"

#include "io/gps.h"
#include "io/vtx.h"

#include "osd/osd.h"
#include "osd/osd_elements.h"
#include "osd/osd_warnings.h"

#include "pg/motor.h"
#include "pg/pilot.h"
#include "pg/stats.h"

#include "rx/rx.h"

#include "sensors/adcinternal.h"
#include "sensors/barometer.h"
#include "sensors/battery.h"
#include "sensors/sensors.h"
#include "sensors/rangefinder.h"

#ifdef USE_GPS_PLUS_CODES
// located in lib/main/google/olc
#include "olc.h"
#endif

#define AH_SYMBOL_COUNT 9
#define AH_SIDEBAR_WIDTH_POS 7
#define AH_SIDEBAR_HEIGHT_POS 3

// Stick overlay size
#define OSD_STICK_OVERLAY_WIDTH 7
#define OSD_STICK_OVERLAY_HEIGHT 5
#define OSD_STICK_OVERLAY_SPRITE_HEIGHT 3
#define OSD_STICK_OVERLAY_VERTICAL_POSITIONS (OSD_STICK_OVERLAY_HEIGHT * OSD_STICK_OVERLAY_SPRITE_HEIGHT)

#define FULL_CIRCLE 360
#define EFFICIENCY_MINIMUM_SPEED_CM_S 100
#define EFFICIENCY_CUTOFF_HZ 0.5f

static pt1Filter_t batteryEfficiencyFilt;

#define MOTOR_STOPPED_THRESHOLD_RPM 1000

#define SINE_25_DEG 0.422618261740699f

#ifdef USE_OSD_STICK_OVERLAY
typedef struct radioControls_s {
    uint8_t left_vertical;
    uint8_t left_horizontal;
    uint8_t right_vertical;
    uint8_t right_horizontal;
} radioControls_t;

static const radioControls_t radioModes[4] = {
    { PITCH,    YAW,    THROTTLE,   ROLL }, // Mode 1
    { THROTTLE, YAW,    PITCH,      ROLL }, // Mode 2
    { PITCH,    ROLL,   THROTTLE,   YAW  }, // Mode 3
    { THROTTLE, ROLL,   PITCH,      YAW  }, // Mode 4
};
#endif

static const char compassBar[] = {
  SYM_HEADING_W,
  SYM_HEADING_LINE, SYM_HEADING_DIVIDED_LINE, SYM_HEADING_LINE,
  SYM_HEADING_N,
  SYM_HEADING_LINE, SYM_HEADING_DIVIDED_LINE, SYM_HEADING_LINE,
  SYM_HEADING_E,
  SYM_HEADING_LINE, SYM_HEADING_DIVIDED_LINE, SYM_HEADING_LINE,
  SYM_HEADING_S,
  SYM_HEADING_LINE, SYM_HEADING_DIVIDED_LINE, SYM_HEADING_LINE,
  SYM_HEADING_W,
  SYM_HEADING_LINE, SYM_HEADING_DIVIDED_LINE, SYM_HEADING_LINE,
  SYM_HEADING_N,
  SYM_HEADING_LINE, SYM_HEADING_DIVIDED_LINE, SYM_HEADING_LINE
};

static unsigned activeOsdElementCount = 0;
static uint8_t activeOsdElementArray[OSD_ITEM_COUNT];
static bool backgroundLayerSupported = false;

// Blink control
#define OSD_BLINK_FREQUENCY_HZ 2
static bool blinkState = true;
static uint32_t blinkBits[(OSD_ITEM_COUNT + 31) / 32];
#define SET_BLINK(item) (blinkBits[(item) / 32] |= (1 << ((item) % 32)))
#define CLR_BLINK(item) (blinkBits[(item) / 32] &= ~(1 << ((item) % 32)))
#define IS_BLINK(item) (blinkBits[(item) / 32] & (1 << ((item) % 32)))
#define BLINK(item) (IS_BLINK(item) && blinkState)

// Current element and render status
static osdElementParms_t activeElement;
static bool displayPendingForeground;
static bool displayPendingBackground;
static char elementBuff[OSD_ELEMENT_BUFFER_LENGTH];

// Return whether element is a SYS element and needs special handling
#define IS_SYS_OSD_ELEMENT(item) (item >= OSD_SYS_GOGGLE_VOLTAGE) && (item <= OSD_SYS_FAN_SPEED)

enum {UP, DOWN};

static int osdDisplayWrite(osdElementParms_t *element, uint8_t x, uint8_t y, uint8_t attr, const char *s)
{
    if (IS_BLINK(element->item)) {
        attr |= DISPLAYPORT_BLINK;
    }

    return displayWrite(element->osdDisplayPort, x, y, attr, s);
}

static int osdDisplayWriteChar(osdElementParms_t *element, uint8_t x, uint8_t y, uint8_t attr, char c)
{
    char buf[2];

    buf[0] = c;
    buf[1] = 0;

    return osdDisplayWrite(element, x, y, attr, buf);
}

#if defined(USE_ESC_SENSOR) || defined(USE_DSHOT_TELEMETRY)
typedef int (*getEscRpmOrFreqFnPtr)(int i);

static int getEscRpm(int i)
{
#ifdef USE_DSHOT_TELEMETRY
    if (useDshotTelemetry) {
        return lrintf(getDshotRpm(i));
    }
#endif
#ifdef USE_ESC_SENSOR
    if (featureIsEnabled(FEATURE_ESC_SENSOR)) {
        return lrintf(erpmToRpm(getEscSensorData(i)->rpm));
    }
#endif
    return 0;
}

static int getEscRpmFreq(int i)
{
    return getEscRpm(i) / 60;
}

static void renderOsdEscRpmOrFreq(getEscRpmOrFreqFnPtr escFnPtr, osdElementParms_t *element)
{
    static uint8_t motor = 0;
    const int rpm = MIN((*escFnPtr)(motor),99999);

    tfp_sprintf(element->buff, "%d", rpm);
    element->elemOffsetY = motor;

    if (++motor == getMotorCount()) {
        motor = 0;
    } else {
        element->rendered = false;
    }
}
#endif

<<<<<<< HEAD
#if defined(USE_ADC_INTERNAL) || defined(USE_ESC_SENSOR) || defined(USE_DSHOT_TELEMETRY)
=======
>>>>>>> 698e0003
int osdConvertTemperatureToSelectedUnit(int tempInDegreesCelcius)
{
    switch (osdConfig()->units) {
    case UNIT_IMPERIAL:
        return lrintf(((tempInDegreesCelcius * 9.0f) / 5) + 32);
    default:
        return tempInDegreesCelcius;
    }
}

static void osdFormatAltitudeString(char * buff, int32_t altitudeCm, osdElementType_e variantType)
{
    static const struct {
        uint8_t decimals;
        bool asl;
    } variantMap[] = {
        [OSD_ELEMENT_TYPE_1] = { 1, false },
        [OSD_ELEMENT_TYPE_2] = { 0, false },
        [OSD_ELEMENT_TYPE_3] = { 1, true },
        [OSD_ELEMENT_TYPE_4] = { 0, true },
    };

    int32_t alt = altitudeCm;
#ifdef USE_GPS
    if (variantMap[variantType].asl) {
        alt = getAltitudeAsl();
    }
#endif
    unsigned decimalPlaces = variantMap[variantType].decimals;
    const char unitSymbol = osdGetMetersToSelectedUnitSymbol();

    osdPrintFloat(buff, SYM_ALTITUDE, osdGetMetersToSelectedUnit(alt) / 100.0f, "", decimalPlaces, true, unitSymbol);
}

#ifdef USE_GPS
static void osdFormatCoordinate(char *buff, gpsCoordinateType_e coordinateType, osdElementType_e variantType)
{
    int32_t gpsValue = 0;
    const char leadingSymbol = (coordinateType == GPS_LONGITUDE) ? SYM_LON : SYM_LAT;

    if (STATE(GPS_FIX_EVER)) {  // don't display interim coordinates until we get the first position fix
        gpsValue = (coordinateType == GPS_LONGITUDE) ? gpsSol.llh.lon : gpsSol.llh.lat;
    }

    const int degreesPart = abs(gpsValue) / GPS_DEGREES_DIVIDER;
    int fractionalPart = abs(gpsValue) % GPS_DEGREES_DIVIDER;

    switch (variantType) {
#ifdef USE_GPS_PLUS_CODES
#define PLUS_CODE_DIGITS 11
    case OSD_ELEMENT_TYPE_4: // Open Location Code
        {
            *buff++ = SYM_SAT_L;
            *buff++ = SYM_SAT_R;
            if (STATE(GPS_FIX_EVER)) {
                OLC_LatLon location;
                location.lat = (double)gpsSol.llh.lat / GPS_DEGREES_DIVIDER;
                location.lon = (double)gpsSol.llh.lon / GPS_DEGREES_DIVIDER;
                OLC_Encode(&location, PLUS_CODE_DIGITS, buff);
            } else {
                memset(buff, SYM_HYPHEN, PLUS_CODE_DIGITS + 1);
                buff[8] = '+';
                buff[PLUS_CODE_DIGITS + 1] = '\0';
            }
            break;
        }
#endif // USE_GPS_PLUS_CODES

    case OSD_ELEMENT_TYPE_3: // degree, minutes, seconds style. ddd^mm'ss.00"W
        {
            char trailingSymbol;
            *buff++ = leadingSymbol;

            const int minutes = fractionalPart * 60 / GPS_DEGREES_DIVIDER;
            const int fractionalMinutes =  fractionalPart * 60 % GPS_DEGREES_DIVIDER;
            const int seconds = fractionalMinutes * 60 / GPS_DEGREES_DIVIDER;
            const int tenthSeconds = (fractionalMinutes * 60 % GPS_DEGREES_DIVIDER) * 10 / GPS_DEGREES_DIVIDER;

            if (coordinateType == GPS_LONGITUDE) {
                trailingSymbol = (gpsValue < 0) ? 'W' : 'E';
            } else {
                trailingSymbol = (gpsValue < 0) ? 'S' : 'N';
            }
            tfp_sprintf(buff, "%u%c%02u%c%02u.%u%c%c", degreesPart, SYM_GPS_DEGREE, minutes, SYM_GPS_MINUTE, seconds, tenthSeconds, SYM_GPS_SECOND, trailingSymbol);
            break;
        }

    case OSD_ELEMENT_TYPE_2:
        fractionalPart /= 1000;
        FALLTHROUGH;

    case OSD_ELEMENT_TYPE_1:
    default:
        *buff++ = leadingSymbol;
        if (gpsValue < 0) {
            *buff++ = SYM_HYPHEN;
        }
        tfp_sprintf(buff, (variantType == OSD_ELEMENT_TYPE_1 ? "%u.%07u" : "%u.%04u"), degreesPart, fractionalPart);
        break;
    }
}
#endif // USE_GPS

void osdFormatDistanceString(char *ptr, int distance, char leadingSymbol)
{
    const float convertedDistance = osdGetMetersToSelectedUnit(distance);
    char unitSymbol;
    char unitSymbolExtended;
    int unitTransition;

    switch (osdConfig()->units) {
    case UNIT_IMPERIAL:
        unitTransition = 5280;
        unitSymbol = SYM_FT;
        unitSymbolExtended = SYM_MILES;
        break;
    default:
        unitTransition = 1000;
        unitSymbol = SYM_M;
        unitSymbolExtended = SYM_KM;
        break;
    }

    unsigned decimalPlaces;
    float displayDistance;
    char displaySymbol;
    if (convertedDistance < unitTransition) {
        decimalPlaces = 0;
        displayDistance = convertedDistance;
        displaySymbol = unitSymbol;
    } else {
        displayDistance = convertedDistance / unitTransition;
        displaySymbol = unitSymbolExtended;
        if (displayDistance >= 10) { // >= 10 miles or km - 1 decimal place
            decimalPlaces = 1;
        } else {                     // < 10 miles or km - 2 decimal places
            decimalPlaces = 2;
        }
    }
    osdPrintFloat(ptr, leadingSymbol, displayDistance, "", decimalPlaces, false, displaySymbol);
}

static void osdFormatPID(char * buff, const char * label, uint8_t axis)
{
    tfp_sprintf(buff, "%s %3d %3d %3d %3d %3d", label,
        currentPidProfile->pid[axis].P,
        currentPidProfile->pid[axis].I,
        currentPidProfile->pid[axis].D,
        currentPidProfile->d_max[axis],
        currentPidProfile->pid[axis].F);
}

#ifdef USE_RTC_TIME
bool osdFormatRtcDateTime(char *buffer)
{
    dateTime_t dateTime;
    if (!rtcGetDateTime(&dateTime)) {
        buffer[0] = '\0';

        return false;
    }

    switch (activeElement.type) {
    case OSD_ELEMENT_TYPE_2:
        tfp_sprintf(buffer, "%02d.%02d %02d:%02d", dateTime.month, dateTime.day, dateTime.hours, dateTime.minutes);
        break;
    case OSD_ELEMENT_TYPE_1:
    default:
        dateTimeFormatLocalShort(buffer, &dateTime);
        break;
    }

    return true;
}
#endif

void osdFormatTime(char * buff, osd_timer_precision_e precision, timeUs_t time)
{
    int seconds = time / 1000000;
    const int minutes = seconds / 60;
    seconds = seconds % 60;

    switch (precision) {
    case OSD_TIMER_PREC_SECOND:
    default:
        tfp_sprintf(buff, "%02d:%02d", minutes, seconds);
        break;
    case OSD_TIMER_PREC_HUNDREDTHS:
        {
            const int hundredths = (time / 10000) % 100;
            tfp_sprintf(buff, "%02d:%02d.%02d", minutes, seconds, hundredths);
            break;
        }
    case OSD_TIMER_PREC_TENTHS:
        {
            const int tenths = (time / 100000) % 10;
            tfp_sprintf(buff, "%02d:%02d.%01d", minutes, seconds, tenths);
            break;
        }
    }
}

static char osdGetTimerSymbol(osd_timer_source_e src)
{
    switch (src) {
    case OSD_TIMER_SRC_ON:
        return SYM_ON_M;
    case OSD_TIMER_SRC_TOTAL_ARMED:
    case OSD_TIMER_SRC_LAST_ARMED:
        return SYM_FLY_M;
    case OSD_TIMER_SRC_ON_OR_ARMED:
        return ARMING_FLAG(ARMED) ? SYM_FLY_M : SYM_ON_M;
    case OSD_TIMER_SRC_LAUNCH_TIME:
        return 'L';
    default:
        return ' ';
    }
}

static timeUs_t osdGetTimerValue(osd_timer_source_e src)
{
    switch (src) {
    case OSD_TIMER_SRC_ON:
        return micros();
    case OSD_TIMER_SRC_TOTAL_ARMED:
        return osdFlyTime;
    case OSD_TIMER_SRC_LAST_ARMED: {
        statistic_t *stats = osdGetStats();
        return stats->armed_time;
    }
    case OSD_TIMER_SRC_ON_OR_ARMED:
        return ARMING_FLAG(ARMED) ? osdFlyTime : micros();
    case OSD_TIMER_SRC_LAUNCH_TIME:
        return osdLaunchTime;
    default:
        return 0;
    }
}

void osdFormatTimer(char *buff, bool showSymbol, bool usePrecision, int timerIndex)
{
    const uint16_t timer = osdConfig()->timers[timerIndex];
    const uint8_t src = OSD_TIMER_SRC(timer);

    if (showSymbol) {
        *(buff++) = osdGetTimerSymbol(src);
    }

    osdFormatTime(buff, (usePrecision ? OSD_TIMER_PRECISION(timer) : OSD_TIMER_PREC_SECOND), osdGetTimerValue(src));
}

static char osdGetBatterySymbol(int cellVoltage)
{
    if (getBatteryState() == BATTERY_CRITICAL) {
        return SYM_MAIN_BATT; // FIXME: currently the BAT- symbol, ideally replace with a battery with exclamation mark
    } else {
        // Calculate a symbol offset using cell voltage over full cell voltage range
        const int symOffset = scaleRange(cellVoltage, batteryConfig()->vbatmincellvoltage, batteryConfig()->vbatmaxcellvoltage, 0, 8);
        return SYM_BATT_EMPTY - constrain(symOffset, 0, 6);
    }
}

static uint8_t osdGetHeadingIntoDiscreteDirections(int heading, unsigned directions)
{
    heading += FULL_CIRCLE;  // Ensure positive value

    // Split input heading 0..359 into sectors 0..(directions-1), but offset
    // by half a sector so that sector 0 gets centered around heading 0.
    // We multiply heading by directions to not loose precision in divisions
    // In this way each segment will be a FULL_CIRCLE length
    int direction = (heading * directions + FULL_CIRCLE / 2) /  FULL_CIRCLE; // scale with rounding
    direction %= directions; // normalize

    return direction; // return segment number
}

static uint8_t osdGetDirectionSymbolFromHeading(int heading)
{
    heading = osdGetHeadingIntoDiscreteDirections(heading, 16);

    // Now heading has a heading with Up=0, Right=4, Down=8 and Left=12
    // Our symbols are Down=0, Right=4, Up=8 and Left=12
    // There're 16 arrow symbols. Transform it.
    heading = 16 - heading;
    heading = (heading + 8) % 16;

    return SYM_ARROW_SOUTH + heading;
}

/**
 * Converts altitude based on the current unit system.
 * @param meters Value in meters to convert
 */
float osdGetMetersToSelectedUnit(int32_t meters)
{
    switch (osdConfig()->units) {
    case UNIT_IMPERIAL:
        return meters * 3.28084f;       // Convert to feet
    default:
        return meters;                  // Already in meters
    }
}

/**
 * Gets the correct altitude symbol for the current unit system
 */
char osdGetMetersToSelectedUnitSymbol(void)
{
    switch (osdConfig()->units) {
    case UNIT_IMPERIAL:
        return SYM_FT;
    default:
        return SYM_M;
    }
}

/**
 * Converts speed based on the current unit system.
 * @param value in cm/s to convert
 */
int32_t osdGetSpeedToSelectedUnit(int32_t value)
{
    switch (osdConfig()->units) {
    case UNIT_IMPERIAL:
    case UNIT_BRITISH:
        return CM_S_TO_MPH(value);
    default:
        return CM_S_TO_KM_H(value);
    }
}

/**
 * Gets the correct speed symbol for the current unit system
 */
char osdGetSpeedToSelectedUnitSymbol(void)
{
    switch (osdConfig()->units) {
    case UNIT_IMPERIAL:
    case UNIT_BRITISH:
        return SYM_MPH;
    default:
        return SYM_KPH;
    }
}

MAYBE_UNUSED static char osdGetVarioToSelectedUnitSymbol(void)
{
    switch (osdConfig()->units) {
    case UNIT_IMPERIAL:
        return SYM_FTPS;
    default:
        return SYM_MPS;
    }
}

#if defined(USE_ADC_INTERNAL) || defined(USE_ESC_SENSOR) || defined(USE_DSHOT_TELEMETRY)
char osdGetTemperatureSymbolForSelectedUnit(void)
{
    switch (osdConfig()->units) {
    case UNIT_IMPERIAL:
        return SYM_F;
    default:
        return SYM_C;
    }
}
#endif

// *************************
// Element drawing functions
// *************************

#ifdef USE_RANGEFINDER
static void osdElementLidarDist(osdElementParms_t *element)
{
    int16_t dist = rangefinderGetLatestAltitude();

    if (dist > 0) {

        tfp_sprintf(element->buff, "RF:%3d", dist);

    } else {

        tfp_sprintf(element->buff, "RF:---");
    }
}
#endif

#ifdef USE_OSD_ADJUSTMENTS
static void osdElementAdjustmentRange(osdElementParms_t *element)
{
    const char *name = getAdjustmentsRangeName();
    if (name) {
        tfp_sprintf(element->buff, "%s: %3d", name, getAdjustmentsRangeValue());
    }
}
#endif // USE_OSD_ADJUSTMENTS

static void osdElementAltitude(osdElementParms_t *element)
{
    bool haveBaro = false;
    bool haveGps = false;
#ifdef USE_BARO
    haveBaro = sensors(SENSOR_BARO);
#endif // USE_BARO
#ifdef USE_GPS
    haveGps = sensors(SENSOR_GPS) && STATE(GPS_FIX);
#endif // USE_GPS
    int32_t alt = osdGetMetersToSelectedUnit(getEstimatedAltitudeCm()) / 100;

    if ((alt >= osdConfig()->alt_alarm) && ARMING_FLAG(ARMED)) {
        element->attr = DISPLAYPORT_SEVERITY_CRITICAL;
    }

    if (haveBaro || haveGps) {
        osdFormatAltitudeString(element->buff, getEstimatedAltitudeCm(), element->type);
    } else {
        element->buff[0] = SYM_ALTITUDE;
        element->buff[1] = SYM_HYPHEN; // We use this symbol when we don't have a valid measure
        element->buff[2] = '\0';
    }
}

#ifdef USE_ACC
static void osdElementAngleRollPitch(osdElementParms_t *element)
{
    const float angle = ((element->item == OSD_PITCH_ANGLE) ? attitude.values.pitch : attitude.values.roll) / 10.0f;
    osdPrintFloat(element->buff, (element->item == OSD_PITCH_ANGLE) ? SYM_PITCH : SYM_ROLL, fabsf(angle), ((angle < 0) ? "-%02u" : " %02u"), 1, true, SYM_NONE);
}
#endif

static void osdElementAntiGravity(osdElementParms_t *element)
{
    if (pidOsdAntiGravityActive()) {
        strcpy(element->buff, "AG");
    }
}

#ifdef USE_ACC

static void osdElementArtificialHorizon(osdElementParms_t *element)
{
    static int x = -4;
    // Get pitch and roll limits in tenths of degrees
    const int maxPitch = osdConfig()->ahMaxPitch * 10;
    const int maxRoll = osdConfig()->ahMaxRoll * 10;
    const int ahSign = osdConfig()->ahInvert ? -1 : 1;
    const int rollAngle = constrain(attitude.values.roll * ahSign, -maxRoll, maxRoll);
    int pitchAngle = constrain(attitude.values.pitch * ahSign, -maxPitch, maxPitch);
    // Convert pitchAngle to y compensation value
    // (maxPitch / 25) divisor matches previous settings of fixed divisor of 8 and fixed max AHI pitch angle of 20.0 degrees
    if (maxPitch > 0) {
        pitchAngle = ((pitchAngle * 25) / maxPitch);
    }
    pitchAngle -= 41; // 41 = 4 * AH_SYMBOL_COUNT + 5

    const int y = ((-rollAngle * x) / 64) - pitchAngle;
    if (y >= 0 && y <= 81) {
        element->elemOffsetX = x;
        element->elemOffsetY = y / AH_SYMBOL_COUNT;

        tfp_sprintf(element->buff, "%c", (SYM_AH_BAR9_0 + (y % AH_SYMBOL_COUNT)));
    } else {
        element->drawElement = false;  // element does not need to be rendered
    }

    if (x == 4) {
        // Rendering is complete, so prepare to start again
        x = -4;
    } else {
        // Rendering not yet complete
        element->rendered = false;
        x++;
    }
}

static void osdElementUpDownReference(osdElementParms_t *element)
{
// Up/Down reference feature displays reference points on the OSD at Zenith and Nadir
    const float earthUpinBodyFrame[3] = {-rMat.m[2][0], -rMat.m[2][1], -rMat.m[2][2]}; //transforum the up vector to the body frame

    if (fabsf(earthUpinBodyFrame[2]) < SINE_25_DEG && fabsf(earthUpinBodyFrame[1]) < SINE_25_DEG) {
        float thetaB; // pitch from body frame to zenith/nadir
        float psiB; // psi from body frame to zenith/nadir
        char *symbol[2] = {"U", "D"}; // character buffer
        int direction;

        if (attitude.values.pitch > 0.0f){ //nose down
            thetaB = -earthUpinBodyFrame[2]; // get pitch w/re to nadir (use small angle approx for sine)
            psiB = -earthUpinBodyFrame[1]; // calculate the yaw w/re to nadir (use small angle approx for sine)
            direction = DOWN;
        } else { // nose up
            thetaB = earthUpinBodyFrame[2]; // get pitch w/re to zenith (use small angle approx for sine)
            psiB = earthUpinBodyFrame[1]; // calculate the yaw w/re to zenith (use small angle approx for sine)
            direction = UP;
        }
        element->elemOffsetX = lrintf(scaleRangef(psiB, -M_PIf / 4, M_PIf / 4, -14, 14));
        element->elemOffsetY = lrintf(scaleRangef(thetaB, -M_PIf / 4, M_PIf / 4, -8, 8));

        tfp_sprintf(element->buff, "%c", symbol[direction]);
    }
}
#endif // USE_ACC

static void osdElementAverageCellVoltage(osdElementParms_t *element)
{
    const int cellV = getBatteryAverageCellVoltage();
    const batteryState_e batteryState = getBatteryState();

    switch (batteryState) {
    case BATTERY_WARNING:
        element->attr = DISPLAYPORT_SEVERITY_WARNING;
        break;
    case BATTERY_CRITICAL:
        element->attr = DISPLAYPORT_SEVERITY_CRITICAL;
        break;
    default:
        break;
    }

    osdPrintFloat(element->buff, osdGetBatterySymbol(cellV), cellV / 100.0f, "", 2, false, SYM_VOLT);
}

static void osdElementCompassBar(osdElementParms_t *element)
{
    memcpy(element->buff, compassBar + osdGetHeadingIntoDiscreteDirections(DECIDEGREES_TO_DEGREES(attitude.values.yaw), 16), 9);
    element->buff[9] = 0;
}

//display custom message from MSPv2
static void osdElementCustomMsg(osdElementParms_t *element)
{
    int msgIndex = element->item - OSD_CUSTOM_MSG0;
    if (msgIndex < 0 || msgIndex >= OSD_CUSTOM_MSG_COUNT || pilotConfig()->message[msgIndex][0] == '\0') {
        tfp_sprintf(element->buff, "CUSTOM_MSG%d", msgIndex + 1);
    } else {
        strncpy(element->buff, pilotConfig()->message[msgIndex], MAX_NAME_LENGTH);
        element->buff[MAX_NAME_LENGTH] = 0;   // terminate maximum-length string
    }
}

#ifdef USE_ADC_INTERNAL
static void osdElementCoreTemperature(osdElementParms_t *element)
{
    tfp_sprintf(element->buff, "C%c%3d%c", SYM_TEMPERATURE, osdConvertTemperatureToSelectedUnit(getCoreTemperatureCelsius()), osdGetTemperatureSymbolForSelectedUnit());
}
#endif // USE_ADC_INTERNAL

static void osdBackgroundCameraFrame(osdElementParms_t *element)
{
    static enum {TOP, MIDDLE, BOTTOM} renderPhase = TOP;
    const uint8_t xpos = element->elemPosX;
    const uint8_t ypos = element->elemPosY;
    const uint8_t width = constrain(osdConfig()->camera_frame_width, OSD_CAMERA_FRAME_MIN_WIDTH, OSD_CAMERA_FRAME_MAX_WIDTH);
    const uint8_t height = constrain(osdConfig()->camera_frame_height, OSD_CAMERA_FRAME_MIN_HEIGHT, OSD_CAMERA_FRAME_MAX_HEIGHT);

    if (renderPhase != BOTTOM) {
        // Rendering not yet complete
        element->rendered = false;
    }

    if (renderPhase == MIDDLE) {
        static uint8_t i = 1;

        osdDisplayWriteChar(element, xpos, ypos + i, DISPLAYPORT_SEVERITY_NORMAL, SYM_STICK_OVERLAY_VERTICAL);
        osdDisplayWriteChar(element, xpos + width - 1, ypos + i, DISPLAYPORT_SEVERITY_NORMAL, SYM_STICK_OVERLAY_VERTICAL);

        element->drawElement = false;  // element already drawn

        if (++i == height) {
            i = 1;
            renderPhase = BOTTOM;
        }
    } else {
        element->buff[0] = SYM_STICK_OVERLAY_CENTER;
        for (uint8_t i = 1; i < (width - 1); i++) {
            element->buff[i] = SYM_STICK_OVERLAY_HORIZONTAL;
        }
        element->buff[width - 1] = SYM_STICK_OVERLAY_CENTER;
        element->buff[width] = 0;  // string terminator

        if (renderPhase == TOP) {
            renderPhase = MIDDLE;
        } else {
            element->elemOffsetY = height - 1;
            renderPhase = TOP;
        }
    }
}

static void toUpperCase(char* dest, const char* src, unsigned int maxSrcLength)
{
    unsigned int i;
    for (i = 0; i < maxSrcLength && src[i]; i++) {
            dest[i] = toupper((unsigned char)src[i]);
    }
    dest[i] = '\0';
}

static void osdBackgroundCraftName(osdElementParms_t *element)
{
    if (strlen(pilotConfig()->craftName) == 0) {
        strcpy(element->buff, "CRAFT_NAME");
    } else {
        toUpperCase(element->buff, pilotConfig()->craftName, MAX_NAME_LENGTH);
    }
}

#ifdef USE_ACC
static void osdElementCrashFlipArrow(osdElementParms_t *element)
{
    int rollAngle = attitude.values.roll / 10;
    const int pitchAngle = attitude.values.pitch / 10;
    if (abs(rollAngle) > 90) {
        rollAngle = (rollAngle < 0 ? -180 : 180) - rollAngle;
    }

    if ((isCrashFlipModeActive() || (!ARMING_FLAG(ARMED) && !isUpright())) && !((imuConfig()->small_angle < 180 && isUpright()) || (rollAngle == 0 && pitchAngle == 0))) {
        element->attr = DISPLAYPORT_SEVERITY_INFO;
        if (abs(pitchAngle) < 2 * abs(rollAngle) && abs(rollAngle) < 2 * abs(pitchAngle)) {
            if (pitchAngle > 0) {
                if (rollAngle > 0) {
                    element->buff[0] = SYM_ARROW_WEST + 2;
                } else {
                    element->buff[0] = SYM_ARROW_EAST - 2;
                }
            } else {
                if (rollAngle > 0) {
                    element->buff[0] = SYM_ARROW_WEST - 2;
                } else {
                    element->buff[0] = SYM_ARROW_EAST + 2;
                }
            }
        } else {
            if (abs(pitchAngle) > abs(rollAngle)) {
                if (pitchAngle > 0) {
                    element->buff[0] = SYM_ARROW_SOUTH;
                } else {
                    element->buff[0] = SYM_ARROW_NORTH;
                }
            } else {
                if (rollAngle > 0) {
                    element->buff[0] = SYM_ARROW_WEST;
                } else {
                    element->buff[0] = SYM_ARROW_EAST;
                }
            }
        }
        element->buff[1] = '\0';
    }
}
#endif // USE_ACC

static void osdElementCrosshairs(osdElementParms_t *element)
{
    element->buff[0] = SYM_AH_CENTER_LINE;
    element->buff[1] = SYM_AH_CENTER;
    element->buff[2] = SYM_AH_CENTER_LINE_RIGHT;
    element->buff[3] = 0;
}

static void osdElementCurrentDraw(osdElementParms_t *element)
{
    const float amperage = fabsf(getAmperage() / 100.0f);
    osdPrintFloat(element->buff, SYM_NONE, amperage, "%3u", 2, false, SYM_AMP);
}

static void osdElementDebug(osdElementParms_t *element)
{
    tfp_sprintf(element->buff, "DBG %5d %5d %5d %5d", debug[0], debug[1], debug[2], debug[3]);
}

static void osdElementDebug2(osdElementParms_t *element)
{
    tfp_sprintf(element->buff, "D2  %5d %5d %5d %5d", debug[4], debug[5], debug[6], debug[7]);
}

static void osdElementDisarmed(osdElementParms_t *element)
{
    if (!ARMING_FLAG(ARMED)) {
        tfp_sprintf(element->buff, "DISARMED");
    }
}

static void osdBackgroundPilotName(osdElementParms_t *element)
{
    if (strlen(pilotConfig()->pilotName) == 0) {
        strcpy(element->buff, "PILOT_NAME");
    } else {
        toUpperCase(element->buff, pilotConfig()->pilotName, MAX_NAME_LENGTH);
    }
}

#ifdef USE_PERSISTENT_STATS
static void osdElementTotalFlights(osdElementParms_t *element)
{
    const int32_t total_flights = statsConfig()->stats_total_flights;
    tfp_sprintf(element->buff, "#%d", total_flights);
}
#endif

#ifdef USE_PROFILE_NAMES
static void osdElementRateProfileName(osdElementParms_t *element)
{
    if (strlen(currentControlRateProfile->profileName) == 0) {
        tfp_sprintf(element->buff, "RATE_%u", getCurrentControlRateProfileIndex() + 1);
    } else {
        toUpperCase(element->buff, currentControlRateProfile->profileName, MAX_PROFILE_NAME_LENGTH);
    }
}

static void osdElementPidProfileName(osdElementParms_t *element)
{
    if (strlen(currentPidProfile->profileName) == 0) {
        tfp_sprintf(element->buff, "PID_%u", getCurrentPidProfileIndex() + 1);
    } else {
        toUpperCase(element->buff, currentPidProfile->profileName, MAX_PROFILE_NAME_LENGTH);
    }
}
#endif

#ifdef USE_OSD_PROFILES
static void osdElementOsdProfileName(osdElementParms_t *element)
{
    uint8_t profileIndex = getCurrentOsdProfileIndex();

    if (strlen(osdConfig()->profile[profileIndex - 1]) == 0) {
        tfp_sprintf(element->buff, "OSD_%u", profileIndex);
    } else {
        toUpperCase(element->buff, osdConfig()->profile[profileIndex - 1], OSD_PROFILE_NAME_LENGTH);
    }
}
#endif

#if defined(USE_ESC_SENSOR) ||  defined(USE_DSHOT_TELEMETRY)

static void osdElementEscTemperature(osdElementParms_t *element)
{
#if defined(USE_ESC_SENSOR)
    if (featureIsEnabled(FEATURE_ESC_SENSOR)) {
        tfp_sprintf(element->buff, "E%c%3d%c", SYM_TEMPERATURE, osdConvertTemperatureToSelectedUnit(osdEscDataCombined->temperature), osdGetTemperatureSymbolForSelectedUnit());
    } else
#endif
#if defined(USE_DSHOT_TELEMETRY)
    {
        uint32_t osdEleIx = tfp_sprintf(element->buff, "E%c", SYM_TEMPERATURE);

        for (uint8_t k = 0; k < getMotorCount(); k++) {
            if ((dshotTelemetryState.motorState[k].telemetryTypes & (1 << DSHOT_TELEMETRY_TYPE_TEMPERATURE)) != 0) {
                osdEleIx += tfp_sprintf(element->buff + osdEleIx, "%3d%c",
                    osdConvertTemperatureToSelectedUnit(dshotTelemetryState.motorState[k].telemetryData[DSHOT_TELEMETRY_TYPE_TEMPERATURE]),
                    osdGetTemperatureSymbolForSelectedUnit());
            } else {
                osdEleIx += tfp_sprintf(element->buff + osdEleIx, "  0%c", osdGetTemperatureSymbolForSelectedUnit());
            }
        }
    }
#else
    {}
#endif
}

static void osdElementEscRpm(osdElementParms_t *element)
{
    renderOsdEscRpmOrFreq(&getEscRpm,element);
}

static void osdElementEscRpmFreq(osdElementParms_t *element)
{
    renderOsdEscRpmOrFreq(&getEscRpmFreq,element);
}

#endif

static void osdElementFlymode(osdElementParms_t *element)
{
    // Note that flight mode display has precedence in what to display.
    //  1. FS
    //  2. GPS RESCUE
    //  3. PASSTHRU
    //  4. HEAD, POSHOLD, ALTHOLD, ANGLE, HORIZON, ACRO TRAINER
    //  5. AIR
    //  6. ACRO

    if (FLIGHT_MODE(FAILSAFE_MODE)) {
        strcpy(element->buff, "!FS!");
    } else if (FLIGHT_MODE(GPS_RESCUE_MODE)) {
        strcpy(element->buff, "RESC");
    } else if (FLIGHT_MODE(HEADFREE_MODE)) {
        strcpy(element->buff, "HEAD");
    } else if (FLIGHT_MODE(PASSTHRU_MODE)) {
        strcpy(element->buff, "PASS");
    } else if (FLIGHT_MODE(POS_HOLD_MODE)) {
        strcpy(element->buff, "POSH");
    } else if (FLIGHT_MODE(ALT_HOLD_MODE)) {
        strcpy(element->buff, "ALTH");
    } else if (FLIGHT_MODE(ANGLE_MODE)) {
        strcpy(element->buff, "ANGL");
    } else if (FLIGHT_MODE(HORIZON_MODE)) {
        strcpy(element->buff, "HOR ");
    } else if (IS_RC_MODE_ACTIVE(BOXACROTRAINER)) {
        strcpy(element->buff, "ATRN");
#ifdef USE_CHIRP
    // the additional check for pidChirpIsFinished() is to have visual feedback for user that don't have warnings enabled in their goggles
    } else if (FLIGHT_MODE(CHIRP_MODE) && !pidChirpIsFinished()) {
        strcpy(element->buff, "CHIR");
#endif
    } else if (isAirmodeEnabled()) {
        strcpy(element->buff, "AIR ");
    } else {
        strcpy(element->buff, "ACRO");
    }
}

static void osdElementReadyMode(osdElementParms_t *element)
{
    if (IS_RC_MODE_ACTIVE(BOXREADY) && !ARMING_FLAG(ARMED)) {
        strcpy(element->buff, "READY");
    }
}

#ifdef USE_ACC
static void osdElementGForce(osdElementParms_t *element)
{
    osdPrintFloat(element->buff, SYM_NONE, osdGForce, "", 1, true, 'G');
}
#endif // USE_ACC

#ifdef USE_GPS
static void osdElementGpsFlightDistance(osdElementParms_t *element)
{
    if (STATE(GPS_FIX) && STATE(GPS_FIX_HOME)) {
        osdFormatDistanceString(element->buff, GPS_distanceFlownInCm / 100, SYM_TOTAL_DISTANCE);
    } else {
        // We use this symbol when we don't have a FIX
        tfp_sprintf(element->buff, "%c%c", SYM_TOTAL_DISTANCE, SYM_HYPHEN);
    }
}

static void osdElementGpsHomeDirection(osdElementParms_t *element)
{
    if (STATE(GPS_FIX) && STATE(GPS_FIX_HOME)) {
        if (GPS_distanceToHome > 0) {
            int direction = GPS_directionToHome;
#ifdef USE_GPS_LAP_TIMER
            // Override the "home" point to the start/finish location if the lap timer is running
            if (gpsLapTimerData.timerRunning) {
                direction = lrintf(gpsLapTimerData.dirToPoint * 0.1f); // Convert from centidegree to degree and round to nearest
            }
#endif
            element->buff[0] = osdGetDirectionSymbolFromHeading(DECIDEGREES_TO_DEGREES(direction - attitude.values.yaw));
        } else {
            element->buff[0] = SYM_OVER_HOME;
        }

    } else {
        // We use this symbol when we don't have a FIX
        element->buff[0] = SYM_HYPHEN;
    }

    element->buff[1] = 0;
}

static void osdElementGpsHomeDistance(osdElementParms_t *element)
{
    if (STATE(GPS_FIX) && STATE(GPS_FIX_HOME)) {
        int distance = GPS_distanceToHome;
#ifdef USE_GPS_LAP_TIMER
        // Change the "home" point to the start/finish location if the lap timer is running
        if (gpsLapTimerData.timerRunning) {
            distance = lrintf(gpsLapTimerData.distToPointCM * 0.01f); // Round to nearest natural number
        }
#endif
        osdFormatDistanceString(element->buff, distance, SYM_HOMEFLAG);
    } else {
        element->buff[0] = SYM_HOMEFLAG;
        // We use this symbol when we don't have a FIX
        element->buff[1] = SYM_HYPHEN;
        element->buff[2] = '\0';
    }
}

static void osdElementGpsCoordinate(osdElementParms_t *element)
{
    const gpsCoordinateType_e coordinateType = (element->item == OSD_GPS_LON) ? GPS_LONGITUDE : GPS_LATITUDE;
    osdFormatCoordinate(element->buff, coordinateType, element->type);
    if (STATE(GPS_FIX_EVER) && !STATE(GPS_FIX)) {
        SET_BLINK(element->item); // blink if we had a fix but have since lost it
    } else {
        CLR_BLINK(element->item);
    }
}

static void osdElementGpsSats(osdElementParms_t *element)
{
    if ((STATE(GPS_FIX) == 0) || (gpsSol.numSat < GPS_MIN_SAT_COUNT) ) {
        element->attr = DISPLAYPORT_SEVERITY_CRITICAL;
    }
#ifdef USE_GPS_RESCUE
    else if ((gpsSol.numSat < gpsRescueConfig()->minSats) && gpsRescueIsConfigured()) {
        element->attr = DISPLAYPORT_SEVERITY_WARNING;
    }
#endif
    else {
        element->attr = DISPLAYPORT_SEVERITY_NORMAL;
    }

    if (!gpsIsHealthy()) {
        tfp_sprintf(element->buff, "%c%cNC", SYM_SAT_L, SYM_SAT_R);
    } else {
        int pos = tfp_sprintf(element->buff, "%c%c%2d", SYM_SAT_L, SYM_SAT_R, gpsSol.numSat);
        if (osdConfig()->gps_sats_show_pdop) { // add on the GPS module PDOP estimate
            element->buff[pos++] = ' ';
            osdPrintFloat(element->buff + pos, SYM_NONE, gpsSol.dop.pdop / 100.0f, "", 1, true, SYM_NONE);
        }
    }
}

static void osdElementGpsSpeed(osdElementParms_t *element)
{
    if (STATE(GPS_FIX)) {
        tfp_sprintf(element->buff, "%c%3d%c", SYM_SPEED, osdGetSpeedToSelectedUnit(gpsConfig()->gps_use_3d_speed ? gpsSol.speed3d : gpsSol.groundSpeed), osdGetSpeedToSelectedUnitSymbol());
    } else {
        tfp_sprintf(element->buff, "%c%c%c", SYM_SPEED, SYM_HYPHEN, osdGetSpeedToSelectedUnitSymbol());
    }
}

static void osdElementEfficiency(osdElementParms_t *element)
{
    int efficiency = 0;
    if (sensors(SENSOR_GPS) && ARMING_FLAG(ARMED) && STATE(GPS_FIX) && gpsSol.groundSpeed >= EFFICIENCY_MINIMUM_SPEED_CM_S) {
        const float speed = (float)osdGetSpeedToSelectedUnit(gpsSol.groundSpeed);
        const float mAmperage = (float)getAmperage() * 10.f; // Current in mA
        efficiency = lrintf(pt1FilterApply(&batteryEfficiencyFilt, (mAmperage / speed)));
    }

    const char unitSymbol = osdConfig()->units == UNIT_IMPERIAL ? SYM_MILES : SYM_KM;
    if (efficiency > 0 && efficiency <= 9999) {
        tfp_sprintf(element->buff, "%4d%c/%c", efficiency, SYM_MAH, unitSymbol);
    } else {
        tfp_sprintf(element->buff, "----%c/%c", SYM_MAH, unitSymbol);
    }
}
#endif // USE_GPS

#ifdef USE_GPS_LAP_TIMER
static void osdFormatLapTime(osdElementParms_t *element, uint32_t timeMs, uint8_t symbol)
{
    timeMs += 5;  // round to nearest centisecond (+/- 5ms)
    uint32_t seconds = timeMs / 1000;
    uint32_t decimals = (timeMs % 1000) / 10;
    tfp_sprintf(element->buff, "%c%3u.%02u", symbol, seconds, decimals);
}

static void osdElementGpsLapTimeCurrent(osdElementParms_t *element)
{
    if (gpsLapTimerData.timerRunning) {
        osdFormatLapTime(element, gpsSol.time - gpsLapTimerData.timeOfLastLap, SYM_TOTAL_DISTANCE);
    } else {
        osdFormatLapTime(element, 0, SYM_TOTAL_DISTANCE);
    }
}

static void osdElementGpsLapTimePrevious(osdElementParms_t *element)
{
    osdFormatLapTime(element, gpsLapTimerData.previousLaps[0], SYM_PREV_LAP_TIME);
}

static void osdElementGpsLapTimeBest3(osdElementParms_t *element)
{
    osdFormatLapTime(element, gpsLapTimerData.best3Consec, SYM_CHECKERED_FLAG);
}
#endif // GPS_LAP_TIMER

static void osdBackgroundHorizonSidebars(osdElementParms_t *element)
{
    static bool renderLevel = false;
    static int8_t y = -AH_SIDEBAR_HEIGHT_POS;
    // Draw AH sides
    const int8_t hudwidth = AH_SIDEBAR_WIDTH_POS;
    const int8_t hudheight = AH_SIDEBAR_HEIGHT_POS;

    if (renderLevel) {
        // AH level indicators
        osdDisplayWriteChar(element, element->elemPosX - hudwidth + 1, element->elemPosY, DISPLAYPORT_SEVERITY_NORMAL, SYM_AH_LEFT);
        osdDisplayWriteChar(element, element->elemPosX + hudwidth - 1, element->elemPosY, DISPLAYPORT_SEVERITY_NORMAL, SYM_AH_RIGHT);
        renderLevel = false;
    } else {
        osdDisplayWriteChar(element, element->elemPosX - hudwidth, element->elemPosY + y, DISPLAYPORT_SEVERITY_NORMAL, SYM_AH_DECORATION);
        osdDisplayWriteChar(element, element->elemPosX + hudwidth, element->elemPosY + y, DISPLAYPORT_SEVERITY_NORMAL, SYM_AH_DECORATION);

        if (y == hudheight) {
            // Rendering is complete, so prepare to start again
            y = -hudheight;
            // On next pass render the level markers
            renderLevel = true;
        } else {
            y++;
        }
        // Rendering not yet complete
        element->rendered = false;
    }

    element->drawElement = false;  // element already drawn
}

#ifdef USE_RX_LINK_QUALITY_INFO
static void osdElementLinkQuality(osdElementParms_t *element)
{
    uint16_t osdLinkQuality = 0;

    if (rxGetLinkQualityPercent() < osdConfig()->link_quality_alarm) {
        element->attr = DISPLAYPORT_SEVERITY_CRITICAL;
    }

    if (linkQualitySource == LQ_SOURCE_RX_PROTOCOL_CRSF) { // 0-99
        osdLinkQuality = rxGetLinkQuality();
        const uint8_t osdRfMode = rxGetRfMode();
        tfp_sprintf(element->buff, "%c%1d:%2d", SYM_LINK_QUALITY, osdRfMode, osdLinkQuality);
    } else if (linkQualitySource == LQ_SOURCE_RX_PROTOCOL_GHST) { // 0-100
        osdLinkQuality = rxGetLinkQuality();
        tfp_sprintf(element->buff, "%c%2d", SYM_LINK_QUALITY, osdLinkQuality);
    } else { // 0-9
        osdLinkQuality = rxGetLinkQuality() * 10 / LINK_QUALITY_MAX_VALUE;
        if (osdLinkQuality >= 10) {
            osdLinkQuality = 9;
        }
        tfp_sprintf(element->buff, "%c%1d", SYM_LINK_QUALITY, osdLinkQuality);
    }
}
#endif // USE_RX_LINK_QUALITY_INFO

#ifdef USE_RX_LINK_UPLINK_POWER
static void osdElementTxUplinkPower(osdElementParms_t *element)
{
    const uint16_t osdUplinkTxPowerMw = rxGetUplinkTxPwrMw();
    if (osdUplinkTxPowerMw < 1000) {
        tfp_sprintf(element->buff, "%c%3dMW", SYM_RSSI, osdUplinkTxPowerMw);
    } else {
        osdPrintFloat(element->buff, SYM_RSSI, osdUplinkTxPowerMw / 1000.0f, "", 1, false, 'W');
    }
}
#endif // USE_RX_LINK_UPLINK_POWER

#ifdef USE_BLACKBOX
static void osdElementLogStatus(osdElementParms_t *element)
{
    if (IS_RC_MODE_ACTIVE(BOXBLACKBOX)) {
        if (!isBlackboxDeviceWorking()) {
            tfp_sprintf(element->buff, "%c!", SYM_BBLOG);
        } else if (isBlackboxDeviceFull()) {
            tfp_sprintf(element->buff, "%c>", SYM_BBLOG);
        } else {
            int32_t logNumber = blackboxGetLogNumber();
            if (logNumber >= 0) {
                tfp_sprintf(element->buff, "%c%d", SYM_BBLOG, logNumber);
            } else {
                tfp_sprintf(element->buff, "%c", SYM_BBLOG);
            }
        }
    }
}
#endif // USE_BLACKBOX

static void osdElementMahDrawn(osdElementParms_t *element)
{
    const int mAhDrawn = getMAhDrawn();

    if (mAhDrawn >= osdConfig()->cap_alarm) {
        element->attr = DISPLAYPORT_SEVERITY_CRITICAL;
    }

    tfp_sprintf(element->buff, "%4d%c", mAhDrawn, SYM_MAH);
}

static void osdElementWattHoursDrawn(osdElementParms_t *element)
{
    const int mAhDrawn = getMAhDrawn();
    const float wattHoursDrawn = getWhDrawn();

    if (mAhDrawn >= osdConfig()->cap_alarm) {
        element->attr = DISPLAYPORT_SEVERITY_CRITICAL;
    }

    if (wattHoursDrawn < 1.0f) {
        tfp_sprintf(element->buff, "%3dMWH", lrintf(wattHoursDrawn * 1000));
    } else {
        int wattHourWholeNumber = (int)wattHoursDrawn;
        int wattHourDecimalValue = (int)((wattHoursDrawn - wattHourWholeNumber) * 100);

        tfp_sprintf(element->buff, wattHourDecimalValue >= 10 ? "%3d.%2dWH" : "%3d.0%1dWH", wattHourWholeNumber, wattHourDecimalValue);
    }
}

static void osdElementMainBatteryUsage(osdElementParms_t *element)
{
    // Set length of indicator bar
    #define MAIN_BATT_USAGE_STEPS 11 // Use an odd number so the bar can be centered.
    const int mAhDrawn = getMAhDrawn();
    const int usedCapacity = getMAhDrawn();
    int displayBasis = usedCapacity;

    if (mAhDrawn >= osdConfig()->cap_alarm) {
        element->attr = DISPLAYPORT_SEVERITY_CRITICAL;
    }

    switch (element->type) {
    case OSD_ELEMENT_TYPE_3:  // mAh remaining percentage (counts down as battery is used)
        displayBasis = constrain(batteryConfig()->batteryCapacity - usedCapacity, 0, batteryConfig()->batteryCapacity);
        FALLTHROUGH;

    case OSD_ELEMENT_TYPE_4:  // mAh used percentage (counts up as battery is used)
        {
            int displayPercent = 0;
            if (batteryConfig()->batteryCapacity) {
                displayPercent = constrain(lrintf(100.0f * displayBasis / batteryConfig()->batteryCapacity), 0, 100);
            }
            tfp_sprintf(element->buff, "%c%d%%", SYM_MAH, displayPercent);
            break;
        }

    case OSD_ELEMENT_TYPE_2:  // mAh used graphical progress bar (grows as battery is used)
        displayBasis = constrain(batteryConfig()->batteryCapacity - usedCapacity, 0, batteryConfig()->batteryCapacity);
        FALLTHROUGH;

    case OSD_ELEMENT_TYPE_1:  // mAh remaining graphical progress bar (shrinks as battery is used)
    default:
        {
            uint8_t remainingCapacityBars = 0;

            if (batteryConfig()->batteryCapacity) {
                const float batteryRemaining = constrain(batteryConfig()->batteryCapacity - displayBasis, 0, batteryConfig()->batteryCapacity);
                remainingCapacityBars = ceilf((batteryRemaining / (batteryConfig()->batteryCapacity / MAIN_BATT_USAGE_STEPS)));
            }

            // Create empty battery indicator bar
            element->buff[0] = SYM_PB_START;
            for (int i = 1; i <= MAIN_BATT_USAGE_STEPS; i++) {
                element->buff[i] = i <= remainingCapacityBars ? SYM_PB_FULL : SYM_PB_EMPTY;
            }
            element->buff[MAIN_BATT_USAGE_STEPS + 1] = SYM_PB_CLOSE;
            if (remainingCapacityBars > 0 && remainingCapacityBars < MAIN_BATT_USAGE_STEPS) {
                element->buff[1 + remainingCapacityBars] = SYM_PB_END;
            }
            element->buff[MAIN_BATT_USAGE_STEPS+2] = '\0';
            break;
        }
    }
}

static void osdElementMainBatteryVoltage(osdElementParms_t *element)
{
    unsigned decimalPlaces;
    const float batteryVoltage = getBatteryVoltage() / 100.0f;
    batteryState_e batteryState = getBatteryState();

    switch (batteryState) {
    case BATTERY_WARNING:
        element->attr = DISPLAYPORT_SEVERITY_WARNING;
        break;
    case BATTERY_CRITICAL:
        element->attr = DISPLAYPORT_SEVERITY_CRITICAL;
        break;
    default:
        break;
    }

    if (batteryVoltage >= 10) { // if voltage is 10v or more then display only 1 decimal place
        decimalPlaces = 1;
    } else {
        decimalPlaces = 2;
    }
    osdPrintFloat(element->buff, osdGetBatterySymbol(getBatteryAverageCellVoltage()), batteryVoltage, "", decimalPlaces, true, SYM_VOLT);
}

static void osdElementMotorDiagnostics(osdElementParms_t *element)
{
    int i = 0;
    const bool motorsRunning = areMotorsRunning();
    for (; i < getMotorCount(); i++) {
        if (motorsRunning) {
            element->buff[i] =  0x88 - scaleRange(motor[i], getMotorOutputLow(), getMotorOutputHigh(), 0, 8);
#if defined(USE_ESC_SENSOR) || defined(USE_DSHOT_TELEMETRY)
            if (getEscRpm(i) < MOTOR_STOPPED_THRESHOLD_RPM) {
                // Motor is not spinning properly. Mark as Stopped
                element->buff[i] = 'S';
            }
#endif
        } else {
            element->buff[i] =  0x88;
        }
    }
    element->buff[i] = '\0';
}

static void osdElementNumericalHeading(osdElementParms_t *element)
{
    const int heading = DECIDEGREES_TO_DEGREES(attitude.values.yaw);
    tfp_sprintf(element->buff, "%c%03d", osdGetDirectionSymbolFromHeading(heading), heading);
}

#ifdef USE_VARIO
static void osdElementNumericalVario(osdElementParms_t *element)
{
    bool haveBaro = false;
    bool haveGps = false;
#ifdef USE_BARO
    haveBaro = sensors(SENSOR_BARO);
#endif // USE_BARO
#ifdef USE_GPS
    haveGps = sensors(SENSOR_GPS) && STATE(GPS_FIX);
#endif // USE_GPS
    if (haveBaro || haveGps) {
        const float verticalSpeed = osdGetMetersToSelectedUnit(getEstimatedVario()) / 100.0f;
        const char directionSymbol = verticalSpeed < 0 ? SYM_ARROW_SMALL_DOWN : SYM_ARROW_SMALL_UP;
        osdPrintFloat(element->buff, directionSymbol, fabsf(verticalSpeed), "", 1, true, osdGetVarioToSelectedUnitSymbol());
    } else {
        // We use this symbol when we don't have a valid measure
        element->buff[0] = SYM_HYPHEN;
        element->buff[1] = '\0';
    }
}
#endif // USE_VARIO

static void osdElementPidRateProfile(osdElementParms_t *element)
{
    tfp_sprintf(element->buff, "%d-%d", getCurrentPidProfileIndex() + 1, getCurrentControlRateProfileIndex() + 1);
}

static void osdElementPidsPitch(osdElementParms_t *element)
{
    osdFormatPID(element->buff, "PIT", PID_PITCH);
}

static void osdElementPidsRoll(osdElementParms_t *element)
{
    osdFormatPID(element->buff, "ROL", PID_ROLL);
}

static void osdElementPidsYaw(osdElementParms_t *element)
{
    osdFormatPID(element->buff, "YAW", PID_YAW);
}

static void osdElementPower(osdElementParms_t *element)
{
    tfp_sprintf(element->buff, "%4dW", getAmperage() * getBatteryVoltage() / 10000);
}

static void osdElementRcChannels(osdElementParms_t *element)
{
    static uint8_t channel = 0;

    if (osdConfig()->rcChannels[channel] >= 0) {
        // Translate (1000, 2000) to (-1000, 1000)
        int data = scaleRange(rcData[osdConfig()->rcChannels[channel]], PWM_RANGE_MIN, PWM_RANGE_MAX, -1000, 1000);
        // Opt for the simplest formatting for now.
        // Decimal notation can be added when tfp_sprintf supports float among fancy options.
        tfp_sprintf(element->buff, "%5d", data);
        element->elemOffsetY = channel;
    }

    if (++channel == OSD_RCCHANNELS_COUNT) {
        channel = 0;
    } else {
        element->rendered = false;
    }
}

static void osdElementRemainingTimeEstimate(osdElementParms_t *element)
{
    const int mAhDrawn = getMAhDrawn();

    if (mAhDrawn >= osdConfig()->cap_alarm) {
        element->attr = DISPLAYPORT_SEVERITY_CRITICAL;
    }

    if (mAhDrawn <= 0.1f * osdConfig()->cap_alarm) {  // also handles the mAhDrawn == 0 condition
        tfp_sprintf(element->buff, "--:--");
    } else if (mAhDrawn > osdConfig()->cap_alarm) {
        tfp_sprintf(element->buff, "00:00");
    } else {
        const int remaining_time = (int)((osdConfig()->cap_alarm - mAhDrawn) * ((float)osdFlyTime) / mAhDrawn);
        osdFormatTime(element->buff, OSD_TIMER_PREC_SECOND, remaining_time);
    }
}

static void osdElementRssi(osdElementParms_t *element)
{
    uint16_t osdRssi = getRssi() * 100 / 1024; // change range
    if (osdRssi >= 100) {
        osdRssi = 99;
    }

    if (getRssiPercent() < osdConfig()->rssi_alarm) {
        element->attr = DISPLAYPORT_SEVERITY_CRITICAL;
    }

    tfp_sprintf(element->buff, "%c%2d", SYM_RSSI, osdRssi);
}

#ifdef USE_RTC_TIME
static void osdElementRtcTime(osdElementParms_t *element)
{
    osdFormatRtcDateTime(&element->buff[0]);
}
#endif // USE_RTC_TIME

#ifdef USE_RX_RSSI_DBM
static void osdElementRssiDbm(osdElementParms_t *element)
{
    const int8_t antenna = getActiveAntenna();
    const int16_t osdRssiDbm = getRssiDbm();
    static bool diversity = false;

    if (osdRssiDbm < osdConfig()->rssi_dbm_alarm) {
        element->attr = DISPLAYPORT_SEVERITY_CRITICAL;
    }

    if (antenna || diversity) {
        diversity = true;
        tfp_sprintf(element->buff, "%c%3d:%d", SYM_RSSI, osdRssiDbm, antenna + 1);
    } else {
        tfp_sprintf(element->buff, "%c%3d", SYM_RSSI, osdRssiDbm);
    }
}
#endif // USE_RX_RSSI_DBM

#ifdef USE_RX_RSNR
static void osdElementRsnr(osdElementParms_t *element)
{
    tfp_sprintf(element->buff, "%c%3d", SYM_RSSI, getRsnr());
}
#endif // USE_RX_RSNR

#ifdef USE_OSD_STICK_OVERLAY
static void osdBackgroundStickOverlay(osdElementParms_t *element)
{
    static enum {VERT, HORZ} renderPhase = VERT;

    if (renderPhase == VERT) {
        static uint8_t y = 0;
        tfp_sprintf(element->buff, "%c", SYM_STICK_OVERLAY_VERTICAL);
        element->elemOffsetX = ((OSD_STICK_OVERLAY_WIDTH - 1) / 2);
        element->elemOffsetY = y;

        y++;

        if (y == (OSD_STICK_OVERLAY_HEIGHT - 1) / 2) {
            // Skip over horizontal
            y++;
        }

        if (y == OSD_STICK_OVERLAY_HEIGHT) {
            y = 0;
            renderPhase = HORZ;
        }

        element->rendered = false;
    } else {
        for (uint8_t i = 0; i < OSD_STICK_OVERLAY_WIDTH; i++) {
            element->buff[i] = SYM_STICK_OVERLAY_HORIZONTAL;
        }
        element->buff[((OSD_STICK_OVERLAY_WIDTH - 1) / 2)] = SYM_STICK_OVERLAY_CENTER;
        element->buff[OSD_STICK_OVERLAY_WIDTH] = 0;  // string terminator

        element->elemOffsetY = ((OSD_STICK_OVERLAY_HEIGHT - 1) / 2);

        renderPhase = VERT;
    }
}

static void osdElementStickOverlay(osdElementParms_t *element)
{
    // Now draw the cursor
    rc_alias_e vertical_channel, horizontal_channel;

    if (element->item == OSD_STICK_OVERLAY_LEFT) {
        vertical_channel = radioModes[osdConfig()->overlay_radio_mode-1].left_vertical;
        horizontal_channel = radioModes[osdConfig()->overlay_radio_mode-1].left_horizontal;
    } else {
        vertical_channel = radioModes[osdConfig()->overlay_radio_mode-1].right_vertical;
        horizontal_channel = radioModes[osdConfig()->overlay_radio_mode-1].right_horizontal;
    }

    const uint8_t cursorX = scaleRange(constrain(rcData[horizontal_channel], PWM_RANGE_MIN, PWM_RANGE_MAX - 1), PWM_RANGE_MIN, PWM_RANGE_MAX, 0, OSD_STICK_OVERLAY_WIDTH);
    const uint8_t cursorY = OSD_STICK_OVERLAY_VERTICAL_POSITIONS - 1 - scaleRange(constrain(rcData[vertical_channel], PWM_RANGE_MIN, PWM_RANGE_MAX - 1), PWM_RANGE_MIN, PWM_RANGE_MAX, 0, OSD_STICK_OVERLAY_VERTICAL_POSITIONS);
    const char cursor = SYM_STICK_OVERLAY_SPRITE_HIGH + (cursorY % OSD_STICK_OVERLAY_SPRITE_HEIGHT);

    tfp_sprintf(element->buff, "%c", cursor);
    element->elemOffsetX = cursorX;
    element->elemOffsetY = cursorY / OSD_STICK_OVERLAY_SPRITE_HEIGHT;
}
#endif // USE_OSD_STICK_OVERLAY

static void osdElementThrottlePosition(osdElementParms_t *element)
{
    tfp_sprintf(element->buff, "%c%3d", SYM_THR, calculateThrottlePercent());
}

static void osdElementTimer(osdElementParms_t *element)
{
    for (int i = 0; i < OSD_TIMER_COUNT; i++) {
        const uint16_t timer = osdConfig()->timers[i];
        const timeUs_t time = osdGetTimerValue(OSD_TIMER_SRC(timer));
        const timeUs_t alarmTime = OSD_TIMER_ALARM(timer) * 60000000; // convert from minutes to us
        if (alarmTime != 0 && time >= alarmTime) {
            element->attr = DISPLAYPORT_SEVERITY_CRITICAL;
        }
    }

    osdFormatTimer(element->buff, true, true, element->item - OSD_ITEM_TIMER_1);
}

#ifdef USE_VTX_COMMON
static void osdElementVtxChannel(osdElementParms_t *element)
{
    const vtxDevice_t *vtxDevice = vtxCommonDevice();
    uint8_t band = vtxSettingsConfigMutable()->band;
    uint8_t channel = vtxSettingsConfig()->channel;
    if (band == 0) {
        /* Direct frequency set is used */
        vtxCommonLookupBandChan(vtxDevice, vtxSettingsConfig()->freq, &band, &channel);
    }
    const char vtxBandLetter = vtxCommonLookupBandLetter(vtxDevice, band);
    const char *vtxChannelName = vtxCommonLookupChannelName(vtxDevice, channel);
    unsigned vtxStatus = 0;
    uint8_t vtxPower = vtxSettingsConfig()->power;
    if (vtxDevice) {
        vtxCommonGetStatus(vtxDevice, &vtxStatus);

        if (vtxSettingsConfig()->lowPowerDisarm) {
            vtxCommonGetPowerIndex(vtxDevice, &vtxPower);
        }
    }
    const char *vtxPowerLabel = vtxCommonLookupPowerName(vtxDevice, vtxPower);

    char vtxStatusIndicator = '\0';
    if (IS_RC_MODE_ACTIVE(BOXVTXCONTROLDISABLE)) {
        vtxStatusIndicator = 'D';
    } else if (vtxStatus & VTX_STATUS_PIT_MODE) {
        vtxStatusIndicator = 'P';
    }

switch (element->type) {
    case OSD_ELEMENT_TYPE_2:
            tfp_sprintf(element->buff, "%s", vtxPowerLabel);
        break;

    default:
        if (vtxStatus & VTX_STATUS_LOCKED) {
            tfp_sprintf(element->buff, "-:-:-:L");
        } else if (vtxStatusIndicator) {
            tfp_sprintf(element->buff, "%c:%s:%s:%c", vtxBandLetter, vtxChannelName, vtxPowerLabel, vtxStatusIndicator);
        } else {
            tfp_sprintf(element->buff, "%c:%s:%s", vtxBandLetter, vtxChannelName, vtxPowerLabel);
        }
        break;
    }
}
#endif // USE_VTX_COMMON

static void osdElementAuxValue(osdElementParms_t *element)
{
    tfp_sprintf(element->buff, "%c%d", osdConfig()->aux_symbol, osdAuxValue);
}

static void osdElementWarnings(osdElementParms_t *element)
{
    bool elementBlinking = false;
    renderOsdWarning(element->buff, &elementBlinking, &element->attr);
    if (elementBlinking) {
        SET_BLINK(OSD_WARNINGS);
    } else {
        CLR_BLINK(OSD_WARNINGS);
    }

#ifdef USE_CRAFTNAME_MSGS
    // Injects data into the CraftName variable for systems which limit
    // the available MSP data field in their OSD.
    if (osdConfig()->osd_craftname_msgs == true) {
        // if warning is not set, or blink is off, then display LQ & RSSI
        if (blinkState || (strlen(element->buff) == 0)) {
#ifdef USE_RX_LINK_QUALITY_INFO
            // replicate the LQ functionality without the special font symbols
            uint16_t osdLinkQuality = 0;
            if (linkQualitySource == LQ_SOURCE_RX_PROTOCOL_CRSF) { // 0-99
                osdLinkQuality = rxGetLinkQuality();
#ifdef USE_RX_RSSI_DBM
                const uint8_t osdRfMode = rxGetRfMode();
                tfp_sprintf(element->buff, "LQ %2d:%03d %3d", osdRfMode, osdLinkQuality, getRssiDbm());
            } else if (linkQualitySource == LQ_SOURCE_RX_PROTOCOL_GHST) { // 0-100
                osdLinkQuality = rxGetLinkQuality();
                tfp_sprintf(element->buff, "LQ %03d %3d", osdLinkQuality, getRssiDbm());
#endif
            } else { // 0-9
                osdLinkQuality = rxGetLinkQuality() * 10 / LINK_QUALITY_MAX_VALUE;
                if (osdLinkQuality >= 10) {
                    osdLinkQuality = 9;
                }
                tfp_sprintf(element->buff, "LQ %1d", osdLinkQuality);
            }
#endif // USE_RX_LINK_QUALITY_INFO
        }
        strncpy(pilotConfigMutable()->craftName, element->buff, MAX_NAME_LENGTH - 1);
    }
#endif // USE_CRAFTNAME_MSGS
}

#ifdef USE_MSP_DISPLAYPORT
static void osdElementSys(osdElementParms_t *element)
{
    UNUSED(element);

    // Nothing to render for a system element
}
#endif

// Define the order in which the elements are drawn.
// Elements positioned later in the list will overlay the earlier
// ones if their character positions overlap
// Elements that need special runtime conditional processing should be added
// to osdAddActiveElements()

static const uint8_t osdElementDisplayOrder[] = {
    OSD_MAIN_BATT_VOLTAGE,
    OSD_RSSI_VALUE,
    OSD_CROSSHAIRS,
    OSD_HORIZON_SIDEBARS,
    OSD_UP_DOWN_REFERENCE,
    OSD_ITEM_TIMER_1,
    OSD_ITEM_TIMER_2,
    OSD_REMAINING_TIME_ESTIMATE,
    OSD_FLYMODE,
    OSD_THROTTLE_POS,
    OSD_VTX_CHANNEL,
    OSD_CURRENT_DRAW,
    OSD_MAH_DRAWN,
    OSD_WATT_HOURS_DRAWN,
    OSD_CRAFT_NAME,
    OSD_CUSTOM_MSG0,
    OSD_CUSTOM_MSG1,
    OSD_CUSTOM_MSG2,
    OSD_CUSTOM_MSG3,
    OSD_ALTITUDE,
    OSD_ROLL_PIDS,
    OSD_PITCH_PIDS,
    OSD_YAW_PIDS,
    OSD_POWER,
    OSD_PIDRATE_PROFILE,
    OSD_WARNINGS,
    OSD_AVG_CELL_VOLTAGE,
    OSD_DEBUG,
    OSD_DEBUG2,
    OSD_PITCH_ANGLE,
    OSD_ROLL_ANGLE,
    OSD_MAIN_BATT_USAGE,
    OSD_DISARMED,
    OSD_NUMERICAL_HEADING,
    OSD_READY_MODE,
#ifdef USE_VARIO
    OSD_NUMERICAL_VARIO,
#endif
    OSD_COMPASS_BAR,
    OSD_ANTI_GRAVITY,
#ifdef USE_BLACKBOX
    OSD_LOG_STATUS,
#endif
    OSD_MOTOR_DIAG,
#ifdef USE_ACC
    OSD_FLIP_ARROW,
#endif
    OSD_PILOT_NAME,
#ifdef USE_RTC_TIME
    OSD_RTC_DATETIME,
#endif
#ifdef USE_OSD_ADJUSTMENTS
    OSD_ADJUSTMENT_RANGE,
#endif
#ifdef USE_ADC_INTERNAL
    OSD_CORE_TEMPERATURE,
#endif
#ifdef USE_RX_LINK_QUALITY_INFO
    OSD_LINK_QUALITY,
#endif
#ifdef USE_RX_LINK_UPLINK_POWER
    OSD_TX_UPLINK_POWER,
#endif
#ifdef USE_RX_RSSI_DBM
    OSD_RSSI_DBM_VALUE,
#endif
#ifdef USE_RX_RSNR
    OSD_RSNR_VALUE,
#endif
#ifdef USE_OSD_STICK_OVERLAY
    OSD_STICK_OVERLAY_LEFT,
    OSD_STICK_OVERLAY_RIGHT,
#endif
#ifdef USE_PROFILE_NAMES
    OSD_RATE_PROFILE_NAME,
    OSD_PID_PROFILE_NAME,
#endif
#ifdef USE_OSD_PROFILES
    OSD_PROFILE_NAME,
#endif
    OSD_RC_CHANNELS,
    OSD_CAMERA_FRAME,
#ifdef USE_PERSISTENT_STATS
    OSD_TOTAL_FLIGHTS,
#endif
    OSD_AUX_VALUE,
#ifdef USE_OSD_HD
    OSD_SYS_GOGGLE_VOLTAGE,
    OSD_SYS_VTX_VOLTAGE,
    OSD_SYS_BITRATE,
    OSD_SYS_DELAY,
    OSD_SYS_DISTANCE,
    OSD_SYS_LQ,
    OSD_SYS_GOGGLE_DVR,
    OSD_SYS_VTX_DVR,
    OSD_SYS_WARNINGS,
    OSD_SYS_VTX_TEMP,
    OSD_SYS_FAN_SPEED,
#endif
#ifdef USE_RANGEFINDER
    OSD_LIDAR_DIST,
#endif
};

// Define the mapping between the OSD element id and the function to draw it

const osdElementDrawFn osdElementDrawFunction[OSD_ITEM_COUNT] = {
    [OSD_CAMERA_FRAME]            = NULL,  // only has background. Added first so it's the lowest "layer" and doesn't cover other elements
    [OSD_RSSI_VALUE]              = osdElementRssi,
    [OSD_MAIN_BATT_VOLTAGE]       = osdElementMainBatteryVoltage,
    [OSD_CROSSHAIRS]              = osdElementCrosshairs,  // only has background, but needs to be over other elements (like artificial horizon)
#ifdef USE_ACC
    [OSD_ARTIFICIAL_HORIZON]      = osdElementArtificialHorizon,
    [OSD_UP_DOWN_REFERENCE]       = osdElementUpDownReference,
#endif
    [OSD_HORIZON_SIDEBARS]        = NULL,  // only has background
    [OSD_ITEM_TIMER_1]            = osdElementTimer,
    [OSD_ITEM_TIMER_2]            = osdElementTimer,
    [OSD_FLYMODE]                 = osdElementFlymode,
    [OSD_CRAFT_NAME]              = NULL,  // only has background
    [OSD_CUSTOM_MSG0]             = osdElementCustomMsg,
    [OSD_CUSTOM_MSG1]             = osdElementCustomMsg,
    [OSD_CUSTOM_MSG2]             = osdElementCustomMsg,
    [OSD_CUSTOM_MSG3]             = osdElementCustomMsg,
    [OSD_THROTTLE_POS]            = osdElementThrottlePosition,
#ifdef USE_VTX_COMMON
    [OSD_VTX_CHANNEL]             = osdElementVtxChannel,
#endif
    [OSD_CURRENT_DRAW]            = osdElementCurrentDraw,
    [OSD_MAH_DRAWN]               = osdElementMahDrawn,
    [OSD_WATT_HOURS_DRAWN]        = osdElementWattHoursDrawn,
#ifdef USE_GPS
    [OSD_GPS_SPEED]               = osdElementGpsSpeed,
    [OSD_GPS_SATS]                = osdElementGpsSats,
#endif
    [OSD_ALTITUDE]                = osdElementAltitude,
    [OSD_ROLL_PIDS]               = osdElementPidsRoll,
    [OSD_PITCH_PIDS]              = osdElementPidsPitch,
    [OSD_YAW_PIDS]                = osdElementPidsYaw,
    [OSD_POWER]                   = osdElementPower,
    [OSD_PIDRATE_PROFILE]         = osdElementPidRateProfile,
    [OSD_WARNINGS]                = osdElementWarnings,
    [OSD_AVG_CELL_VOLTAGE]        = osdElementAverageCellVoltage,
    [OSD_READY_MODE]              = osdElementReadyMode,
#ifdef USE_GPS
    [OSD_GPS_LON]                 = osdElementGpsCoordinate,
    [OSD_GPS_LAT]                 = osdElementGpsCoordinate,
#endif
    [OSD_DEBUG]                   = osdElementDebug,
    [OSD_DEBUG2]                  = osdElementDebug2,
#ifdef USE_ACC
    [OSD_PITCH_ANGLE]             = osdElementAngleRollPitch,
    [OSD_ROLL_ANGLE]              = osdElementAngleRollPitch,
#endif
    [OSD_MAIN_BATT_USAGE]         = osdElementMainBatteryUsage,
    [OSD_DISARMED]                = osdElementDisarmed,
#ifdef USE_GPS
    [OSD_HOME_DIR]                = osdElementGpsHomeDirection,
    [OSD_HOME_DIST]               = osdElementGpsHomeDistance,
#endif
    [OSD_NUMERICAL_HEADING]       = osdElementNumericalHeading,
#ifdef USE_VARIO
    [OSD_NUMERICAL_VARIO]         = osdElementNumericalVario,
#endif
    [OSD_COMPASS_BAR]             = osdElementCompassBar,
#if defined(USE_DSHOT_TELEMETRY) || defined(USE_ESC_SENSOR)
    [OSD_ESC_TMP]                 = osdElementEscTemperature,
    [OSD_ESC_RPM]                 = osdElementEscRpm,
#endif
    [OSD_REMAINING_TIME_ESTIMATE] = osdElementRemainingTimeEstimate,
#ifdef USE_RTC_TIME
    [OSD_RTC_DATETIME]            = osdElementRtcTime,
#endif
#ifdef USE_OSD_ADJUSTMENTS
    [OSD_ADJUSTMENT_RANGE]        = osdElementAdjustmentRange,
#endif
#ifdef USE_ADC_INTERNAL
    [OSD_CORE_TEMPERATURE]        = osdElementCoreTemperature,
#endif
    [OSD_ANTI_GRAVITY]            = osdElementAntiGravity,
#ifdef USE_ACC
    [OSD_G_FORCE]                 = osdElementGForce,
#endif
    [OSD_MOTOR_DIAG]              = osdElementMotorDiagnostics,
#ifdef USE_BLACKBOX
    [OSD_LOG_STATUS]              = osdElementLogStatus,
#endif
#ifdef USE_ACC
    [OSD_FLIP_ARROW]              = osdElementCrashFlipArrow,
#endif
#ifdef USE_RX_LINK_QUALITY_INFO
    [OSD_LINK_QUALITY]            = osdElementLinkQuality,
#endif
#ifdef USE_RX_LINK_UPLINK_POWER
    [OSD_TX_UPLINK_POWER]         = osdElementTxUplinkPower,
#endif
#ifdef USE_GPS
    [OSD_FLIGHT_DIST]             = osdElementGpsFlightDistance,
#endif
#ifdef USE_OSD_STICK_OVERLAY
    [OSD_STICK_OVERLAY_LEFT]      = osdElementStickOverlay,
    [OSD_STICK_OVERLAY_RIGHT]     = osdElementStickOverlay,
#endif
    [OSD_PILOT_NAME]              = NULL,  // only has background
#if defined(USE_DSHOT_TELEMETRY) || defined(USE_ESC_SENSOR)
    [OSD_ESC_RPM_FREQ]            = osdElementEscRpmFreq,
#endif
#ifdef USE_PROFILE_NAMES
    [OSD_RATE_PROFILE_NAME]       = osdElementRateProfileName,
    [OSD_PID_PROFILE_NAME]        = osdElementPidProfileName,
#endif
#ifdef USE_OSD_PROFILES
    [OSD_PROFILE_NAME]            = osdElementOsdProfileName,
#endif
#ifdef USE_RX_RSSI_DBM
    [OSD_RSSI_DBM_VALUE]          = osdElementRssiDbm,
#endif
#ifdef USE_RX_RSNR
    [OSD_RSNR_VALUE]              = osdElementRsnr,
#endif
    [OSD_RC_CHANNELS]             = osdElementRcChannels,
#ifdef USE_GPS
    [OSD_EFFICIENCY]              = osdElementEfficiency,
#endif
#ifdef USE_GPS_LAP_TIMER
    [OSD_GPS_LAP_TIME_CURRENT]    = osdElementGpsLapTimeCurrent,
    [OSD_GPS_LAP_TIME_PREVIOUS]   = osdElementGpsLapTimePrevious,
    [OSD_GPS_LAP_TIME_BEST3]      = osdElementGpsLapTimeBest3,
#endif // GPS_LAP_TIMER
#ifdef USE_PERSISTENT_STATS
    [OSD_TOTAL_FLIGHTS]           = osdElementTotalFlights,
#endif
    [OSD_AUX_VALUE]               = osdElementAuxValue,
#ifdef USE_MSP_DISPLAYPORT
    [OSD_SYS_GOGGLE_VOLTAGE]      = osdElementSys,
    [OSD_SYS_VTX_VOLTAGE]         = osdElementSys,
    [OSD_SYS_BITRATE]             = osdElementSys,
    [OSD_SYS_DELAY]               = osdElementSys,
    [OSD_SYS_DISTANCE]            = osdElementSys,
    [OSD_SYS_LQ]                  = osdElementSys,
    [OSD_SYS_GOGGLE_DVR]          = osdElementSys,
    [OSD_SYS_VTX_DVR]             = osdElementSys,
    [OSD_SYS_WARNINGS]            = osdElementSys,
    [OSD_SYS_VTX_TEMP]            = osdElementSys,
    [OSD_SYS_FAN_SPEED]           = osdElementSys,
#endif
#ifdef USE_RANGEFINDER
    [OSD_LIDAR_DIST]              = osdElementLidarDist,
#endif
};

// Define the mapping between the OSD element id and the function to draw its background (static part)
// Only necessary to define the entries that actually have a background function

const osdElementDrawFn osdElementBackgroundFunction[OSD_ITEM_COUNT] = {
    [OSD_CAMERA_FRAME]            = osdBackgroundCameraFrame,
    [OSD_HORIZON_SIDEBARS]        = osdBackgroundHorizonSidebars,
    [OSD_CRAFT_NAME]              = osdBackgroundCraftName,
#ifdef USE_OSD_STICK_OVERLAY
    [OSD_STICK_OVERLAY_LEFT]      = osdBackgroundStickOverlay,
    [OSD_STICK_OVERLAY_RIGHT]     = osdBackgroundStickOverlay,
#endif
    [OSD_PILOT_NAME]              = osdBackgroundPilotName,
};

static void osdAddActiveElement(osd_items_e element)
{
    if (VISIBLE(osdElementConfig()->item_pos[element])) {
        activeOsdElementArray[activeOsdElementCount++] = element;
    }
}

// Examine the elements and build a list of only the active (enabled)
// ones to speed up rendering.

void osdAddActiveElements(void)
{
    activeOsdElementCount = 0;

#ifdef USE_ACC
    if (sensors(SENSOR_ACC)) {
        osdAddActiveElement(OSD_ARTIFICIAL_HORIZON);
        osdAddActiveElement(OSD_G_FORCE);
        osdAddActiveElement(OSD_UP_DOWN_REFERENCE);
    }
#endif

    for (unsigned i = 0; i < sizeof(osdElementDisplayOrder); i++) {
        osdAddActiveElement(osdElementDisplayOrder[i]);
    }

#ifdef USE_GPS
    if (sensors(SENSOR_GPS)) {
        osdAddActiveElement(OSD_GPS_SATS);
        osdAddActiveElement(OSD_GPS_SPEED);
        osdAddActiveElement(OSD_GPS_LAT);
        osdAddActiveElement(OSD_GPS_LON);
        osdAddActiveElement(OSD_HOME_DIST);
        osdAddActiveElement(OSD_HOME_DIR);
        osdAddActiveElement(OSD_FLIGHT_DIST);
        osdAddActiveElement(OSD_EFFICIENCY);
    }
#endif // GPS

#if defined(USE_DSHOT_TELEMETRY) || defined(USE_ESC_SENSOR)
    if ((featureIsEnabled(FEATURE_ESC_SENSOR)) || useDshotTelemetry) {
        osdAddActiveElement(OSD_ESC_TMP);
        osdAddActiveElement(OSD_ESC_RPM);
        osdAddActiveElement(OSD_ESC_RPM_FREQ);
    }
#endif

#ifdef USE_GPS_LAP_TIMER
    if (sensors(SENSOR_GPS)) {
        osdAddActiveElement(OSD_GPS_LAP_TIME_CURRENT);
        osdAddActiveElement(OSD_GPS_LAP_TIME_PREVIOUS);
        osdAddActiveElement(OSD_GPS_LAP_TIME_BEST3);
    }
#endif // GPS_LAP_TIMER

#ifdef USE_PERSISTENT_STATS
    osdAddActiveElement(OSD_TOTAL_FLIGHTS);
#endif
}

static bool osdDrawSingleElement(displayPort_t *osdDisplayPort, uint8_t item)
{
    // By default mark the element as rendered in case it's in the off blink state
    activeElement.rendered = true;

    if (!osdElementDrawFunction[item]) {
        // Element has no drawing function
        return true;
    }
    if (!osdDisplayPort->useDeviceBlink && BLINK(item)) {
        return true;
    }

    uint8_t elemPosX = OSD_X(osdElementConfig()->item_pos[item]);
    uint8_t elemPosY = OSD_Y(osdElementConfig()->item_pos[item]);

    activeElement.item = item;
    activeElement.elemPosX = elemPosX;
    activeElement.elemPosY = elemPosY;
    activeElement.elemOffsetX = 0;
    activeElement.elemOffsetY = 0;
    activeElement.type = OSD_TYPE(osdElementConfig()->item_pos[item]);
    activeElement.buff = elementBuff;
    activeElement.osdDisplayPort = osdDisplayPort;
    activeElement.drawElement = true;
    activeElement.attr = DISPLAYPORT_SEVERITY_NORMAL;

    // Call the element drawing function
    if (IS_SYS_OSD_ELEMENT(item)) {
        displaySys(osdDisplayPort, elemPosX, elemPosY, (displayPortSystemElement_e)(item - OSD_SYS_GOGGLE_VOLTAGE + DISPLAYPORT_SYS_GOGGLE_VOLTAGE));
    } else {
        osdElementDrawFunction[item](&activeElement);
        if (activeElement.drawElement) {
            displayPendingForeground = true;
        }
    }

    return activeElement.rendered;
}

static bool osdDrawSingleElementBackground(displayPort_t *osdDisplayPort, uint8_t item)
{
    if (!osdElementBackgroundFunction[item]) {
        // Element has no background drawing function
        return true;
    }

    uint8_t elemPosX = OSD_X(osdElementConfig()->item_pos[item]);
    uint8_t elemPosY = OSD_Y(osdElementConfig()->item_pos[item]);

    activeElement.item = item;
    activeElement.elemPosX = elemPosX;
    activeElement.elemPosY = elemPosY;
    activeElement.elemOffsetX = 0;
    activeElement.elemOffsetY = 0;
    activeElement.type = OSD_TYPE(osdElementConfig()->item_pos[item]);
    activeElement.buff = elementBuff;
    activeElement.osdDisplayPort = osdDisplayPort;
    activeElement.drawElement = true;
    activeElement.rendered = true;
    activeElement.attr = DISPLAYPORT_SEVERITY_NORMAL;

    // Call the element background drawing function
    osdElementBackgroundFunction[item](&activeElement);
    if (activeElement.drawElement) {
        displayPendingBackground = true;
    }

    return activeElement.rendered;
}

static uint8_t activeElementNumber = 0;

bool osdIsRenderPending(void)
{
    return displayPendingForeground | displayPendingBackground;
}

uint8_t osdGetActiveElement(void)
{
    return activeElementNumber;
}

uint8_t osdGetActiveElementCount(void)
{
    return activeOsdElementCount;
}

// Return true if there is more to display
bool osdDisplayActiveElement(void)
{
    if (activeElementNumber >= activeOsdElementCount) {
        return false;
    }

    // If there's a previously drawn background string to be displayed, do that
    if (displayPendingBackground) {
        osdDisplayWrite(&activeElement,
                        activeElement.elemPosX + activeElement.elemOffsetX,
                        activeElement.elemPosY + activeElement.elemOffsetY,
                        activeElement.attr, activeElement.buff);

        activeElement.buff[0] = '\0';

        displayPendingBackground = false;

        return displayPendingForeground;
    }

    // If there's a previously drawn foreground string to be displayed, do that
    if (displayPendingForeground) {
        osdDisplayWrite(&activeElement,
                        activeElement.elemPosX + activeElement.elemOffsetX,
                        activeElement.elemPosY + activeElement.elemOffsetY,
                        activeElement.attr, activeElement.buff);

        activeElement.buff[0] = '\0';

        displayPendingForeground = false;
    }

    return false;
}

// Return true if there are more elements to draw
bool osdDrawNextActiveElement(displayPort_t *osdDisplayPort)
{
    static bool backgroundRendered = false;

    if (activeElementNumber >= activeOsdElementCount) {
        activeElementNumber = 0;
        return false;
    }

    uint8_t item = activeOsdElementArray[activeElementNumber];

    if (!backgroundLayerSupported && osdElementBackgroundFunction[item] && !backgroundRendered) {
        // If the background layer isn't supported then we
        // have to draw the element's static layer as well.
        backgroundRendered = osdDrawSingleElementBackground(osdDisplayPort, item);

        // After the background always come back to check for foreground
        return true;
    }

    // Only advance to the next element if rendering is complete
    if (osdDrawSingleElement(osdDisplayPort, item)) {
        // If rendering is complete then advance to the next element

        // Prepare to render the background of the next element
        backgroundRendered = false;

        if (++activeElementNumber >= activeOsdElementCount) {
            activeElementNumber = 0;
            return false;
        }
    }

    return true;
}

#ifdef USE_SPEC_PREARM_SCREEN
bool osdDrawSpec(displayPort_t *osdDisplayPort)
{
    static enum {RPM, POLES, MIXER, THR, MOTOR, BAT, VER} specState = RPM;
    static int currentRow;

    const uint8_t midRow = osdDisplayPort->rows / 2;
    const uint8_t midCol = osdDisplayPort->cols / 2;

    char buff[OSD_ELEMENT_BUFFER_LENGTH] = "";

    int len = 0;

    switch (specState) {
    default:
    case RPM:
        currentRow = midRow - 3;
#ifdef USE_RPM_LIMIT
        {
            const bool rpmLimitActive = mixerConfig()->rpm_limit > 0 && isMotorProtocolBidirDshot();
            if (rpmLimitActive) {
                len = tfp_sprintf(buff, "RPM LIMIT ON  %d", mixerConfig()->rpm_limit_value);
            } else {
                len = tfp_sprintf(buff, "%s", "RPM LIMIT OFF");
            }
            displayWrite(osdDisplayPort, midCol - (len / 2), currentRow++, DISPLAYPORT_SEVERITY_NORMAL, buff);

            if (rpmLimitActive) {
                specState = POLES;
            } else {
                specState = THR;
            }
        }
        break;

    case POLES:
        len = tfp_sprintf(buff, "KV %d   POLES %d", motorConfig()->kv, motorConfig()->motorPoleCount);
        displayWrite(osdDisplayPort, midCol - (len / 2), currentRow++, DISPLAYPORT_SEVERITY_NORMAL, buff);

        specState = MIXER;
        break;

    case MIXER:
        len = tfp_sprintf(buff, "%d  %d  %d", mixerConfig()->rpm_limit_p, mixerConfig()->rpm_limit_i, mixerConfig()->rpm_limit_d);
        displayWrite(osdDisplayPort, midCol - (len / 2), currentRow++, DISPLAYPORT_SEVERITY_NORMAL, buff);

        specState = THR;
        break;

    case THR:
#endif // #USE_RPM_LIMIT
        len = tfp_sprintf(buff, "THR LIMIT %s", lookupTableThrottleLimitType[currentControlRateProfile->throttle_limit_type]);
        if (currentControlRateProfile->throttle_limit_type != THROTTLE_LIMIT_TYPE_OFF) {
            len = tfp_sprintf(buff, "%s %d", buff, currentControlRateProfile->throttle_limit_percent);
        }
        displayWrite(osdDisplayPort, midCol - (len / 2), currentRow++, DISPLAYPORT_SEVERITY_NORMAL, buff);

        specState = MOTOR;
        break;

    case MOTOR:
        len = tfp_sprintf(buff, "MOTOR LIMIT %d", currentPidProfile->motor_output_limit);
        displayWrite(osdDisplayPort, midCol - (len / 2), currentRow++, DISPLAYPORT_SEVERITY_NORMAL, buff);

        specState = BAT;
        break;

    case BAT:
        {
            const float batteryVoltage = getBatteryVoltage() / 100.0f;
            len = osdPrintFloat(buff, osdGetBatterySymbol(getBatteryAverageCellVoltage()), batteryVoltage, "", 2, true, SYM_VOLT);
            displayWrite(osdDisplayPort, midCol - (len / 2), currentRow++, DISPLAYPORT_SEVERITY_NORMAL, buff);
        }

        specState = VER;
        break;

    case VER:
        len = strlen(FC_VERSION_STRING);
        displayWrite(osdDisplayPort, midCol - (len / 2), currentRow++, DISPLAYPORT_SEVERITY_NORMAL, FC_VERSION_STRING);

        specState = RPM;

        return true;
    }

    return false;
}
#endif // USE_SPEC_PREARM_SCREEN

void osdDrawActiveElementsBackground(displayPort_t *osdDisplayPort)
{
    if (backgroundLayerSupported) {
        displayLayerSelect(osdDisplayPort, DISPLAYPORT_LAYER_BACKGROUND);
        displayClearScreen(osdDisplayPort, DISPLAY_CLEAR_WAIT);
        for (unsigned i = 0; i < activeOsdElementCount; i++) {
            while (!osdDrawSingleElementBackground(osdDisplayPort, activeOsdElementArray[i]));
        }
        displayLayerSelect(osdDisplayPort, DISPLAYPORT_LAYER_FOREGROUND);
    }
}

void osdElementsInit(bool backgroundLayerFlag)
{
    backgroundLayerSupported = backgroundLayerFlag;
    activeOsdElementCount = 0;
    pt1FilterInit(&batteryEfficiencyFilt, pt1FilterGain(EFFICIENCY_CUTOFF_HZ, 1.0f / osdConfig()->framerate_hz));
}

void osdSyncBlink(timeUs_t currentTimeUs)
{
    const int period = 1000000/OSD_BLINK_FREQUENCY_HZ;

    blinkState = ((currentTimeUs % period) < (period >> 1));
}

void osdResetAlarms(void)
{
    memset(blinkBits, 0, sizeof(blinkBits));
}

void osdUpdateAlarms(void)
{
    // This is overdone?

    int32_t alt = osdGetMetersToSelectedUnit(getEstimatedAltitudeCm()) / 100;

    if (getRssiPercent() < osdConfig()->rssi_alarm) {
        SET_BLINK(OSD_RSSI_VALUE);
    } else {
        CLR_BLINK(OSD_RSSI_VALUE);
    }

#ifdef USE_RX_RSSI_DBM
    if (getRssiDbm() < osdConfig()->rssi_dbm_alarm) {
        SET_BLINK(OSD_RSSI_DBM_VALUE);
    } else {
        CLR_BLINK(OSD_RSSI_DBM_VALUE);
    }
#endif

#ifdef USE_RX_LINK_QUALITY_INFO
    if (rxGetLinkQualityPercent() < osdConfig()->link_quality_alarm) {
        SET_BLINK(OSD_LINK_QUALITY);
    } else {
        CLR_BLINK(OSD_LINK_QUALITY);
    }
#endif // USE_RX_LINK_QUALITY_INFO

    if (getBatteryState() == BATTERY_OK) {
        CLR_BLINK(OSD_MAIN_BATT_VOLTAGE);
        CLR_BLINK(OSD_AVG_CELL_VOLTAGE);
    } else {
        SET_BLINK(OSD_MAIN_BATT_VOLTAGE);
        SET_BLINK(OSD_AVG_CELL_VOLTAGE);
    }

#ifdef USE_GPS
    if ((STATE(GPS_FIX) == 0) || (gpsSol.numSat < GPS_MIN_SAT_COUNT)
#ifdef USE_GPS_RESCUE
            || ((gpsSol.numSat < gpsRescueConfig()->minSats) && gpsRescueIsConfigured())
#endif
            ) {
        SET_BLINK(OSD_GPS_SATS);
    } else {
        CLR_BLINK(OSD_GPS_SATS);
    }
#endif //USE_GPS

    for (int i = 0; i < OSD_TIMER_COUNT; i++) {
        const uint16_t timer = osdConfig()->timers[i];
        const timeUs_t time = osdGetTimerValue(OSD_TIMER_SRC(timer));
        const timeUs_t alarmTime = OSD_TIMER_ALARM(timer) * 60000000; // convert from minutes to us
        if (alarmTime != 0 && time >= alarmTime) {
            SET_BLINK(OSD_ITEM_TIMER_1 + i);
        } else {
            CLR_BLINK(OSD_ITEM_TIMER_1 + i);
        }
    }

    if (getMAhDrawn() >= osdConfig()->cap_alarm) {
        SET_BLINK(OSD_MAH_DRAWN);
        SET_BLINK(OSD_MAIN_BATT_USAGE);
        SET_BLINK(OSD_REMAINING_TIME_ESTIMATE);
    } else {
        CLR_BLINK(OSD_MAH_DRAWN);
        CLR_BLINK(OSD_MAIN_BATT_USAGE);
        CLR_BLINK(OSD_REMAINING_TIME_ESTIMATE);
    }

    if ((alt >= osdConfig()->alt_alarm) && ARMING_FLAG(ARMED)) {
        SET_BLINK(OSD_ALTITUDE);
    } else {
        CLR_BLINK(OSD_ALTITUDE);
    }

#ifdef USE_GPS
    if (sensors(SENSOR_GPS) && ARMING_FLAG(ARMED) && STATE(GPS_FIX) && STATE(GPS_FIX_HOME)) {
        if (osdConfig()->distance_alarm && GPS_distanceToHome >= osdConfig()->distance_alarm) {
            SET_BLINK(OSD_HOME_DIST);
        } else {
            CLR_BLINK(OSD_HOME_DIST);
        }
    } else {
        CLR_BLINK(OSD_HOME_DIST);
    }
#endif

#if defined(USE_ESC_SENSOR) || defined(USE_DSHOT_TELEMETRY)
    bool blink = false;

#if defined(USE_ESC_SENSOR)
    if (featureIsEnabled(FEATURE_ESC_SENSOR)) {
        // This works because the combined ESC data contains the maximum temperature seen amongst all ESCs
        blink = osdConfig()->esc_temp_alarm != ESC_TEMP_ALARM_OFF && osdEscDataCombined->temperature >= osdConfig()->esc_temp_alarm;
    } else
#endif
#if defined(USE_DSHOT_TELEMETRY)
    {
        if (osdConfig()->esc_temp_alarm != ESC_TEMP_ALARM_OFF) {
            for (uint32_t k = 0; !blink && (k < getMotorCount()); k++) {
                blink = (dshotTelemetryState.motorState[k].telemetryTypes & (1 << DSHOT_TELEMETRY_TYPE_TEMPERATURE)) != 0 &&
                    dshotTelemetryState.motorState[k].telemetryData[DSHOT_TELEMETRY_TYPE_TEMPERATURE] >= osdConfig()->esc_temp_alarm;
            }
        }
    }
#else
    {}
#endif

    if (blink) {
        SET_BLINK(OSD_ESC_TMP);
    } else {
        CLR_BLINK(OSD_ESC_TMP);
    }
#endif
}

#ifdef USE_ACC
static bool osdElementIsActive(osd_items_e element)
{
    for (unsigned i = 0; i < activeOsdElementCount; i++) {
        if (activeOsdElementArray[i] == element) {
            return true;
        }
    }
    return false;
}

// Determine if any active elements need the ACC
bool osdElementsNeedAccelerometer(void)
{
    return osdElementIsActive(OSD_ARTIFICIAL_HORIZON) ||
           osdElementIsActive(OSD_PITCH_ANGLE) ||
           osdElementIsActive(OSD_ROLL_ANGLE) ||
           osdElementIsActive(OSD_G_FORCE) ||
           osdElementIsActive(OSD_FLIP_ARROW) ||
           osdElementIsActive(OSD_UP_DOWN_REFERENCE);
}

#endif // USE_ACC

#endif // USE_OSD<|MERGE_RESOLUTION|>--- conflicted
+++ resolved
@@ -312,10 +312,6 @@
 }
 #endif
 
-<<<<<<< HEAD
-#if defined(USE_ADC_INTERNAL) || defined(USE_ESC_SENSOR) || defined(USE_DSHOT_TELEMETRY)
-=======
->>>>>>> 698e0003
 int osdConvertTemperatureToSelectedUnit(int tempInDegreesCelcius)
 {
     switch (osdConfig()->units) {
