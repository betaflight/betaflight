/*
 * This file is part of Cleanflight and Betaflight.
 *
 * Cleanflight and Betaflight are free software. You can redistribute
 * this software and/or modify this software under the terms of the
 * GNU General Public License as published by the Free Software
 * Foundation, either version 3 of the License, or (at your option)
 * any later version.
 *
 * Cleanflight and Betaflight are distributed in the hope that they
 * will be useful, but WITHOUT ANY WARRANTY; without even the implied
 * warranty of MERCHANTABILITY or FITNESS FOR A PARTICULAR PURPOSE.
 * See the GNU General Public License for more details.
 *
 * You should have received a copy of the GNU General Public License
 * along with this software.
 *
 * If not, see <http://www.gnu.org/licenses/>.
 */

/*
    *****************************************
    Instructions for adding new OSD Elements:
    *****************************************

    First add the new element to the osd_items_e enumeration in osd/osd.h. The
    element must be added to the end just before OSD_ITEM_COUNT.

    Next add the element to the osdElementDisplayOrder array defined in this file.
    If the element needs special runtime conditional processing then it should be added
    to the osdAddActiveElements() function instead.

    Create the function to "draw" the element.
    ------------------------------------------
    It should be named like "osdElementSomething()" where the "Something" describes
    the element. The drawing function should only render the dynamic portions of the
    element. If the element has static (unchanging) portions then those should be
    rendered in the background function. The exception to this is elements that are
    expected to blink (have a warning associated). In this case the entire element
    must be handled in the main draw function and you can't use the background capability.

    Add the mapping from the element ID added in the first step to the function
    created in the third step to the osdElementDrawFunction array.

    Create the function to draw the element's static (background) portion.
    ---------------------------------------------------------------------
    If an element has static (unchanging) portions then create a function to draw only those
    parts. It should be named like "osdBackgroundSomething()" where the "Something" matches
    the related element function.

    Add the mapping for the element ID to the background drawing function to the
    osdElementBackgroundFunction array.

    Accelerometer reqirement:
    -------------------------
    If the new element utilizes the accelerometer, add it to the osdElementsNeedAccelerometer() function.

    Finally add a CLI parameter for the new element in cli/settings.c.
    CLI parameters should be added before line #endif // end of #ifdef USE_OSD
*/

/*
    *********************
    OSD element variants:
    *********************

    Each element can have up to 4 display variants. "Type 1" is always the default and every
    every element has an implicit type 1 variant even if no additional options exist. The
    purpose is to allow the user to choose a different element display or rendering style to
    fit their needs. Like displaying GPS coordinates in a different format, displaying a voltage
    with a different number of decimal places, etc. The purpose is NOT to display unrelated
    information in different variants of the element. For example it would be inappropriate
    to use variants to display RSSI for one type and link quality for another. In this case
    they should be separate elements. Remember that element variants are mutually exclusive
    and only one type can be displayed at a time. So they shouldn't be used in cases where
    the user would want to display different types at the same time - like in the above example
    where the user might want to display both RSSI and link quality at the same time.

    As variants are added to the firmware, support must also be included in the Configurator.

    The following lists the variants implemented so far (please update this as variants are added):

    OSD_ALTITUDE
        type 1: Altitude with one decimal place
        type 2: Altitude with no decimal (whole number only)

    OSD_GPS_LON
    OSD_GPS_LAT
        type 1: Decimal representation with 7 digits
        type 2: Decimal representation with 4 digits
        type 3: Degrees, minutes, seconds
        type 4: Open location code (Google Plus Code)

    OSD_MAIN_BATT_USAGE
        type 1: Graphical bar showing remaining battery (shrinks as used)
        type 2: Graphical bar showing battery used (grows as used)
        type 3: Numeric % of remaining battery
        type 4: Numeric % or used battery

    VTX_CHANNEL
        type 1: Contains Band:Channel:Power:Pit
        type 2: Contains only Power
*/

#include <stdbool.h>
#include <stdint.h>
#include <stdlib.h>
#include <string.h>
#include <ctype.h>
#include <math.h>

#include "platform.h"

#ifdef USE_OSD

#include "blackbox/blackbox.h"
#include "blackbox/blackbox_io.h"

#include "build/build_config.h"
#include "build/debug.h"

#include "common/axis.h"
#include "common/maths.h"
#include "common/printf.h"
#include "common/typeconversion.h"
#include "common/utils.h"
#include "common/unit.h"
#include "common/filter.h"

#include "config/config.h"
#include "config/feature.h"

#include "drivers/display.h"
#include "drivers/dshot.h"
#include "drivers/osd_symbols.h"
#include "drivers/time.h"
#include "drivers/vtx_common.h"

#include "fc/controlrate_profile.h"
#include "fc/core.h"
#include "fc/gps_lap_timer.h"
#include "fc/rc_adjustments.h"
#include "fc/rc_controls.h"
#include "fc/runtime_config.h"

#include "flight/gps_rescue.h"
#include "flight/position.h"
#include "flight/imu.h"
#include "flight/mixer.h"
#include "flight/pid.h"

#include "io/gps.h"
#include "io/vtx.h"

#include "osd/osd.h"
#include "osd/osd_elements.h"
#include "osd/osd_warnings.h"

#include "pg/motor.h"
#include "pg/stats.h"

#include "rx/rx.h"

#include "sensors/adcinternal.h"
#include "sensors/barometer.h"
#include "sensors/battery.h"
#include "sensors/sensors.h"

#ifdef USE_GPS_PLUS_CODES
// located in lib/main/google/olc
#include "olc.h"
#endif

#define AH_SYMBOL_COUNT 9
#define AH_SIDEBAR_WIDTH_POS 7
#define AH_SIDEBAR_HEIGHT_POS 3

// Stick overlay size
#define OSD_STICK_OVERLAY_WIDTH 7
#define OSD_STICK_OVERLAY_HEIGHT 5
#define OSD_STICK_OVERLAY_SPRITE_HEIGHT 3
#define OSD_STICK_OVERLAY_VERTICAL_POSITIONS (OSD_STICK_OVERLAY_HEIGHT * OSD_STICK_OVERLAY_SPRITE_HEIGHT)

#define FULL_CIRCLE 360
#define EFFICIENCY_MINIMUM_SPEED_CM_S 100
#define EFFICIENCY_CUTOFF_HZ 0.5f

static pt1Filter_t batteryEfficiencyFilt;

#define MOTOR_STOPPED_THRESHOLD_RPM 1000

#define SINE_25_DEG 0.422618261740699f

#ifdef USE_OSD_STICK_OVERLAY
typedef struct radioControls_s {
    uint8_t left_vertical;
    uint8_t left_horizontal;
    uint8_t right_vertical;
    uint8_t right_horizontal;
} radioControls_t;

static const radioControls_t radioModes[4] = {
    { PITCH,    YAW,    THROTTLE,   ROLL }, // Mode 1
    { THROTTLE, YAW,    PITCH,      ROLL }, // Mode 2
    { PITCH,    ROLL,   THROTTLE,   YAW  }, // Mode 3
    { THROTTLE, ROLL,   PITCH,      YAW  }, // Mode 4
};
#endif

static const char compassBar[] = {
  SYM_HEADING_W,
  SYM_HEADING_LINE, SYM_HEADING_DIVIDED_LINE, SYM_HEADING_LINE,
  SYM_HEADING_N,
  SYM_HEADING_LINE, SYM_HEADING_DIVIDED_LINE, SYM_HEADING_LINE,
  SYM_HEADING_E,
  SYM_HEADING_LINE, SYM_HEADING_DIVIDED_LINE, SYM_HEADING_LINE,
  SYM_HEADING_S,
  SYM_HEADING_LINE, SYM_HEADING_DIVIDED_LINE, SYM_HEADING_LINE,
  SYM_HEADING_W,
  SYM_HEADING_LINE, SYM_HEADING_DIVIDED_LINE, SYM_HEADING_LINE,
  SYM_HEADING_N,
  SYM_HEADING_LINE, SYM_HEADING_DIVIDED_LINE, SYM_HEADING_LINE
};

static unsigned activeOsdElementCount = 0;
static uint8_t activeOsdElementArray[OSD_ITEM_COUNT];
static bool backgroundLayerSupported = false;

// Blink control
#define OSD_BLINK_FREQUENCY_HZ 2
static bool blinkState = true;
static uint32_t blinkBits[(OSD_ITEM_COUNT + 31) / 32];
#define SET_BLINK(item) (blinkBits[(item) / 32] |= (1 << ((item) % 32)))
#define CLR_BLINK(item) (blinkBits[(item) / 32] &= ~(1 << ((item) % 32)))
#define IS_BLINK(item) (blinkBits[(item) / 32] & (1 << ((item) % 32)))
#define BLINK(item) (IS_BLINK(item) && blinkState)

// Return whether element is a SYS element and needs special handling
#define IS_SYS_OSD_ELEMENT(item) (item >= OSD_SYS_GOGGLE_VOLTAGE) && (item <= OSD_SYS_FAN_SPEED)

enum {UP, DOWN};

static int osdDisplayWrite(osdElementParms_t *element, uint8_t x, uint8_t y, uint8_t attr, const char *s)
{
    if (IS_BLINK(element->item)) {
        attr |= DISPLAYPORT_BLINK;
    }

    return displayWrite(element->osdDisplayPort, x, y, attr, s);
}

static int osdDisplayWriteChar(osdElementParms_t *element, uint8_t x, uint8_t y, uint8_t attr, char c)
{
    char buf[2];

    buf[0] = c;
    buf[1] = 0;

    return osdDisplayWrite(element, x, y, attr, buf);
}

#if defined(USE_ESC_SENSOR) || defined(USE_DSHOT_TELEMETRY)
typedef int (*getEscRpmOrFreqFnPtr)(int i);

static int getEscRpm(int i)
{
#ifdef USE_DSHOT_TELEMETRY
    if (motorConfig()->dev.useDshotTelemetry) {
        return erpmToRpm(getDshotTelemetry(i));
    }
#endif
#ifdef USE_ESC_SENSOR
    if (featureIsEnabled(FEATURE_ESC_SENSOR)) {
        return erpmToRpm(getEscSensorData(i)->rpm);
    }
#endif
    return 0;
}

static int getEscRpmFreq(int i)
{
    return getEscRpm(i) / 60;
}

static void renderOsdEscRpmOrFreq(getEscRpmOrFreqFnPtr escFnPtr, osdElementParms_t *element)
{
    int x = element->elemPosX;
    int y = element->elemPosY;
    for (int i=0; i < getMotorCount(); i++) {
        char rpmStr[6];
        const int rpm = MIN((*escFnPtr)(i),99999);
        const int len = tfp_sprintf(rpmStr, "%d", rpm);
        rpmStr[len] = '\0';
        osdDisplayWrite(element, x, y + i, DISPLAYPORT_SEVERITY_NORMAL, rpmStr);
    }
    element->drawElement = false;
}
#endif

#if defined(USE_ADC_INTERNAL) || defined(USE_ESC_SENSOR)
int osdConvertTemperatureToSelectedUnit(int tempInDegreesCelcius)
{
    switch (osdConfig()->units) {
    case UNIT_IMPERIAL:
        return lrintf(((tempInDegreesCelcius * 9.0f) / 5) + 32);
    default:
        return tempInDegreesCelcius;
    }
}
#endif

static void osdFormatAltitudeString(char * buff, int32_t altitudeCm, osdElementType_e variantType)
{
    const char unitSymbol = osdGetMetersToSelectedUnitSymbol();
    unsigned decimalPlaces;

    switch (variantType) {
    case OSD_ELEMENT_TYPE_2:  // whole number altitude (no decimal places)
        decimalPlaces = 0;
        break;
    case OSD_ELEMENT_TYPE_1:  // one decimal place (default)
    default:
        decimalPlaces = 1;
        break;
    }
    osdPrintFloat(buff, SYM_ALTITUDE, osdGetMetersToSelectedUnit(altitudeCm) / 100.0f, "", decimalPlaces, true, unitSymbol);
}

#ifdef USE_GPS
static void osdFormatCoordinate(char *buff, gpsCoordinateType_e coordinateType, osdElementType_e variantType)
{
    int32_t gpsValue = 0;
    const char leadingSymbol = (coordinateType == GPS_LONGITUDE) ? SYM_LON : SYM_LAT;

    if (STATE(GPS_FIX_EVER)) {  // don't display interim coordinates until we get the first position fix
        gpsValue = (coordinateType == GPS_LONGITUDE) ? gpsSol.llh.lon : gpsSol.llh.lat;
    }

    const int degreesPart = abs(gpsValue) / GPS_DEGREES_DIVIDER;
    int fractionalPart = abs(gpsValue) % GPS_DEGREES_DIVIDER;

    switch (variantType) {
#ifdef USE_GPS_PLUS_CODES
#define PLUS_CODE_DIGITS 11
    case OSD_ELEMENT_TYPE_4: // Open Location Code
        {
            *buff++ = SYM_SAT_L;
            *buff++ = SYM_SAT_R;
            if (STATE(GPS_FIX_EVER)) {
                OLC_LatLon location;
                location.lat = (double)gpsSol.llh.lat / GPS_DEGREES_DIVIDER;
                location.lon = (double)gpsSol.llh.lon / GPS_DEGREES_DIVIDER;
                OLC_Encode(&location, PLUS_CODE_DIGITS, buff, OSD_ELEMENT_BUFFER_LENGTH - 3);
            } else {
                memset(buff, SYM_HYPHEN, PLUS_CODE_DIGITS + 1);
                buff[8] = '+';
                buff[PLUS_CODE_DIGITS + 1] = '\0';
            }
            break;
        }
#endif // USE_GPS_PLUS_CODES

    case OSD_ELEMENT_TYPE_3: // degree, minutes, seconds style. ddd^mm'ss.00"W
        {
            char trailingSymbol;
            *buff++ = leadingSymbol;

            const int minutes = fractionalPart * 60 / GPS_DEGREES_DIVIDER;
            const int fractionalMinutes =  fractionalPart * 60 % GPS_DEGREES_DIVIDER;
            const int seconds = fractionalMinutes * 60 / GPS_DEGREES_DIVIDER;
            const int tenthSeconds = (fractionalMinutes * 60 % GPS_DEGREES_DIVIDER) * 10 / GPS_DEGREES_DIVIDER;

            if (coordinateType == GPS_LONGITUDE) {
                trailingSymbol = (gpsValue < 0) ? 'W' : 'E';
            } else {
                trailingSymbol = (gpsValue < 0) ? 'S' : 'N';
            }
            tfp_sprintf(buff, "%u%c%02u%c%02u.%u%c%c", degreesPart, SYM_GPS_DEGREE, minutes, SYM_GPS_MINUTE, seconds, tenthSeconds, SYM_GPS_SECOND, trailingSymbol);
            break;
        }

    case OSD_ELEMENT_TYPE_2:
        fractionalPart /= 1000;
        FALLTHROUGH;

    case OSD_ELEMENT_TYPE_1:
    default:
        *buff++ = leadingSymbol;
        if (gpsValue < 0) {
            *buff++ = SYM_HYPHEN;
        }
        tfp_sprintf(buff, (variantType == OSD_ELEMENT_TYPE_1 ? "%u.%07u" : "%u.%04u"), degreesPart, fractionalPart);
        break;
    }
}
#endif // USE_GPS

void osdFormatDistanceString(char *ptr, int distance, char leadingSymbol)
{
    const float convertedDistance = osdGetMetersToSelectedUnit(distance);
    char unitSymbol;
    char unitSymbolExtended;
    int unitTransition;

    switch (osdConfig()->units) {
    case UNIT_IMPERIAL:
        unitTransition = 5280;
        unitSymbol = SYM_FT;
        unitSymbolExtended = SYM_MILES;
        break;
    default:
        unitTransition = 1000;
        unitSymbol = SYM_M;
        unitSymbolExtended = SYM_KM;
        break;
    }

    unsigned decimalPlaces;
    float displayDistance;
    char displaySymbol;
    if (convertedDistance < unitTransition) {
        decimalPlaces = 0;
        displayDistance = convertedDistance;
        displaySymbol = unitSymbol;
    } else {
        displayDistance = convertedDistance / unitTransition;
        displaySymbol = unitSymbolExtended;
        if (displayDistance >= 10) { // >= 10 miles or km - 1 decimal place
            decimalPlaces = 1;
        } else {                     // < 10 miles or km - 2 decimal places
            decimalPlaces = 2;
        }
    }
    osdPrintFloat(ptr, leadingSymbol, displayDistance, "", decimalPlaces, false, displaySymbol);
}

static void osdFormatPID(char * buff, const char * label, const pidf_t * pid)
{
    tfp_sprintf(buff, "%s %3d %3d %3d %3d", label, pid->P, pid->I, pid->D, pid->F);
}

#ifdef USE_RTC_TIME
bool osdFormatRtcDateTime(char *buffer)
{
    dateTime_t dateTime;
    if (!rtcGetDateTime(&dateTime)) {
        buffer[0] = '\0';

        return false;
    }

    dateTimeFormatLocalShort(buffer, &dateTime);

    return true;
}
#endif

void osdFormatTime(char * buff, osd_timer_precision_e precision, timeUs_t time)
{
    int seconds = time / 1000000;
    const int minutes = seconds / 60;
    seconds = seconds % 60;

    switch (precision) {
    case OSD_TIMER_PREC_SECOND:
    default:
        tfp_sprintf(buff, "%02d:%02d", minutes, seconds);
        break;
    case OSD_TIMER_PREC_HUNDREDTHS:
        {
            const int hundredths = (time / 10000) % 100;
            tfp_sprintf(buff, "%02d:%02d.%02d", minutes, seconds, hundredths);
            break;
        }
    case OSD_TIMER_PREC_TENTHS:
        {
            const int tenths = (time / 100000) % 10;
            tfp_sprintf(buff, "%02d:%02d.%01d", minutes, seconds, tenths);
            break;
        }
    }
}

static char osdGetTimerSymbol(osd_timer_source_e src)
{
    switch (src) {
    case OSD_TIMER_SRC_ON:
        return SYM_ON_M;
    case OSD_TIMER_SRC_TOTAL_ARMED:
    case OSD_TIMER_SRC_LAST_ARMED:
        return SYM_FLY_M;
    case OSD_TIMER_SRC_ON_OR_ARMED:
        return ARMING_FLAG(ARMED) ? SYM_FLY_M : SYM_ON_M;
    default:
        return ' ';
    }
}

static timeUs_t osdGetTimerValue(osd_timer_source_e src)
{
    switch (src) {
    case OSD_TIMER_SRC_ON:
        return micros();
    case OSD_TIMER_SRC_TOTAL_ARMED:
        return osdFlyTime;
    case OSD_TIMER_SRC_LAST_ARMED: {
        statistic_t *stats = osdGetStats();
        return stats->armed_time;
    }
    case OSD_TIMER_SRC_ON_OR_ARMED:
        return ARMING_FLAG(ARMED) ? osdFlyTime : micros();
    default:
        return 0;
    }
}

void osdFormatTimer(char *buff, bool showSymbol, bool usePrecision, int timerIndex)
{
    const uint16_t timer = osdConfig()->timers[timerIndex];
    const uint8_t src = OSD_TIMER_SRC(timer);

    if (showSymbol) {
        *(buff++) = osdGetTimerSymbol(src);
    }

    osdFormatTime(buff, (usePrecision ? OSD_TIMER_PRECISION(timer) : OSD_TIMER_PREC_SECOND), osdGetTimerValue(src));
}

static char osdGetBatterySymbol(int cellVoltage)
{
    if (getBatteryState() == BATTERY_CRITICAL) {
        return SYM_MAIN_BATT; // FIXME: currently the BAT- symbol, ideally replace with a battery with exclamation mark
    } else {
        // Calculate a symbol offset using cell voltage over full cell voltage range
        const int symOffset = scaleRange(cellVoltage, batteryConfig()->vbatmincellvoltage, batteryConfig()->vbatmaxcellvoltage, 0, 8);
        return SYM_BATT_EMPTY - constrain(symOffset, 0, 6);
    }
}

static uint8_t osdGetHeadingIntoDiscreteDirections(int heading, unsigned directions)
{
    heading += FULL_CIRCLE;  // Ensure positive value

    // Split input heading 0..359 into sectors 0..(directions-1), but offset
    // by half a sector so that sector 0 gets centered around heading 0.
    // We multiply heading by directions to not loose precision in divisions
    // In this way each segment will be a FULL_CIRCLE length
    int direction = (heading * directions + FULL_CIRCLE / 2) /  FULL_CIRCLE; // scale with rounding
    direction %= directions; // normalize

    return direction; // return segment number
}

static uint8_t osdGetDirectionSymbolFromHeading(int heading)
{
    heading = osdGetHeadingIntoDiscreteDirections(heading, 16);

    // Now heading has a heading with Up=0, Right=4, Down=8 and Left=12
    // Our symbols are Down=0, Right=4, Up=8 and Left=12
    // There're 16 arrow symbols. Transform it.
    heading = 16 - heading;
    heading = (heading + 8) % 16;

    return SYM_ARROW_SOUTH + heading;
}


/**
 * Converts altitude based on the current unit system.
 * @param meters Value in meters to convert
 */
float osdGetMetersToSelectedUnit(int32_t meters)
{
    switch (osdConfig()->units) {
    case UNIT_IMPERIAL:
        return meters * 3.28084f;       // Convert to feet
    default:
        return meters;                  // Already in meters
    }
}

/**
 * Gets the correct altitude symbol for the current unit system
 */
char osdGetMetersToSelectedUnitSymbol(void)
{
    switch (osdConfig()->units) {
    case UNIT_IMPERIAL:
        return SYM_FT;
    default:
        return SYM_M;
    }
}

/**
 * Converts speed based on the current unit system.
 * @param value in cm/s to convert
 */
int32_t osdGetSpeedToSelectedUnit(int32_t value)
{
    switch (osdConfig()->units) {
    case UNIT_IMPERIAL:
    case UNIT_BRITISH:
        return CM_S_TO_MPH(value);
    default:
        return CM_S_TO_KM_H(value);
    }
}

/**
 * Gets the correct speed symbol for the current unit system
 */
char osdGetSpeedToSelectedUnitSymbol(void)
{
    switch (osdConfig()->units) {
    case UNIT_IMPERIAL:
    case UNIT_BRITISH:
        return SYM_MPH;
    default:
        return SYM_KPH;
    }
}

char osdGetVarioToSelectedUnitSymbol(void)
{
    switch (osdConfig()->units) {
    case UNIT_IMPERIAL:
        return SYM_FTPS;
    default:
        return SYM_MPS;
    }
}

#if defined(USE_ADC_INTERNAL) || defined(USE_ESC_SENSOR)
char osdGetTemperatureSymbolForSelectedUnit(void)
{
    switch (osdConfig()->units) {
    case UNIT_IMPERIAL:
        return SYM_F;
    default:
        return SYM_C;
    }
}
#endif

// *************************
// Element drawing functions
// *************************

#ifdef USE_OSD_ADJUSTMENTS
static void osdElementAdjustmentRange(osdElementParms_t *element)
{
    const char *name = getAdjustmentsRangeName();
    if (name) {
        tfp_sprintf(element->buff, "%s: %3d", name, getAdjustmentsRangeValue());
    }
}
#endif // USE_OSD_ADJUSTMENTS

static void osdElementAltitude(osdElementParms_t *element)
{
    bool haveBaro = false;
    bool haveGps = false;
#ifdef USE_BARO
    haveBaro = sensors(SENSOR_BARO);
#endif // USE_BARO
#ifdef USE_GPS
    haveGps = sensors(SENSOR_GPS) && STATE(GPS_FIX);
#endif // USE_GPS
    int32_t alt = osdGetMetersToSelectedUnit(getEstimatedAltitudeCm()) / 100;

    if ((alt >= osdConfig()->alt_alarm) && ARMING_FLAG(ARMED)) {
        element->attr = DISPLAYPORT_SEVERITY_CRITICAL;
    }

    if (haveBaro || haveGps) {
        osdFormatAltitudeString(element->buff, getEstimatedAltitudeCm(), element->type);
    } else {
        element->buff[0] = SYM_ALTITUDE;
        element->buff[1] = SYM_HYPHEN; // We use this symbol when we don't have a valid measure
        element->buff[2] = '\0';
    }
}

#ifdef USE_ACC
static void osdElementAngleRollPitch(osdElementParms_t *element)
{
    const float angle = ((element->item == OSD_PITCH_ANGLE) ? attitude.values.pitch : attitude.values.roll) / 10.0f;
    osdPrintFloat(element->buff, (element->item == OSD_PITCH_ANGLE) ? SYM_PITCH : SYM_ROLL, fabsf(angle), ((angle < 0) ? "-%02u" : " %02u"), 1, true, SYM_NONE);
}
#endif

static void osdElementAntiGravity(osdElementParms_t *element)
{
    if (pidOsdAntiGravityActive()) {
        strcpy(element->buff, "AG");
    }
}

#ifdef USE_ACC

static void osdElementArtificialHorizon(osdElementParms_t *element)
{
    // Get pitch and roll limits in tenths of degrees
    const int maxPitch = osdConfig()->ahMaxPitch * 10;
    const int maxRoll = osdConfig()->ahMaxRoll * 10;
    const int ahSign = osdConfig()->ahInvert ? -1 : 1;
    const int rollAngle = constrain(attitude.values.roll * ahSign, -maxRoll, maxRoll);
    int pitchAngle = constrain(attitude.values.pitch * ahSign, -maxPitch, maxPitch);
    // Convert pitchAngle to y compensation value
    // (maxPitch / 25) divisor matches previous settings of fixed divisor of 8 and fixed max AHI pitch angle of 20.0 degrees
    if (maxPitch > 0) {
        pitchAngle = ((pitchAngle * 25) / maxPitch);
    }
    pitchAngle -= 41; // 41 = 4 * AH_SYMBOL_COUNT + 5

    for (int x = -4; x <= 4; x++) {
        const int y = ((-rollAngle * x) / 64) - pitchAngle;
        if (y >= 0 && y <= 81) {
            osdDisplayWriteChar(element, element->elemPosX + x, element->elemPosY + (y / AH_SYMBOL_COUNT), DISPLAYPORT_SEVERITY_NORMAL, (SYM_AH_BAR9_0 + (y % AH_SYMBOL_COUNT)));
        }
    }

    element->drawElement = false;  // element already drawn
}

static void osdElementUpDownReference(osdElementParms_t *element)
{
// Up/Down reference feature displays reference points on the OSD at Zenith and Nadir
    const float earthUpinBodyFrame[3] = {-rMat[2][0], -rMat[2][1], -rMat[2][2]}; //transforum the up vector to the body frame

    if (fabsf(earthUpinBodyFrame[2]) < SINE_25_DEG && fabsf(earthUpinBodyFrame[1]) < SINE_25_DEG) { 
        float thetaB; // pitch from body frame to zenith/nadir
        float psiB; // psi from body frame to zenith/nadir
        char *symbol[2] = {"U", "D"}; // character buffer
        int direction;

        if(attitude.values.pitch>0.0){ //nose down
            thetaB = -earthUpinBodyFrame[2]; // get pitch w/re to nadir (use small angle approx for sine)
            psiB = -earthUpinBodyFrame[1]; // calculate the yaw w/re to nadir (use small angle approx for sine)
            direction = DOWN;
        } else { // nose up
            thetaB = earthUpinBodyFrame[2]; // get pitch w/re to zenith (use small angle approx for sine)
            psiB = earthUpinBodyFrame[1]; // calculate the yaw w/re to zenith (use small angle approx for sine)
            direction = UP;
        }
        int posX = element->elemPosX + lrintf(scaleRangef(psiB, -M_PIf / 4, M_PIf / 4, -14, 14));
        int posY = element->elemPosY + lrintf(scaleRangef(thetaB, -M_PIf / 4, M_PIf / 4, -8, 8));

        osdDisplayWrite(element, posX, posY, DISPLAYPORT_SEVERITY_NORMAL, symbol[direction]);
    }
    element->drawElement = false;  // element already drawn
}
#endif // USE_ACC

static void osdElementAverageCellVoltage(osdElementParms_t *element)
{
    const int cellV = getBatteryAverageCellVoltage();
    const batteryState_e batteryState = getBatteryState();

    switch (batteryState) {
    case BATTERY_WARNING:
        element->attr = DISPLAYPORT_SEVERITY_WARNING;
        break;
    case BATTERY_CRITICAL:
        element->attr = DISPLAYPORT_SEVERITY_CRITICAL;
        break;
    default:
        break;
    }

    osdPrintFloat(element->buff, osdGetBatterySymbol(cellV), cellV / 100.0f, "", 2, false, SYM_VOLT);
}

static void osdElementCompassBar(osdElementParms_t *element)
{
    memcpy(element->buff, compassBar + osdGetHeadingIntoDiscreteDirections(DECIDEGREES_TO_DEGREES(attitude.values.yaw), 16), 9);
    element->buff[9] = 0;
}

//display custom message from MSPv2
static void osdElementCustomMsg1(osdElementParms_t *element)
{
    if (strlen(customMsgConfig()->message[0]) == 0) {
<<<<<<< HEAD
        strcpy(element->buff, "CUSTOM_MSG1");
=======
        strcpy(element->buff, "READY_GO");
>>>>>>> 57676cdc
    } else {
        unsigned i;
        for (i = 0; i < MAX_CUSTOM_MSG_LENGTH; i++) {
            if (customMsgConfig()->message[0][i]) {
                element->buff[i] = customMsgConfig()->message[0][i];
            } else {
                break;
            }
        }
        element->buff[i] = '\0';
    }
}
static void osdElementCustomMsg2(osdElementParms_t *element)
{
    if (strlen(customMsgConfig()->message[1]) == 0) {
<<<<<<< HEAD
        strcpy(element->buff, "CUSTOM_MSG2");
=======
        strcpy(element->buff, "LAPTIMER");
>>>>>>> 57676cdc
    } else {
        unsigned i;
        for (i = 0; i < MAX_CUSTOM_MSG_LENGTH; i++) {
            if (customMsgConfig()->message[1][i]) {
                element->buff[i] = customMsgConfig()->message[1][i];
            } else {
                break;
            }
        }
        element->buff[i] = '\0';
    }
}
static void osdElementCustomMsg3(osdElementParms_t *element)
{
    if (strlen(customMsgConfig()->message[2]) == 0) {
<<<<<<< HEAD
        strcpy(element->buff, "CUSTOM_MSG3");
=======
        strcpy(element->buff, "WAITING");
>>>>>>> 57676cdc
    } else {
        unsigned i;
        for (i = 0; i < MAX_CUSTOM_MSG_LENGTH; i++) {
            if (customMsgConfig()->message[2][i]) {
                element->buff[i] = customMsgConfig()->message[2][i];
            } else {
                break;
            }
        }
        element->buff[i] = '\0';
    }
}

#ifdef USE_ADC_INTERNAL
static void osdElementCoreTemperature(osdElementParms_t *element)
{
    tfp_sprintf(element->buff, "C%c%3d%c", SYM_TEMPERATURE, osdConvertTemperatureToSelectedUnit(getCoreTemperatureCelsius()), osdGetTemperatureSymbolForSelectedUnit());
}
#endif // USE_ADC_INTERNAL

static void osdBackgroundCameraFrame(osdElementParms_t *element)
{
    const uint8_t xpos = element->elemPosX;
    const uint8_t ypos = element->elemPosY;
    const uint8_t width = constrain(osdConfig()->camera_frame_width, OSD_CAMERA_FRAME_MIN_WIDTH, OSD_CAMERA_FRAME_MAX_WIDTH);
    const uint8_t height = constrain(osdConfig()->camera_frame_height, OSD_CAMERA_FRAME_MIN_HEIGHT, OSD_CAMERA_FRAME_MAX_HEIGHT);

    element->buff[0] = SYM_STICK_OVERLAY_CENTER;
    for (int i = 1; i < (width - 1); i++) {
        element->buff[i] = SYM_STICK_OVERLAY_HORIZONTAL;
    }
    element->buff[width - 1] = SYM_STICK_OVERLAY_CENTER;
    element->buff[width] = 0;  // string terminator

    osdDisplayWrite(element, xpos, ypos, DISPLAYPORT_SEVERITY_NORMAL, element->buff);
    for (int i = 1; i < (height - 1); i++) {
        osdDisplayWriteChar(element, xpos, ypos + i, DISPLAYPORT_SEVERITY_NORMAL, SYM_STICK_OVERLAY_VERTICAL);
        osdDisplayWriteChar(element, xpos + width - 1, ypos + i, DISPLAYPORT_SEVERITY_NORMAL, SYM_STICK_OVERLAY_VERTICAL);
    }
    osdDisplayWrite(element, xpos, ypos + height - 1, DISPLAYPORT_SEVERITY_NORMAL, element->buff);

    element->drawElement = false;  // element already drawn
}

static void toUpperCase(char* dest, const char* src, unsigned int maxSrcLength)
{
    unsigned int i;
    for (i = 0; i < maxSrcLength && src[i]; i++) {
            dest[i] = toupper((unsigned char)src[i]);
    }
    dest[i] = '\0';
}

static void osdBackgroundCraftName(osdElementParms_t *element)
{
    if (strlen(pilotConfig()->craftName) == 0) {
        strcpy(element->buff, "CRAFT_NAME");
    } else {
        toUpperCase(element->buff, pilotConfig()->craftName, MAX_NAME_LENGTH);
    }
}

#ifdef USE_ACC
static void osdElementCrashFlipArrow(osdElementParms_t *element)
{
    int rollAngle = attitude.values.roll / 10;
    const int pitchAngle = attitude.values.pitch / 10;
    if (abs(rollAngle) > 90) {
        rollAngle = (rollAngle < 0 ? -180 : 180) - rollAngle;
    }

    if ((isFlipOverAfterCrashActive() || (!ARMING_FLAG(ARMED) && !isUpright())) && !((imuConfig()->small_angle < 180 && isUpright()) || (rollAngle == 0 && pitchAngle == 0))) {
        if (abs(pitchAngle) < 2 * abs(rollAngle) && abs(rollAngle) < 2 * abs(pitchAngle)) {
            if (pitchAngle > 0) {
                if (rollAngle > 0) {
                    element->buff[0] = SYM_ARROW_WEST + 2;
                } else {
                    element->buff[0] = SYM_ARROW_EAST - 2;
                }
            } else {
                if (rollAngle > 0) {
                    element->buff[0] = SYM_ARROW_WEST - 2;
                } else {
                    element->buff[0] = SYM_ARROW_EAST + 2;
                }
            }
        } else {
            if (abs(pitchAngle) > abs(rollAngle)) {
                if (pitchAngle > 0) {
                    element->buff[0] = SYM_ARROW_SOUTH;
                } else {
                    element->buff[0] = SYM_ARROW_NORTH;
                }
            } else {
                if (rollAngle > 0) {
                    element->buff[0] = SYM_ARROW_WEST;
                } else {
                    element->buff[0] = SYM_ARROW_EAST;
                }
            }
        }
        element->buff[1] = '\0';
    }
}
#endif // USE_ACC

static void osdElementCrosshairs(osdElementParms_t *element)
{
    element->buff[0] = SYM_AH_CENTER_LINE;
    element->buff[1] = SYM_AH_CENTER;
    element->buff[2] = SYM_AH_CENTER_LINE_RIGHT;
    element->buff[3] = 0;
}

static void osdElementCurrentDraw(osdElementParms_t *element)
{
    const float amperage = fabsf(getAmperage() / 100.0f);
    osdPrintFloat(element->buff, SYM_NONE, amperage, "%3u", 2, false, SYM_AMP);
}

static void osdElementDebug(osdElementParms_t *element)
{
    tfp_sprintf(element->buff, "DBG %5d %5d %5d %5d", debug[0], debug[1], debug[2], debug[3]);
}

static void osdElementDisarmed(osdElementParms_t *element)
{
    if (!ARMING_FLAG(ARMED)) {
        tfp_sprintf(element->buff, "DISARMED");
    }
}

static void osdBackgroundPilotName(osdElementParms_t *element)
{
    if (strlen(pilotConfig()->pilotName) == 0) {
        strcpy(element->buff, "PILOT_NAME");
    } else {
        toUpperCase(element->buff, pilotConfig()->pilotName, MAX_NAME_LENGTH);
    }
}

#ifdef USE_PERSISTENT_STATS
static void osdElementTotalFlights(osdElementParms_t *element)
{
    const int32_t total_flights = statsConfig()->stats_total_flights;
    tfp_sprintf(element->buff, "#%d", total_flights);
}
#endif

#ifdef USE_PROFILE_NAMES
static void osdElementRateProfileName(osdElementParms_t *element)
{
    if (strlen(currentControlRateProfile->profileName) == 0) {
        tfp_sprintf(element->buff, "RATE_%u", getCurrentControlRateProfileIndex() + 1);
    } else {
        toUpperCase(element->buff, currentControlRateProfile->profileName, MAX_PROFILE_NAME_LENGTH);
    }
}

static void osdElementPidProfileName(osdElementParms_t *element)
{
    if (strlen(currentPidProfile->profileName) == 0) {
        tfp_sprintf(element->buff, "PID_%u", getCurrentPidProfileIndex() + 1);
    } else {
        toUpperCase(element->buff, currentPidProfile->profileName, MAX_PROFILE_NAME_LENGTH);
    }
}
#endif

#ifdef USE_OSD_PROFILES
static void osdElementOsdProfileName(osdElementParms_t *element)
{
    uint8_t profileIndex = getCurrentOsdProfileIndex();

    if (strlen(osdConfig()->profile[profileIndex - 1]) == 0) {
        tfp_sprintf(element->buff, "OSD_%u", profileIndex);
    } else {
        toUpperCase(element->buff, osdConfig()->profile[profileIndex - 1], OSD_PROFILE_NAME_LENGTH);
    }
}
#endif

#if defined(USE_ESC_SENSOR) ||  defined(USE_DSHOT_TELEMETRY)

static void osdElementEscTemperature(osdElementParms_t *element)
{
#if defined(USE_ESC_SENSOR)
    if (featureIsEnabled(FEATURE_ESC_SENSOR)) {
        tfp_sprintf(element->buff, "E%c%3d%c", SYM_TEMPERATURE, osdConvertTemperatureToSelectedUnit(osdEscDataCombined->temperature), osdGetTemperatureSymbolForSelectedUnit());
    } else
#endif
#if defined(USE_DSHOT_TELEMETRY)
    {
        uint32_t osdEleIx = tfp_sprintf(element->buff, "E%c", SYM_TEMPERATURE);

        for (uint8_t k = 0; k < getMotorCount(); k++) {
            if ((dshotTelemetryState.motorState[k].telemetryTypes & (1 << DSHOT_TELEMETRY_TYPE_TEMPERATURE)) != 0) {
                osdEleIx += tfp_sprintf(element->buff + osdEleIx, "%3d%c",
                    osdConvertTemperatureToSelectedUnit(dshotTelemetryState.motorState[k].telemetryData[DSHOT_TELEMETRY_TYPE_TEMPERATURE]),
                    osdGetTemperatureSymbolForSelectedUnit());
            } else {
                osdEleIx += tfp_sprintf(element->buff + osdEleIx, "  0%c", osdGetTemperatureSymbolForSelectedUnit());
            }
        }
    }
#else
    {}
#endif
}

static void osdElementEscRpm(osdElementParms_t *element)
{
    renderOsdEscRpmOrFreq(&getEscRpm,element);
}

static void osdElementEscRpmFreq(osdElementParms_t *element)
{
    renderOsdEscRpmOrFreq(&getEscRpmFreq,element);
}

#endif

static void osdElementFlymode(osdElementParms_t *element)
{
    // Note that flight mode display has precedence in what to display.
    //  1. FS
    //  2. GPS RESCUE
    //  3. ANGLE, HORIZON, ACRO TRAINER
    //  4. AIR
    //  5. ACRO

    if (FLIGHT_MODE(FAILSAFE_MODE)) {
        strcpy(element->buff, "!FS!");
    } else if (FLIGHT_MODE(GPS_RESCUE_MODE)) {
        strcpy(element->buff, "RESC");
    } else if (FLIGHT_MODE(HEADFREE_MODE)) {
        strcpy(element->buff, "HEAD");
    } else if (FLIGHT_MODE(ANGLE_MODE)) {
        strcpy(element->buff, "ANGL");
    } else if (FLIGHT_MODE(HORIZON_MODE)) {
        strcpy(element->buff, "HOR ");
    } else if (IS_RC_MODE_ACTIVE(BOXACROTRAINER)) {
        strcpy(element->buff, "ATRN");
    } else if (airmodeIsEnabled()) {
        strcpy(element->buff, "AIR ");
    } else {
        strcpy(element->buff, "ACRO");
    }
}

static void osdElementReadyMode(osdElementParms_t *element)
{
    if (IS_RC_MODE_ACTIVE(BOXREADY) && !ARMING_FLAG(ARMED)) {
        strcpy(element->buff, "READY"); 
    }
}

#ifdef USE_ACC
static void osdElementGForce(osdElementParms_t *element)
{
    osdPrintFloat(element->buff, SYM_NONE, osdGForce, "", 1, true, 'G');
}
#endif // USE_ACC

#ifdef USE_GPS
static void osdElementGpsFlightDistance(osdElementParms_t *element)
{
    if (STATE(GPS_FIX) && STATE(GPS_FIX_HOME)) {
        osdFormatDistanceString(element->buff, GPS_distanceFlownInCm / 100, SYM_TOTAL_DISTANCE);
    } else {
        // We use this symbol when we don't have a FIX
        tfp_sprintf(element->buff, "%c%c", SYM_TOTAL_DISTANCE, SYM_HYPHEN);
    }
}

static void osdElementGpsHomeDirection(osdElementParms_t *element)
{
    if (STATE(GPS_FIX) && STATE(GPS_FIX_HOME)) {
        if (GPS_distanceToHome > 0) {
            int direction = GPS_directionToHome;
#ifdef USE_GPS_LAP_TIMER
            // Override the "home" point to the start/finish location if the lap timer is running
            if (gpsLapTimerData.timerRunning) {
                direction = lrintf(gpsLapTimerData.dirToPoint * 0.1f); // Convert from centidegree to degree and round to nearest
            }
#endif
            element->buff[0] = osdGetDirectionSymbolFromHeading(DECIDEGREES_TO_DEGREES(direction - attitude.values.yaw));
        } else {
            element->buff[0] = SYM_OVER_HOME;
        }

    } else {
        // We use this symbol when we don't have a FIX
        element->buff[0] = SYM_HYPHEN;
    }

    element->buff[1] = 0;
}

static void osdElementGpsHomeDistance(osdElementParms_t *element)
{
    if (STATE(GPS_FIX) && STATE(GPS_FIX_HOME)) {
        int distance = GPS_distanceToHome;
#ifdef USE_GPS_LAP_TIMER
        // Change the "home" point to the start/finish location if the lap timer is running
        if (gpsLapTimerData.timerRunning) {
            distance = lrintf(gpsLapTimerData.distToPointCM * 0.01f); // Round to nearest natural number
        }
#endif
        osdFormatDistanceString(element->buff, distance, SYM_HOMEFLAG);
    } else {
        element->buff[0] = SYM_HOMEFLAG;
        // We use this symbol when we don't have a FIX
        element->buff[1] = SYM_HYPHEN;
        element->buff[2] = '\0';
    }
}

static void osdElementGpsCoordinate(osdElementParms_t *element)
{
    const gpsCoordinateType_e coordinateType = (element->item == OSD_GPS_LON) ? GPS_LONGITUDE : GPS_LATITUDE;
    osdFormatCoordinate(element->buff, coordinateType, element->type);
    if (STATE(GPS_FIX_EVER) && !STATE(GPS_FIX)) {
        SET_BLINK(element->item); // blink if we had a fix but have since lost it
    } else {
        CLR_BLINK(element->item);
    }
}

static void osdElementGpsSats(osdElementParms_t *element)
{
    if ((STATE(GPS_FIX) == 0) || (gpsSol.numSat < GPS_MIN_SAT_COUNT) ) {
        element->attr = DISPLAYPORT_SEVERITY_CRITICAL;
    }
#ifdef USE_GPS_RESCUE
    else if ((gpsSol.numSat < gpsRescueConfig()->minSats) && gpsRescueIsConfigured()) {
        element->attr = DISPLAYPORT_SEVERITY_WARNING;
    }
#endif
    else {
        element->attr = DISPLAYPORT_SEVERITY_INFO;
    }

    if (!gpsIsHealthy()) {
        tfp_sprintf(element->buff, "%c%cNC", SYM_SAT_L, SYM_SAT_R);
    } else {
        int pos = tfp_sprintf(element->buff, "%c%c%2d", SYM_SAT_L, SYM_SAT_R, gpsSol.numSat);
        if (osdConfig()->gps_sats_show_hdop) { // add on the GPS module HDOP estimate
            element->buff[pos++] = ' ';
            osdPrintFloat(element->buff + pos, SYM_NONE, gpsSol.dop.hdop / 100.0f, "", 1, true, SYM_NONE);
        }
    }
}

static void osdElementGpsSpeed(osdElementParms_t *element)
{
    if (STATE(GPS_FIX)) {
        tfp_sprintf(element->buff, "%c%3d%c", SYM_SPEED, osdGetSpeedToSelectedUnit(gpsConfig()->gps_use_3d_speed ? gpsSol.speed3d : gpsSol.groundSpeed), osdGetSpeedToSelectedUnitSymbol());
    } else {
        tfp_sprintf(element->buff, "%c%c%c", SYM_SPEED, SYM_HYPHEN, osdGetSpeedToSelectedUnitSymbol());
    }
}

static void osdElementEfficiency(osdElementParms_t *element)
{
    int efficiency = 0;
    if (sensors(SENSOR_GPS) && ARMING_FLAG(ARMED) && STATE(GPS_FIX) && gpsSol.groundSpeed >= EFFICIENCY_MINIMUM_SPEED_CM_S) {
        const float speed = (float)osdGetSpeedToSelectedUnit(gpsSol.groundSpeed);
        const float mAmperage = (float)getAmperage() * 10.f; // Current in mA
        efficiency = lrintf(pt1FilterApply(&batteryEfficiencyFilt, (mAmperage / speed)));
    }

    const char unitSymbol = osdConfig()->units == UNIT_IMPERIAL ? SYM_MILES : SYM_KM;
    if (efficiency > 0 && efficiency <= 9999) {
        tfp_sprintf(element->buff, "%4d%c/%c", efficiency, SYM_MAH, unitSymbol);
    } else {
        tfp_sprintf(element->buff, "----%c/%c", SYM_MAH, unitSymbol);
    }
}
#endif // USE_GPS

#ifdef USE_GPS_LAP_TIMER
static void osdFormatLapTime(osdElementParms_t *element, uint32_t timeMs, uint8_t symbol)
{
    timeMs += 5;  // round to nearest centisecond (+/- 5ms)
    uint32_t seconds = timeMs / 1000;
    uint32_t decimals = (timeMs % 1000) / 10;
    tfp_sprintf(element->buff, "%c%3u.%02u", symbol, seconds, decimals);
}

static void osdElementGpsLapTimeCurrent(osdElementParms_t *element)
{
    if (gpsLapTimerData.timerRunning) {
        osdFormatLapTime(element, gpsSol.time - gpsLapTimerData.timeOfLastLap, SYM_TOTAL_DISTANCE);
    } else {
        osdFormatLapTime(element, 0, SYM_TOTAL_DISTANCE);
    }
}

static void osdElementGpsLapTimePrevious(osdElementParms_t *element)
{
    osdFormatLapTime(element, gpsLapTimerData.previousLaps[0], SYM_PREV_LAP_TIME);
}

static void osdElementGpsLapTimeBest3(osdElementParms_t *element)
{
    osdFormatLapTime(element, gpsLapTimerData.best3Consec, SYM_CHECKERED_FLAG);
}
#endif // GPS_LAP_TIMER

static void osdBackgroundHorizonSidebars(osdElementParms_t *element)
{
    // Draw AH sides
    const int8_t hudwidth = AH_SIDEBAR_WIDTH_POS;
    const int8_t hudheight = AH_SIDEBAR_HEIGHT_POS;
    for (int y = -hudheight; y <= hudheight; y++) {
        osdDisplayWriteChar(element, element->elemPosX - hudwidth, element->elemPosY + y, DISPLAYPORT_SEVERITY_NORMAL, SYM_AH_DECORATION);
        osdDisplayWriteChar(element, element->elemPosX + hudwidth, element->elemPosY + y, DISPLAYPORT_SEVERITY_NORMAL, SYM_AH_DECORATION);
    }

    // AH level indicators
    osdDisplayWriteChar(element, element->elemPosX - hudwidth + 1, element->elemPosY, DISPLAYPORT_SEVERITY_NORMAL, SYM_AH_LEFT);
    osdDisplayWriteChar(element, element->elemPosX + hudwidth - 1, element->elemPosY, DISPLAYPORT_SEVERITY_NORMAL, SYM_AH_RIGHT);

    element->drawElement = false;  // element already drawn
}

#ifdef USE_RX_LINK_QUALITY_INFO
static void osdElementLinkQuality(osdElementParms_t *element)
{
    uint16_t osdLinkQuality = 0;

    if (rxGetLinkQualityPercent() < osdConfig()->link_quality_alarm) {
        element->attr = DISPLAYPORT_SEVERITY_CRITICAL;
    }

    if (linkQualitySource == LQ_SOURCE_RX_PROTOCOL_CRSF) { // 0-99
        osdLinkQuality = rxGetLinkQuality();
        const uint8_t osdRfMode = rxGetRfMode();
        tfp_sprintf(element->buff, "%c%1d:%2d", SYM_LINK_QUALITY, osdRfMode, osdLinkQuality);
    } else if (linkQualitySource == LQ_SOURCE_RX_PROTOCOL_GHST) { // 0-100
        osdLinkQuality = rxGetLinkQuality();
        tfp_sprintf(element->buff, "%c%2d", SYM_LINK_QUALITY, osdLinkQuality);
    } else { // 0-9
        osdLinkQuality = rxGetLinkQuality() * 10 / LINK_QUALITY_MAX_VALUE;
        if (osdLinkQuality >= 10) {
            osdLinkQuality = 9;
        }
        tfp_sprintf(element->buff, "%c%1d", SYM_LINK_QUALITY, osdLinkQuality);
    }
}
#endif // USE_RX_LINK_QUALITY_INFO

#ifdef USE_RX_LINK_UPLINK_POWER
static void osdElementTxUplinkPower(osdElementParms_t *element)
{
    const uint16_t osdUplinkTxPowerMw = rxGetUplinkTxPwrMw();
    if (osdUplinkTxPowerMw < 1000) {
        tfp_sprintf(element->buff, "%c%3dMW", SYM_RSSI, osdUplinkTxPowerMw);
    } else {
        osdPrintFloat(element->buff, SYM_RSSI, osdUplinkTxPowerMw / 1000.0f, "", 1, false, 'W');
    }
}
#endif // USE_RX_LINK_UPLINK_POWER

#ifdef USE_BLACKBOX
static void osdElementLogStatus(osdElementParms_t *element)
{
    if (IS_RC_MODE_ACTIVE(BOXBLACKBOX)) {
        if (!isBlackboxDeviceWorking()) {
            tfp_sprintf(element->buff, "%c!", SYM_BBLOG);
        } else if (isBlackboxDeviceFull()) {
            tfp_sprintf(element->buff, "%c>", SYM_BBLOG);
        } else {
            int32_t logNumber = blackboxGetLogNumber();
            if (logNumber >= 0) {
                tfp_sprintf(element->buff, "%c%d", SYM_BBLOG, logNumber);
            } else {
                tfp_sprintf(element->buff, "%c", SYM_BBLOG);
            }
        }
    }
}
#endif // USE_BLACKBOX

static void osdElementMahDrawn(osdElementParms_t *element)
{
    const int mAhDrawn = getMAhDrawn();

    if (mAhDrawn >= osdConfig()->cap_alarm) {
        element->attr = DISPLAYPORT_SEVERITY_CRITICAL;
    }

    tfp_sprintf(element->buff, "%4d%c", mAhDrawn, SYM_MAH);
}

static void osdElementWattHoursDrawn(osdElementParms_t *element)
{
    const int mAhDrawn = getMAhDrawn();
    const float wattHoursDrawn = getWhDrawn();

    if (mAhDrawn >= osdConfig()->cap_alarm) {
        element->attr = DISPLAYPORT_SEVERITY_CRITICAL;
    }

    if (wattHoursDrawn < 1.0f) {        
        tfp_sprintf(element->buff, "%3dMWH", lrintf(wattHoursDrawn * 1000));
    } else {
        int wattHourWholeNumber = (int)wattHoursDrawn;
        int wattHourDecimalValue = (int)((wattHoursDrawn - wattHourWholeNumber) * 100);

        tfp_sprintf(element->buff, wattHourDecimalValue >= 10 ? "%3d.%2dWH" : "%3d.0%1dWH", wattHourWholeNumber, wattHourDecimalValue);
    }
}

static void osdElementMainBatteryUsage(osdElementParms_t *element)
{
    // Set length of indicator bar
    #define MAIN_BATT_USAGE_STEPS 11 // Use an odd number so the bar can be centered.
    const int mAhDrawn = getMAhDrawn();
    const int usedCapacity = getMAhDrawn();
    int displayBasis = usedCapacity;

    if (mAhDrawn >= osdConfig()->cap_alarm) {
        element->attr = DISPLAYPORT_SEVERITY_CRITICAL;
    }

    switch (element->type) {
    case OSD_ELEMENT_TYPE_3:  // mAh remaining percentage (counts down as battery is used)
        displayBasis = constrain(batteryConfig()->batteryCapacity - usedCapacity, 0, batteryConfig()->batteryCapacity);
        FALLTHROUGH;

    case OSD_ELEMENT_TYPE_4:  // mAh used percentage (counts up as battery is used)
        {
            int displayPercent = 0;
            if (batteryConfig()->batteryCapacity) {
                displayPercent = constrain(lrintf(100.0f * displayBasis / batteryConfig()->batteryCapacity), 0, 100);
            }
            tfp_sprintf(element->buff, "%c%d%%", SYM_MAH, displayPercent);
            break;
        }

    case OSD_ELEMENT_TYPE_2:  // mAh used graphical progress bar (grows as battery is used)
        displayBasis = constrain(batteryConfig()->batteryCapacity - usedCapacity, 0, batteryConfig()->batteryCapacity);
        FALLTHROUGH;

    case OSD_ELEMENT_TYPE_1:  // mAh remaining graphical progress bar (shrinks as battery is used)
    default:
        {
            uint8_t remainingCapacityBars = 0;

            if (batteryConfig()->batteryCapacity) {
                const float batteryRemaining = constrain(batteryConfig()->batteryCapacity - displayBasis, 0, batteryConfig()->batteryCapacity);
                remainingCapacityBars = ceilf((batteryRemaining / (batteryConfig()->batteryCapacity / MAIN_BATT_USAGE_STEPS)));
            }

            // Create empty battery indicator bar
            element->buff[0] = SYM_PB_START;
            for (int i = 1; i <= MAIN_BATT_USAGE_STEPS; i++) {
                element->buff[i] = i <= remainingCapacityBars ? SYM_PB_FULL : SYM_PB_EMPTY;
            }
            element->buff[MAIN_BATT_USAGE_STEPS + 1] = SYM_PB_CLOSE;
            if (remainingCapacityBars > 0 && remainingCapacityBars < MAIN_BATT_USAGE_STEPS) {
                element->buff[1 + remainingCapacityBars] = SYM_PB_END;
            }
            element->buff[MAIN_BATT_USAGE_STEPS+2] = '\0';
            break;
        }
    }
}

static void osdElementMainBatteryVoltage(osdElementParms_t *element)
{
    unsigned decimalPlaces;
    const float batteryVoltage = getBatteryVoltage() / 100.0f;
    batteryState_e batteryState = getBatteryState();

    switch (batteryState) {
    case BATTERY_WARNING:
        element->attr = DISPLAYPORT_SEVERITY_WARNING;
        break;
    case BATTERY_CRITICAL:
        element->attr = DISPLAYPORT_SEVERITY_CRITICAL;
        break;
    default:
        break;
    }

    if (batteryVoltage >= 10) { // if voltage is 10v or more then display only 1 decimal place
        decimalPlaces = 1;
    } else {
        decimalPlaces = 2;
    }
    osdPrintFloat(element->buff, osdGetBatterySymbol(getBatteryAverageCellVoltage()), batteryVoltage, "", decimalPlaces, true, SYM_VOLT);
}

static void osdElementMotorDiagnostics(osdElementParms_t *element)
{
    int i = 0;
    const bool motorsRunning = areMotorsRunning();
    for (; i < getMotorCount(); i++) {
        if (motorsRunning) {
            element->buff[i] =  0x88 - scaleRange(motor[i], getMotorOutputLow(), getMotorOutputHigh(), 0, 8);
#if defined(USE_ESC_SENSOR) || defined(USE_DSHOT_TELEMETRY)
            if (getEscRpm(i) < MOTOR_STOPPED_THRESHOLD_RPM) {
                // Motor is not spinning properly. Mark as Stopped
                element->buff[i] = 'S';
            }
#endif
        } else {
            element->buff[i] =  0x88;
        }
    }
    element->buff[i] = '\0';
}

static void osdElementNumericalHeading(osdElementParms_t *element)
{
    const int heading = DECIDEGREES_TO_DEGREES(attitude.values.yaw);
    tfp_sprintf(element->buff, "%c%03d", osdGetDirectionSymbolFromHeading(heading), heading);
}

#ifdef USE_VARIO
static void osdElementNumericalVario(osdElementParms_t *element)
{
    bool haveBaro = false;
    bool haveGps = false;
#ifdef USE_BARO
    haveBaro = sensors(SENSOR_BARO);
#endif // USE_BARO
#ifdef USE_GPS
    haveGps = sensors(SENSOR_GPS) && STATE(GPS_FIX);
#endif // USE_GPS
    if (haveBaro || haveGps) {
        const float verticalSpeed = osdGetMetersToSelectedUnit(getEstimatedVario()) / 100.0f;
        const char directionSymbol = verticalSpeed < 0 ? SYM_ARROW_SMALL_DOWN : SYM_ARROW_SMALL_UP;
        osdPrintFloat(element->buff, directionSymbol, fabsf(verticalSpeed), "", 1, true, osdGetVarioToSelectedUnitSymbol());
    } else {
        // We use this symbol when we don't have a valid measure
        element->buff[0] = SYM_HYPHEN;
        element->buff[1] = '\0';
    }
}
#endif // USE_VARIO

static void osdElementPidRateProfile(osdElementParms_t *element)
{
    tfp_sprintf(element->buff, "%d-%d", getCurrentPidProfileIndex() + 1, getCurrentControlRateProfileIndex() + 1);
}

static void osdElementPidsPitch(osdElementParms_t *element)
{
    osdFormatPID(element->buff, "PIT", &currentPidProfile->pid[PID_PITCH]);
}

static void osdElementPidsRoll(osdElementParms_t *element)
{
    osdFormatPID(element->buff, "ROL", &currentPidProfile->pid[PID_ROLL]);
}

static void osdElementPidsYaw(osdElementParms_t *element)
{
    osdFormatPID(element->buff, "YAW", &currentPidProfile->pid[PID_YAW]);
}

static void osdElementPower(osdElementParms_t *element)
{
    tfp_sprintf(element->buff, "%4dW", getAmperage() * getBatteryVoltage() / 10000);
}

static void osdElementRcChannels(osdElementParms_t *element)
{
    const uint8_t xpos = element->elemPosX;
    const uint8_t ypos = element->elemPosY;

    for (int i = 0; i < OSD_RCCHANNELS_COUNT; i++) {
        if (osdConfig()->rcChannels[i] >= 0) {
            // Translate (1000, 2000) to (-1000, 1000)
            int data = scaleRange(rcData[osdConfig()->rcChannels[i]], PWM_RANGE_MIN, PWM_RANGE_MAX, -1000, 1000);
            // Opt for the simplest formatting for now.
            // Decimal notation can be added when tfp_sprintf supports float among fancy options.
            char fmtbuf[6];
            tfp_sprintf(fmtbuf, "%5d", data);
            osdDisplayWrite(element, xpos, ypos + i, DISPLAYPORT_SEVERITY_NORMAL, fmtbuf);
        }
    }

    element->drawElement = false;  // element already drawn
}

static void osdElementRemainingTimeEstimate(osdElementParms_t *element)
{
    const int mAhDrawn = getMAhDrawn();

    if (mAhDrawn >= osdConfig()->cap_alarm) {
        element->attr = DISPLAYPORT_SEVERITY_CRITICAL;
    }

    if (mAhDrawn <= 0.1 * osdConfig()->cap_alarm) {  // also handles the mAhDrawn == 0 condition
        tfp_sprintf(element->buff, "--:--");
    } else if (mAhDrawn > osdConfig()->cap_alarm) {
        tfp_sprintf(element->buff, "00:00");
    } else {
        const int remaining_time = (int)((osdConfig()->cap_alarm - mAhDrawn) * ((float)osdFlyTime) / mAhDrawn);
        osdFormatTime(element->buff, OSD_TIMER_PREC_SECOND, remaining_time);
    }
}

static void osdElementRssi(osdElementParms_t *element)
{
    uint16_t osdRssi = getRssi() * 100 / 1024; // change range
    if (osdRssi >= 100) {
        osdRssi = 99;
    }

    if (getRssiPercent() < osdConfig()->rssi_alarm) {
        element->attr = DISPLAYPORT_SEVERITY_CRITICAL;
    }

    tfp_sprintf(element->buff, "%c%2d", SYM_RSSI, osdRssi);
}

#ifdef USE_RTC_TIME
static void osdElementRtcTime(osdElementParms_t *element)
{
    osdFormatRtcDateTime(&element->buff[0]);
}
#endif // USE_RTC_TIME

#ifdef USE_RX_RSSI_DBM
static void osdElementRssiDbm(osdElementParms_t *element)
{
    const int8_t antenna = getActiveAntenna();
    static bool diversity = false;

    if (antenna || diversity) {
        diversity = true;
        tfp_sprintf(element->buff, "%c%3d:%d", SYM_RSSI, getRssiDbm(), antenna + 1);
    } else {
        tfp_sprintf(element->buff, "%c%3d", SYM_RSSI, getRssiDbm());
    }
}
#endif // USE_RX_RSSI_DBM

#ifdef USE_RX_RSNR
static void osdElementRsnr(osdElementParms_t *element)
{
    tfp_sprintf(element->buff, "%c%3d", SYM_RSSI, getRsnr());
}
#endif // USE_RX_RSNR

#ifdef USE_OSD_STICK_OVERLAY
static void osdBackgroundStickOverlay(osdElementParms_t *element)
{
    const uint8_t xpos = element->elemPosX;
    const uint8_t ypos = element->elemPosY;

    // Draw the axis first
    for (unsigned x = 0; x < OSD_STICK_OVERLAY_WIDTH; x++) {
        for (unsigned  y = 0; y < OSD_STICK_OVERLAY_HEIGHT; y++) {
            // draw the axes, vertical and horizonal
            if ((x == ((OSD_STICK_OVERLAY_WIDTH - 1) / 2)) && (y == (OSD_STICK_OVERLAY_HEIGHT - 1) / 2)) {
                osdDisplayWriteChar(element, xpos + x, ypos + y, DISPLAYPORT_SEVERITY_NORMAL, SYM_STICK_OVERLAY_CENTER);
            } else if (x == ((OSD_STICK_OVERLAY_WIDTH - 1) / 2)) {
                osdDisplayWriteChar(element, xpos + x, ypos + y, DISPLAYPORT_SEVERITY_NORMAL, SYM_STICK_OVERLAY_VERTICAL);
            } else if (y == ((OSD_STICK_OVERLAY_HEIGHT - 1) / 2)) {
                osdDisplayWriteChar(element, xpos + x, ypos + y, DISPLAYPORT_SEVERITY_NORMAL, SYM_STICK_OVERLAY_HORIZONTAL);
            }
        }
    }

    element->drawElement = false;  // element already drawn
}

static void osdElementStickOverlay(osdElementParms_t *element)
{
    const uint8_t xpos = element->elemPosX;
    const uint8_t ypos = element->elemPosY;

    // Now draw the cursor
    rc_alias_e vertical_channel, horizontal_channel;

    if (element->item == OSD_STICK_OVERLAY_LEFT) {
        vertical_channel = radioModes[osdConfig()->overlay_radio_mode-1].left_vertical;
        horizontal_channel = radioModes[osdConfig()->overlay_radio_mode-1].left_horizontal;
    } else {
        vertical_channel = radioModes[osdConfig()->overlay_radio_mode-1].right_vertical;
        horizontal_channel = radioModes[osdConfig()->overlay_radio_mode-1].right_horizontal;
    }

    const uint8_t cursorX = scaleRange(constrain(rcData[horizontal_channel], PWM_RANGE_MIN, PWM_RANGE_MAX - 1), PWM_RANGE_MIN, PWM_RANGE_MAX, 0, OSD_STICK_OVERLAY_WIDTH);
    const uint8_t cursorY = OSD_STICK_OVERLAY_VERTICAL_POSITIONS - 1 - scaleRange(constrain(rcData[vertical_channel], PWM_RANGE_MIN, PWM_RANGE_MAX - 1), PWM_RANGE_MIN, PWM_RANGE_MAX, 0, OSD_STICK_OVERLAY_VERTICAL_POSITIONS);
    const char cursor = SYM_STICK_OVERLAY_SPRITE_HIGH + (cursorY % OSD_STICK_OVERLAY_SPRITE_HEIGHT);

    osdDisplayWriteChar(element, xpos + cursorX, ypos + cursorY / OSD_STICK_OVERLAY_SPRITE_HEIGHT, DISPLAYPORT_SEVERITY_NORMAL, cursor);

    element->drawElement = false;  // element already drawn
}
#endif // USE_OSD_STICK_OVERLAY

static void osdElementThrottlePosition(osdElementParms_t *element)
{
    tfp_sprintf(element->buff, "%c%3d", SYM_THR, calculateThrottlePercent());
}

static void osdElementTimer(osdElementParms_t *element)
{
    for (int i = 0; i < OSD_TIMER_COUNT; i++) {
        const uint16_t timer = osdConfig()->timers[i];
        const timeUs_t time = osdGetTimerValue(OSD_TIMER_SRC(timer));
        const timeUs_t alarmTime = OSD_TIMER_ALARM(timer) * 60000000; // convert from minutes to us
        if (alarmTime != 0 && time >= alarmTime) {
            element->attr = DISPLAYPORT_SEVERITY_CRITICAL;
        }
    }

    osdFormatTimer(element->buff, true, true, element->item - OSD_ITEM_TIMER_1);
}

#ifdef USE_VTX_COMMON
static void osdElementVtxChannel(osdElementParms_t *element)
{
    const vtxDevice_t *vtxDevice = vtxCommonDevice();
    const char vtxBandLetter = vtxCommonLookupBandLetter(vtxDevice, vtxSettingsConfig()->band);
    const char *vtxChannelName = vtxCommonLookupChannelName(vtxDevice, vtxSettingsConfig()->channel);
    unsigned vtxStatus = 0;
    uint8_t vtxPower = vtxSettingsConfig()->power;
    if (vtxDevice) {
        vtxCommonGetStatus(vtxDevice, &vtxStatus);

        if (vtxSettingsConfig()->lowPowerDisarm) {
            vtxCommonGetPowerIndex(vtxDevice, &vtxPower);
        }
    }
    const char *vtxPowerLabel = vtxCommonLookupPowerName(vtxDevice, vtxPower);

    char vtxStatusIndicator = '\0';
    if (IS_RC_MODE_ACTIVE(BOXVTXCONTROLDISABLE)) {
        vtxStatusIndicator = 'D';
    } else if (vtxStatus & VTX_STATUS_PIT_MODE) {
        vtxStatusIndicator = 'P';
    }

switch (element->type) {
    case OSD_ELEMENT_TYPE_2:
            tfp_sprintf(element->buff, "%s", vtxPowerLabel);
        break;

    default:
        if (vtxStatus & VTX_STATUS_LOCKED) {
            tfp_sprintf(element->buff, "-:-:-:L");
        } else if (vtxStatusIndicator) {
            tfp_sprintf(element->buff, "%c:%s:%s:%c", vtxBandLetter, vtxChannelName, vtxPowerLabel, vtxStatusIndicator);
        } else {
            tfp_sprintf(element->buff, "%c:%s:%s", vtxBandLetter, vtxChannelName, vtxPowerLabel);
        }
        break;
    }
}
#endif // USE_VTX_COMMON

static void osdElementAuxValue(osdElementParms_t *element)
{
    tfp_sprintf(element->buff, "%c%d", osdConfig()->aux_symbol, osdAuxValue);
}

static void osdElementWarnings(osdElementParms_t *element)
{
    bool elementBlinking = false;
    renderOsdWarning(element->buff, &elementBlinking, &element->attr);
    if (elementBlinking) {
        SET_BLINK(OSD_WARNINGS);
    } else {
        CLR_BLINK(OSD_WARNINGS);
    }

#ifdef USE_CRAFTNAME_MSGS
    // Injects data into the CraftName variable for systems which limit
    // the available MSP data field in their OSD.
    if (osdConfig()->osd_craftname_msgs == true) {
        // if warning is not set, or blink is off, then display LQ & RSSI
        if (blinkState || (strlen(element->buff) == 0)) {
#ifdef USE_RX_LINK_QUALITY_INFO
            // replicate the LQ functionality without the special font symbols
            uint16_t osdLinkQuality = 0;
            if (linkQualitySource == LQ_SOURCE_RX_PROTOCOL_CRSF) { // 0-99
                osdLinkQuality = rxGetLinkQuality();
#ifdef USE_RX_RSSI_DBM
                const uint8_t osdRfMode = rxGetRfMode();
                tfp_sprintf(element->buff, "LQ %2d:%03d %3d", osdRfMode, osdLinkQuality, getRssiDbm());
            } else if (linkQualitySource == LQ_SOURCE_RX_PROTOCOL_GHST) { // 0-100
                osdLinkQuality = rxGetLinkQuality();
                tfp_sprintf(element->buff, "LQ %03d %3d", osdLinkQuality, getRssiDbm());
#endif
            } else { // 0-9
                osdLinkQuality = rxGetLinkQuality() * 10 / LINK_QUALITY_MAX_VALUE;
                if (osdLinkQuality >= 10) {
                    osdLinkQuality = 9;
                }
                tfp_sprintf(element->buff, "LQ %1d", osdLinkQuality);
            }
#endif // USE_RX_LINK_QUALITY_INFO
        }
        strncpy(pilotConfigMutable()->craftName, element->buff, MAX_NAME_LENGTH - 1);
    }
#endif // USE_CRAFTNAME_MSGS
}

#ifdef USE_MSP_DISPLAYPORT
static void osdElementSys(osdElementParms_t *element)
{
    UNUSED(element);

    // Nothing to render for a system element
}
#endif

// Define the order in which the elements are drawn.
// Elements positioned later in the list will overlay the earlier
// ones if their character positions overlap
// Elements that need special runtime conditional processing should be added
// to osdAddActiveElements()

static const uint8_t osdElementDisplayOrder[] = {
    OSD_MAIN_BATT_VOLTAGE,
    OSD_RSSI_VALUE,
    OSD_CROSSHAIRS,
    OSD_HORIZON_SIDEBARS,
    OSD_UP_DOWN_REFERENCE,
    OSD_ITEM_TIMER_1,
    OSD_ITEM_TIMER_2,
    OSD_REMAINING_TIME_ESTIMATE,
    OSD_FLYMODE,
    OSD_THROTTLE_POS,
    OSD_VTX_CHANNEL,
    OSD_CURRENT_DRAW,
    OSD_MAH_DRAWN,
    OSD_WATT_HOURS_DRAWN,
    OSD_CRAFT_NAME,
    OSD_CUSTOM_MSG1,
    OSD_CUSTOM_MSG2,
    OSD_CUSTOM_MSG3,
    OSD_ALTITUDE,
    OSD_ROLL_PIDS,
    OSD_PITCH_PIDS,
    OSD_YAW_PIDS,
    OSD_POWER,
    OSD_PIDRATE_PROFILE,
    OSD_WARNINGS,
    OSD_AVG_CELL_VOLTAGE,
    OSD_DEBUG,
    OSD_PITCH_ANGLE,
    OSD_ROLL_ANGLE,
    OSD_MAIN_BATT_USAGE,
    OSD_DISARMED,
    OSD_NUMERICAL_HEADING,
    OSD_READY_MODE,
#ifdef USE_VARIO
    OSD_NUMERICAL_VARIO,
#endif
    OSD_COMPASS_BAR,
    OSD_ANTI_GRAVITY,
#ifdef USE_BLACKBOX
    OSD_LOG_STATUS,
#endif
    OSD_MOTOR_DIAG,
#ifdef USE_ACC
    OSD_FLIP_ARROW,
#endif
    OSD_PILOT_NAME,
#ifdef USE_RTC_TIME
    OSD_RTC_DATETIME,
#endif
#ifdef USE_OSD_ADJUSTMENTS
    OSD_ADJUSTMENT_RANGE,
#endif
#ifdef USE_ADC_INTERNAL
    OSD_CORE_TEMPERATURE,
#endif
#ifdef USE_RX_LINK_QUALITY_INFO
    OSD_LINK_QUALITY,
#endif
#ifdef USE_RX_LINK_UPLINK_POWER
    OSD_TX_UPLINK_POWER,
#endif
#ifdef USE_RX_RSSI_DBM
    OSD_RSSI_DBM_VALUE,
#endif
#ifdef USE_RX_RSNR
    OSD_RSNR_VALUE,
#endif
#ifdef USE_OSD_STICK_OVERLAY
    OSD_STICK_OVERLAY_LEFT,
    OSD_STICK_OVERLAY_RIGHT,
#endif
#ifdef USE_PROFILE_NAMES
    OSD_RATE_PROFILE_NAME,
    OSD_PID_PROFILE_NAME,
#endif
#ifdef USE_OSD_PROFILES
    OSD_PROFILE_NAME,
#endif
    OSD_RC_CHANNELS,
    OSD_CAMERA_FRAME,
#ifdef USE_PERSISTENT_STATS
    OSD_TOTAL_FLIGHTS,
#endif
    OSD_AUX_VALUE,
    OSD_SYS_GOGGLE_VOLTAGE,
    OSD_SYS_VTX_VOLTAGE,
    OSD_SYS_BITRATE,
    OSD_SYS_DELAY,
    OSD_SYS_DISTANCE,
    OSD_SYS_LQ,
    OSD_SYS_GOGGLE_DVR,
    OSD_SYS_VTX_DVR,
    OSD_SYS_WARNINGS,
    OSD_SYS_VTX_TEMP,
    OSD_SYS_FAN_SPEED,
};

// Define the mapping between the OSD element id and the function to draw it

const osdElementDrawFn osdElementDrawFunction[OSD_ITEM_COUNT] = {
    [OSD_CAMERA_FRAME]            = NULL,  // only has background. Added first so it's the lowest "layer" and doesn't cover other elements
    [OSD_RSSI_VALUE]              = osdElementRssi,
    [OSD_MAIN_BATT_VOLTAGE]       = osdElementMainBatteryVoltage,
    [OSD_CROSSHAIRS]              = osdElementCrosshairs,  // only has background, but needs to be over other elements (like artificial horizon)
#ifdef USE_ACC
    [OSD_ARTIFICIAL_HORIZON]      = osdElementArtificialHorizon,
    [OSD_UP_DOWN_REFERENCE]       = osdElementUpDownReference,
#endif
    [OSD_HORIZON_SIDEBARS]        = NULL,  // only has background
    [OSD_ITEM_TIMER_1]            = osdElementTimer,
    [OSD_ITEM_TIMER_2]            = osdElementTimer,
    [OSD_FLYMODE]                 = osdElementFlymode,
    [OSD_CRAFT_NAME]              = NULL,  // only has background
    [OSD_CUSTOM_MSG1]              = osdElementCustomMsg1,
    [OSD_CUSTOM_MSG2]              = osdElementCustomMsg2,
    [OSD_CUSTOM_MSG3]              = osdElementCustomMsg3,
    [OSD_THROTTLE_POS]            = osdElementThrottlePosition,
#ifdef USE_VTX_COMMON
    [OSD_VTX_CHANNEL]             = osdElementVtxChannel,
#endif
    [OSD_CURRENT_DRAW]            = osdElementCurrentDraw,
    [OSD_MAH_DRAWN]               = osdElementMahDrawn,
    [OSD_WATT_HOURS_DRAWN]        = osdElementWattHoursDrawn,
#ifdef USE_GPS
    [OSD_GPS_SPEED]               = osdElementGpsSpeed,
    [OSD_GPS_SATS]                = osdElementGpsSats,
#endif
    [OSD_ALTITUDE]                = osdElementAltitude,
    [OSD_ROLL_PIDS]               = osdElementPidsRoll,
    [OSD_PITCH_PIDS]              = osdElementPidsPitch,
    [OSD_YAW_PIDS]                = osdElementPidsYaw,
    [OSD_POWER]                   = osdElementPower,
    [OSD_PIDRATE_PROFILE]         = osdElementPidRateProfile,
    [OSD_WARNINGS]                = osdElementWarnings,
    [OSD_AVG_CELL_VOLTAGE]        = osdElementAverageCellVoltage,
    [OSD_READY_MODE]              = osdElementReadyMode,
#ifdef USE_GPS
    [OSD_GPS_LON]                 = osdElementGpsCoordinate,
    [OSD_GPS_LAT]                 = osdElementGpsCoordinate,
#endif
    [OSD_DEBUG]                   = osdElementDebug,
#ifdef USE_ACC
    [OSD_PITCH_ANGLE]             = osdElementAngleRollPitch,
    [OSD_ROLL_ANGLE]              = osdElementAngleRollPitch,
#endif
    [OSD_MAIN_BATT_USAGE]         = osdElementMainBatteryUsage,
    [OSD_DISARMED]                = osdElementDisarmed,
#ifdef USE_GPS
    [OSD_HOME_DIR]                = osdElementGpsHomeDirection,
    [OSD_HOME_DIST]               = osdElementGpsHomeDistance,
#endif
    [OSD_NUMERICAL_HEADING]       = osdElementNumericalHeading,
#ifdef USE_VARIO
    [OSD_NUMERICAL_VARIO]         = osdElementNumericalVario,
#endif
    [OSD_COMPASS_BAR]             = osdElementCompassBar,
#if defined(USE_DSHOT_TELEMETRY) || defined(USE_ESC_SENSOR)
    [OSD_ESC_TMP]                 = osdElementEscTemperature,
    [OSD_ESC_RPM]                 = osdElementEscRpm,
#endif
    [OSD_REMAINING_TIME_ESTIMATE] = osdElementRemainingTimeEstimate,
#ifdef USE_RTC_TIME
    [OSD_RTC_DATETIME]            = osdElementRtcTime,
#endif
#ifdef USE_OSD_ADJUSTMENTS
    [OSD_ADJUSTMENT_RANGE]        = osdElementAdjustmentRange,
#endif
#ifdef USE_ADC_INTERNAL
    [OSD_CORE_TEMPERATURE]        = osdElementCoreTemperature,
#endif
    [OSD_ANTI_GRAVITY]            = osdElementAntiGravity,
#ifdef USE_ACC
    [OSD_G_FORCE]                 = osdElementGForce,
#endif
    [OSD_MOTOR_DIAG]              = osdElementMotorDiagnostics,
#ifdef USE_BLACKBOX
    [OSD_LOG_STATUS]              = osdElementLogStatus,
#endif
#ifdef USE_ACC
    [OSD_FLIP_ARROW]              = osdElementCrashFlipArrow,
#endif
#ifdef USE_RX_LINK_QUALITY_INFO
    [OSD_LINK_QUALITY]            = osdElementLinkQuality,
#endif
#ifdef USE_RX_LINK_UPLINK_POWER
    [OSD_TX_UPLINK_POWER]         = osdElementTxUplinkPower,
#endif
#ifdef USE_GPS
    [OSD_FLIGHT_DIST]             = osdElementGpsFlightDistance,
#endif
#ifdef USE_OSD_STICK_OVERLAY
    [OSD_STICK_OVERLAY_LEFT]      = osdElementStickOverlay,
    [OSD_STICK_OVERLAY_RIGHT]     = osdElementStickOverlay,
#endif
    [OSD_PILOT_NAME]              = NULL,  // only has background
#if defined(USE_DSHOT_TELEMETRY) || defined(USE_ESC_SENSOR)
    [OSD_ESC_RPM_FREQ]            = osdElementEscRpmFreq,
#endif
#ifdef USE_PROFILE_NAMES
    [OSD_RATE_PROFILE_NAME]       = osdElementRateProfileName,
    [OSD_PID_PROFILE_NAME]        = osdElementPidProfileName,
#endif
#ifdef USE_OSD_PROFILES
    [OSD_PROFILE_NAME]            = osdElementOsdProfileName,
#endif
#ifdef USE_RX_RSSI_DBM
    [OSD_RSSI_DBM_VALUE]          = osdElementRssiDbm,
#endif
#ifdef USE_RX_RSNR
    [OSD_RSNR_VALUE]              = osdElementRsnr,
#endif
    [OSD_RC_CHANNELS]             = osdElementRcChannels,
#ifdef USE_GPS
    [OSD_EFFICIENCY]              = osdElementEfficiency,
#endif
#ifdef USE_GPS_LAP_TIMER
    [OSD_GPS_LAP_TIME_CURRENT]    = osdElementGpsLapTimeCurrent,
    [OSD_GPS_LAP_TIME_PREVIOUS]   = osdElementGpsLapTimePrevious,
    [OSD_GPS_LAP_TIME_BEST3]      = osdElementGpsLapTimeBest3,
#endif // GPS_LAP_TIMER
#ifdef USE_PERSISTENT_STATS
    [OSD_TOTAL_FLIGHTS]           = osdElementTotalFlights,
#endif
    [OSD_AUX_VALUE]               = osdElementAuxValue,
#ifdef USE_MSP_DISPLAYPORT
    [OSD_SYS_GOGGLE_VOLTAGE]      = osdElementSys,
    [OSD_SYS_VTX_VOLTAGE]         = osdElementSys,
    [OSD_SYS_BITRATE]             = osdElementSys,
    [OSD_SYS_DELAY]               = osdElementSys,
    [OSD_SYS_DISTANCE]            = osdElementSys,
    [OSD_SYS_LQ]                  = osdElementSys,
    [OSD_SYS_GOGGLE_DVR]          = osdElementSys,
    [OSD_SYS_VTX_DVR]             = osdElementSys,
    [OSD_SYS_WARNINGS]            = osdElementSys,
    [OSD_SYS_VTX_TEMP]            = osdElementSys,
    [OSD_SYS_FAN_SPEED]           = osdElementSys,
#endif
};

// Define the mapping between the OSD element id and the function to draw its background (static part)
// Only necessary to define the entries that actually have a background function

const osdElementDrawFn osdElementBackgroundFunction[OSD_ITEM_COUNT] = {
    [OSD_CAMERA_FRAME]            = osdBackgroundCameraFrame,
    [OSD_HORIZON_SIDEBARS]        = osdBackgroundHorizonSidebars,
    [OSD_CRAFT_NAME]              = osdBackgroundCraftName,
#ifdef USE_OSD_STICK_OVERLAY
    [OSD_STICK_OVERLAY_LEFT]      = osdBackgroundStickOverlay,
    [OSD_STICK_OVERLAY_RIGHT]     = osdBackgroundStickOverlay,
#endif
    [OSD_PILOT_NAME]              = osdBackgroundPilotName,
};

static void osdAddActiveElement(osd_items_e element)
{
    if (VISIBLE(osdElementConfig()->item_pos[element])) {
        activeOsdElementArray[activeOsdElementCount++] = element;
    }
}

// Examine the elements and build a list of only the active (enabled)
// ones to speed up rendering.

void osdAddActiveElements(void)
{
    activeOsdElementCount = 0;

#ifdef USE_ACC
    if (sensors(SENSOR_ACC)) {
        osdAddActiveElement(OSD_ARTIFICIAL_HORIZON);
        osdAddActiveElement(OSD_G_FORCE);
        osdAddActiveElement(OSD_UP_DOWN_REFERENCE);
    }
#endif

    for (unsigned i = 0; i < sizeof(osdElementDisplayOrder); i++) {
        osdAddActiveElement(osdElementDisplayOrder[i]);
    }

#ifdef USE_GPS
    if (sensors(SENSOR_GPS)) {
        osdAddActiveElement(OSD_GPS_SATS);
        osdAddActiveElement(OSD_GPS_SPEED);
        osdAddActiveElement(OSD_GPS_LAT);
        osdAddActiveElement(OSD_GPS_LON);
        osdAddActiveElement(OSD_HOME_DIST);
        osdAddActiveElement(OSD_HOME_DIR);
        osdAddActiveElement(OSD_FLIGHT_DIST);
        osdAddActiveElement(OSD_EFFICIENCY);
    }
#endif // GPS

#if defined(USE_DSHOT_TELEMETRY) || defined(USE_ESC_SENSOR)
    if ((featureIsEnabled(FEATURE_ESC_SENSOR)) || (motorConfig()->dev.useDshotTelemetry)) {
        osdAddActiveElement(OSD_ESC_TMP);
        osdAddActiveElement(OSD_ESC_RPM);
        osdAddActiveElement(OSD_ESC_RPM_FREQ);
    }
#endif

#ifdef USE_GPS_LAP_TIMER
    if (sensors(SENSOR_GPS)) {
        osdAddActiveElement(OSD_GPS_LAP_TIME_CURRENT);
        osdAddActiveElement(OSD_GPS_LAP_TIME_PREVIOUS);
        osdAddActiveElement(OSD_GPS_LAP_TIME_BEST3);
    }
#endif // GPS_LAP_TIMER

#ifdef USE_PERSISTENT_STATS
    osdAddActiveElement(OSD_TOTAL_FLIGHTS);
#endif
}

static void osdDrawSingleElement(displayPort_t *osdDisplayPort, uint8_t item)
{
    if (!osdElementDrawFunction[item]) {
        // Element has no drawing function
        return;
    }
    if (!osdDisplayPort->useDeviceBlink && BLINK(item)) {
        return;
    }

    uint8_t elemPosX = OSD_X(osdElementConfig()->item_pos[item]);
    uint8_t elemPosY = OSD_Y(osdElementConfig()->item_pos[item]);
    char buff[OSD_ELEMENT_BUFFER_LENGTH] = "";

    osdElementParms_t element;
    element.item = item;
    element.elemPosX = elemPosX;
    element.elemPosY = elemPosY;
    element.type = OSD_TYPE(osdElementConfig()->item_pos[item]);
    element.buff = (char *)&buff;
    element.osdDisplayPort = osdDisplayPort;
    element.drawElement = true;
    element.attr = DISPLAYPORT_SEVERITY_NORMAL;

    // Call the element drawing function
    if (IS_SYS_OSD_ELEMENT(item)) {
        displaySys(osdDisplayPort, elemPosX, elemPosY, (displayPortSystemElement_e)(item - OSD_SYS_GOGGLE_VOLTAGE + DISPLAYPORT_SYS_GOGGLE_VOLTAGE));
    } else {
        osdElementDrawFunction[item](&element);
        if (element.drawElement) {
            osdDisplayWrite(&element, elemPosX, elemPosY, element.attr, buff);
        }
    }
}

static void osdDrawSingleElementBackground(displayPort_t *osdDisplayPort, uint8_t item)
{
    if (!osdElementBackgroundFunction[item]) {
        // Element has no background drawing function
        return;
    }

    uint8_t elemPosX = OSD_X(osdElementConfig()->item_pos[item]);
    uint8_t elemPosY = OSD_Y(osdElementConfig()->item_pos[item]);
    char buff[OSD_ELEMENT_BUFFER_LENGTH] = "";

    osdElementParms_t element;
    element.item = item;
    element.elemPosX = elemPosX;
    element.elemPosY = elemPosY;
    element.type = OSD_TYPE(osdElementConfig()->item_pos[item]);
    element.buff = (char *)&buff;
    element.osdDisplayPort = osdDisplayPort;
    element.drawElement = true;

    // Call the element background drawing function
    osdElementBackgroundFunction[item](&element);
    if (element.drawElement) {
        osdDisplayWrite(&element, elemPosX, elemPosY, DISPLAYPORT_SEVERITY_NORMAL, buff);
    }
}

static uint8_t activeElement = 0;

uint8_t osdGetActiveElement(void)
{
    return activeElement;
}

uint8_t osdGetActiveElementCount(void)
{
    return activeOsdElementCount;
}

// Return true if there are more elements to draw
bool osdDrawNextActiveElement(displayPort_t *osdDisplayPort, timeUs_t currentTimeUs)
{
    UNUSED(currentTimeUs);
    bool retval = true;

    if (activeElement >= activeOsdElementCount) {
        return false;
    }

    if (!backgroundLayerSupported) {
        // If the background layer isn't supported then we
        // have to draw the element's static layer as well.
        osdDrawSingleElementBackground(osdDisplayPort, activeOsdElementArray[activeElement]);
    }

    osdDrawSingleElement(osdDisplayPort, activeOsdElementArray[activeElement]);

    if (++activeElement >= activeOsdElementCount) {
        activeElement = 0;
        retval = false;
    }

    return retval;
}

void osdDrawActiveElementsBackground(displayPort_t *osdDisplayPort)
{
    if (backgroundLayerSupported) {
        displayLayerSelect(osdDisplayPort, DISPLAYPORT_LAYER_BACKGROUND);
        displayClearScreen(osdDisplayPort, DISPLAY_CLEAR_WAIT);
        for (unsigned i = 0; i < activeOsdElementCount; i++) {
            osdDrawSingleElementBackground(osdDisplayPort, activeOsdElementArray[i]);
        }
        displayLayerSelect(osdDisplayPort, DISPLAYPORT_LAYER_FOREGROUND);
    }
}

void osdElementsInit(bool backgroundLayerFlag)
{
    backgroundLayerSupported = backgroundLayerFlag;
    activeOsdElementCount = 0;
    pt1FilterInit(&batteryEfficiencyFilt, pt1FilterGain(EFFICIENCY_CUTOFF_HZ, 1.0f / osdConfig()->framerate_hz));
}

void osdSyncBlink(void)
{
    static int blinkCount = 0;

    // If the OSD blink is due a transition, do so
    // Task runs at osdConfig()->framerate_hz Hz, so this will cycle at 2Hz
    if (++blinkCount == ((osdConfig()->framerate_hz / OSD_BLINK_FREQUENCY_HZ) / 2)) {
        blinkCount = 0;
        blinkState = !blinkState;
    }
}

void osdResetAlarms(void)
{
    memset(blinkBits, 0, sizeof(blinkBits));
}

void osdUpdateAlarms(void)
{
    // This is overdone?

    int32_t alt = osdGetMetersToSelectedUnit(getEstimatedAltitudeCm()) / 100;

    if (getRssiPercent() < osdConfig()->rssi_alarm) {
        SET_BLINK(OSD_RSSI_VALUE);
    } else {
        CLR_BLINK(OSD_RSSI_VALUE);
    }

#ifdef USE_RX_LINK_QUALITY_INFO
    if (rxGetLinkQualityPercent() < osdConfig()->link_quality_alarm) {
        SET_BLINK(OSD_LINK_QUALITY);
    } else {
        CLR_BLINK(OSD_LINK_QUALITY);
    }
#endif // USE_RX_LINK_QUALITY_INFO

    if (getBatteryState() == BATTERY_OK) {
        CLR_BLINK(OSD_MAIN_BATT_VOLTAGE);
        CLR_BLINK(OSD_AVG_CELL_VOLTAGE);
    } else {
        SET_BLINK(OSD_MAIN_BATT_VOLTAGE);
        SET_BLINK(OSD_AVG_CELL_VOLTAGE);
    }

#ifdef USE_GPS
    if ((STATE(GPS_FIX) == 0) || (gpsSol.numSat < GPS_MIN_SAT_COUNT)
#ifdef USE_GPS_RESCUE
            || ((gpsSol.numSat < gpsRescueConfig()->minSats) && gpsRescueIsConfigured())
#endif
            ) {
        SET_BLINK(OSD_GPS_SATS);
    } else {
        CLR_BLINK(OSD_GPS_SATS);
    }
#endif //USE_GPS

    for (int i = 0; i < OSD_TIMER_COUNT; i++) {
        const uint16_t timer = osdConfig()->timers[i];
        const timeUs_t time = osdGetTimerValue(OSD_TIMER_SRC(timer));
        const timeUs_t alarmTime = OSD_TIMER_ALARM(timer) * 60000000; // convert from minutes to us
        if (alarmTime != 0 && time >= alarmTime) {
            SET_BLINK(OSD_ITEM_TIMER_1 + i);
        } else {
            CLR_BLINK(OSD_ITEM_TIMER_1 + i);
        }
    }

    if (getMAhDrawn() >= osdConfig()->cap_alarm) {
        SET_BLINK(OSD_MAH_DRAWN);
        SET_BLINK(OSD_MAIN_BATT_USAGE);
        SET_BLINK(OSD_REMAINING_TIME_ESTIMATE);
    } else {
        CLR_BLINK(OSD_MAH_DRAWN);
        CLR_BLINK(OSD_MAIN_BATT_USAGE);
        CLR_BLINK(OSD_REMAINING_TIME_ESTIMATE);
    }

    if ((alt >= osdConfig()->alt_alarm) && ARMING_FLAG(ARMED)) {
        SET_BLINK(OSD_ALTITUDE);
    } else {
        CLR_BLINK(OSD_ALTITUDE);
    }

#ifdef USE_GPS
    if (sensors(SENSOR_GPS) && ARMING_FLAG(ARMED) && STATE(GPS_FIX) && STATE(GPS_FIX_HOME)) {
        if (osdConfig()->distance_alarm && GPS_distanceToHome >= osdConfig()->distance_alarm) {
            SET_BLINK(OSD_HOME_DIST);
        } else {
            CLR_BLINK(OSD_HOME_DIST);
        }
    } else {
        CLR_BLINK(OSD_HOME_DIST);
    }
#endif

#if defined(USE_ESC_SENSOR) || defined(USE_DSHOT_TELEMETRY)
    bool blink;

#if defined(USE_ESC_SENSOR)
    if (featureIsEnabled(FEATURE_ESC_SENSOR)) {
        // This works because the combined ESC data contains the maximum temperature seen amongst all ESCs
        blink = osdConfig()->esc_temp_alarm != ESC_TEMP_ALARM_OFF && osdEscDataCombined->temperature >= osdConfig()->esc_temp_alarm;
    } else
#endif
#if defined(USE_DSHOT_TELEMETRY)
    {
        blink = false;
        if (osdConfig()->esc_temp_alarm != ESC_TEMP_ALARM_OFF) {
            for (uint32_t k = 0; !blink && (k < getMotorCount()); k++) {
                blink = (dshotTelemetryState.motorState[k].telemetryTypes & (1 << DSHOT_TELEMETRY_TYPE_TEMPERATURE)) != 0 &&
                    dshotTelemetryState.motorState[k].telemetryData[DSHOT_TELEMETRY_TYPE_TEMPERATURE] >= osdConfig()->esc_temp_alarm;
            }
        }
    }
#else
    {}
#endif

    if (blink) {
        SET_BLINK(OSD_ESC_TMP);
    } else {
        CLR_BLINK(OSD_ESC_TMP);
    }
#endif
}

#ifdef USE_ACC
static bool osdElementIsActive(osd_items_e element)
{
    for (unsigned i = 0; i < activeOsdElementCount; i++) {
        if (activeOsdElementArray[i] == element) {
            return true;
        }
    }
    return false;
}

// Determine if any active elements need the ACC
bool osdElementsNeedAccelerometer(void)
{
    return osdElementIsActive(OSD_ARTIFICIAL_HORIZON) ||
           osdElementIsActive(OSD_PITCH_ANGLE) ||
           osdElementIsActive(OSD_ROLL_ANGLE) ||
           osdElementIsActive(OSD_G_FORCE) ||
           osdElementIsActive(OSD_FLIP_ARROW) ||
           osdElementIsActive(OSD_UP_DOWN_REFERENCE);
}

#endif // USE_ACC

#endif // USE_OSD<|MERGE_RESOLUTION|>--- conflicted
+++ resolved
@@ -779,14 +779,11 @@
 }
 
 //display custom message from MSPv2
+//自定义信息初始化
 static void osdElementCustomMsg1(osdElementParms_t *element)
 {
     if (strlen(customMsgConfig()->message[0]) == 0) {
-<<<<<<< HEAD
         strcpy(element->buff, "CUSTOM_MSG1");
-=======
-        strcpy(element->buff, "READY_GO");
->>>>>>> 57676cdc
     } else {
         unsigned i;
         for (i = 0; i < MAX_CUSTOM_MSG_LENGTH; i++) {
@@ -802,11 +799,7 @@
 static void osdElementCustomMsg2(osdElementParms_t *element)
 {
     if (strlen(customMsgConfig()->message[1]) == 0) {
-<<<<<<< HEAD
         strcpy(element->buff, "CUSTOM_MSG2");
-=======
-        strcpy(element->buff, "LAPTIMER");
->>>>>>> 57676cdc
     } else {
         unsigned i;
         for (i = 0; i < MAX_CUSTOM_MSG_LENGTH; i++) {
@@ -822,11 +815,7 @@
 static void osdElementCustomMsg3(osdElementParms_t *element)
 {
     if (strlen(customMsgConfig()->message[2]) == 0) {
-<<<<<<< HEAD
         strcpy(element->buff, "CUSTOM_MSG3");
-=======
-        strcpy(element->buff, "WAITING");
->>>>>>> 57676cdc
     } else {
         unsigned i;
         for (i = 0; i < MAX_CUSTOM_MSG_LENGTH; i++) {
