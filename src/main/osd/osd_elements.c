--- conflicted
+++ resolved
@@ -769,12 +769,7 @@
             const int h = GPS_directionToHome - DECIDEGREES_TO_DEGREES(attitude.values.yaw);
             element->buff[0] = osdGetDirectionSymbolFromHeading(h);
         } else {
-<<<<<<< HEAD
-            // We use this symbol when we are at HOME position
-            element->buff[0] = '#';
-=======
             element->buff[0] = SYM_OVER_HOME;
->>>>>>> ee564432
         }
 
     } else {
