/*
 * This file is part of Cleanflight.
 *
 * Cleanflight is free software: you can redistribute it and/or modify
 * it under the terms of the GNU General Public License as published by
 * the Free Software Foundation, either version 3 of the License, or
 * (at your option) any later version.
 *
 * Cleanflight is distributed in the hope that it will be useful,
 * but WITHOUT ANY WARRANTY; without even the implied warranty of
 * MERCHANTABILITY or FITNESS FOR A PARTICULAR PURPOSE.  See the
 * GNU General Public License for more details.
 *
 * You should have received a copy of the GNU General Public License
 * along with Cleanflight.  If not, see <http://www.gnu.org/licenses/>.
 */

#include <stdbool.h>
#include <stdint.h>

#include "platform.h"

#include "build/debug.h"

#include "blackbox/blackbox.h"

#include "common/axis.h"
#include "common/filter.h"
#include "common/maths.h"
#include "common/utils.h"

#include "config/feature.h"
#include "config/parameter_group.h"
#include "config/parameter_group_ids.h"

#include "drivers/light_led.h"
#include "drivers/system.h"
#include "drivers/gyro_sync.h"

#include "sensors/acceleration.h"
#include "sensors/barometer.h"
#include "sensors/battery.h"
#include "sensors/boardalignment.h"
#include "sensors/gyro.h"
#include "sensors/sensors.h"

#include "fc/cli.h"
#include "fc/config.h"
#include "fc/controlrate_profile.h"
#include "fc/fc_core.h"
#include "fc/fc_rc.h"
#include "fc/rc_adjustments.h"
#include "fc/rc_controls.h"
#include "fc/runtime_config.h"

#include "msp/msp_serial.h"

#include "io/asyncfatfs/asyncfatfs.h"
#include "io/beeper.h"
#include "io/gps.h"
#include "io/motors.h"
#include "io/servos.h"
#include "io/serial.h"
#include "io/statusindicator.h"
#include "io/transponder_ir.h"
#include "io/vtx.h"

#include "rx/rx.h"

#include "scheduler/scheduler.h"

#include "telemetry/telemetry.h"

#include "flight/altitude.h"
#include "flight/failsafe.h"
#include "flight/imu.h"
#include "flight/mixer.h"
#include "flight/navigation.h"
#include "flight/pid.h"
#include "flight/servos.h"


// June 2013     V2.2-dev

enum {
    ALIGN_GYRO = 0,
    ALIGN_ACCEL = 1,
    ALIGN_MAG = 2
};


#define GYRO_WATCHDOG_DELAY 80 //  delay for gyro sync

#define AIRMODE_THOTTLE_THRESHOLD 1350 // Make configurable in the future. ~35% throttle should be fine

#if defined(GPS) || defined(MAG)
int16_t magHold;
#endif

int16_t headFreeModeHold;

uint8_t motorControlEnable = false;

static uint32_t disarmAt;     // Time of automatic disarm when "Don't spin the motors when armed" is enabled and auto_disarm_delay is nonzero

bool isRXDataNew;
static bool armingCalibrationWasInitialised;

PG_REGISTER_WITH_RESET_TEMPLATE(throttleCorrectionConfig_t, throttleCorrectionConfig, PG_THROTTLE_CORRECTION_CONFIG, 0);

PG_RESET_TEMPLATE(throttleCorrectionConfig_t, throttleCorrectionConfig,
    .throttle_correction_value = 0,      // could 10 with althold or 40 for fpv
    .throttle_correction_angle = 800     // could be 80.0 deg with atlhold or 45.0 for fpv
);

void applyAndSaveAccelerometerTrimsDelta(rollAndPitchTrims_t *rollAndPitchTrimsDelta)
{
    accelerometerConfigMutable()->accelerometerTrims.values.roll += rollAndPitchTrimsDelta->values.roll;
    accelerometerConfigMutable()->accelerometerTrims.values.pitch += rollAndPitchTrimsDelta->values.pitch;

    saveConfigAndNotify();
}

bool isCalibrating()
{
#ifdef BARO
    if (sensors(SENSOR_BARO) && !isBaroCalibrationComplete()) {
        return true;
    }
#endif

    // Note: compass calibration is handled completely differently, outside of the main loop, see f.CALIBRATE_MAG

    return (!isAccelerationCalibrationComplete() && sensors(SENSOR_ACC)) || (!isGyroCalibrationComplete());
}

void updateLEDs(void)
{
    if (ARMING_FLAG(ARMED)) {
        LED0_ON;
    } else {
        if (IS_RC_MODE_ACTIVE(BOXARM) == 0 || armingCalibrationWasInitialised) {
            ENABLE_ARMING_FLAG(OK_TO_ARM);
        }

        if (!STATE(SMALL_ANGLE)) {
            DISABLE_ARMING_FLAG(OK_TO_ARM);
        }

        if (isCalibrating() || (averageSystemLoadPercent > 100)) {
            warningLedFlash();
            DISABLE_ARMING_FLAG(OK_TO_ARM);
        } else {
            if (ARMING_FLAG(OK_TO_ARM)) {
                warningLedDisable();
            } else {
                warningLedFlash();
            }
        }

        warningLedUpdate();
    }
}

void mwDisarm(void)
{
    armingCalibrationWasInitialised = false;

    if (ARMING_FLAG(ARMED)) {
        DISABLE_ARMING_FLAG(ARMED);

#ifdef BLACKBOX
        if (blackboxConfig()->device) {
            finishBlackbox();
        }
#endif
        BEEP_OFF;
        beeper(BEEPER_DISARMING);      // emit disarm tone
    }
}

void mwArm(void)
{
    static bool firstArmingCalibrationWasCompleted;

    if (armingConfig()->gyro_cal_on_first_arm && !firstArmingCalibrationWasCompleted) {
        gyroSetCalibrationCycles();
        armingCalibrationWasInitialised = true;
        firstArmingCalibrationWasCompleted = true;
    }

    if (!isGyroCalibrationComplete()) return;  // prevent arming before gyro is calibrated

    if (ARMING_FLAG(OK_TO_ARM)) {
        if (ARMING_FLAG(ARMED)) {
            return;
        }
        if (IS_RC_MODE_ACTIVE(BOXFAILSAFE)) {
            return;
        }
        if (!ARMING_FLAG(PREVENT_ARMING)) {
            ENABLE_ARMING_FLAG(ARMED);
            ENABLE_ARMING_FLAG(WAS_EVER_ARMED);
            headFreeModeHold = DECIDEGREES_TO_DEGREES(attitude.values.yaw);

            disarmAt = millis() + armingConfig()->auto_disarm_delay * 1000;   // start disarm timeout, will be extended when throttle is nonzero

            //beep to indicate arming
#ifdef GPS
            if (feature(FEATURE_GPS) && STATE(GPS_FIX) && GPS_numSat >= 5)
                beeper(BEEPER_ARMING_GPS_FIX);
            else
                beeper(BEEPER_ARMING);
#else
            beeper(BEEPER_ARMING);
#endif

            return;
        }
    }

    if (!ARMING_FLAG(ARMED)) {
        beeperConfirmationBeeps(1);
    }
}

// Automatic ACC Offset Calibration
bool AccInflightCalibrationArmed = false;
bool AccInflightCalibrationMeasurementDone = false;
bool AccInflightCalibrationSavetoEEProm = false;
bool AccInflightCalibrationActive = false;
uint16_t InflightcalibratingA = 0;

void handleInflightCalibrationStickPosition(void)
{
    if (AccInflightCalibrationMeasurementDone) {
        // trigger saving into eeprom after landing
        AccInflightCalibrationMeasurementDone = false;
        AccInflightCalibrationSavetoEEProm = true;
    } else {
        AccInflightCalibrationArmed = !AccInflightCalibrationArmed;
        if (AccInflightCalibrationArmed) {
            beeper(BEEPER_ACC_CALIBRATION);
        } else {
            beeper(BEEPER_ACC_CALIBRATION_FAIL);
        }
    }
}

static void updateInflightCalibrationState(void)
{
    if (AccInflightCalibrationArmed && ARMING_FLAG(ARMED) && rcData[THROTTLE] > rxConfig()->mincheck && !IS_RC_MODE_ACTIVE(BOXARM)) {   // Copter is airborne and you are turning it off via boxarm : start measurement
        InflightcalibratingA = 50;
        AccInflightCalibrationArmed = false;
    }
    if (IS_RC_MODE_ACTIVE(BOXCALIB)) {      // Use the Calib Option to activate : Calib = TRUE measurement started, Land and Calib = 0 measurement stored
        if (!AccInflightCalibrationActive && !AccInflightCalibrationMeasurementDone)
            InflightcalibratingA = 50;
        AccInflightCalibrationActive = true;
    } else if (AccInflightCalibrationMeasurementDone && !ARMING_FLAG(ARMED)) {
        AccInflightCalibrationMeasurementDone = false;
        AccInflightCalibrationSavetoEEProm = true;
    }
}

#if defined(GPS) || defined(MAG)
void updateMagHold(void)
{
    if (ABS(rcCommand[YAW]) < 15 && FLIGHT_MODE(MAG_MODE)) {
        int16_t dif = DECIDEGREES_TO_DEGREES(attitude.values.yaw) - magHold;
        if (dif <= -180)
            dif += 360;
        if (dif >= +180)
            dif -= 360;
        dif *= -GET_DIRECTION(rcControlsConfig()->yaw_control_reversed);
        if (STATE(SMALL_ANGLE))
            rcCommand[YAW] -= dif * currentPidProfile->P8[PIDMAG] / 30;    // 18 deg
    } else
        magHold = DECIDEGREES_TO_DEGREES(attitude.values.yaw);
}
#endif


void processRx(timeUs_t currentTimeUs)
{
    static bool armedBeeperOn = false;
    static bool airmodeIsActivated;

    calculateRxChannelsAndUpdateFailsafe(currentTimeUs);

    // in 3D mode, we need to be able to disarm by switch at any time
    if (feature(FEATURE_3D)) {
        if (!IS_RC_MODE_ACTIVE(BOXARM))
            mwDisarm();
    }

    updateRSSI(currentTimeUs);

    if (feature(FEATURE_FAILSAFE)) {

        if (currentTimeUs > FAILSAFE_POWER_ON_DELAY_US && !failsafeIsMonitoring()) {
            failsafeStartMonitoring();
        }

        failsafeUpdateState();
    }

    const throttleStatus_e throttleStatus = calculateThrottleStatus();

    if (isAirmodeActive() && ARMING_FLAG(ARMED)) {
        if (rcCommand[THROTTLE] >= rxConfig()->airModeActivateThreshold) airmodeIsActivated = true; // Prevent Iterm from being reset
    } else {
        airmodeIsActivated = false;
    }

    /* In airmode Iterm should be prevented to grow when Low thottle and Roll + Pitch Centered.
     This is needed to prevent Iterm winding on the ground, but keep full stabilisation on 0 throttle while in air */
    if (throttleStatus == THROTTLE_LOW && !airmodeIsActivated) {
        pidResetErrorGyroState();
        if (currentPidProfile->pidAtMinThrottle)
            pidStabilisationState(PID_STABILISATION_ON);
        else
            pidStabilisationState(PID_STABILISATION_OFF);
    } else {
        pidStabilisationState(PID_STABILISATION_ON);
    }

    // When armed and motors aren't spinning, do beeps and then disarm
    // board after delay so users without buzzer won't lose fingers.
    // mixTable constrains motor commands, so checking  throttleStatus is enough
    if (ARMING_FLAG(ARMED)
        && feature(FEATURE_MOTOR_STOP)
        && !STATE(FIXED_WING)
        && !feature(FEATURE_3D)
        && !isAirmodeActive()
    ) {
        if (isUsingSticksForArming()) {
            if (throttleStatus == THROTTLE_LOW) {
                if (armingConfig()->auto_disarm_delay != 0
                    && (int32_t)(disarmAt - millis()) < 0
                ) {
                    // auto-disarm configured and delay is over
                    mwDisarm();
                    armedBeeperOn = false;
                } else {
                    // still armed; do warning beeps while armed
                    beeper(BEEPER_ARMED);
                    armedBeeperOn = true;
                }
            } else {
                // throttle is not low
                if (armingConfig()->auto_disarm_delay != 0) {
                    // extend disarm time
                    disarmAt = millis() + armingConfig()->auto_disarm_delay * 1000;
                }

                if (armedBeeperOn) {
                    beeperSilence();
                    armedBeeperOn = false;
                }
            }
        } else {
            // arming is via AUX switch; beep while throttle low
            if (throttleStatus == THROTTLE_LOW) {
                beeper(BEEPER_ARMED);
                armedBeeperOn = true;
            } else if (armedBeeperOn) {
                beeperSilence();
                armedBeeperOn = false;
            }
        }
    }

    processRcStickPositions(throttleStatus);

    if (feature(FEATURE_INFLIGHT_ACC_CAL)) {
        updateInflightCalibrationState();
    }

    updateActivatedModes();

    if (!cliMode) {
        updateAdjustmentStates();
        processRcAdjustments(currentControlRateProfile);
    }

    bool canUseHorizonMode = true;

    if ((IS_RC_MODE_ACTIVE(BOXANGLE) || (feature(FEATURE_FAILSAFE) && failsafeIsActive())) && (sensors(SENSOR_ACC))) {
        // bumpless transfer to Level mode
        canUseHorizonMode = false;

        if (!FLIGHT_MODE(ANGLE_MODE)) {
            ENABLE_FLIGHT_MODE(ANGLE_MODE);
        }
    } else {
        DISABLE_FLIGHT_MODE(ANGLE_MODE); // failsafe support
    }

    if (IS_RC_MODE_ACTIVE(BOXHORIZON) && canUseHorizonMode) {

        DISABLE_FLIGHT_MODE(ANGLE_MODE);

        if (!FLIGHT_MODE(HORIZON_MODE)) {
            ENABLE_FLIGHT_MODE(HORIZON_MODE);
        }
    } else {
        DISABLE_FLIGHT_MODE(HORIZON_MODE);
    }

    if (FLIGHT_MODE(ANGLE_MODE) || FLIGHT_MODE(HORIZON_MODE)) {
        LED1_ON;
    } else {
        LED1_OFF;
    }

#if defined(ACC) || defined(MAG)
    if (sensors(SENSOR_ACC) || sensors(SENSOR_MAG)) {
#if defined(GPS) || defined(MAG)
        if (IS_RC_MODE_ACTIVE(BOXMAG)) {
            if (!FLIGHT_MODE(MAG_MODE)) {
                ENABLE_FLIGHT_MODE(MAG_MODE);
                magHold = DECIDEGREES_TO_DEGREES(attitude.values.yaw);
            }
        } else {
            DISABLE_FLIGHT_MODE(MAG_MODE);
        }
#endif
        if (IS_RC_MODE_ACTIVE(BOXHEADFREE)) {
            if (!FLIGHT_MODE(HEADFREE_MODE)) {
                ENABLE_FLIGHT_MODE(HEADFREE_MODE);
            }
        } else {
            DISABLE_FLIGHT_MODE(HEADFREE_MODE);
        }
        if (IS_RC_MODE_ACTIVE(BOXHEADADJ)) {
            headFreeModeHold = DECIDEGREES_TO_DEGREES(attitude.values.yaw); // acquire new heading
        }
    }
#endif

#ifdef GPS
    if (sensors(SENSOR_GPS)) {
        updateGpsWaypointsAndMode();
    }
#endif

    if (IS_RC_MODE_ACTIVE(BOXPASSTHRU)) {
        ENABLE_FLIGHT_MODE(PASSTHRU_MODE);
    } else {
        DISABLE_FLIGHT_MODE(PASSTHRU_MODE);
    }

    if (mixerConfig()->mixerMode == MIXER_FLYING_WING || mixerConfig()->mixerMode == MIXER_AIRPLANE) {
        DISABLE_FLIGHT_MODE(HEADFREE_MODE);
    }

#ifdef TELEMETRY
    if (feature(FEATURE_TELEMETRY)) {
        if ((!telemetryConfig()->telemetry_switch && ARMING_FLAG(ARMED)) ||
                (telemetryConfig()->telemetry_switch && IS_RC_MODE_ACTIVE(BOXTELEMETRY))) {

            releaseSharedTelemetryPorts();
        } else {
            // the telemetry state must be checked immediately so that shared serial ports are released.
            telemetryCheckState();
            mspSerialAllocatePorts();
        }
    }
#endif

#ifdef VTX
    vtxUpdateActivatedChannel();
#endif
}

static void subTaskPidController(timeUs_t currentTimeUs)
{
    uint32_t startTime = 0;
    if (debugMode == DEBUG_PIDLOOP) {startTime = micros();}
    // PID - note this is function pointer set by setPIDController()
    pidController(currentPidProfile, &accelerometerConfig()->accelerometerTrims, currentTimeUs);
    DEBUG_SET(DEBUG_PIDLOOP, 1, micros() - startTime);
}

static void subTaskMainSubprocesses(timeUs_t currentTimeUs)
{
    uint32_t startTime = 0;
    if (debugMode == DEBUG_PIDLOOP) {startTime = micros();}

    // Read out gyro temperature if used for telemmetry
    if (feature(FEATURE_TELEMETRY)) {
        gyroReadTemperature();
    }

#ifdef MAG
    if (sensors(SENSOR_MAG)) {
        updateMagHold();
    }
#endif

#if defined(BARO) || defined(SONAR)
    // updateRcCommands sets rcCommand, which is needed by updateAltHoldState and updateSonarAltHoldState
    updateRcCommands();
    if (sensors(SENSOR_BARO) || sensors(SENSOR_SONAR)) {
        if (FLIGHT_MODE(BARO_MODE) || FLIGHT_MODE(SONAR_MODE)) {
            applyAltHold();
        }
    }
#endif

    // If we're armed, at minimum throttle, and we do arming via the
    // sticks, do not process yaw input from the rx.  We do this so the
    // motors do not spin up while we are trying to arm or disarm.
    // Allow yaw control for tricopters if the user wants the servo to move even when unarmed.
    if (isUsingSticksForArming() && rcData[THROTTLE] <= rxConfig()->mincheck
#ifndef USE_QUAD_MIXER_ONLY
#ifdef USE_SERVOS
                && !((mixerConfig()->mixerMode == MIXER_TRI || mixerConfig()->mixerMode == MIXER_CUSTOM_TRI) && servoConfig()->tri_unarmed_servo)
#endif
                && mixerConfig()->mixerMode != MIXER_AIRPLANE
                && mixerConfig()->mixerMode != MIXER_FLYING_WING
#endif
    ) {
        resetYawAxis();
    }

    if (throttleCorrectionConfig()->throttle_correction_value && (FLIGHT_MODE(ANGLE_MODE) || FLIGHT_MODE(HORIZON_MODE))) {
        rcCommand[THROTTLE] += calculateThrottleAngleCorrection(throttleCorrectionConfig()->throttle_correction_value);
    }

    processRcCommand();

#ifdef GPS
    if (sensors(SENSOR_GPS)) {
        if ((FLIGHT_MODE(GPS_HOME_MODE) || FLIGHT_MODE(GPS_HOLD_MODE)) && STATE(GPS_FIX_HOME)) {
            updateGpsStateForHomeAndHoldMode();
        }
    }
#endif

#ifdef USE_SDCARD
    afatfs_poll();
#endif

#ifdef BLACKBOX
    if (!cliMode && blackboxConfig()->device) {
        handleBlackbox(currentTimeUs);
    }
#else
    UNUSED(currentTimeUs);
#endif

#ifdef TRANSPONDER
    transponderUpdate(currentTimeUs);
#endif
    DEBUG_SET(DEBUG_PIDLOOP, 2, micros() - startTime);
}

static void subTaskMotorUpdate(void)
{
    uint32_t startTime = 0;
    if (debugMode == DEBUG_CYCLETIME) {
        startTime = micros();
        static uint32_t previousMotorUpdateTime;
        const uint32_t currentDeltaTime = startTime - previousMotorUpdateTime;
        debug[2] = currentDeltaTime;
        debug[3] = currentDeltaTime - targetPidLooptime;
        previousMotorUpdateTime = startTime;
    } else if (debugMode == DEBUG_PIDLOOP) {
        startTime = micros();
    }

    mixTable(currentPidProfile);

#ifdef USE_SERVOS
    // motor outputs are used as sources for servo mixing, so motors must be calculated using mixTable() before servos.
    if (isMixerUsingServos()) {
        writeServos();
    }
#endif

    if (motorControlEnable) {
        writeMotors();
    }
    DEBUG_SET(DEBUG_PIDLOOP, 3, micros() - startTime);
}

uint8_t setPidUpdateCountDown(void)
{
    if (gyroConfig()->gyro_soft_lpf_hz) {
        return pidConfig()->pid_process_denom - 1;
    } else {
        return 1;
    }
}

// Function for loop trigger
void taskMainPidLoop(timeUs_t currentTimeUs)
{
    static bool runTaskMainSubprocesses;
    static uint8_t pidUpdateCountdown;

#if defined(SIMULATOR_BUILD) && defined(SIMULATOR_GYROPID_SYNC)
<<<<<<< HEAD
	if(lockMainPID() != 0) return;
=======
    if(lockMainPID() != 0) return;
>>>>>>> 996e8b31
#endif

    if (debugMode == DEBUG_CYCLETIME) {
        debug[0] = getTaskDeltaTime(TASK_SELF);
        debug[1] = averageSystemLoadPercent;
    }

    if (runTaskMainSubprocesses) {
        subTaskMainSubprocesses(currentTimeUs);
        runTaskMainSubprocesses = false;
    }

    // DEBUG_PIDLOOP, timings for:
    // 0 - gyroUpdate()
    // 1 - pidController()
    // 2 - subTaskMainSubprocesses()
    // 3 - subTaskMotorUpdate()
    uint32_t startTime = 0;
    if (debugMode == DEBUG_PIDLOOP) {startTime = micros();}
    gyroUpdate();
    DEBUG_SET(DEBUG_PIDLOOP, 0, micros() - startTime);

    if (pidUpdateCountdown) {
        pidUpdateCountdown--;
    } else {
        pidUpdateCountdown = setPidUpdateCountDown();
        subTaskPidController(currentTimeUs);
        subTaskMotorUpdate();
        runTaskMainSubprocesses = true;
    }
}<|MERGE_RESOLUTION|>--- conflicted
+++ resolved
@@ -602,11 +602,7 @@
     static uint8_t pidUpdateCountdown;
 
 #if defined(SIMULATOR_BUILD) && defined(SIMULATOR_GYROPID_SYNC)
-<<<<<<< HEAD
-	if(lockMainPID() != 0) return;
-=======
     if(lockMainPID() != 0) return;
->>>>>>> 996e8b31
 #endif
 
     if (debugMode == DEBUG_CYCLETIME) {
