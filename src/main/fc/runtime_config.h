/*
 * This file is part of Cleanflight and Betaflight.
 *
 * Cleanflight and Betaflight are free software. You can redistribute
 * this software and/or modify this software under the terms of the
 * GNU General Public License as published by the Free Software
 * Foundation, either version 3 of the License, or (at your option)
 * any later version.
 *
 * Cleanflight and Betaflight are distributed in the hope that they
 * will be useful, but WITHOUT ANY WARRANTY; without even the implied
 * warranty of MERCHANTABILITY or FITNESS FOR A PARTICULAR PURPOSE.
 * See the GNU General Public License for more details.
 *
 * You should have received a copy of the GNU General Public License
 * along with this software.
 *
 * If not, see <http://www.gnu.org/licenses/>.
 */

#pragma once

#include "common/utils.h"

// FIXME some of these are flight modes, some of these are general status indicators
typedef enum {
    ARMED                       = (1 << 0),
    WAS_EVER_ARMED              = (1 << 1),
    WAS_ARMED_WITH_PREARM       = (1 << 2)
} armingFlag_e;

extern uint8_t armingFlags;

#define DISABLE_ARMING_FLAG(mask) (armingFlags &= ~(mask))
#define ENABLE_ARMING_FLAG(mask) (armingFlags |= (mask))
#define ARMING_FLAG(mask) (armingFlags & (mask))

/*
 * Arming disable flags are listed in the order of criticalness.
 * (Beeper code can notify the most critical reason.)
 */
typedef enum {
    ARMING_DISABLED_NO_GYRO         = (1 << 0),
    ARMING_DISABLED_FAILSAFE        = (1 << 1),
    ARMING_DISABLED_RX_FAILSAFE     = (1 << 2),
    ARMING_DISABLED_NOT_DISARMED    = (1 << 3),
    ARMING_DISABLED_BOXFAILSAFE     = (1 << 4),
    ARMING_DISABLED_RUNAWAY_TAKEOFF = (1 << 5),
    ARMING_DISABLED_CRASH_DETECTED  = (1 << 6),
    ARMING_DISABLED_THROTTLE        = (1 << 7),
    ARMING_DISABLED_ANGLE           = (1 << 8),
    ARMING_DISABLED_BOOT_GRACE_TIME = (1 << 9),
    ARMING_DISABLED_NOPREARM        = (1 << 10),
    ARMING_DISABLED_LOAD            = (1 << 11),
    ARMING_DISABLED_CALIBRATING     = (1 << 12),
    ARMING_DISABLED_CLI             = (1 << 13),
    ARMING_DISABLED_CMS_MENU        = (1 << 14),
    ARMING_DISABLED_BST             = (1 << 15),
    ARMING_DISABLED_MSP             = (1 << 16),
    ARMING_DISABLED_PARALYZE        = (1 << 17),
    ARMING_DISABLED_GPS             = (1 << 18),
    ARMING_DISABLED_RESC            = (1 << 19),
    ARMING_DISABLED_DSHOT_TELEM     = (1 << 20),
    ARMING_DISABLED_REBOOT_REQUIRED = (1 << 21),
    ARMING_DISABLED_DSHOT_BITBANG   = (1 << 22),
    ARMING_DISABLED_ACC_CALIBRATION = (1 << 23),
    ARMING_DISABLED_MOTOR_PROTOCOL  = (1 << 24),
<<<<<<< HEAD
    ARMING_DISABLED_FLIP_SWITCH     = (1 << 25),
    ARMING_DISABLED_ALT_HOLD_SWITCH = (1 << 26),
    ARMING_DISABLED_POS_HOLD_SWITCH = (1 << 27),    
    ARMING_DISABLED_ARM_SWITCH      = (1 << 28), // Needs to be the last element, since it's always activated if one of the others is active when arming
=======
    ARMING_DISABLED_CRASHFLIP       = (1 << 25),
    ARMING_DISABLED_ALTHOLD         = (1 << 26),
    ARMING_DISABLED_POSHOLD         = (1 << 27),
    ARMING_DISABLED_ARM_SWITCH      = (1 << 28) // Needs to be the last element, since it's always activated if one of the others is active when arming
>>>>>>> 3138141c
} armingDisableFlags_e;

#define ARMING_DISABLE_FLAGS_COUNT (LOG2(ARMING_DISABLED_ARM_SWITCH) + 1)

void setArmingDisabled(armingDisableFlags_e flag);
void unsetArmingDisabled(armingDisableFlags_e flag);
bool isArmingDisabled(void);
armingDisableFlags_e getArmingDisableFlags(void);
const char *getArmingDisableFlagName(armingDisableFlags_e flag);

typedef enum {
    ANGLE_MODE      = (1 << 0),
    HORIZON_MODE    = (1 << 1),
    MAG_MODE        = (1 << 2),
    ALT_HOLD_MODE    = (1 << 3),
//    GPS_HOME_MODE   = (1 << 4),
    POS_HOLD_MODE   = (1 << 5),
    HEADFREE_MODE   = (1 << 6),
//    UNUSED_MODE     = (1 << 7), // old autotune
    PASSTHRU_MODE   = (1 << 8),
//    RANGEFINDER_MODE= (1 << 9),
    FAILSAFE_MODE   = (1 << 10),
    GPS_RESCUE_MODE = (1 << 11)
} flightModeFlags_e;

extern uint16_t flightModeFlags;

#define DISABLE_FLIGHT_MODE(mask) disableFlightMode(mask)
#define ENABLE_FLIGHT_MODE(mask) enableFlightMode(mask)
#define FLIGHT_MODE(mask) (flightModeFlags & (mask))

// macro to initialize map from boxId_e to log2(flightModeFlags). Keep it in sync with flightModeFlags_e enum.
// [BOXARM] is left unpopulated
#define BOXID_TO_FLIGHT_MODE_MAP_INITIALIZER {           \
   [BOXANGLE]       = LOG2(ANGLE_MODE),                  \
   [BOXHORIZON]     = LOG2(HORIZON_MODE),                \
   [BOXMAG]         = LOG2(MAG_MODE),                    \
   [BOXALTHOLD]     = LOG2(ALT_HOLD_MODE),               \
   [BOXPOSHOLD]     = LOG2(POS_HOLD_MODE),               \
   [BOXHEADFREE]    = LOG2(HEADFREE_MODE),               \
   [BOXPASSTHRU]    = LOG2(PASSTHRU_MODE),               \
   [BOXFAILSAFE]    = LOG2(FAILSAFE_MODE),               \
   [BOXGPSRESCUE]   = LOG2(GPS_RESCUE_MODE),             \
}                                                        \
/**/

typedef enum {
    GPS_FIX_HOME   = (1 << 0),
    GPS_FIX        = (1 << 1),
    GPS_FIX_EVER   = (1 << 2),
} stateFlags_t;

#define DISABLE_STATE(mask) (stateFlags &= ~(mask))
#define ENABLE_STATE(mask) (stateFlags |= (mask))
#define STATE(mask) (stateFlags & (mask))

extern uint8_t stateFlags;

uint16_t enableFlightMode(flightModeFlags_e mask);
uint16_t disableFlightMode(flightModeFlags_e mask);

bool sensors(uint32_t mask);
void sensorsSet(uint32_t mask);
void sensorsClear(uint32_t mask);
uint32_t sensorsMask(void);
<|MERGE_RESOLUTION|>--- conflicted
+++ resolved
@@ -65,17 +65,10 @@
     ARMING_DISABLED_DSHOT_BITBANG   = (1 << 22),
     ARMING_DISABLED_ACC_CALIBRATION = (1 << 23),
     ARMING_DISABLED_MOTOR_PROTOCOL  = (1 << 24),
-<<<<<<< HEAD
-    ARMING_DISABLED_FLIP_SWITCH     = (1 << 25),
-    ARMING_DISABLED_ALT_HOLD_SWITCH = (1 << 26),
-    ARMING_DISABLED_POS_HOLD_SWITCH = (1 << 27),    
-    ARMING_DISABLED_ARM_SWITCH      = (1 << 28), // Needs to be the last element, since it's always activated if one of the others is active when arming
-=======
     ARMING_DISABLED_CRASHFLIP       = (1 << 25),
     ARMING_DISABLED_ALTHOLD         = (1 << 26),
     ARMING_DISABLED_POSHOLD         = (1 << 27),
     ARMING_DISABLED_ARM_SWITCH      = (1 << 28) // Needs to be the last element, since it's always activated if one of the others is active when arming
->>>>>>> 3138141c
 } armingDisableFlags_e;
 
 #define ARMING_DISABLE_FLAGS_COUNT (LOG2(ARMING_DISABLED_ARM_SWITCH) + 1)
