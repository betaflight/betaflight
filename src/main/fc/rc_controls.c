--- conflicted
+++ resolved
@@ -92,12 +92,9 @@
     .deadband3d_high = 1514,
     .neutral3d = 1460,
     .deadband3d_throttle = 50,
-<<<<<<< HEAD
     .limit3d_low = 1000,
-    .limit3d_high = 2000
-=======
+    .limit3d_high = 2000,
     .switched_mode3d = false
->>>>>>> 552ca4c3
 );
 
 bool isUsingSticksForArming(void)
