--- conflicted
+++ resolved
@@ -204,16 +204,6 @@
 }
 #endif
 
-<<<<<<< HEAD
-#ifdef USE_ESC_TELEMETRY
-static void taskEscTelemetry(timeUs_t currentTimeUs)
-{
-    if (feature(FEATURE_ESC_TELEMETRY)) {
-        escTelemetryProcess(currentTimeUs);
-     }
- }
-#endif
-
 #ifdef USE_RSSI_SOFTPWM
 static void taskRssiSoftPwm(uint32_t currentTime)
 {
@@ -222,8 +212,6 @@
 }
 #endif
 
-=======
->>>>>>> 1aaa3a3d
 void fcTasksInit(void)
 {
     schedulerInit();
