/*
 * This file is part of Cleanflight.
 *
 * Cleanflight is free software: you can redistribute it and/or modify
 * it under the terms of the GNU General Public License as published by
 * the Free Software Foundation, either version 3 of the License, or
 * (at your option) any later version.
 *
 * Cleanflight is distributed in the hope that it will be useful,
 * but WITHOUT ANY WARRANTY; without even the implied warranty of
 * MERCHANTABILITY or FITNESS FOR A PARTICULAR PURPOSE.  See the
 * GNU General Public License for more details.
 *
 * You should have received a copy of the GNU General Public License
 * along with Cleanflight.  If not, see <http://www.gnu.org/licenses/>.
 */

#include <stdbool.h>
#include <stdlib.h>
#include <stdint.h>

#include <platform.h>

#include "cms/cms.h"

#include "common/axis.h"
#include "common/color.h"
#include "common/utils.h"
#include "common/filter.h"

#include "config/feature.h"
#include "config/parameter_group.h"
#include "config/parameter_group_ids.h"

#include "drivers/sensor.h"
#include "drivers/accgyro/accgyro.h"
#include "drivers/compass/compass.h"
#include "drivers/serial.h"
#include "drivers/stack_check.h"
#include "drivers/vtx_common.h"
#include "drivers/rssi_softpwm.h"

#include "fc/config.h"
#include "fc/fc_msp.h"
#include "fc/fc_tasks.h"
#include "fc/fc_core.h"
#include "fc/rc_controls.h"
#include "fc/runtime_config.h"
#include "fc/cli.h"
#include "fc/fc_dispatch.h"

#include "flight/altitude.h"
#include "flight/imu.h"
#include "flight/mixer.h"
#include "flight/pid.h"

#include "io/beeper.h"
#include "io/dashboard.h"
#include "io/gps.h"
#include "io/ledstrip.h"
#include "io/osd.h"
#include "io/osd_slave.h"
#include "io/serial.h"
#include "io/transponder_ir.h"
#include "io/vtx_tramp.h" // Will be gone

#include "msp/msp_serial.h"

#include "rx/rx.h"

#include "sensors/sensors.h"
#include "sensors/acceleration.h"
#include "sensors/barometer.h"
#include "sensors/battery.h"
#include "sensors/compass.h"
#include "sensors/gyro.h"
#include "sensors/gyroanalyse.h"
#include "sensors/sonar.h"
#include "sensors/esc_sensor.h"

#include "scheduler/scheduler.h"

#include "telemetry/telemetry.h"

#ifdef USE_BST
void taskBstMasterProcess(timeUs_t currentTimeUs);
#endif

#define TASK_PERIOD_HZ(hz) (1000000 / (hz))
#define TASK_PERIOD_MS(ms) ((ms) * 1000)
#define TASK_PERIOD_US(us) (us)

#ifndef USE_OSD_SLAVE
static void taskUpdateAccelerometer(timeUs_t currentTimeUs)
{
    UNUSED(currentTimeUs);

    accUpdate(&accelerometerConfigMutable()->accelerometerTrims);
}
#endif

bool taskSerialCheck(timeUs_t currentTimeUs, timeDelta_t currentDeltaTimeUs) {
    UNUSED(currentTimeUs);
    UNUSED(currentDeltaTimeUs);

    return mspSerialWaiting();
}

bool taskSerialCheck(timeUs_t currentTimeUs, timeDelta_t currentDeltaTimeUs) {
    UNUSED(currentTimeUs);
    UNUSED(currentDeltaTimeUs);

    return mspSerialWaiting();
}

static void taskHandleSerial(timeUs_t currentTimeUs)
{
    UNUSED(currentTimeUs);
#ifdef USE_CLI
    // in cli mode, all serial stuff goes to here. enter cli mode by sending #
    if (cliMode) {
        cliProcess();
        return;
    }
#endif
    mspSerialProcess(ARMING_FLAG(ARMED) ? MSP_SKIP_NON_MSP_DATA : MSP_EVALUATE_NON_MSP_DATA, mspFcProcessCommand, mspFcProcessReply);
}

void taskBatteryAlerts(timeUs_t currentTimeUs)
{
    UNUSED(currentTimeUs);

    if (!ARMING_FLAG(ARMED)) {
        // the battery *might* fall out in flight, but if that happens the FC will likely be off too unless the user has battery backup.
        batteryUpdatePresence();
    }
    batteryUpdateStates();

    batteryUpdateAlarms();
}

#ifndef USE_OSD_SLAVE
static void taskUpdateRxMain(timeUs_t currentTimeUs)
{
    processRx(currentTimeUs);
    isRXDataNew = true;

#if !defined(BARO) && !defined(SONAR)
    // updateRcCommands sets rcCommand, which is needed by updateAltHoldState and updateSonarAltHoldState
    updateRcCommands();
#endif
    updateLEDs();

#ifdef BARO
    if (sensors(SENSOR_BARO)) {
        updateAltHoldState();
    }
#endif

#ifdef SONAR
    if (sensors(SENSOR_SONAR)) {
        updateSonarAltHoldState();
    }
#endif
}
#endif

#ifdef MAG
static void taskUpdateCompass(timeUs_t currentTimeUs)
{
    if (sensors(SENSOR_MAG)) {
        compassUpdate(currentTimeUs, &compassConfigMutable()->magZero);
    }
}
#endif

#ifdef BARO
static void taskUpdateBaro(timeUs_t currentTimeUs)
{
    UNUSED(currentTimeUs);

    if (sensors(SENSOR_BARO)) {
        const uint32_t newDeadline = baroUpdate();
        if (newDeadline != 0) {
            rescheduleTask(TASK_SELF, newDeadline);
        }
    }
}
#endif

#if defined(BARO) || defined(SONAR)
static void taskCalculateAltitude(timeUs_t currentTimeUs)
{
    if (false
#if defined(BARO)
        || (sensors(SENSOR_BARO) && isBaroReady())
#endif
#if defined(SONAR)
        || sensors(SENSOR_SONAR)
#endif
        ) {
        calculateEstimatedAltitude(currentTimeUs);
    }}
#endif

#ifdef TELEMETRY
static void taskTelemetry(timeUs_t currentTimeUs)
{
    telemetryCheckState();

    if (!cliMode && feature(FEATURE_TELEMETRY)) {
        telemetryProcess(currentTimeUs);
    }
}
#endif

#ifdef VTX_CONTROL
// Everything that listens to VTX devices
void taskVtxControl(uint32_t currentTime)
{
    if (ARMING_FLAG(ARMED))
        return;

#ifdef VTX_COMMON
    vtxCommonProcess(currentTime);
#endif
}
#endif

<<<<<<< HEAD
#ifdef USE_RSSI_SOFTPWM
static void taskRssiSoftPwm(uint32_t currentTimeUs)
{
    // Feature switch here?
    rssiSoftPwmUpdate(currentTimeUs);
}
#endif

=======
>>>>>>> 996e8b31
#ifdef USE_OSD_SLAVE
void osdSlaveTasksInit(void)
{
    schedulerInit();
    setTaskEnabled(TASK_SERIAL, true);

    bool useBatteryVoltage = batteryConfig()->voltageMeterSource != VOLTAGE_METER_NONE;
    setTaskEnabled(TASK_BATTERY_VOLTAGE, useBatteryVoltage);
    bool useBatteryCurrent = batteryConfig()->currentMeterSource != CURRENT_METER_NONE;
    setTaskEnabled(TASK_BATTERY_CURRENT, useBatteryCurrent);

    bool useBatteryAlerts = (batteryConfig()->useVBatAlerts || batteryConfig()->useConsumptionAlerts);
    setTaskEnabled(TASK_BATTERY_ALERTS, (useBatteryVoltage || useBatteryCurrent) && useBatteryAlerts);

#ifdef TRANSPONDER
    setTaskEnabled(TASK_TRANSPONDER, feature(FEATURE_TRANSPONDER));
#endif

    setTaskEnabled(TASK_OSD_SLAVE, true);

#ifdef STACK_CHECK
    setTaskEnabled(TASK_STACK_CHECK, true);
#endif
}
#endif

<<<<<<< HEAD
=======
#ifndef USE_OSD_SLAVE
>>>>>>> 996e8b31
void fcTasksInit(void)
{
    schedulerInit();
    rescheduleTask(TASK_GYROPID, gyro.targetLooptime);
    setTaskEnabled(TASK_GYROPID, true);

    if (sensors(SENSOR_ACC)) {
        setTaskEnabled(TASK_ACCEL, true);
        rescheduleTask(TASK_ACCEL, acc.accSamplingInterval);
    }

    setTaskEnabled(TASK_ATTITUDE, sensors(SENSOR_ACC));
    setTaskEnabled(TASK_SERIAL, true);
    rescheduleTask(TASK_SERIAL, TASK_PERIOD_HZ(serialConfig()->serial_update_rate_hz));

    bool useBatteryVoltage = batteryConfig()->voltageMeterSource != VOLTAGE_METER_NONE;
    setTaskEnabled(TASK_BATTERY_VOLTAGE, useBatteryVoltage);
    bool useBatteryCurrent = batteryConfig()->currentMeterSource != CURRENT_METER_NONE;
    setTaskEnabled(TASK_BATTERY_CURRENT, useBatteryCurrent);

    bool useBatteryAlerts = batteryConfig()->useVBatAlerts || batteryConfig()->useConsumptionAlerts || feature(FEATURE_OSD);
    setTaskEnabled(TASK_BATTERY_ALERTS, (useBatteryVoltage || useBatteryCurrent) && useBatteryAlerts);

    setTaskEnabled(TASK_RX, true);

    setTaskEnabled(TASK_DISPATCH, dispatchIsEnabled());

#ifdef BEEPER
    setTaskEnabled(TASK_BEEPER, true);
#endif
#ifdef GPS
    setTaskEnabled(TASK_GPS, feature(FEATURE_GPS));
#endif
#ifdef MAG
    setTaskEnabled(TASK_COMPASS, sensors(SENSOR_MAG));
#if defined(USE_SPI) && defined(USE_MAG_AK8963)
    // fixme temporary solution for AK6983 via slave I2C on MPU9250
    rescheduleTask(TASK_COMPASS, TASK_PERIOD_HZ(40));
#endif
#endif
#ifdef BARO
    setTaskEnabled(TASK_BARO, sensors(SENSOR_BARO));
#endif
#ifdef SONAR
    setTaskEnabled(TASK_SONAR, sensors(SENSOR_SONAR));
#endif
#if defined(BARO) || defined(SONAR)
    setTaskEnabled(TASK_ALTITUDE, sensors(SENSOR_BARO) || sensors(SENSOR_SONAR));
#endif
#ifdef USE_DASHBOARD
    setTaskEnabled(TASK_DASHBOARD, feature(FEATURE_DASHBOARD));
#endif
#ifdef TELEMETRY
    setTaskEnabled(TASK_TELEMETRY, feature(FEATURE_TELEMETRY));
    if (feature(FEATURE_TELEMETRY)) {
        if (rxConfig()->serialrx_provider == SERIALRX_JETIEXBUS) {
            // Reschedule telemetry to 500hz for Jeti Exbus
            rescheduleTask(TASK_TELEMETRY, TASK_PERIOD_HZ(500));
        } else if (rxConfig()->serialrx_provider == SERIALRX_CRSF) {
            // Reschedule telemetry to 500hz, 2ms for CRSF
            rescheduleTask(TASK_TELEMETRY, TASK_PERIOD_HZ(500));
        }
    }
#endif
#ifdef LED_STRIP
    setTaskEnabled(TASK_LEDSTRIP, feature(FEATURE_LED_STRIP));
#endif
#ifdef TRANSPONDER
    setTaskEnabled(TASK_TRANSPONDER, feature(FEATURE_TRANSPONDER));
#endif
#ifdef OSD
    setTaskEnabled(TASK_OSD, feature(FEATURE_OSD));
#endif
#ifdef USE_OSD_SLAVE
    setTaskEnabled(TASK_OSD_SLAVE, true);
#endif
#ifdef USE_BST
    setTaskEnabled(TASK_BST_MASTER_PROCESS, true);
#endif
#ifdef USE_ESC_SENSOR
    setTaskEnabled(TASK_ESC_SENSOR, feature(FEATURE_ESC_SENSOR));
#endif
#ifdef CMS
#ifdef USE_MSP_DISPLAYPORT
    setTaskEnabled(TASK_CMS, true);
#else
    setTaskEnabled(TASK_CMS, feature(FEATURE_OSD) || feature(FEATURE_DASHBOARD));
#endif
#endif
#ifdef STACK_CHECK
    setTaskEnabled(TASK_STACK_CHECK, true);
#endif
#ifdef VTX_CONTROL
#if defined(VTX_SMARTAUDIO) || defined(VTX_TRAMP)
    setTaskEnabled(TASK_VTXCTRL, true);
#endif
#endif
#ifdef USE_GYRO_DATA_ANALYSE
    setTaskEnabled(TASK_GYRO_DATA_ANALYSE, true);
#endif
#ifdef USE_RSSI_SOFTPWM
    setTaskEnabled(TASK_RSSI_SOFTPWM, true); // XXX Feature switch?
#endif
}
#endif

cfTask_t cfTasks[TASK_COUNT] = {
    [TASK_SYSTEM] = {
        .taskName = "SYSTEM",
        .taskFunc = taskSystem,
        .desiredPeriod = TASK_PERIOD_HZ(10),        // 10Hz, every 100 ms
        .staticPriority = TASK_PRIORITY_MEDIUM_HIGH,
    },

#ifndef USE_OSD_SLAVE
    [TASK_GYROPID] = {
        .taskName = "PID",
        .subTaskName = "GYRO",
        .taskFunc = taskMainPidLoop,
        .desiredPeriod = TASK_GYROPID_DESIRED_PERIOD,
        .staticPriority = TASK_PRIORITY_REALTIME,
    },

    [TASK_ACCEL] = {
        .taskName = "ACCEL",
        .taskFunc = taskUpdateAccelerometer,
        .desiredPeriod = TASK_PERIOD_HZ(1000),      // 1000Hz, every 1ms
        .staticPriority = TASK_PRIORITY_MEDIUM,
    },

    [TASK_ATTITUDE] = {
        .taskName = "ATTITUDE",
        .taskFunc = imuUpdateAttitude,
        .desiredPeriod = TASK_PERIOD_HZ(100),
        .staticPriority = TASK_PRIORITY_MEDIUM,
    },

    [TASK_RX] = {
        .taskName = "RX",
        .checkFunc = rxUpdateCheck,
        .taskFunc = taskUpdateRxMain,
        .desiredPeriod = TASK_PERIOD_HZ(50),        // If event-based scheduling doesn't work, fallback to periodic scheduling
        .staticPriority = TASK_PRIORITY_HIGH,
    },
#endif

    [TASK_SERIAL] = {
        .taskName = "SERIAL",
        .taskFunc = taskHandleSerial,
#ifdef USE_OSD_SLAVE
        .checkFunc = taskSerialCheck,
        .desiredPeriod = TASK_PERIOD_HZ(100),
        .staticPriority = TASK_PRIORITY_REALTIME,
#else
        .desiredPeriod = TASK_PERIOD_HZ(100),       // 100 Hz should be enough to flush up to 115 bytes @ 115200 baud
        .staticPriority = TASK_PRIORITY_LOW,
#endif
    },

#ifndef USE_OSD_SLAVE
    [TASK_DISPATCH] = {
        .taskName = "DISPATCH",
        .taskFunc = dispatchProcess,
        .desiredPeriod = TASK_PERIOD_HZ(1000),
        .staticPriority = TASK_PRIORITY_HIGH,
    },
#endif

    [TASK_BATTERY_ALERTS] = {
        .taskName = "BATTERY_ALERTS",
        .taskFunc = taskBatteryAlerts,
        .desiredPeriod = TASK_PERIOD_HZ(5),        // 5 Hz
        .staticPriority = TASK_PRIORITY_MEDIUM,
    },

    [TASK_BATTERY_VOLTAGE] = {
        .taskName = "BATTERY_VOLTAGE",
        .taskFunc = batteryUpdateVoltage,
        .desiredPeriod = TASK_PERIOD_HZ(50),
        .staticPriority = TASK_PRIORITY_MEDIUM,
    },
    [TASK_BATTERY_CURRENT] = {
        .taskName = "BATTERY_CURRENT",
        .taskFunc = batteryUpdateCurrentMeter,
        .desiredPeriod = TASK_PERIOD_HZ(50),
        .staticPriority = TASK_PRIORITY_MEDIUM,
    },
#ifndef USE_OSD_SLAVE

#ifdef BEEPER
    [TASK_BEEPER] = {
        .taskName = "BEEPER",
        .taskFunc = beeperUpdate,
        .desiredPeriod = TASK_PERIOD_HZ(100),       // 100 Hz
        .staticPriority = TASK_PRIORITY_LOW,
    },
#endif

#ifdef GPS
    [TASK_GPS] = {
        .taskName = "GPS",
        .taskFunc = gpsUpdate,
        .desiredPeriod = TASK_PERIOD_HZ(100),        // Required to prevent buffer overruns if running at 115200 baud (115 bytes / period < 256 bytes buffer)
        .staticPriority = TASK_PRIORITY_MEDIUM,
    },
#endif

#ifdef MAG
    [TASK_COMPASS] = {
        .taskName = "COMPASS",
        .taskFunc = taskUpdateCompass,
        .desiredPeriod = TASK_PERIOD_HZ(10),        // Compass is updated at 10 Hz
        .staticPriority = TASK_PRIORITY_LOW,
    },
#endif

#ifdef BARO
    [TASK_BARO] = {
        .taskName = "BARO",
        .taskFunc = taskUpdateBaro,
        .desiredPeriod = TASK_PERIOD_HZ(20),
        .staticPriority = TASK_PRIORITY_LOW,
    },
#endif

#ifdef SONAR
    [TASK_SONAR] = {
        .taskName = "SONAR",
        .taskFunc = sonarUpdate,
        .desiredPeriod = TASK_PERIOD_MS(70),        // 70ms required so that SONAR pulses do not interfere with each other
        .staticPriority = TASK_PRIORITY_LOW,
    },
#endif

#if defined(BARO) || defined(SONAR)
    [TASK_ALTITUDE] = {
        .taskName = "ALTITUDE",
        .taskFunc = taskCalculateAltitude,
        .desiredPeriod = TASK_PERIOD_HZ(40),
        .staticPriority = TASK_PRIORITY_LOW,
    },
#endif
#endif

#ifdef TRANSPONDER
    [TASK_TRANSPONDER] = {
        .taskName = "TRANSPONDER",
        .taskFunc = transponderUpdate,
        .desiredPeriod = TASK_PERIOD_HZ(250),       // 250 Hz, 4ms
        .staticPriority = TASK_PRIORITY_LOW,
    },
#endif

#ifndef USE_OSD_SLAVE
#ifdef USE_DASHBOARD
    [TASK_DASHBOARD] = {
        .taskName = "DASHBOARD",
        .taskFunc = dashboardUpdate,
        .desiredPeriod = TASK_PERIOD_HZ(10),
        .staticPriority = TASK_PRIORITY_LOW,
    },
#endif
#ifdef OSD
    [TASK_OSD] = {
        .taskName = "OSD",
        .taskFunc = osdUpdate,
        .desiredPeriod = TASK_PERIOD_HZ(60),        // 60 Hz
        .staticPriority = TASK_PRIORITY_LOW,
    },
#endif
<<<<<<< HEAD
=======
#endif

>>>>>>> 996e8b31
#ifdef USE_OSD_SLAVE
    [TASK_OSD_SLAVE] = {
        .taskName = "OSD_SLAVE",
        .checkFunc = osdSlaveCheck,
        .taskFunc = osdSlaveUpdate,
        .desiredPeriod = TASK_PERIOD_HZ(60),        // 60 Hz
        .staticPriority = TASK_PRIORITY_HIGH,
    },
#endif
<<<<<<< HEAD
=======

#ifndef USE_OSD_SLAVE
>>>>>>> 996e8b31
#ifdef TELEMETRY
    [TASK_TELEMETRY] = {
        .taskName = "TELEMETRY",
        .taskFunc = taskTelemetry,
        .desiredPeriod = TASK_PERIOD_HZ(250),       // 250 Hz, 4ms
        .staticPriority = TASK_PRIORITY_LOW,
    },
#endif

#ifdef LED_STRIP
    [TASK_LEDSTRIP] = {
        .taskName = "LEDSTRIP",
        .taskFunc = ledStripUpdate,
        .desiredPeriod = TASK_PERIOD_HZ(100),       // 100 Hz, 10ms
        .staticPriority = TASK_PRIORITY_LOW,
    },
#endif

#ifdef USE_BST
    [TASK_BST_MASTER_PROCESS] = {
        .taskName = "BST_MASTER_PROCESS",
        .taskFunc = taskBstMasterProcess,
        .desiredPeriod = TASK_PERIOD_HZ(50),        // 50 Hz, 20ms
        .staticPriority = TASK_PRIORITY_IDLE,
    },
#endif

#ifdef USE_ESC_SENSOR
    [TASK_ESC_SENSOR] = {
        .taskName = "ESC_SENSOR",
        .taskFunc = escSensorProcess,
        .desiredPeriod = TASK_PERIOD_HZ(100),       // 100 Hz, 10ms
        .staticPriority = TASK_PRIORITY_LOW,
    },
#endif

#ifdef CMS
    [TASK_CMS] = {
        .taskName = "CMS",
        .taskFunc = cmsHandler,
        .desiredPeriod = TASK_PERIOD_HZ(60),        // 60 Hz
        .staticPriority = TASK_PRIORITY_LOW,
    },
#endif

#ifdef STACK_CHECK
    [TASK_STACK_CHECK] = {
        .taskName = "STACKCHECK",
        .taskFunc = taskStackCheck,
        .desiredPeriod = TASK_PERIOD_HZ(10),          // 10 Hz
        .staticPriority = TASK_PRIORITY_IDLE,
    },
#endif

#ifdef VTX_CONTROL
    [TASK_VTXCTRL] = {
        .taskName = "VTXCTRL",
        .taskFunc = taskVtxControl,
        .desiredPeriod = TASK_PERIOD_HZ(5),          // 5 Hz, 200ms
        .staticPriority = TASK_PRIORITY_IDLE,
    },
#endif

#ifdef USE_GYRO_DATA_ANALYSE
    [TASK_GYRO_DATA_ANALYSE] = {
        .taskName = "GYROFFT",
        .taskFunc = gyroDataAnalyseUpdate,
        .desiredPeriod = TASK_PERIOD_HZ(100),        // 100 Hz, 10ms
        .staticPriority = TASK_PRIORITY_MEDIUM,
    },
#endif
<<<<<<< HEAD

#ifdef USE_RSSI_SOFTPWM
    [TASK_RSSI_SOFTPWM] = {
        .taskName = "RSSIPWM",
        .taskFunc = taskRssiSoftPwm,
        .desiredPeriod = TASK_PERIOD_HZ(10),        // 10 Hz
        .staticPriority = TASK_PRIORITY_LOW,
    },
=======
>>>>>>> 996e8b31
#endif
};<|MERGE_RESOLUTION|>--- conflicted
+++ resolved
@@ -106,13 +106,6 @@
     return mspSerialWaiting();
 }
 
-bool taskSerialCheck(timeUs_t currentTimeUs, timeDelta_t currentDeltaTimeUs) {
-    UNUSED(currentTimeUs);
-    UNUSED(currentDeltaTimeUs);
-
-    return mspSerialWaiting();
-}
-
 static void taskHandleSerial(timeUs_t currentTimeUs)
 {
     UNUSED(currentTimeUs);
@@ -227,17 +220,6 @@
 }
 #endif
 
-<<<<<<< HEAD
-#ifdef USE_RSSI_SOFTPWM
-static void taskRssiSoftPwm(uint32_t currentTimeUs)
-{
-    // Feature switch here?
-    rssiSoftPwmUpdate(currentTimeUs);
-}
-#endif
-
-=======
->>>>>>> 996e8b31
 #ifdef USE_OSD_SLAVE
 void osdSlaveTasksInit(void)
 {
@@ -264,10 +246,7 @@
 }
 #endif
 
-<<<<<<< HEAD
-=======
-#ifndef USE_OSD_SLAVE
->>>>>>> 996e8b31
+#ifndef USE_OSD_SLAVE
 void fcTasksInit(void)
 {
     schedulerInit();
@@ -538,11 +517,8 @@
         .staticPriority = TASK_PRIORITY_LOW,
     },
 #endif
-<<<<<<< HEAD
-=======
-#endif
-
->>>>>>> 996e8b31
+#endif
+
 #ifdef USE_OSD_SLAVE
     [TASK_OSD_SLAVE] = {
         .taskName = "OSD_SLAVE",
@@ -552,11 +528,8 @@
         .staticPriority = TASK_PRIORITY_HIGH,
     },
 #endif
-<<<<<<< HEAD
-=======
-
-#ifndef USE_OSD_SLAVE
->>>>>>> 996e8b31
+
+#ifndef USE_OSD_SLAVE
 #ifdef TELEMETRY
     [TASK_TELEMETRY] = {
         .taskName = "TELEMETRY",
@@ -628,7 +601,6 @@
         .staticPriority = TASK_PRIORITY_MEDIUM,
     },
 #endif
-<<<<<<< HEAD
 
 #ifdef USE_RSSI_SOFTPWM
     [TASK_RSSI_SOFTPWM] = {
@@ -637,7 +609,5 @@
         .desiredPeriod = TASK_PERIOD_HZ(10),        // 10 Hz
         .staticPriority = TASK_PRIORITY_LOW,
     },
-=======
->>>>>>> 996e8b31
 #endif
 };