--- conflicted
+++ resolved
@@ -433,13 +433,8 @@
     }
 #endif
 
-<<<<<<< HEAD
-#ifdef BEEPER
+#ifdef USE_BEEPER
     dbgPrintf(DBG_INIT, 2, "Initialise beeper\n");
-
-=======
-#ifdef USE_BEEPER
->>>>>>> 0a2e5a58
     beeperInit(beeperDevConfig());
 #endif
 /* temp until PGs are implemented. */
