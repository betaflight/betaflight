--- conflicted
+++ resolved
@@ -502,17 +502,6 @@
 }
 #endif
 
-<<<<<<< HEAD
-#ifdef USE_RSSI_SOFTPWM
-void resetRssiSoftPwmConfig(rssiSoftPwmConfig_t *rssiSoftPwmConfig)
-{
-#ifndef RSSI_SOFTPWM_PIN
-# define RSSI_SOFTPWM_PIN NONE
-#endif
-
-    rssiSoftPwmConfig->ioTag = IO_TAG(RSSI_SOFTPWM_PIN);
-    rssiSoftPwmConfig->device = RXTYPE_FRSKY_X4R;
-=======
 void resetStatusLedConfig(statusLedConfig_t *statusLedConfig)
 {
     for (int i = 0; i < LED_NUMBER; i++) {
@@ -550,7 +539,18 @@
 #else
     flashConfig->csTag = IO_TAG_NONE;
 #endif
->>>>>>> 1aaa3a3d
+}
+#endif
+
+#ifdef USE_RSSI_SOFTPWM
+void resetRssiSoftPwmConfig(rssiSoftPwmConfig_t *rssiSoftPwmConfig)
+{
+#ifndef RSSI_SOFTPWM_PIN
+# define RSSI_SOFTPWM_PIN NONE
+#endif
+
+    rssiSoftPwmConfig->ioTag = IO_TAG(RSSI_SOFTPWM_PIN);
+    rssiSoftPwmConfig->device = RXTYPE_FRSKY_X4R;
 }
 #endif
 
@@ -855,19 +855,16 @@
     }
 #endif
 
-<<<<<<< HEAD
+#ifdef USE_FLASHFS
+    resetFlashConfig(&config->flashConfig);
+#endif
+
+    resetStatusLedConfig(&config->statusLedConfig);
+
 #ifdef USE_RSSI_SOFTPWM
     resetRssiSoftPwmConfig(&config->rssiSoftPwmConfig);
 #endif
 
-=======
-#ifdef USE_FLASHFS
-    resetFlashConfig(&config->flashConfig);
-#endif
-
-    resetStatusLedConfig(&config->statusLedConfig);
-
->>>>>>> 1aaa3a3d
 #if defined(TARGET_CONFIG)
     targetConfiguration(config);
 #endif
