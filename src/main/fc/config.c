--- conflicted
+++ resolved
@@ -481,10 +481,7 @@
 {
     return motorConfig()->minthrottle;
 }
-<<<<<<< HEAD
-=======
-#endif
->>>>>>> 996e8b31
+#endif
 
 void resetConfigs(void)
 {
@@ -591,13 +588,6 @@
     }
 #endif
 
-<<<<<<< HEAD
-    if (!isSerialConfigValid(serialConfig())) {
-        pgResetFn_serialConfig(serialConfigMutable());
-    }
-
-=======
->>>>>>> 996e8b31
     // Prevent invalid notch cutoff
     if (currentPidProfile->dterm_notch_cutoff >= currentPidProfile->dterm_notch_hz) {
         currentPidProfile->dterm_notch_hz = 0;
