/*
 * This file is part of Cleanflight and Betaflight.
 *
 * Cleanflight and Betaflight are free software. You can redistribute
 * this software and/or modify this software under the terms of the
 * GNU General Public License as published by the Free Software
 * Foundation, either version 3 of the License, or (at your option)
 * any later version.
 *
 * Cleanflight and Betaflight are distributed in the hope that they
 * will be useful, but WITHOUT ANY WARRANTY; without even the implied
 * warranty of MERCHANTABILITY or FITNESS FOR A PARTICULAR PURPOSE.
 * See the GNU General Public License for more details.
 *
 * You should have received a copy of the GNU General Public License
 * along with this software.
 *
 * If not, see <http://www.gnu.org/licenses/>.
 */

#include <stdbool.h>
#include <stdint.h>
#include <string.h>
#include <math.h>

#include "platform.h"

#include "build/debug.h"

#include "config/config_eeprom.h"
#include "config/feature.h"

#include "drivers/system.h"

#include "fc/config.h"
#include "fc/controlrate_profile.h"
#include "fc/core.h"
#include "fc/rc.h"
#include "fc/rc_adjustments.h"
#include "fc/rc_controls.h"

#include "flight/failsafe.h"
#include "flight/imu.h"
#include "flight/mixer.h"
#include "flight/pid.h"
#include "flight/servos.h"

#include "io/beeper.h"
#include "io/ledstrip.h"
#include "io/serial.h"
#include "io/gps.h"

#include "pg/beeper.h"
#include "pg/beeper_dev.h"
#include "pg/rx.h"
#include "pg/pg.h"
#include "pg/pg_ids.h"

#include "rx/rx.h"

#include "sensors/acceleration.h"
#include "sensors/battery.h"
#include "sensors/gyro.h"

pidProfile_t *currentPidProfile;

#ifndef RX_SPI_DEFAULT_PROTOCOL
#define RX_SPI_DEFAULT_PROTOCOL 0
#endif

#define DYNAMIC_FILTER_MAX_SUPPORTED_LOOP_TIME HZ_TO_INTERVAL_US(2000)

PG_REGISTER_WITH_RESET_TEMPLATE(pilotConfig_t, pilotConfig, PG_PILOT_CONFIG, 0);

PG_RESET_TEMPLATE(pilotConfig_t, pilotConfig,
    .name = { 0 }
);

PG_REGISTER_WITH_RESET_TEMPLATE(systemConfig_t, systemConfig, PG_SYSTEM_CONFIG, 2);

PG_RESET_TEMPLATE(systemConfig_t, systemConfig,
    .pidProfileIndex = 0,
    .activeRateProfile = 0,
    .debug_mode = DEBUG_MODE,
    .task_statistics = true,
    .cpu_overclock = 0,
    .powerOnArmingGraceTime = 5,
    .boardIdentifier = TARGET_BOARD_IDENTIFIER
);

uint8_t getCurrentPidProfileIndex(void)
{
    return systemConfig()->pidProfileIndex;
}

static void loadPidProfile(void)
{
    currentPidProfile = pidProfilesMutable(systemConfig()->pidProfileIndex);
}

uint8_t getCurrentControlRateProfileIndex(void)
{
    return systemConfig()->activeRateProfile;
}

uint16_t getCurrentMinthrottle(void)
{
    return motorConfig()->minthrottle;
}

void resetConfigs(void)
{
    pgResetAll();

#if defined(USE_TARGET_CONFIG)
    targetConfiguration();
#endif
}

static void activateConfig(void)
{
    loadPidProfile();
    loadControlRateProfile();

    initRcProcessing();

    resetAdjustmentStates();

    pidInit(currentPidProfile);
    useRcControlsConfig(currentPidProfile);
    useAdjustmentConfig(currentPidProfile);

    failsafeReset();
    setAccelerationTrims(&accelerometerConfigMutable()->accZero);
    accInitFilters();

    imuConfigure(throttleCorrectionConfig()->throttle_correction_angle, throttleCorrectionConfig()->throttle_correction_value);

#ifdef USE_LED_STRIP
    reevaluateLedConfig();
#endif
}

static void validateAndFixConfig(void)
{
#if !defined(USE_QUAD_MIXER_ONLY)
    // Reset unsupported mixer mode to default.
    // This check will be gone when motor/servo mixers are loaded dynamically
    // by configurator as a part of configuration procedure.

    mixerMode_e mixerMode = mixerConfigMutable()->mixerMode;

    if (!(mixerMode == MIXER_CUSTOM || mixerMode == MIXER_CUSTOM_AIRPLANE || mixerMode == MIXER_CUSTOM_TRI)) {
        if (mixers[mixerMode].motorCount && mixers[mixerMode].motor == NULL)
            mixerConfigMutable()->mixerMode = MIXER_CUSTOM;
#ifdef USE_SERVOS
        if (mixers[mixerMode].useServo && servoMixers[mixerMode].servoRuleCount == 0)
            mixerConfigMutable()->mixerMode = MIXER_CUSTOM_AIRPLANE;
#endif
    }
#endif

    if (!isSerialConfigValid(serialConfig())) {
        pgResetFn_serialConfig(serialConfigMutable());
    }

#if defined(USE_GPS)
    serialPortConfig_t *gpsSerial = findSerialPortConfig(FUNCTION_GPS);
    if (gpsConfig()->provider == GPS_MSP && gpsSerial) {
        serialRemovePort(gpsSerial->identifier);
    }
#endif
    if (
#if defined(USE_GPS)
        gpsConfig()->provider != GPS_MSP && !gpsSerial &&
#endif
        true) {
        featureDisable(FEATURE_GPS);
    }

    if (systemConfig()->activeRateProfile >= CONTROL_RATE_PROFILE_COUNT) {
        systemConfigMutable()->activeRateProfile = 0;
    }
    loadControlRateProfile();

    if (systemConfig()->pidProfileIndex >= MAX_PROFILE_COUNT) {
        systemConfigMutable()->pidProfileIndex = 0;
    }
    loadPidProfile();

    // Prevent invalid notch cutoff
    if (currentPidProfile->dterm_notch_cutoff >= currentPidProfile->dterm_notch_hz) {
        currentPidProfile->dterm_notch_hz = 0;
    }

    if (motorConfig()->dev.motorPwmProtocol == PWM_TYPE_BRUSHED) {
        featureDisable(FEATURE_3D);

        if (motorConfig()->mincommand < 1000) {
            motorConfigMutable()->mincommand = 1000;
        }
    }

    if ((motorConfig()->dev.motorPwmProtocol == PWM_TYPE_STANDARD) && (motorConfig()->dev.motorPwmRate > BRUSHLESS_MOTORS_PWM_RATE)) {
        motorConfigMutable()->dev.motorPwmRate = BRUSHLESS_MOTORS_PWM_RATE;
    }

    validateAndFixGyroConfig();

    if (!(featureIsEnabled(FEATURE_RX_PARALLEL_PWM) || featureIsEnabled(FEATURE_RX_PPM) || featureIsEnabled(FEATURE_RX_SERIAL) || featureIsEnabled(FEATURE_RX_MSP) || featureIsEnabled(FEATURE_RX_SPI))) {
        featureEnable(DEFAULT_RX_FEATURE);
    }

    if (featureIsEnabled(FEATURE_RX_PPM)) {
        featureDisable(FEATURE_RX_SERIAL | FEATURE_RX_PARALLEL_PWM | FEATURE_RX_MSP | FEATURE_RX_SPI);
    }

    if (featureIsEnabled(FEATURE_RX_MSP)) {
        featureDisable(FEATURE_RX_SERIAL | FEATURE_RX_PARALLEL_PWM | FEATURE_RX_PPM | FEATURE_RX_SPI);
    }

    if (featureIsEnabled(FEATURE_RX_SERIAL)) {
        featureDisable(FEATURE_RX_PARALLEL_PWM | FEATURE_RX_MSP | FEATURE_RX_PPM | FEATURE_RX_SPI);
    }

#ifdef USE_RX_SPI
    if (featureIsEnabled(FEATURE_RX_SPI)) {
        featureDisable(FEATURE_RX_SERIAL | FEATURE_RX_PARALLEL_PWM | FEATURE_RX_PPM | FEATURE_RX_MSP);
    }
#endif // USE_RX_SPI

    if (featureIsEnabled(FEATURE_RX_PARALLEL_PWM)) {
        featureDisable(FEATURE_RX_SERIAL | FEATURE_RX_MSP | FEATURE_RX_PPM | FEATURE_RX_SPI);
    }

#ifdef USE_SOFTSPI
    if (featureIsEnabled(FEATURE_SOFTSPI)) {
        featureDisable(FEATURE_RX_PPM | FEATURE_RX_PARALLEL_PWM | FEATURE_SOFTSERIAL);
        batteryConfigMutable()->voltageMeterSource = VOLTAGE_METER_NONE;
#if defined(STM32F10X)
        featureDisable(FEATURE_LED_STRIP);
        // rssi adc needs the same ports
        featureDisable(FEATURE_RSSI_ADC);
        // current meter needs the same ports
        if (batteryConfig()->currentMeterSource == CURRENT_METER_ADC) {
            batteryConfigMutable()->currentMeterSource = CURRENT_METER_NONE;
        }
#endif // STM32F10X
    }
#endif // USE_SOFTSPI

#if defined(USE_ADC)
    if (featureIsEnabled(FEATURE_RSSI_ADC)) {
        rxConfigMutable()->rssi_channel = 0;
        rxConfigMutable()->rssi_src_frame_errors = false;
    } else
#endif
    if (rxConfigMutable()->rssi_channel
#if defined(USE_PWM) || defined(USE_PPM)
        || featureIsEnabled(FEATURE_RX_PPM) || featureIsEnabled(FEATURE_RX_PARALLEL_PWM)
#endif
        ) {
        rxConfigMutable()->rssi_src_frame_errors = false;
    }

    if (!rcSmoothingIsEnabled() || rxConfig()->rcInterpolationChannels == INTERPOLATION_CHANNELS_T) {
        for (unsigned i = 0; i < MAX_PROFILE_COUNT; i++) {
            pidProfilesMutable(i)->pid[PID_ROLL].F = 0;
            pidProfilesMutable(i)->pid[PID_PITCH].F = 0;
        }
    }

    if (!rcSmoothingIsEnabled() ||
        (rxConfig()->rcInterpolationChannels != INTERPOLATION_CHANNELS_RPY &&
         rxConfig()->rcInterpolationChannels != INTERPOLATION_CHANNELS_RPYT)) {

        for (unsigned i = 0; i < MAX_PROFILE_COUNT; i++) {
            pidProfilesMutable(i)->pid[PID_YAW].F = 0;
        }
    }

#if defined(USE_THROTTLE_BOOST)
    if (!rcSmoothingIsEnabled() ||
        !(rxConfig()->rcInterpolationChannels == INTERPOLATION_CHANNELS_RPYT
        || rxConfig()->rcInterpolationChannels == INTERPOLATION_CHANNELS_T
        || rxConfig()->rcInterpolationChannels == INTERPOLATION_CHANNELS_RPT)) {
        for (unsigned i = 0; i < MAX_PROFILE_COUNT; i++) {
            pidProfilesMutable(i)->throttle_boost = 0;
        }
    }
#endif

    if (
        featureIsEnabled(FEATURE_3D) || !featureIsEnabled(FEATURE_GPS)
#if !defined(USE_GPS) || !defined(USE_GPS_RESCUE)
        || true
#endif
        ) {
        if (failsafeConfig()->failsafe_procedure == FAILSAFE_PROCEDURE_GPS_RESCUE) {
            failsafeConfigMutable()->failsafe_procedure = FAILSAFE_PROCEDURE_DROP_IT;
        }

        if (isModeActivationConditionPresent(BOXGPSRESCUE)) {
            removeModeActivationCondition(BOXGPSRESCUE);
        }
    }

#if defined(USE_ESC_SENSOR)
    if (!findSerialPortConfig(FUNCTION_ESC_SENSOR)) {
        featureDisable(FEATURE_ESC_SENSOR);
    }
#endif

// clear features that are not supported.
// I have kept them all here in one place, some could be moved to sections of code above.

#ifndef USE_PPM
    featureDisable(FEATURE_RX_PPM);
#endif

#ifndef USE_SERIAL_RX
    featureDisable(FEATURE_RX_SERIAL);
#endif

#if !defined(USE_SOFTSERIAL1) && !defined(USE_SOFTSERIAL2)
    featureDisable(FEATURE_SOFTSERIAL);
#endif

#ifndef USE_RANGEFINDER
    featureDisable(FEATURE_RANGEFINDER);
#endif

#ifndef USE_TELEMETRY
    featureDisable(FEATURE_TELEMETRY);
#endif

#ifndef USE_PWM
    featureDisable(FEATURE_RX_PARALLEL_PWM);
#endif

#ifndef USE_RX_MSP
    featureDisable(FEATURE_RX_MSP);
#endif

#ifndef USE_LED_STRIP
    featureDisable(FEATURE_LED_STRIP);
#endif

#ifndef USE_DASHBOARD
    featureDisable(FEATURE_DASHBOARD);
#endif

#ifndef USE_OSD
    featureDisable(FEATURE_OSD);
#endif

#ifndef USE_SERVOS
    featureDisable(FEATURE_SERVO_TILT | FEATURE_CHANNEL_FORWARDING);
#endif

#ifndef USE_TRANSPONDER
    featureDisable(FEATURE_TRANSPONDER);
#endif

#ifndef USE_RX_SPI
    featureDisable(FEATURE_RX_SPI);
#endif

#ifndef USE_SOFTSPI
    featureDisable(FEATURE_SOFTSPI);
#endif

#ifndef USE_ESC_SENSOR
    featureDisable(FEATURE_ESC_SENSOR);
#endif

#ifndef USE_GYRO_DATA_ANALYSE
    featureDisable(FEATURE_DYNAMIC_FILTER);
#endif

#if !defined(USE_ADC)
    featureDisable(FEATURE_RSSI_ADC);
#endif

#if defined(USE_BEEPER)
    if (beeperDevConfig()->frequency && !timerGetByTag(beeperDevConfig()->ioTag)) {
        beeperDevConfigMutable()->frequency = 0;
    }

    if (beeperConfig()->beeper_off_flags & ~BEEPER_ALLOWED_MODES) {
        beeperConfigMutable()->beeper_off_flags = 0;
    }

#ifdef USE_DSHOT
    if (beeperConfig()->dshotBeaconOffFlags & ~DSHOT_BEACON_ALLOWED_MODES) {
        beeperConfigMutable()->dshotBeaconOffFlags = 0;
    }

    if (beeperConfig()->dshotBeaconTone < DSHOT_CMD_BEACON1
        || beeperConfig()->dshotBeaconTone > DSHOT_CMD_BEACON5) {
        beeperConfigMutable()->dshotBeaconTone = DSHOT_CMD_BEACON1;
    }
#endif
#endif

#if defined(TARGET_VALIDATECONFIG)
    targetValidateConfiguration();
#endif
}

void validateAndFixGyroConfig(void)
{
#ifdef USE_GYRO_DATA_ANALYSE
    // Disable dynamic filter if gyro loop is less than 2KHz
    if (gyro.targetLooptime > DYNAMIC_FILTER_MAX_SUPPORTED_LOOP_TIME) {
        featureDisable(FEATURE_DYNAMIC_FILTER);
    }
#endif

    // Prevent invalid notch cutoff
    if (gyroConfig()->gyro_soft_notch_cutoff_1 >= gyroConfig()->gyro_soft_notch_hz_1) {
        gyroConfigMutable()->gyro_soft_notch_hz_1 = 0;
    }
    if (gyroConfig()->gyro_soft_notch_cutoff_2 >= gyroConfig()->gyro_soft_notch_hz_2) {
        gyroConfigMutable()->gyro_soft_notch_hz_2 = 0;
    }

    if (gyroConfig()->gyro_hardware_lpf == GYRO_HARDWARE_LPF_1KHZ_SAMPLE) {
        pidConfigMutable()->pid_process_denom = 1; // When gyro set to 1khz always set pid speed 1:1 to sampling speed
        gyroConfigMutable()->gyro_sync_denom = 1;
        gyroConfigMutable()->gyro_use_32khz = false;
    }

    if (gyroConfig()->gyro_use_32khz) {
        // F1 and F3 can't handle high sample speed.
#if defined(STM32F1)
        gyroConfigMutable()->gyro_sync_denom = MAX(gyroConfig()->gyro_sync_denom, 16);
#elif defined(STM32F3)
        gyroConfigMutable()->gyro_sync_denom = MAX(gyroConfig()->gyro_sync_denom, 4);
#endif
    } else {
#if defined(STM32F1)
        gyroConfigMutable()->gyro_sync_denom = MAX(gyroConfig()->gyro_sync_denom, 3);
#endif
    }

    float samplingTime;
    switch (gyroMpuDetectionResult()->sensor) {
    case ICM_20649_SPI:
        samplingTime = 1.0f / 9000.0f;
        break;
    case BMI_160_SPI:
        samplingTime = 0.0003125f;
        break;
    default:
        samplingTime = 0.000125f;
        break;
    }
    if (gyroConfig()->gyro_hardware_lpf == GYRO_HARDWARE_LPF_1KHZ_SAMPLE) {
        switch (gyroMpuDetectionResult()->sensor) {
        case ICM_20649_SPI:
            samplingTime = 1.0f / 1100.0f;
            break;
        default:
            samplingTime = 0.001f;
            break;
        }
    }
    if (gyroConfig()->gyro_use_32khz) {
        samplingTime = 0.00003125;
    }

    // check for looptime restrictions based on motor protocol. Motor times have safety margin
    float motorUpdateRestriction;
    switch (motorConfig()->dev.motorPwmProtocol) {
    case PWM_TYPE_STANDARD:
            motorUpdateRestriction = 1.0f / BRUSHLESS_MOTORS_PWM_RATE;
            break;
    case PWM_TYPE_ONESHOT125:
            motorUpdateRestriction = 0.0005f;
            break;
    case PWM_TYPE_ONESHOT42:
            motorUpdateRestriction = 0.0001f;
            break;
#ifdef USE_DSHOT
    case PWM_TYPE_DSHOT150:
            motorUpdateRestriction = 0.000250f;
            break;
    case PWM_TYPE_DSHOT300:
            motorUpdateRestriction = 0.0001f;
            break;
#endif
    default:
        motorUpdateRestriction = 0.00003125f;
        break;
    }

    if (motorConfig()->dev.useUnsyncedPwm) {
        // Prevent overriding the max rate of motors
        if ((motorConfig()->dev.motorPwmProtocol <= PWM_TYPE_BRUSHED) && (motorConfig()->dev.motorPwmProtocol != PWM_TYPE_STANDARD)) {
            const uint32_t maxEscRate = lrintf(1.0f / motorUpdateRestriction);
            motorConfigMutable()->dev.motorPwmRate = MIN(motorConfig()->dev.motorPwmRate, maxEscRate);
        }
    } else {
        const float pidLooptime = samplingTime * gyroConfig()->gyro_sync_denom * pidConfig()->pid_process_denom;
        if (pidLooptime < motorUpdateRestriction) {
            const uint8_t minPidProcessDenom = constrain(motorUpdateRestriction / (samplingTime * gyroConfig()->gyro_sync_denom), 1, MAX_PID_PROCESS_DENOM);
            pidConfigMutable()->pid_process_denom = MAX(pidConfigMutable()->pid_process_denom, minPidProcessDenom);
        }
    }
}

bool readEEPROM(void)
{
<<<<<<< HEAD
    suspendRxSignal();
=======
    suspendRxPwmPpmSignal();
>>>>>>> f729f3fc

    // Sanity check, read flash
    bool success = loadEEPROM();

    validateAndFixConfig();

    activateConfig();

<<<<<<< HEAD
    resumeRxSignal();
=======
    resumeRxPwmPpmSignal();
>>>>>>> f729f3fc

    return success;
}

void writeEEPROM(void)
{
    validateAndFixConfig();

<<<<<<< HEAD
    suspendRxSignal();

    writeConfigToEEPROM();

    resumeRxSignal();
=======
    suspendRxPwmPpmSignal();

    writeConfigToEEPROM();

    resumeRxPwmPpmSignal();
>>>>>>> f729f3fc
}

void writeEEPROMWithFeatures(uint32_t features)
{
    featureDisableAll();
    featureEnable(features);

    writeEEPROM();
}

void resetEEPROM(void)
{
    resetConfigs();

    writeEEPROM();

    activateConfig();
}

void ensureEEPROMStructureIsValid(void)
{
    if (isEEPROMStructureValid()) {
        return;
    }
    resetEEPROM();
}

void saveConfigAndNotify(void)
{
    writeEEPROM();
    readEEPROM();
    beeperConfirmationBeeps(1);
}

void changePidProfile(uint8_t pidProfileIndex)
{
    if (pidProfileIndex < MAX_PROFILE_COUNT) {
        systemConfigMutable()->pidProfileIndex = pidProfileIndex;
        loadPidProfile();
    }

    beeperConfirmationBeeps(pidProfileIndex + 1);
}<|MERGE_RESOLUTION|>--- conflicted
+++ resolved
@@ -512,11 +512,7 @@
 
 bool readEEPROM(void)
 {
-<<<<<<< HEAD
-    suspendRxSignal();
-=======
     suspendRxPwmPpmSignal();
->>>>>>> f729f3fc
 
     // Sanity check, read flash
     bool success = loadEEPROM();
@@ -525,11 +521,7 @@
 
     activateConfig();
 
-<<<<<<< HEAD
-    resumeRxSignal();
-=======
     resumeRxPwmPpmSignal();
->>>>>>> f729f3fc
 
     return success;
 }
@@ -538,19 +530,11 @@
 {
     validateAndFixConfig();
 
-<<<<<<< HEAD
-    suspendRxSignal();
+    suspendRxPwmPpmSignal();
 
     writeConfigToEEPROM();
 
-    resumeRxSignal();
-=======
-    suspendRxPwmPpmSignal();
-
-    writeConfigToEEPROM();
-
     resumeRxPwmPpmSignal();
->>>>>>> f729f3fc
 }
 
 void writeEEPROMWithFeatures(uint32_t features)
