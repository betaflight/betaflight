--- conflicted
+++ resolved
@@ -62,15 +62,9 @@
     "NO_ACC_CAL",
     "MOTOR_PROTO",
     "FLIP_SWITCH",
-<<<<<<< HEAD
-    "ALT_HOLD SW",
-    "POS_HOLD_SW",
-    "ARMSWITCH",
-=======
     "ALT_HOLD_SW",
     "POS_HOLD_SW",
     "ARM_SWITCH",
->>>>>>> 3138141c
 };
 STATIC_ASSERT(ARRAYLEN(armingDisableFlagNames) == ARMING_DISABLE_FLAGS_COUNT, armingDisableFlagNames_size_mismatch);
 
