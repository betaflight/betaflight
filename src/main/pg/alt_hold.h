/*
 * This file is part of Cleanflight and Betaflight.
 *
 * Cleanflight and Betaflight are free software. You can redistribute
 * this software and/or modify this software under the terms of the
 * GNU General Public License as published by the Free Software
 * Foundation, either version 3 of the License, or (at your option)
 * any later version.
 *
 * Cleanflight and Betaflight are distributed in the hope that they
 * will be useful, but WITHOUT ANY WARRANTY; without even the implied
 * warranty of MERCHANTABILITY or FITNESS FOR A PARTICULAR PURPOSE.
 * See the GNU General Public License for more details.
 *
 * You should have received a copy of the GNU General Public License
 * along with this software.
 *
 * If not, see <http://www.gnu.org/licenses/>.
 */

#pragma once

#include <stdint.h>

#include "pg/pg.h"

typedef struct altholdConfig_s {
    uint8_t alt_hold_target_adjust_rate;
<<<<<<< HEAD
=======
    uint16_t alt_hold_throttle_min;
    uint16_t alt_hold_throttle_max;
    uint8_t altitude_Adj_Down_ratio;
    uint16_t max_battery_level;
    uint8_t battery_drop_scale;
>>>>>>> e50daa11
} altholdConfig_t;

PG_DECLARE(altholdConfig_t, altholdConfig);
<|MERGE_RESOLUTION|>--- conflicted
+++ resolved
@@ -26,14 +26,11 @@
 
 typedef struct altholdConfig_s {
     uint8_t alt_hold_target_adjust_rate;
-<<<<<<< HEAD
-=======
     uint16_t alt_hold_throttle_min;
     uint16_t alt_hold_throttle_max;
     uint8_t altitude_Adj_Down_ratio;
     uint16_t max_battery_level;
     uint8_t battery_drop_scale;
->>>>>>> e50daa11
 } altholdConfig_t;
 
 PG_DECLARE(altholdConfig_t, altholdConfig);
