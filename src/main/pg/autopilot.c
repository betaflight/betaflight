--- conflicted
+++ resolved
@@ -39,9 +39,6 @@
     .altitude_D = 15,
     .altitude_F = 15,
     .altitude_Adj_Down_ratio = 100,
-<<<<<<< HEAD
-=======
     .max_battery_level = 1660,
     .battery_drop_scale = 0,
->>>>>>> 559ff4e3
 );