/*
 * This file is part of Cleanflight and Betaflight.
 *
 * Cleanflight and Betaflight are free software. You can redistribute
 * this software and/or modify this software under the terms of the
 * GNU General Public License as published by the Free Software
 * Foundation, either version 3 of the License, or (at your option)
 * any later version.
 *
 * Cleanflight and Betaflight are distributed in the hope that they
 * will be useful, but WITHOUT ANY WARRANTY; without even the implied
 * warranty of MERCHANTABILITY or FITNESS FOR A PARTICULAR PURPOSE.
 * See the GNU General Public License for more details.
 *
 * You should have received a copy of the GNU General Public License
 * along with this software.
 *
 * If not, see <http://www.gnu.org/licenses/>.
 */

#include "platform.h"

#ifdef USE_ALT_HOLD_MODE

#include "flight/alt_hold.h"

#include "pg/pg.h"
#include "pg/pg_ids.h"

#include "alt_hold.h"

PG_REGISTER_WITH_RESET_TEMPLATE(altholdConfig_t, altholdConfig, PG_ALTHOLD_CONFIG, 4);

PG_RESET_TEMPLATE(altholdConfig_t, altholdConfig,
    .alt_hold_target_adjust_rate = 100, // max rate of change of altitude target using sticks in cm/s
<<<<<<< HEAD
=======
    .alt_hold_throttle_min = 1100,
    .alt_hold_throttle_max = 1700,
    .altitude_Adj_Down_ratio = 100,
    .max_battery_level = 1660,
    .battery_drop_scale = 0,
>>>>>>> e50daa11
);
#endif<|MERGE_RESOLUTION|>--- conflicted
+++ resolved
@@ -33,13 +33,10 @@
 
 PG_RESET_TEMPLATE(altholdConfig_t, altholdConfig,
     .alt_hold_target_adjust_rate = 100, // max rate of change of altitude target using sticks in cm/s
-<<<<<<< HEAD
-=======
     .alt_hold_throttle_min = 1100,
     .alt_hold_throttle_max = 1700,
     .altitude_Adj_Down_ratio = 100,
     .max_battery_level = 1660,
     .battery_drop_scale = 0,
->>>>>>> e50daa11
 );
 #endif