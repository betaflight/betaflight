/*
 * This file is part of Cleanflight and Betaflight.
 *
 * Cleanflight and Betaflight are free software. You can redistribute
 * this software and/or modify this software under the terms of the
 * GNU General Public License as published by the Free Software
 * Foundation, either version 3 of the License, or (at your option)
 * any later version.
 *
 * Cleanflight and Betaflight are distributed in the hope that they
 * will be useful, but WITHOUT ANY WARRANTY; without even the implied
 * warranty of MERCHANTABILITY or FITNESS FOR A PARTICULAR PURPOSE.
 * See the GNU General Public License for more details.
 *
 * You should have received a copy of the GNU General Public License
 * along with this software.
 *
 * If not, see <http://www.gnu.org/licenses/>.
 */

#include <string.h>

#include "platform.h"

#if defined(USE_TIMER_MGMT) && defined(USE_TIMER_UP_CONFIG)

#include "drivers/dma_reqmap.h"
#include "drivers/timer.h"

#include "timerup.h"

PG_REGISTER_ARRAY_WITH_RESET_FN(timerUpConfig_t, HARDWARE_TIMER_DEFINITION_COUNT, timerUpConfig, PG_TIMER_UP_CONFIG, 0);

void pgResetFn_timerUpConfig(timerUpConfig_t *config)
{
    for (unsigned timno = 0; timno < HARDWARE_TIMER_DEFINITION_COUNT; timno++) {
        config[timno].dmaopt = DMA_OPT_UNUSED;
    }

#if defined(TIMUP1_DMA_OPT) && (HARDWARE_TIMER_DEFINITION_COUNT > 0)
    config[0].dmaopt = TIMUP1_DMA_OPT;
#endif
#if defined(TIMUP2_DMA_OPT) && (HARDWARE_TIMER_DEFINITION_COUNT > 1)
    config[1].dmaopt = TIMUP2_DMA_OPT;
#endif
#if defined(TIMUP3_DMA_OPT) && (HARDWARE_TIMER_DEFINITION_COUNT > 2)
    config[2].dmaopt = TIMUP3_DMA_OPT;
#endif
#if defined(TIMUP4_DMA_OPT) && (HARDWARE_TIMER_DEFINITION_COUNT > 3)
    config[3].dmaopt = TIMUP4_DMA_OPT;
#endif
#if defined(TIMUP5_DMA_OPT) && (HARDWARE_TIMER_DEFINITION_COUNT > 4)
    config[4].dmaopt = TIMUP5_DMA_OPT;
#endif
#if defined(TIMUP8_DMA_OPT) && (HARDWARE_TIMER_DEFINITION_COUNT > 7)
    config[7].dmaopt = TIMUP8_DMA_OPT;
#endif
<<<<<<< HEAD
=======
#if defined(TIMUP9_DMA_OPT) && (HARDWARE_TIMER_DEFINITION_COUNT > 8)
    config[8].dmaopt = TIMUP9_DMA_OPT;
#endif
#if defined(TIMUP10_DMA_OPT) && (HARDWARE_TIMER_DEFINITION_COUNT > 9)
    config[9].dmaopt = TIMUP10_DMA_OPT;
#endif
#if defined(TIMUP11_DMA_OPT) && (HARDWARE_TIMER_DEFINITION_COUNT > 10)
    config[10].dmaopt = TIMUP11_DMA_OPT;
#endif
#if defined(TIMUP12_DMA_OPT) && (HARDWARE_TIMER_DEFINITION_COUNT > 11)
    config[11].dmaopt = TIMUP12_DMA_OPT;
#endif
#if defined(TIMUP13_DMA_OPT) && (HARDWARE_TIMER_DEFINITION_COUNT > 12)
    config[12].dmaopt = TIMUP13_DMA_OPT;
#endif
#if defined(TIMUP14_DMA_OPT) && (HARDWARE_TIMER_DEFINITION_COUNT > 13)
    config[13].dmaopt = TIMUP14_DMA_OPT;
#endif
#if defined(TIMUP15_DMA_OPT) && (HARDWARE_TIMER_DEFINITION_COUNT > 14)
    config[14].dmaopt = TIMUP15_DMA_OPT;
#endif
#if defined(TIMUP16_DMA_OPT) && (HARDWARE_TIMER_DEFINITION_COUNT > 15)
    config[15].dmaopt = TIMUP16_DMA_OPT;
#endif
#if defined(TIMUP17_DMA_OPT) && (HARDWARE_TIMER_DEFINITION_COUNT > 16)
    config[16].dmaopt = TIMUP17_DMA_OPT;
#endif
#if defined(TIMUP20_DMA_OPT) && (HARDWARE_TIMER_DEFINITION_COUNT > 19)
    config[19].dmaopt = TIMUP20_DMA_OPT;
#endif
>>>>>>> 1485438c
}
#endif<|MERGE_RESOLUTION|>--- conflicted
+++ resolved
@@ -55,8 +55,6 @@
 #if defined(TIMUP8_DMA_OPT) && (HARDWARE_TIMER_DEFINITION_COUNT > 7)
     config[7].dmaopt = TIMUP8_DMA_OPT;
 #endif
-<<<<<<< HEAD
-=======
 #if defined(TIMUP9_DMA_OPT) && (HARDWARE_TIMER_DEFINITION_COUNT > 8)
     config[8].dmaopt = TIMUP9_DMA_OPT;
 #endif
@@ -87,6 +85,5 @@
 #if defined(TIMUP20_DMA_OPT) && (HARDWARE_TIMER_DEFINITION_COUNT > 19)
     config[19].dmaopt = TIMUP20_DMA_OPT;
 #endif
->>>>>>> 1485438c
 }
 #endif