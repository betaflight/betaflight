--- conflicted
+++ resolved
@@ -1559,11 +1559,7 @@
         BLACKBOX_PRINT_HEADER_LINE(PARAM_NAME_RC_SMOOTHING_ACTIVE_CUTOFFS, "%d,%d,%d", rcSmoothingData->feedforwardCutoffFrequency,
                                                                             rcSmoothingData->setpointCutoffFrequency,
                                                                             rcSmoothingData->throttleCutoffFrequency);
-<<<<<<< HEAD
-        BLACKBOX_PRINT_HEADER_LINE("rc_smoothing_rx_smoothed", "%d",        lrintf(rcSmoothingData->smoothedRxFrequencyHz));
-=======
         BLACKBOX_PRINT_HEADER_LINE("rc_smoothing_rx_smoothed", "%d",        lrintf(rcSmoothingData->smoothedRxRateHz));
->>>>>>> 1485438c
 #endif // USE_RC_SMOOTHING_FILTER
         BLACKBOX_PRINT_HEADER_LINE(PARAM_NAME_RATES_TYPE, "%d",             currentControlRateProfile->rates_type);
 
