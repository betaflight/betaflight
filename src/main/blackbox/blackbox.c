/*
 * This file is part of Cleanflight and Betaflight.
 *
 * Cleanflight and Betaflight are free software. You can redistribute
 * this software and/or modify this software under the terms of the
 * GNU General Public License as published by the Free Software
 * Foundation, either version 3 of the License, or (at your option)
 * any later version.
 *
 * Cleanflight and Betaflight are distributed in the hope that they
 * will be useful, but WITHOUT ANY WARRANTY; without even the implied
 * warranty of MERCHANTABILITY or FITNESS FOR A PARTICULAR PURPOSE.
 * See the GNU General Public License for more details.
 *
 * You should have received a copy of the GNU General Public License
 * along with this software.
 *
 * If not, see <http://www.gnu.org/licenses/>.
 */

#include <stdbool.h>
#include <stdint.h>
#include <string.h>
#include <math.h>

#include "platform.h"

#ifdef USE_BLACKBOX

#include "blackbox.h"
#include "blackbox_encoding.h"
#include "blackbox_fielddefs.h"
#include "blackbox_io.h"

#include "build/build_config.h"
#include "build/debug.h"
#include "build/version.h"

#include "common/axis.h"
#include "common/encoding.h"
#include "common/maths.h"
#include "common/time.h"
#include "common/utils.h"

#include "config/config.h"
#include "config/feature.h"

#include "cli/settings.h"

#include "drivers/compass/compass.h"
#include "drivers/sensor.h"
#include "drivers/time.h"
#ifdef USE_DSHOT_TELEMETRY
#include "drivers/dshot.h"
#endif

#include "fc/board_info.h"
#include "fc/controlrate_profile.h"
#include "fc/parameter_names.h"
#include "fc/rc.h"
#include "fc/rc_controls.h"
#include "fc/rc_modes.h"
#include "fc/runtime_config.h"

#include "flight/failsafe.h"
#include "flight/mixer.h"
#include "flight/pid.h"
#include "flight/rpm_filter.h"
#include "flight/servos.h"
#include "flight/gps_rescue.h"
#include "flight/position.h"

#include "io/beeper.h"
#include "io/gps.h"
#include "io/serial.h"

#include "pg/pg.h"
#include "pg/pg_ids.h"
#include "pg/motor.h"
#include "pg/rx.h"

#include "rx/rx.h"

#include "sensors/acceleration.h"
#include "sensors/barometer.h"
#include "sensors/battery.h"
#include "sensors/compass.h"
#include "sensors/gyro.h"
#include "sensors/rangefinder.h"

#if !defined(DEFAULT_BLACKBOX_DEVICE)
#define DEFAULT_BLACKBOX_DEVICE     BLACKBOX_DEVICE_NONE
#endif

PG_REGISTER_WITH_RESET_TEMPLATE(blackboxConfig_t, blackboxConfig, PG_BLACKBOX_CONFIG, 3);

PG_RESET_TEMPLATE(blackboxConfig_t, blackboxConfig,
    .fields_disabled_mask = 0, // default log all fields
    .sample_rate = BLACKBOX_RATE_QUARTER,
    .device = DEFAULT_BLACKBOX_DEVICE,
    .mode = BLACKBOX_MODE_NORMAL,
    .high_resolution = false
);

STATIC_ASSERT((sizeof(blackboxConfig()->fields_disabled_mask) * 8) >= FLIGHT_LOG_FIELD_SELECT_COUNT, too_many_flight_log_fields_selections);

#define BLACKBOX_SHUTDOWN_TIMEOUT_MILLIS 200

// Some macros to make writing FLIGHT_LOG_FIELD_* constants shorter:

#define PREDICT(x) CONCAT(FLIGHT_LOG_FIELD_PREDICTOR_, x)
#define ENCODING(x) CONCAT(FLIGHT_LOG_FIELD_ENCODING_, x)
#define CONDITION(x) CONCAT(FLIGHT_LOG_FIELD_CONDITION_, x)
#define FIELD_SELECT(x) CONCAT(FLIGHT_LOG_FIELD_SELECT_, x)
#define UNSIGNED FLIGHT_LOG_FIELD_UNSIGNED
#define SIGNED FLIGHT_LOG_FIELD_SIGNED

static const char blackboxHeader[] =
    "H Product:Blackbox flight data recorder by Nicholas Sherlock\n"
    "H Data version:2\n";

static const char* const blackboxFieldHeaderNames[] = {
    "name",
    "signed",
    "predictor",
    "encoding",
    "predictor",
    "encoding"
};

/* All field definition structs should look like this (but with longer arrs): */
typedef struct blackboxFieldDefinition_s {
    const char *name;
    // If the field name has a number to be included in square brackets [1] afterwards, set it here, or -1 for no brackets:
    int8_t fieldNameIndex;

    // Each member of this array will be the value to print for this field for the given header index
    uint8_t arr[1];
} blackboxFieldDefinition_t;

#define BLACKBOX_DELTA_FIELD_HEADER_COUNT       ARRAYLEN(blackboxFieldHeaderNames)
#define BLACKBOX_SIMPLE_FIELD_HEADER_COUNT      (BLACKBOX_DELTA_FIELD_HEADER_COUNT - 2)
#define BLACKBOX_CONDITIONAL_FIELD_HEADER_COUNT (BLACKBOX_DELTA_FIELD_HEADER_COUNT - 2)

typedef struct blackboxSimpleFieldDefinition_s {
    const char *name;
    int8_t fieldNameIndex;

    uint8_t isSigned;
    uint8_t predict;
    uint8_t encode;
} blackboxSimpleFieldDefinition_t;

typedef struct blackboxConditionalFieldDefinition_s {
    const char *name;
    int8_t fieldNameIndex;

    uint8_t isSigned;
    uint8_t predict;
    uint8_t encode;
    uint8_t condition; // Decide whether this field should appear in the log
} blackboxConditionalFieldDefinition_t;

typedef struct blackboxDeltaFieldDefinition_s {
    const char *name;
    int8_t fieldNameIndex;

    uint8_t isSigned;
    uint8_t Ipredict;
    uint8_t Iencode;
    uint8_t Ppredict;
    uint8_t Pencode;
    uint8_t condition; // Decide whether this field should appear in the log
} blackboxDeltaFieldDefinition_t;

/**
 * Description of the blackbox fields we are writing in our main intra (I) and inter (P) frames. This description is
 * written into the flight log header so the log can be properly interpreted (but these definitions don't actually cause
 * the encoding to happen, we have to encode the flight log ourselves in write{Inter|Intra}frame() in a way that matches
 * the encoding we've promised here).
 */
static const blackboxDeltaFieldDefinition_t blackboxMainFields[] = {
    /* loopIteration doesn't appear in P frames since it always increments */
    {"loopIteration",-1, UNSIGNED, .Ipredict = PREDICT(0),     .Iencode = ENCODING(UNSIGNED_VB), .Ppredict = PREDICT(INC),           .Pencode = FLIGHT_LOG_FIELD_ENCODING_NULL, CONDITION(ALWAYS)},
    /* Time advances pretty steadily so the P-frame prediction is a straight line */
    {"time",       -1, UNSIGNED, .Ipredict = PREDICT(0),       .Iencode = ENCODING(UNSIGNED_VB), .Ppredict = PREDICT(STRAIGHT_LINE), .Pencode = ENCODING(SIGNED_VB), CONDITION(ALWAYS)},
    {"axisP",       0, SIGNED,   .Ipredict = PREDICT(0),       .Iencode = ENCODING(SIGNED_VB),   .Ppredict = PREDICT(PREVIOUS),      .Pencode = ENCODING(SIGNED_VB), CONDITION(PID)},
    {"axisP",       1, SIGNED,   .Ipredict = PREDICT(0),       .Iencode = ENCODING(SIGNED_VB),   .Ppredict = PREDICT(PREVIOUS),      .Pencode = ENCODING(SIGNED_VB), CONDITION(PID)},
    {"axisP",       2, SIGNED,   .Ipredict = PREDICT(0),       .Iencode = ENCODING(SIGNED_VB),   .Ppredict = PREDICT(PREVIOUS),      .Pencode = ENCODING(SIGNED_VB), CONDITION(PID)},
    /* I terms get special packed encoding in P frames: */
    {"axisI",       0, SIGNED,   .Ipredict = PREDICT(0),       .Iencode = ENCODING(SIGNED_VB),   .Ppredict = PREDICT(PREVIOUS),      .Pencode = ENCODING(TAG2_3S32), CONDITION(PID)},
    {"axisI",       1, SIGNED,   .Ipredict = PREDICT(0),       .Iencode = ENCODING(SIGNED_VB),   .Ppredict = PREDICT(PREVIOUS),      .Pencode = ENCODING(TAG2_3S32), CONDITION(PID)},
    {"axisI",       2, SIGNED,   .Ipredict = PREDICT(0),       .Iencode = ENCODING(SIGNED_VB),   .Ppredict = PREDICT(PREVIOUS),      .Pencode = ENCODING(TAG2_3S32), CONDITION(PID)},
    {"axisD",       0, SIGNED,   .Ipredict = PREDICT(0),       .Iencode = ENCODING(SIGNED_VB),   .Ppredict = PREDICT(PREVIOUS),      .Pencode = ENCODING(SIGNED_VB), CONDITION(NONZERO_PID_D_0)},
    {"axisD",       1, SIGNED,   .Ipredict = PREDICT(0),       .Iencode = ENCODING(SIGNED_VB),   .Ppredict = PREDICT(PREVIOUS),      .Pencode = ENCODING(SIGNED_VB), CONDITION(NONZERO_PID_D_1)},
    {"axisD",       2, SIGNED,   .Ipredict = PREDICT(0),       .Iencode = ENCODING(SIGNED_VB),   .Ppredict = PREDICT(PREVIOUS),      .Pencode = ENCODING(SIGNED_VB), CONDITION(NONZERO_PID_D_2)},
    {"axisF",       0, SIGNED,   .Ipredict = PREDICT(0),       .Iencode = ENCODING(SIGNED_VB),   .Ppredict = PREDICT(PREVIOUS),      .Pencode = ENCODING(SIGNED_VB), CONDITION(PID)},
    {"axisF",       1, SIGNED,   .Ipredict = PREDICT(0),       .Iencode = ENCODING(SIGNED_VB),   .Ppredict = PREDICT(PREVIOUS),      .Pencode = ENCODING(SIGNED_VB), CONDITION(PID)},
    {"axisF",       2, SIGNED,   .Ipredict = PREDICT(0),       .Iencode = ENCODING(SIGNED_VB),   .Ppredict = PREDICT(PREVIOUS),      .Pencode = ENCODING(SIGNED_VB), CONDITION(PID)},
    /* rcCommands are encoded together as a group in P-frames: */
    {"rcCommand",   0, SIGNED,   .Ipredict = PREDICT(0),       .Iencode = ENCODING(SIGNED_VB),   .Ppredict = PREDICT(PREVIOUS),      .Pencode = ENCODING(TAG8_4S16), CONDITION(RC_COMMANDS)},
    {"rcCommand",   1, SIGNED,   .Ipredict = PREDICT(0),       .Iencode = ENCODING(SIGNED_VB),   .Ppredict = PREDICT(PREVIOUS),      .Pencode = ENCODING(TAG8_4S16), CONDITION(RC_COMMANDS)},
    {"rcCommand",   2, SIGNED,   .Ipredict = PREDICT(0),       .Iencode = ENCODING(SIGNED_VB),   .Ppredict = PREDICT(PREVIOUS),      .Pencode = ENCODING(TAG8_4S16), CONDITION(RC_COMMANDS)},
    {"rcCommand",   3, UNSIGNED, .Ipredict = PREDICT(0),       .Iencode = ENCODING(UNSIGNED_VB), .Ppredict = PREDICT(PREVIOUS),      .Pencode = ENCODING(TAG8_4S16), CONDITION(RC_COMMANDS)},

    // setpoint - define 4 fields like rcCommand to use the same encoding. setpoint[4] contains the mixer throttle
    {"setpoint",    0, SIGNED,   .Ipredict = PREDICT(0),       .Iencode = ENCODING(SIGNED_VB),   .Ppredict = PREDICT(PREVIOUS),      .Pencode = ENCODING(TAG8_4S16), CONDITION(SETPOINT)},
    {"setpoint",    1, SIGNED,   .Ipredict = PREDICT(0),       .Iencode = ENCODING(SIGNED_VB),   .Ppredict = PREDICT(PREVIOUS),      .Pencode = ENCODING(TAG8_4S16), CONDITION(SETPOINT)},
    {"setpoint",    2, SIGNED,   .Ipredict = PREDICT(0),       .Iencode = ENCODING(SIGNED_VB),   .Ppredict = PREDICT(PREVIOUS),      .Pencode = ENCODING(TAG8_4S16), CONDITION(SETPOINT)},
    {"setpoint",    3, SIGNED,   .Ipredict = PREDICT(0),       .Iencode = ENCODING(SIGNED_VB),   .Ppredict = PREDICT(PREVIOUS),      .Pencode = ENCODING(TAG8_4S16), CONDITION(SETPOINT)},

    {"vbatLatest",    -1, UNSIGNED, .Ipredict = PREDICT(VBATREF),  .Iencode = ENCODING(NEG_14BIT),   .Ppredict = PREDICT(PREVIOUS),  .Pencode = ENCODING(TAG8_8SVB), CONDITION(VBAT)},
    {"amperageLatest",-1, SIGNED,   .Ipredict = PREDICT(0),        .Iencode = ENCODING(SIGNED_VB),   .Ppredict = PREDICT(PREVIOUS),  .Pencode = ENCODING(TAG8_8SVB), CONDITION(AMPERAGE_ADC)},

#ifdef USE_MAG
    {"magADC",      0, SIGNED,   .Ipredict = PREDICT(0),       .Iencode = ENCODING(SIGNED_VB),   .Ppredict = PREDICT(PREVIOUS),      .Pencode = ENCODING(TAG8_8SVB), CONDITION(MAG)},
    {"magADC",      1, SIGNED,   .Ipredict = PREDICT(0),       .Iencode = ENCODING(SIGNED_VB),   .Ppredict = PREDICT(PREVIOUS),      .Pencode = ENCODING(TAG8_8SVB), CONDITION(MAG)},
    {"magADC",      2, SIGNED,   .Ipredict = PREDICT(0),       .Iencode = ENCODING(SIGNED_VB),   .Ppredict = PREDICT(PREVIOUS),      .Pencode = ENCODING(TAG8_8SVB), CONDITION(MAG)},
#endif
#ifdef USE_BARO
    {"baroAlt",    -1, SIGNED,   .Ipredict = PREDICT(0),       .Iencode = ENCODING(SIGNED_VB),   .Ppredict = PREDICT(PREVIOUS),      .Pencode = ENCODING(TAG8_8SVB), CONDITION(BARO)},
#endif
#ifdef USE_RANGEFINDER
    {"surfaceRaw",   -1, SIGNED,   .Ipredict = PREDICT(0),       .Iencode = ENCODING(SIGNED_VB),   .Ppredict = PREDICT(PREVIOUS),      .Pencode = ENCODING(TAG8_8SVB), CONDITION(RANGEFINDER)},
#endif
    {"rssi",       -1, UNSIGNED, .Ipredict = PREDICT(0),       .Iencode = ENCODING(UNSIGNED_VB), .Ppredict = PREDICT(PREVIOUS),      .Pencode = ENCODING(TAG8_8SVB), CONDITION(RSSI)},

    /* Gyros and accelerometers base their P-predictions on the average of the previous 2 frames to reduce noise impact */
    {"gyroADC",     0, SIGNED,   .Ipredict = PREDICT(0),       .Iencode = ENCODING(SIGNED_VB),   .Ppredict = PREDICT(AVERAGE_2),     .Pencode = ENCODING(SIGNED_VB), CONDITION(GYRO)},
    {"gyroADC",     1, SIGNED,   .Ipredict = PREDICT(0),       .Iencode = ENCODING(SIGNED_VB),   .Ppredict = PREDICT(AVERAGE_2),     .Pencode = ENCODING(SIGNED_VB), CONDITION(GYRO)},
    {"gyroADC",     2, SIGNED,   .Ipredict = PREDICT(0),       .Iencode = ENCODING(SIGNED_VB),   .Ppredict = PREDICT(AVERAGE_2),     .Pencode = ENCODING(SIGNED_VB), CONDITION(GYRO)},
    {"gyroUnfilt",  0, SIGNED,   .Ipredict = PREDICT(0),       .Iencode = ENCODING(SIGNED_VB),   .Ppredict = PREDICT(AVERAGE_2),     .Pencode = ENCODING(SIGNED_VB), CONDITION(GYROUNFILT)},
    {"gyroUnfilt",  1, SIGNED,   .Ipredict = PREDICT(0),       .Iencode = ENCODING(SIGNED_VB),   .Ppredict = PREDICT(AVERAGE_2),     .Pencode = ENCODING(SIGNED_VB), CONDITION(GYROUNFILT)},
    {"gyroUnfilt",  2, SIGNED,   .Ipredict = PREDICT(0),       .Iencode = ENCODING(SIGNED_VB),   .Ppredict = PREDICT(AVERAGE_2),     .Pencode = ENCODING(SIGNED_VB), CONDITION(GYROUNFILT)},
    {"accSmooth",   0, SIGNED,   .Ipredict = PREDICT(0),       .Iencode = ENCODING(SIGNED_VB),   .Ppredict = PREDICT(AVERAGE_2),     .Pencode = ENCODING(SIGNED_VB), CONDITION(ACC)},
    {"accSmooth",   1, SIGNED,   .Ipredict = PREDICT(0),       .Iencode = ENCODING(SIGNED_VB),   .Ppredict = PREDICT(AVERAGE_2),     .Pencode = ENCODING(SIGNED_VB), CONDITION(ACC)},
    {"accSmooth",   2, SIGNED,   .Ipredict = PREDICT(0),       .Iencode = ENCODING(SIGNED_VB),   .Ppredict = PREDICT(AVERAGE_2),     .Pencode = ENCODING(SIGNED_VB), CONDITION(ACC)},
    {"debug",       0, SIGNED,   .Ipredict = PREDICT(0),       .Iencode = ENCODING(SIGNED_VB),   .Ppredict = PREDICT(AVERAGE_2),     .Pencode = ENCODING(SIGNED_VB), CONDITION(DEBUG_LOG)},
    {"debug",       1, SIGNED,   .Ipredict = PREDICT(0),       .Iencode = ENCODING(SIGNED_VB),   .Ppredict = PREDICT(AVERAGE_2),     .Pencode = ENCODING(SIGNED_VB), CONDITION(DEBUG_LOG)},
    {"debug",       2, SIGNED,   .Ipredict = PREDICT(0),       .Iencode = ENCODING(SIGNED_VB),   .Ppredict = PREDICT(AVERAGE_2),     .Pencode = ENCODING(SIGNED_VB), CONDITION(DEBUG_LOG)},
    {"debug",       3, SIGNED,   .Ipredict = PREDICT(0),       .Iencode = ENCODING(SIGNED_VB),   .Ppredict = PREDICT(AVERAGE_2),     .Pencode = ENCODING(SIGNED_VB), CONDITION(DEBUG_LOG)},
    {"debug",       4, SIGNED,   .Ipredict = PREDICT(0),       .Iencode = ENCODING(SIGNED_VB),   .Ppredict = PREDICT(AVERAGE_2),     .Pencode = ENCODING(SIGNED_VB), CONDITION(DEBUG_LOG)},
    {"debug",       5, SIGNED,   .Ipredict = PREDICT(0),       .Iencode = ENCODING(SIGNED_VB),   .Ppredict = PREDICT(AVERAGE_2),     .Pencode = ENCODING(SIGNED_VB), CONDITION(DEBUG_LOG)},
    {"debug",       6, SIGNED,   .Ipredict = PREDICT(0),       .Iencode = ENCODING(SIGNED_VB),   .Ppredict = PREDICT(AVERAGE_2),     .Pencode = ENCODING(SIGNED_VB), CONDITION(DEBUG_LOG)},
    {"debug",       7, SIGNED,   .Ipredict = PREDICT(0),       .Iencode = ENCODING(SIGNED_VB),   .Ppredict = PREDICT(AVERAGE_2),     .Pencode = ENCODING(SIGNED_VB), CONDITION(DEBUG_LOG)},
    /* Motors only rarely drops under minthrottle (when stick falls below mincommand), so predict minthrottle for it and use *unsigned* encoding (which is large for negative numbers but more compact for positive ones): */
    {"motor",       0, UNSIGNED, .Ipredict = PREDICT(MINMOTOR), .Iencode = ENCODING(UNSIGNED_VB), .Ppredict = PREDICT(AVERAGE_2), .Pencode = ENCODING(SIGNED_VB), CONDITION(AT_LEAST_MOTORS_1)},
    /* Subsequent motors base their I-frame values on the first one, P-frame values on the average of last two frames: */
    {"motor",       1, UNSIGNED, .Ipredict = PREDICT(MOTOR_0), .Iencode = ENCODING(SIGNED_VB),   .Ppredict = PREDICT(AVERAGE_2),     .Pencode = ENCODING(SIGNED_VB), CONDITION(AT_LEAST_MOTORS_2)},
    {"motor",       2, UNSIGNED, .Ipredict = PREDICT(MOTOR_0), .Iencode = ENCODING(SIGNED_VB),   .Ppredict = PREDICT(AVERAGE_2),     .Pencode = ENCODING(SIGNED_VB), CONDITION(AT_LEAST_MOTORS_3)},
    {"motor",       3, UNSIGNED, .Ipredict = PREDICT(MOTOR_0), .Iencode = ENCODING(SIGNED_VB),   .Ppredict = PREDICT(AVERAGE_2),     .Pencode = ENCODING(SIGNED_VB), CONDITION(AT_LEAST_MOTORS_4)},
    {"motor",       4, UNSIGNED, .Ipredict = PREDICT(MOTOR_0), .Iencode = ENCODING(SIGNED_VB),   .Ppredict = PREDICT(AVERAGE_2),     .Pencode = ENCODING(SIGNED_VB), CONDITION(AT_LEAST_MOTORS_5)},
    {"motor",       5, UNSIGNED, .Ipredict = PREDICT(MOTOR_0), .Iencode = ENCODING(SIGNED_VB),   .Ppredict = PREDICT(AVERAGE_2),     .Pencode = ENCODING(SIGNED_VB), CONDITION(AT_LEAST_MOTORS_6)},
    {"motor",       6, UNSIGNED, .Ipredict = PREDICT(MOTOR_0), .Iencode = ENCODING(SIGNED_VB),   .Ppredict = PREDICT(AVERAGE_2),     .Pencode = ENCODING(SIGNED_VB), CONDITION(AT_LEAST_MOTORS_7)},
    {"motor",       7, UNSIGNED, .Ipredict = PREDICT(MOTOR_0), .Iencode = ENCODING(SIGNED_VB),   .Ppredict = PREDICT(AVERAGE_2),     .Pencode = ENCODING(SIGNED_VB), CONDITION(AT_LEAST_MOTORS_8)},

    /* Tricopter tail servo */
    {"servo",       5, UNSIGNED, .Ipredict = PREDICT(1500),    .Iencode = ENCODING(SIGNED_VB),   .Ppredict = PREDICT(PREVIOUS),      .Pencode = ENCODING(SIGNED_VB), CONDITION(TRICOPTER)},

#ifdef USE_DSHOT_TELEMETRY
    // eRPM / 100
    {"eRPM",  0, UNSIGNED, .Ipredict = PREDICT(0),       .Iencode = ENCODING(UNSIGNED_VB), .Ppredict = PREDICT(PREVIOUS),      .Pencode = ENCODING(SIGNED_VB), CONDITION(MOTOR_1_HAS_RPM)},
    {"eRPM",  1, UNSIGNED, .Ipredict = PREDICT(0),       .Iencode = ENCODING(UNSIGNED_VB), .Ppredict = PREDICT(PREVIOUS),      .Pencode = ENCODING(SIGNED_VB), CONDITION(MOTOR_2_HAS_RPM)},
    {"eRPM",  2, UNSIGNED, .Ipredict = PREDICT(0),       .Iencode = ENCODING(UNSIGNED_VB), .Ppredict = PREDICT(PREVIOUS),      .Pencode = ENCODING(SIGNED_VB), CONDITION(MOTOR_3_HAS_RPM)},
    {"eRPM",  3, UNSIGNED, .Ipredict = PREDICT(0),       .Iencode = ENCODING(UNSIGNED_VB), .Ppredict = PREDICT(PREVIOUS),      .Pencode = ENCODING(SIGNED_VB), CONDITION(MOTOR_4_HAS_RPM)},
    {"eRPM",  4, UNSIGNED, .Ipredict = PREDICT(0),       .Iencode = ENCODING(UNSIGNED_VB), .Ppredict = PREDICT(PREVIOUS),      .Pencode = ENCODING(SIGNED_VB), CONDITION(MOTOR_5_HAS_RPM)},
    {"eRPM",  5, UNSIGNED, .Ipredict = PREDICT(0),       .Iencode = ENCODING(UNSIGNED_VB), .Ppredict = PREDICT(PREVIOUS),      .Pencode = ENCODING(SIGNED_VB), CONDITION(MOTOR_6_HAS_RPM)},
    {"eRPM",  6, UNSIGNED, .Ipredict = PREDICT(0),       .Iencode = ENCODING(UNSIGNED_VB), .Ppredict = PREDICT(PREVIOUS),      .Pencode = ENCODING(SIGNED_VB), CONDITION(MOTOR_7_HAS_RPM)},
    {"eRPM",  7, UNSIGNED, .Ipredict = PREDICT(0),       .Iencode = ENCODING(UNSIGNED_VB), .Ppredict = PREDICT(PREVIOUS),      .Pencode = ENCODING(SIGNED_VB), CONDITION(MOTOR_8_HAS_RPM)},
#endif /* USE_DSHOT_TELEMETRY */
};

#ifdef USE_GPS
// GPS position/vel frame
static const blackboxConditionalFieldDefinition_t blackboxGpsGFields[] = {
    {"time",              -1, UNSIGNED, PREDICT(LAST_MAIN_FRAME_TIME), ENCODING(UNSIGNED_VB), CONDITION(NOT_LOGGING_EVERY_FRAME)},
    {"GPS_numSat",        -1, UNSIGNED, PREDICT(0),          ENCODING(UNSIGNED_VB), CONDITION(ALWAYS)},
    {"GPS_coord",          0, SIGNED,   PREDICT(HOME_COORD), ENCODING(SIGNED_VB),   CONDITION(ALWAYS)},
    {"GPS_coord",          1, SIGNED,   PREDICT(HOME_COORD), ENCODING(SIGNED_VB),   CONDITION(ALWAYS)},
    {"GPS_altitude",      -1, UNSIGNED, PREDICT(0),          ENCODING(UNSIGNED_VB), CONDITION(ALWAYS)},
    {"GPS_speed",         -1, UNSIGNED, PREDICT(0),          ENCODING(UNSIGNED_VB), CONDITION(ALWAYS)},
    {"GPS_ground_course", -1, UNSIGNED, PREDICT(0),          ENCODING(UNSIGNED_VB), CONDITION(ALWAYS)}
};

// GPS home frame
static const blackboxSimpleFieldDefinition_t blackboxGpsHFields[] = {
    {"GPS_home",           0, SIGNED,   PREDICT(0),          ENCODING(SIGNED_VB)},
    {"GPS_home",           1, SIGNED,   PREDICT(0),          ENCODING(SIGNED_VB)}
};
#endif

// Rarely-updated fields
static const blackboxSimpleFieldDefinition_t blackboxSlowFields[] = {
    {"flightModeFlags",       -1, UNSIGNED, PREDICT(0),      ENCODING(UNSIGNED_VB)},
    {"stateFlags",            -1, UNSIGNED, PREDICT(0),      ENCODING(UNSIGNED_VB)},

    {"failsafePhase",         -1, UNSIGNED, PREDICT(0),      ENCODING(TAG2_3S32)},
    {"rxSignalReceived",      -1, UNSIGNED, PREDICT(0),      ENCODING(TAG2_3S32)},
    {"rxFlightChannelsValid", -1, UNSIGNED, PREDICT(0),      ENCODING(TAG2_3S32)}
};

typedef enum BlackboxState {
    BLACKBOX_STATE_DISABLED = 0,
    BLACKBOX_STATE_STOPPED,
    BLACKBOX_STATE_PREPARE_LOG_FILE,
    BLACKBOX_STATE_SEND_HEADER,
    BLACKBOX_STATE_SEND_MAIN_FIELD_HEADER,
    BLACKBOX_STATE_SEND_GPS_H_HEADER,
    BLACKBOX_STATE_SEND_GPS_G_HEADER,
    BLACKBOX_STATE_SEND_SLOW_HEADER,
    BLACKBOX_STATE_SEND_SYSINFO,
    BLACKBOX_STATE_CACHE_FLUSH,
    BLACKBOX_STATE_PAUSED,
    BLACKBOX_STATE_RUNNING,
    BLACKBOX_STATE_SHUTTING_DOWN,
    BLACKBOX_STATE_START_ERASE,
    BLACKBOX_STATE_ERASING,
    BLACKBOX_STATE_ERASED
} BlackboxState;


typedef struct blackboxMainState_s {
    uint32_t time;

    int32_t axisPID_P[XYZ_AXIS_COUNT];
    int32_t axisPID_I[XYZ_AXIS_COUNT];
    int32_t axisPID_D[XYZ_AXIS_COUNT];
    int32_t axisPID_F[XYZ_AXIS_COUNT];

    int16_t rcCommand[4];
    int16_t setpoint[4];
    int16_t gyroADC[XYZ_AXIS_COUNT];
    int16_t gyroUnfilt[XYZ_AXIS_COUNT];
    int16_t accADC[XYZ_AXIS_COUNT];
    int16_t debug[DEBUG16_VALUE_COUNT];
    int16_t motor[MAX_SUPPORTED_MOTORS];
    int16_t servo[MAX_SUPPORTED_SERVOS];
#ifdef USE_DSHOT_TELEMETRY
    int16_t erpm[MAX_SUPPORTED_MOTORS];
#endif

    uint16_t vbatLatest;
    int32_t amperageLatest;

#ifdef USE_BARO
    int32_t baroAlt;
#endif
#ifdef USE_MAG
    int16_t magADC[XYZ_AXIS_COUNT];
#endif
#ifdef USE_RANGEFINDER
    int32_t surfaceRaw;
#endif
    uint16_t rssi;
} blackboxMainState_t;

typedef struct blackboxGpsState_s {
    int32_t GPS_home[2];
    int32_t GPS_coord[2];
    uint8_t GPS_numSat;
} blackboxGpsState_t;

// This data is updated really infrequently:
typedef struct blackboxSlowState_s {
    uint32_t flightModeFlags; // extend this data size (from uint16_t)
    uint8_t stateFlags;
    uint8_t failsafePhase;
    bool rxSignalReceived;
    bool rxFlightChannelsValid;
} __attribute__((__packed__)) blackboxSlowState_t; // We pack this struct so that padding doesn't interfere with memcmp()

//From rc_controls.c
extern boxBitmask_t rcModeActivationMask;

static BlackboxState blackboxState = BLACKBOX_STATE_DISABLED;

static uint32_t blackboxLastArmingBeep = 0;
static uint32_t blackboxLastFlightModeFlags = 0; // New event tracking of flight modes

static struct {
    uint32_t headerIndex;

    /* Since these fields are used during different blackbox states (never simultaneously) we can
     * overlap them to save on RAM
     */
    union {
        int fieldIndex;
        uint32_t startTime;
    } u;
} xmitState;

// Cache for FLIGHT_LOG_FIELD_CONDITION_* test results:
static uint64_t blackboxConditionCache;

STATIC_ASSERT((sizeof(blackboxConditionCache) * 8) >= FLIGHT_LOG_FIELD_CONDITION_LAST, too_many_flight_log_conditions);

static uint32_t blackboxIteration;
static uint16_t blackboxLoopIndex;
static uint16_t blackboxPFrameIndex;
static uint16_t blackboxIFrameIndex;
// number of flight loop iterations before logging I-frame
// typically 32 for 1kHz loop, 64 for 2kHz loop etc
STATIC_UNIT_TESTED int16_t blackboxIInterval = 0;
// number of flight loop iterations before logging P-frame
STATIC_UNIT_TESTED int8_t blackboxPInterval = 0;
STATIC_UNIT_TESTED int32_t blackboxSInterval = 0;
STATIC_UNIT_TESTED int32_t blackboxSlowFrameIterationTimer;
static bool blackboxLoggedAnyFrames;
static float blackboxHighResolutionScale;

/*
 * We store voltages in I-frames relative to this, which was the voltage when the blackbox was activated.
 * This helps out since the voltage is only expected to fall from that point and we can reduce our diffs
 * to encode:
 */
static uint16_t vbatReference;

static blackboxGpsState_t gpsHistory;
static blackboxSlowState_t slowHistory;

// Keep a history of length 2, plus a buffer for MW to store the new values into
static blackboxMainState_t blackboxHistoryRing[3];

// These point into blackboxHistoryRing, use them to know where to store history of a given age (0, 1 or 2 generations old)
static blackboxMainState_t* blackboxHistory[3];

static bool blackboxModeActivationConditionPresent = false;

/**
 * Return true if it is safe to edit the Blackbox configuration.
 */
bool blackboxMayEditConfig(void)
{
    return blackboxState <= BLACKBOX_STATE_STOPPED;
}

static bool blackboxIsOnlyLoggingIntraframes(void)
{
    return blackboxPInterval == 0;
}

static bool isFieldEnabled(FlightLogFieldSelect_e field)
{
    return (blackboxConfig()->fields_disabled_mask & (1 << field)) == 0;
}

static bool testBlackboxConditionUncached(FlightLogFieldCondition condition)
{
    switch (condition) {
    case CONDITION(ALWAYS):
        return true;

    case CONDITION(AT_LEAST_MOTORS_1):
    case CONDITION(AT_LEAST_MOTORS_2):
    case CONDITION(AT_LEAST_MOTORS_3):
    case CONDITION(AT_LEAST_MOTORS_4):
    case CONDITION(AT_LEAST_MOTORS_5):
    case CONDITION(AT_LEAST_MOTORS_6):
    case CONDITION(AT_LEAST_MOTORS_7):
    case CONDITION(AT_LEAST_MOTORS_8):
        return (getMotorCount() >= condition - FLIGHT_LOG_FIELD_CONDITION_AT_LEAST_MOTORS_1 + 1) && isFieldEnabled(FIELD_SELECT(MOTOR));

#ifdef USE_DSHOT_TELEMETRY
    case CONDITION(MOTOR_1_HAS_RPM):
    case CONDITION(MOTOR_2_HAS_RPM):
    case CONDITION(MOTOR_3_HAS_RPM):
    case CONDITION(MOTOR_4_HAS_RPM):
    case CONDITION(MOTOR_5_HAS_RPM):
    case CONDITION(MOTOR_6_HAS_RPM):
    case CONDITION(MOTOR_7_HAS_RPM):
    case CONDITION(MOTOR_8_HAS_RPM):
        return (getMotorCount() >= condition - CONDITION(MOTOR_1_HAS_RPM) + 1) && (motorConfig()->dev.useDshotTelemetry) && isFieldEnabled(FIELD_SELECT(RPM));
#endif

    case CONDITION(TRICOPTER):
        return (mixerConfig()->mixerMode == MIXER_TRI || mixerConfig()->mixerMode == MIXER_CUSTOM_TRI) && isFieldEnabled(FIELD_SELECT(MOTOR));

    case CONDITION(PID):
        return isFieldEnabled(FIELD_SELECT(PID));

    case CONDITION(NONZERO_PID_D_0):
    case CONDITION(NONZERO_PID_D_1):
    case CONDITION(NONZERO_PID_D_2):
        return (currentPidProfile->pid[condition - FLIGHT_LOG_FIELD_CONDITION_NONZERO_PID_D_0].D != 0) && isFieldEnabled(FIELD_SELECT(PID));

    case CONDITION(RC_COMMANDS):
        return isFieldEnabled(FIELD_SELECT(RC_COMMANDS));

    case CONDITION(SETPOINT):
        return isFieldEnabled(FIELD_SELECT(SETPOINT));

    case CONDITION(MAG):
#ifdef USE_MAG
        return sensors(SENSOR_MAG) && isFieldEnabled(FIELD_SELECT(MAG));
#else
        return false;
#endif

    case CONDITION(BARO):
#ifdef USE_BARO
        return sensors(SENSOR_BARO) && isFieldEnabled(FIELD_SELECT(ALTITUDE));
#else
        return false;
#endif

    case CONDITION(VBAT):
        return (batteryConfig()->voltageMeterSource != VOLTAGE_METER_NONE) && isFieldEnabled(FIELD_SELECT(BATTERY));

    case CONDITION(AMPERAGE_ADC):
        return (batteryConfig()->currentMeterSource != CURRENT_METER_NONE) && (batteryConfig()->currentMeterSource != CURRENT_METER_VIRTUAL) && isFieldEnabled(FIELD_SELECT(BATTERY));

    case CONDITION(RANGEFINDER):
#ifdef USE_RANGEFINDER
        return sensors(SENSOR_RANGEFINDER) && isFieldEnabled(FIELD_SELECT(ALTITUDE));
#else
        return false;
#endif

    case CONDITION(RSSI):
        return isRssiConfigured() && isFieldEnabled(FIELD_SELECT(RSSI));

    case FLIGHT_LOG_FIELD_CONDITION_NOT_LOGGING_EVERY_FRAME:
        return blackboxPInterval != blackboxIInterval;

    case CONDITION(GYRO):
        return isFieldEnabled(FIELD_SELECT(GYRO));

    case CONDITION(GYROUNFILT):
        return isFieldEnabled(FIELD_SELECT(GYROUNFILT));

    case CONDITION(ACC):
        return sensors(SENSOR_ACC) && isFieldEnabled(FIELD_SELECT(ACC));

    case CONDITION(DEBUG_LOG):
        return (debugMode != DEBUG_NONE) && isFieldEnabled(FIELD_SELECT(DEBUG_LOG));

    case CONDITION(NEVER):
        return false;

    default:
        return false;
    }
}

static void blackboxBuildConditionCache(void)
{
    blackboxConditionCache = 0;
    for (FlightLogFieldCondition cond = FLIGHT_LOG_FIELD_CONDITION_FIRST; cond <= FLIGHT_LOG_FIELD_CONDITION_LAST; cond++) {
        if (testBlackboxConditionUncached(cond)) {
            blackboxConditionCache |= (uint64_t) 1 << cond;
        }
    }
}

static bool testBlackboxCondition(FlightLogFieldCondition condition)
{
    return (blackboxConditionCache & (uint64_t) 1 << condition) != 0;
}

static void blackboxSetState(BlackboxState newState)
{
    //Perform initial setup required for the new state
    switch (newState) {
    case BLACKBOX_STATE_PREPARE_LOG_FILE:
        blackboxLoggedAnyFrames = false;
        break;
    case BLACKBOX_STATE_SEND_HEADER:
        blackboxHeaderBudget = 0;
        xmitState.headerIndex = 0;
        xmitState.u.startTime = millis();
        break;
    case BLACKBOX_STATE_SEND_MAIN_FIELD_HEADER:
    case BLACKBOX_STATE_SEND_GPS_G_HEADER:
    case BLACKBOX_STATE_SEND_GPS_H_HEADER:
    case BLACKBOX_STATE_SEND_SLOW_HEADER:
        xmitState.headerIndex = 0;
        xmitState.u.fieldIndex = -1;
        break;
    case BLACKBOX_STATE_SEND_SYSINFO:
        xmitState.headerIndex = 0;
        break;
    case BLACKBOX_STATE_RUNNING:
        blackboxSlowFrameIterationTimer = blackboxSInterval; //Force a slow frame to be written on the first iteration
        break;
    case BLACKBOX_STATE_SHUTTING_DOWN:
        xmitState.u.startTime = millis();
        break;
    default:
        ;
    }
    blackboxState = newState;
}

static void writeIntraframe(void)
{
    blackboxMainState_t *blackboxCurrent = blackboxHistory[0];

    blackboxWrite('I');

    blackboxWriteUnsignedVB(blackboxIteration);
    blackboxWriteUnsignedVB(blackboxCurrent->time);

    if (testBlackboxCondition(CONDITION(PID))) {
        blackboxWriteSignedVBArray(blackboxCurrent->axisPID_P, XYZ_AXIS_COUNT);
        blackboxWriteSignedVBArray(blackboxCurrent->axisPID_I, XYZ_AXIS_COUNT);

        // Don't bother writing the current D term if the corresponding PID setting is zero
        for (int x = 0; x < XYZ_AXIS_COUNT; x++) {
            if (testBlackboxCondition(CONDITION(NONZERO_PID_D_0) + x)) {
                blackboxWriteSignedVB(blackboxCurrent->axisPID_D[x]);
            }
        }

        blackboxWriteSignedVBArray(blackboxCurrent->axisPID_F, XYZ_AXIS_COUNT);
    }

    if (testBlackboxCondition(CONDITION(RC_COMMANDS))) {
        // Write roll, pitch and yaw first:
        blackboxWriteSigned16VBArray(blackboxCurrent->rcCommand, 3);

        /*
         * Write the throttle separately from the rest of the RC data as it's unsigned.
         * Throttle lies in range [PWM_RANGE_MIN..PWM_RANGE_MAX]:
         */
        blackboxWriteUnsignedVB(blackboxCurrent->rcCommand[THROTTLE]);
    }

    if (testBlackboxCondition(CONDITION(SETPOINT))) {
        // Write setpoint roll, pitch, yaw, and throttle
        blackboxWriteSigned16VBArray(blackboxCurrent->setpoint, 4);
    }

    if (testBlackboxCondition(CONDITION(VBAT))) {
        /*
         * Our voltage is expected to decrease over the course of the flight, so store our difference from
         * the reference:
         *
         * Write 14 bits even if the number is negative (which would otherwise result in 32 bits)
         */
        blackboxWriteUnsignedVB((vbatReference - blackboxCurrent->vbatLatest) & 0x3FFF);
    }

    if (testBlackboxCondition(CONDITION(AMPERAGE_ADC))) {
        // 12bit value directly from ADC
        blackboxWriteSignedVB(blackboxCurrent->amperageLatest);
    }

#ifdef USE_MAG
    if (testBlackboxCondition(CONDITION(MAG))) {
        blackboxWriteSigned16VBArray(blackboxCurrent->magADC, XYZ_AXIS_COUNT);
    }
#endif

#ifdef USE_BARO
    if (testBlackboxCondition(CONDITION(BARO))) {
        blackboxWriteSignedVB(blackboxCurrent->baroAlt);
    }
#endif

#ifdef USE_RANGEFINDER
    if (testBlackboxCondition(CONDITION(RANGEFINDER))) {
        blackboxWriteSignedVB(blackboxCurrent->surfaceRaw);
    }
#endif

    if (testBlackboxCondition(CONDITION(RSSI))) {
        blackboxWriteUnsignedVB(blackboxCurrent->rssi);
    }

    if (testBlackboxCondition(CONDITION(GYRO))) {
        blackboxWriteSigned16VBArray(blackboxCurrent->gyroADC, XYZ_AXIS_COUNT);
    }

    if (testBlackboxCondition(CONDITION(GYROUNFILT))) {
        blackboxWriteSigned16VBArray(blackboxCurrent->gyroUnfilt, XYZ_AXIS_COUNT);
    }

    if (testBlackboxCondition(CONDITION(ACC))) {
        blackboxWriteSigned16VBArray(blackboxCurrent->accADC, XYZ_AXIS_COUNT);
    }

    if (testBlackboxCondition(CONDITION(DEBUG_LOG))) {
        blackboxWriteSigned16VBArray(blackboxCurrent->debug, DEBUG16_VALUE_COUNT);
    }

    if (isFieldEnabled(FIELD_SELECT(MOTOR))) {
        //Motors can be below minimum output when disarmed, but that doesn't happen much
        blackboxWriteUnsignedVB(blackboxCurrent->motor[0] - getMotorOutputLow());

        //Motors tend to be similar to each other so use the first motor's value as a predictor of the others
        const int motorCount = getMotorCount();
        for (int x = 1; x < motorCount; x++) {
            blackboxWriteSignedVB(blackboxCurrent->motor[x] - blackboxCurrent->motor[0]);
        }

        if (testBlackboxCondition(FLIGHT_LOG_FIELD_CONDITION_TRICOPTER)) {
            //Assume the tail spends most of its time around the center
            blackboxWriteSignedVB(blackboxCurrent->servo[5] - 1500);
        }
    }

#ifdef USE_DSHOT_TELEMETRY
    if (isFieldEnabled(FIELD_SELECT(RPM))) {
        const int motorCount = getMotorCount();
        for (int x = 0; x < motorCount; x++) {
            if (testBlackboxCondition(CONDITION(MOTOR_1_HAS_RPM) + x)) {
                blackboxWriteUnsignedVB(blackboxCurrent->erpm[x]);
            }
        }
    }
#endif

    //Rotate our history buffers:

    //The current state becomes the new "before" state
    blackboxHistory[1] = blackboxHistory[0];
    //And since we have no other history, we also use it for the "before, before" state
    blackboxHistory[2] = blackboxHistory[0];
    //And advance the current state over to a blank space ready to be filled
    blackboxHistory[0] = ((blackboxHistory[0] - blackboxHistoryRing + 1) % 3) + blackboxHistoryRing;

    blackboxLoggedAnyFrames = true;
}

static void blackboxWriteMainStateArrayUsingAveragePredictor(int arrOffsetInHistory, int count)
{
    int16_t *curr  = (int16_t*) ((char*) (blackboxHistory[0]) + arrOffsetInHistory);
    int16_t *prev1 = (int16_t*) ((char*) (blackboxHistory[1]) + arrOffsetInHistory);
    int16_t *prev2 = (int16_t*) ((char*) (blackboxHistory[2]) + arrOffsetInHistory);

    for (int i = 0; i < count; i++) {
        // Predictor is the average of the previous two history states
        int32_t predictor = (prev1[i] + prev2[i]) / 2;

        blackboxWriteSignedVB(curr[i] - predictor);
    }
}

static void writeInterframe(void)
{
    blackboxMainState_t *blackboxCurrent = blackboxHistory[0];
    blackboxMainState_t *blackboxLast = blackboxHistory[1];

    blackboxWrite('P');

    //No need to store iteration count since its delta is always 1

    /*
     * Since the difference between the difference between successive times will be nearly zero (due to consistent
     * looptime spacing), use second-order differences.
     */
    blackboxWriteSignedVB((int32_t) (blackboxHistory[0]->time - 2 * blackboxHistory[1]->time + blackboxHistory[2]->time));

    int32_t deltas[8];
    int32_t setpointDeltas[4];

    if (testBlackboxCondition(CONDITION(PID))) {
        arraySubInt32(deltas, blackboxCurrent->axisPID_P, blackboxLast->axisPID_P, XYZ_AXIS_COUNT);
        blackboxWriteSignedVBArray(deltas, XYZ_AXIS_COUNT);

        /*
         * The PID I field changes very slowly, most of the time +-2, so use an encoding
         * that can pack all three fields into one byte in that situation.
         */
        arraySubInt32(deltas, blackboxCurrent->axisPID_I, blackboxLast->axisPID_I, XYZ_AXIS_COUNT);
        blackboxWriteTag2_3S32(deltas);

        /*
         * The PID D term is frequently set to zero for yaw, which makes the result from the calculation
         * always zero. So don't bother recording D results when PID D terms are zero.
         */
        for (int x = 0; x < XYZ_AXIS_COUNT; x++) {
            if (testBlackboxCondition(FLIGHT_LOG_FIELD_CONDITION_NONZERO_PID_D_0 + x)) {
                blackboxWriteSignedVB(blackboxCurrent->axisPID_D[x] - blackboxLast->axisPID_D[x]);
            }
        }

        arraySubInt32(deltas, blackboxCurrent->axisPID_F, blackboxLast->axisPID_F, XYZ_AXIS_COUNT);
        blackboxWriteSignedVBArray(deltas, XYZ_AXIS_COUNT);
    }

    /*
     * RC tends to stay the same or fairly small for many frames at a time, so use an encoding that
     * can pack multiple values per byte:
     */
    for (int x = 0; x < 4; x++) {
        deltas[x] = blackboxCurrent->rcCommand[x] - blackboxLast->rcCommand[x];
        setpointDeltas[x] = blackboxCurrent->setpoint[x] - blackboxLast->setpoint[x];
    }

    if (testBlackboxCondition(CONDITION(RC_COMMANDS))) {
        blackboxWriteTag8_4S16(deltas);
    }
    if (testBlackboxCondition(CONDITION(SETPOINT))) {
        blackboxWriteTag8_4S16(setpointDeltas);
    }

    //Check for sensors that are updated periodically (so deltas are normally zero)
    int optionalFieldCount = 0;

    if (testBlackboxCondition(CONDITION(VBAT))) {
        deltas[optionalFieldCount++] = (int32_t) blackboxCurrent->vbatLatest - blackboxLast->vbatLatest;
    }

    if (testBlackboxCondition(CONDITION(AMPERAGE_ADC))) {
        deltas[optionalFieldCount++] = blackboxCurrent->amperageLatest - blackboxLast->amperageLatest;
    }

#ifdef USE_MAG
    if (testBlackboxCondition(CONDITION(MAG))) {
        for (int x = 0; x < XYZ_AXIS_COUNT; x++) {
            deltas[optionalFieldCount++] = blackboxCurrent->magADC[x] - blackboxLast->magADC[x];
        }
    }
#endif

#ifdef USE_BARO
    if (testBlackboxCondition(CONDITION(BARO))) {
        deltas[optionalFieldCount++] = blackboxCurrent->baroAlt - blackboxLast->baroAlt;
    }
#endif

#ifdef USE_RANGEFINDER
    if (testBlackboxCondition(CONDITION(RANGEFINDER))) {
        deltas[optionalFieldCount++] = blackboxCurrent->surfaceRaw - blackboxLast->surfaceRaw;
    }
#endif

    if (testBlackboxCondition(CONDITION(RSSI))) {
        deltas[optionalFieldCount++] = (int32_t) blackboxCurrent->rssi - blackboxLast->rssi;
    }

    blackboxWriteTag8_8SVB(deltas, optionalFieldCount);

    //Since gyros, accs and motors are noisy, base their predictions on the average of the history:
    if (testBlackboxCondition(CONDITION(GYRO))) {
        blackboxWriteMainStateArrayUsingAveragePredictor(offsetof(blackboxMainState_t, gyroADC),   XYZ_AXIS_COUNT);
    }
    if (testBlackboxCondition(CONDITION(GYROUNFILT))) {
        blackboxWriteMainStateArrayUsingAveragePredictor(offsetof(blackboxMainState_t, gyroUnfilt),   XYZ_AXIS_COUNT);
    }
    if (testBlackboxCondition(CONDITION(ACC))) {
        blackboxWriteMainStateArrayUsingAveragePredictor(offsetof(blackboxMainState_t, accADC), XYZ_AXIS_COUNT);
    }
    if (testBlackboxCondition(CONDITION(DEBUG_LOG))) {
        blackboxWriteMainStateArrayUsingAveragePredictor(offsetof(blackboxMainState_t, debug), DEBUG16_VALUE_COUNT);
    }

    if (isFieldEnabled(FIELD_SELECT(MOTOR))) {
        blackboxWriteMainStateArrayUsingAveragePredictor(offsetof(blackboxMainState_t, motor),     getMotorCount());

        if (testBlackboxCondition(FLIGHT_LOG_FIELD_CONDITION_TRICOPTER)) {
            blackboxWriteSignedVB(blackboxCurrent->servo[5] - blackboxLast->servo[5]);
        }
    }
#ifdef USE_DSHOT_TELEMETRY
    if (isFieldEnabled(FIELD_SELECT(RPM))) {
        const int motorCount = getMotorCount();
        for (int x = 0; x < motorCount; x++) {
            if (testBlackboxCondition(CONDITION(MOTOR_1_HAS_RPM) + x)) {
                blackboxWriteSignedVB(blackboxCurrent->erpm[x] - blackboxLast->erpm[x]);
            }
        }
    }
#endif

    //Rotate our history buffers
    blackboxHistory[2] = blackboxHistory[1];
    blackboxHistory[1] = blackboxHistory[0];
    blackboxHistory[0] = ((blackboxHistory[0] - blackboxHistoryRing + 1) % 3) + blackboxHistoryRing;

    blackboxLoggedAnyFrames = true;
}

/* Write the contents of the global "slowHistory" to the log as an "S" frame. Because this data is logged so
 * infrequently, delta updates are not reasonable, so we log independent frames. */
static void writeSlowFrame(void)
{
    int32_t values[3];

    blackboxWrite('S');

    blackboxWriteUnsignedVB(slowHistory.flightModeFlags);
    blackboxWriteUnsignedVB(slowHistory.stateFlags);

    /*
     * Most of the time these three values will be able to pack into one byte for us:
     */
    values[0] = slowHistory.failsafePhase;
    values[1] = slowHistory.rxSignalReceived ? 1 : 0;
    values[2] = slowHistory.rxFlightChannelsValid ? 1 : 0;
    blackboxWriteTag2_3S32(values);

    blackboxSlowFrameIterationTimer = 0;
}

/**
 * Load rarely-changing values from the FC into the given structure
 */
static void loadSlowState(blackboxSlowState_t *slow)
{
    memcpy(&slow->flightModeFlags, &rcModeActivationMask, sizeof(slow->flightModeFlags)); //was flightModeFlags;
    slow->stateFlags = stateFlags;
    slow->failsafePhase = failsafePhase();
    slow->rxSignalReceived = rxIsReceivingSignal();
    slow->rxFlightChannelsValid = rxAreFlightChannelsValid();
}

/**
 * If the data in the slow frame has changed, log a slow frame.
 *
 * If allowPeriodicWrite is true, the frame is also logged if it has been more than blackboxSInterval logging iterations
 * since the field was last logged.
 */
STATIC_UNIT_TESTED bool writeSlowFrameIfNeeded(void)
{
    // Write the slow frame peridocially so it can be recovered if we ever lose sync
    bool shouldWrite = blackboxSlowFrameIterationTimer >= blackboxSInterval;

    if (shouldWrite) {
        loadSlowState(&slowHistory);
    } else {
        blackboxSlowState_t newSlowState;

        loadSlowState(&newSlowState);

        // Only write a slow frame if it was different from the previous state
        if (memcmp(&newSlowState, &slowHistory, sizeof(slowHistory)) != 0) {
            // Use the new state as our new history
            memcpy(&slowHistory, &newSlowState, sizeof(slowHistory));
            shouldWrite = true;
        }
    }

    if (shouldWrite) {
        writeSlowFrame();
    }
    return shouldWrite;
}

void blackboxValidateConfig(void)
{
    // If we've chosen an unsupported device, change the device to NONE
    switch (blackboxConfig()->device) {
#ifdef USE_FLASHFS
    case BLACKBOX_DEVICE_FLASH:
#endif
#ifdef USE_SDCARD
    case BLACKBOX_DEVICE_SDCARD:
#endif
    case BLACKBOX_DEVICE_SERIAL:
        // Device supported, leave the setting alone
        break;

    default:
        blackboxConfigMutable()->device = BLACKBOX_DEVICE_NONE;
    }
}

static void blackboxResetIterationTimers(void)
{
    blackboxIteration = 0;
    blackboxLoopIndex = 0;
    blackboxIFrameIndex = 0;
    blackboxPFrameIndex = 0;
    blackboxSlowFrameIterationTimer = 0;
}

/**
 * Start Blackbox logging if it is not already running. Intended to be called upon arming.
 */
static void blackboxStart(void)
{
    blackboxValidateConfig();

    if (!blackboxDeviceOpen()) {
        blackboxSetState(BLACKBOX_STATE_DISABLED);
        return;
    }

    memset(&gpsHistory, 0, sizeof(gpsHistory));

    blackboxHistory[0] = &blackboxHistoryRing[0];
    blackboxHistory[1] = &blackboxHistoryRing[1];
    blackboxHistory[2] = &blackboxHistoryRing[2];

    vbatReference = getBatteryVoltageLatest();

    //No need to clear the content of blackboxHistoryRing since our first frame will be an intra which overwrites it

    /*
     * We use conditional tests to decide whether or not certain fields should be logged. Since our headers
     * must always agree with the logged data, the results of these tests must not change during logging. So
     * cache those now.
     */
    blackboxBuildConditionCache();

    blackboxModeActivationConditionPresent = isModeActivationConditionPresent(BOXBLACKBOX);

    blackboxResetIterationTimers();

    /*
     * Record the beeper's current idea of the last arming beep time, so that we can detect it changing when
     * it finally plays the beep for this arming event.
     */
    blackboxLastArmingBeep = getArmingBeepTimeMicros();
    memcpy(&blackboxLastFlightModeFlags, &rcModeActivationMask, sizeof(blackboxLastFlightModeFlags)); // record startup status

    blackboxSetState(BLACKBOX_STATE_PREPARE_LOG_FILE);
}

/**
 * Begin Blackbox shutdown.
 */
void blackboxFinish(void)
{
    switch (blackboxState) {
    case BLACKBOX_STATE_DISABLED:
    case BLACKBOX_STATE_STOPPED:
    case BLACKBOX_STATE_SHUTTING_DOWN:
        // We're already stopped/shutting down
        break;
    case BLACKBOX_STATE_RUNNING:
    case BLACKBOX_STATE_PAUSED:
        blackboxLogEvent(FLIGHT_LOG_EVENT_LOG_END, NULL);
        FALLTHROUGH;
    default:
        blackboxSetState(BLACKBOX_STATE_SHUTTING_DOWN);
    }
}

/**
 * Test Motors Blackbox Logging
 */
static bool startedLoggingInTestMode = false;

static void startInTestMode(void)
{
    if (!startedLoggingInTestMode) {
        if (blackboxConfig()->device == BLACKBOX_DEVICE_SERIAL) {
            serialPort_t *sharedBlackboxAndMspPort = findSharedSerialPort(FUNCTION_BLACKBOX, FUNCTION_MSP);
            if (sharedBlackboxAndMspPort) {
                return; // When in test mode, we cannot share the MSP and serial logger port!
            }
        }
        blackboxStart();
        startedLoggingInTestMode = true;
    }
}

static void stopInTestMode(void)
{
    if (startedLoggingInTestMode) {
        blackboxFinish();
        startedLoggingInTestMode = false;
    }
}
/**
 * We are going to monitor the MSP_SET_MOTOR target variables motor_disarmed[] for values other than minthrottle
 * on reading a value (i.e. the user is testing the motors), then we enable test mode logging;
 * we monitor when the values return to minthrottle and start a delay timer (5 seconds); if
 * the test motors are left at minimum throttle for this delay timer, then we assume we are done testing and
 * shutdown the logger.
 *
 * Of course, after the 5 seconds and shutdown of the logger, the system will be re-enabled to allow the
 * test mode to trigger again; its just that the data will be in a second, third, fourth etc log file.
 */
static bool inMotorTestMode(void)
{
    static uint32_t resetTime = 0;

    if (!ARMING_FLAG(ARMED) && areMotorsRunning()) {
        resetTime = millis() + 5000; // add 5 seconds
        return true;
    } else {
        // Monitor the duration at minimum
        return (millis() < resetTime);
    }
    return false;
}

#ifdef USE_GPS
static void writeGPSHomeFrame(void)
{
    blackboxWrite('H');

    blackboxWriteSignedVB(GPS_home[0]);
    blackboxWriteSignedVB(GPS_home[1]);
    //TODO it'd be great if we could grab the GPS current time and write that too

    gpsHistory.GPS_home[0] = GPS_home[0];
    gpsHistory.GPS_home[1] = GPS_home[1];
}

static void writeGPSFrame(timeUs_t currentTimeUs)
{
    blackboxWrite('G');

    /*
     * If we're logging every frame, then a GPS frame always appears just after a frame with the
     * currentTime timestamp in the log, so the reader can just use that timestamp for the GPS frame.
     *
     * If we're not logging every frame, we need to store the time of this GPS frame.
     */
    if (testBlackboxCondition(FLIGHT_LOG_FIELD_CONDITION_NOT_LOGGING_EVERY_FRAME)) {
        // Predict the time of the last frame in the main log
        blackboxWriteUnsignedVB(currentTimeUs - blackboxHistory[1]->time);
    }

    blackboxWriteUnsignedVB(gpsSol.numSat);
    blackboxWriteSignedVB(gpsSol.llh.lat - gpsHistory.GPS_home[GPS_LATITUDE]);
    blackboxWriteSignedVB(gpsSol.llh.lon - gpsHistory.GPS_home[GPS_LONGITUDE]);
    blackboxWriteUnsignedVB(gpsSol.llh.altCm / 10); // was originally designed to transport meters in int16, but +-3276.7m is a good compromise
    blackboxWriteUnsignedVB(gpsSol.groundSpeed);
    blackboxWriteUnsignedVB(gpsSol.groundCourse);

    gpsHistory.GPS_numSat = gpsSol.numSat;
    gpsHistory.GPS_coord[GPS_LATITUDE] = gpsSol.llh.lat;
    gpsHistory.GPS_coord[GPS_LONGITUDE] = gpsSol.llh.lon;
}
#endif

/**
 * Fill the current state of the blackbox using values read from the flight controller
 */
static void loadMainState(timeUs_t currentTimeUs)
{
#ifndef UNIT_TEST
    blackboxMainState_t *blackboxCurrent = blackboxHistory[0];

    blackboxCurrent->time = currentTimeUs;

    for (int i = 0; i < XYZ_AXIS_COUNT; i++) {
        blackboxCurrent->axisPID_P[i] = lrintf(pidData[i].P);
        blackboxCurrent->axisPID_I[i] = lrintf(pidData[i].I);
        blackboxCurrent->axisPID_D[i] = lrintf(pidData[i].D);
        blackboxCurrent->axisPID_F[i] = lrintf(pidData[i].F);
        blackboxCurrent->gyroADC[i] = lrintf(gyro.gyroADCf[i] * blackboxHighResolutionScale);
        blackboxCurrent->gyroUnfilt[i] = lrintf(gyro.gyroADC[i] * blackboxHighResolutionScale);
#if defined(USE_ACC)
        blackboxCurrent->accADC[i] = lrintf(acc.accADC[i]);
#endif
#ifdef USE_MAG
        blackboxCurrent->magADC[i] = lrintf(mag.magADC[i]);
#endif
    }

    for (int i = 0; i < 4; i++) {
        blackboxCurrent->rcCommand[i] = lrintf(rcCommand[i] * blackboxHighResolutionScale);
    }

    // log the currentPidSetpoint values applied to the PID controller
    for (int i = 0; i < XYZ_AXIS_COUNT; i++) {
        blackboxCurrent->setpoint[i] = lrintf(pidGetPreviousSetpoint(i) * blackboxHighResolutionScale);
    }
    // log the final throttle value used in the mixer
    blackboxCurrent->setpoint[3] = lrintf(mixerGetThrottle() * 1000);

    for (int i = 0; i < DEBUG16_VALUE_COUNT; i++) {
        blackboxCurrent->debug[i] = debug[i];
    }

    const int motorCount = getMotorCount();
    for (int i = 0; i < motorCount; i++) {
        blackboxCurrent->motor[i] = lrintf(motor[i]);
    }

#ifdef USE_DSHOT_TELEMETRY
    for (int i = 0; i < motorCount; i++) {
        blackboxCurrent->erpm[i] = getDshotErpm(i);
    }
#endif

    blackboxCurrent->vbatLatest = getBatteryVoltageLatest();
    blackboxCurrent->amperageLatest = getAmperageLatest();

#ifdef USE_BARO
    blackboxCurrent->baroAlt = baro.altitude;
#endif

#ifdef USE_RANGEFINDER
    // Store the raw sonar value without applying tilt correction
    blackboxCurrent->surfaceRaw = rangefinderGetLatestAltitude();
#endif

    blackboxCurrent->rssi = getRssi();

#ifdef USE_SERVOS
    //Tail servo for tricopters
    blackboxCurrent->servo[5] = servo[5];
#endif
#else
    UNUSED(currentTimeUs);
#endif // UNIT_TEST
}

/**
 * Transmit the header information for the given field definitions. Transmitted header lines look like:
 *
 * H Field I name:a,b,c
 * H Field I predictor:0,1,2
 *
 * For all header types, provide a "mainFrameChar" which is the name for the field and will be used to refer to it in the
 * header (e.g. P, I etc). For blackboxDeltaField_t fields, also provide deltaFrameChar, otherwise set this to zero.
 *
 * Provide an array 'conditions' of FlightLogFieldCondition enums if you want these conditions to decide whether a field
 * should be included or not. Otherwise provide NULL for this parameter and NULL for secondCondition.
 *
 * Set xmitState.headerIndex to 0 and xmitState.u.fieldIndex to -1 before calling for the first time.
 *
 * secondFieldDefinition and secondCondition element pointers need to be provided in order to compute the stride of the
 * fieldDefinition and secondCondition arrays.
 *
 * Returns true if there is still header left to transmit (so call again to continue transmission).
 */
static bool sendFieldDefinition(char mainFrameChar, char deltaFrameChar, const void *fieldDefinitions,
        const void *secondFieldDefinition, int fieldCount, const uint8_t *conditions, const uint8_t *secondCondition)
{
    const blackboxFieldDefinition_t *def;
    unsigned int headerCount;
    static bool needComma = false;
    size_t definitionStride = (char*) secondFieldDefinition - (char*) fieldDefinitions;
    size_t conditionsStride = (char*) secondCondition - (char*) conditions;

    if (deltaFrameChar) {
        headerCount = BLACKBOX_DELTA_FIELD_HEADER_COUNT;
    } else {
        headerCount = BLACKBOX_SIMPLE_FIELD_HEADER_COUNT;
    }

    /*
     * We're chunking up the header data so we don't exceed our datarate. So we'll be called multiple times to transmit
     * the whole header.
     */

    // On our first call we need to print the name of the header and a colon
    if (xmitState.u.fieldIndex == -1) {
        if (xmitState.headerIndex >= headerCount) {
            return false; //Someone probably called us again after we had already completed transmission
        }

        uint32_t charsToBeWritten = strlen("H Field x :") + strlen(blackboxFieldHeaderNames[xmitState.headerIndex]);

        if (blackboxDeviceReserveBufferSpace(charsToBeWritten) != BLACKBOX_RESERVE_SUCCESS) {
            return true; // Try again later
        }

        blackboxHeaderBudget -= blackboxPrintf("H Field %c %s:", xmitState.headerIndex >= BLACKBOX_SIMPLE_FIELD_HEADER_COUNT ? deltaFrameChar : mainFrameChar, blackboxFieldHeaderNames[xmitState.headerIndex]);

        xmitState.u.fieldIndex++;
        needComma = false;
    }

    // The longest we expect an integer to be as a string:
    const uint32_t LONGEST_INTEGER_STRLEN = 2;

    for (; xmitState.u.fieldIndex < fieldCount; xmitState.u.fieldIndex++) {
        def = (const blackboxFieldDefinition_t*) ((const char*)fieldDefinitions + definitionStride * xmitState.u.fieldIndex);

        if (!conditions || testBlackboxCondition(conditions[conditionsStride * xmitState.u.fieldIndex])) {
            // First (over)estimate the length of the string we want to print

            int32_t bytesToWrite = 1; // Leading comma

            // The first header is a field name
            if (xmitState.headerIndex == 0) {
                bytesToWrite += strlen(def->name) + strlen("[]") + LONGEST_INTEGER_STRLEN;
            } else {
                //The other headers are integers
                bytesToWrite += LONGEST_INTEGER_STRLEN;
            }

            // Now perform the write if the buffer is large enough
            if (blackboxDeviceReserveBufferSpace(bytesToWrite) != BLACKBOX_RESERVE_SUCCESS) {
                // Ran out of space!
                return true;
            }

            blackboxHeaderBudget -= bytesToWrite;

            if (needComma) {
                blackboxWrite(',');
            } else {
                needComma = true;
            }

            // The first header is a field name
            if (xmitState.headerIndex == 0) {
                blackboxWriteString(def->name);

                // Do we need to print an index in brackets after the name?
                if (def->fieldNameIndex != -1) {
                    blackboxPrintf("[%d]", def->fieldNameIndex);
                }
            } else {
                //The other headers are integers
                blackboxPrintf("%d", def->arr[xmitState.headerIndex - 1]);
            }
        }
    }

    // Did we complete this line?
    if (xmitState.u.fieldIndex == fieldCount && blackboxDeviceReserveBufferSpace(1) == BLACKBOX_RESERVE_SUCCESS) {
        blackboxHeaderBudget--;
        blackboxWrite('\n');
        xmitState.headerIndex++;
        xmitState.u.fieldIndex = -1;
    }

    return xmitState.headerIndex < headerCount;
}

// Buf must be at least FORMATTED_DATE_TIME_BUFSIZE
STATIC_UNIT_TESTED char *blackboxGetStartDateTime(char *buf)
{
#ifdef USE_RTC_TIME
    dateTime_t dt;
    // rtcGetDateTime will fill dt with 0000-01-01T00:00:00
    // when time is not known.
    rtcGetDateTime(&dt);
    dateTimeFormatLocal(buf, &dt);
#else
    buf = "0000-01-01T00:00:00.000";
#endif

    return buf;
}

#ifndef BLACKBOX_PRINT_HEADER_LINE
#define BLACKBOX_PRINT_HEADER_LINE(name, format, ...) case __COUNTER__: \
                                                blackboxPrintfHeaderLine(name, format, __VA_ARGS__); \
                                                break;
#define BLACKBOX_PRINT_HEADER_LINE_CUSTOM(...) case __COUNTER__: \
                                                    {__VA_ARGS__}; \
                                               break;
#endif

/**
 * Transmit a portion of the system information headers. Call the first time with xmitState.headerIndex == 0. Returns
 * true iff transmission is complete, otherwise call again later to continue transmission.
 */
static bool blackboxWriteSysinfo(void)
{
#ifndef UNIT_TEST
    const uint16_t motorOutputLowInt = lrintf(getMotorOutputLow());
    const uint16_t motorOutputHighInt = lrintf(getMotorOutputHigh());

    // Make sure we have enough room in the buffer for our longest line (as of this writing, the "Firmware date" line)
    if (blackboxDeviceReserveBufferSpace(64) != BLACKBOX_RESERVE_SUCCESS) {
        return false;
    }

    char buf[FORMATTED_DATE_TIME_BUFSIZE];

#ifdef USE_RC_SMOOTHING_FILTER
    rcSmoothingFilter_t *rcSmoothingData = getRcSmoothingData();
#endif

    const controlRateConfig_t *currentControlRateProfile = controlRateProfiles(systemConfig()->activeRateProfile);
    switch (xmitState.headerIndex) {
        BLACKBOX_PRINT_HEADER_LINE("Firmware type", "%s",                   "Cleanflight");
        BLACKBOX_PRINT_HEADER_LINE("Firmware revision", "%s %s (%s) %s",    FC_FIRMWARE_NAME, FC_VERSION_STRING, shortGitRevision, targetName);
        BLACKBOX_PRINT_HEADER_LINE("Firmware date", "%s %s",                buildDate, buildTime);
#ifdef USE_BOARD_INFO
        BLACKBOX_PRINT_HEADER_LINE("Board information", "%s %s",            getManufacturerId(), getBoardName());
#endif
        BLACKBOX_PRINT_HEADER_LINE("Log start datetime", "%s",              blackboxGetStartDateTime(buf));
        BLACKBOX_PRINT_HEADER_LINE("Craft name", "%s",                      pilotConfig()->craftName);
        BLACKBOX_PRINT_HEADER_LINE("I interval", "%d",                      blackboxIInterval);
        BLACKBOX_PRINT_HEADER_LINE("P interval", "%d",                      blackboxPInterval);
        BLACKBOX_PRINT_HEADER_LINE("P ratio", "%d",                         (uint16_t)(blackboxIInterval / blackboxPInterval));
        BLACKBOX_PRINT_HEADER_LINE("minthrottle", "%d",                     motorConfig()->minthrottle);
        BLACKBOX_PRINT_HEADER_LINE("maxthrottle", "%d",                     motorConfig()->maxthrottle);
        BLACKBOX_PRINT_HEADER_LINE("gyro_scale","0x%x",                     castFloatBytesToInt(1.0f));
        BLACKBOX_PRINT_HEADER_LINE("motorOutput", "%d,%d",                  motorOutputLowInt, motorOutputHighInt);
#if defined(USE_ACC)
        BLACKBOX_PRINT_HEADER_LINE("acc_1G", "%u",                          acc.dev.acc_1G);
#endif

        BLACKBOX_PRINT_HEADER_LINE_CUSTOM(
            if (testBlackboxCondition(FLIGHT_LOG_FIELD_CONDITION_VBAT)) {
                blackboxPrintfHeaderLine("vbat_scale", "%u", voltageSensorADCConfig(VOLTAGE_SENSOR_ADC_VBAT)->vbatscale);
            } else {
                xmitState.headerIndex += 2; // Skip the next two vbat fields too
            }
            );

        BLACKBOX_PRINT_HEADER_LINE("vbatcellvoltage", "%u,%u,%u",           batteryConfig()->vbatmincellvoltage,
                                                                            batteryConfig()->vbatwarningcellvoltage,
                                                                            batteryConfig()->vbatmaxcellvoltage);
        BLACKBOX_PRINT_HEADER_LINE("vbatref", "%u",                         vbatReference);

        BLACKBOX_PRINT_HEADER_LINE_CUSTOM(
            if (batteryConfig()->currentMeterSource == CURRENT_METER_ADC) {
                blackboxPrintfHeaderLine("currentSensor", "%d,%d",currentSensorADCConfig()->offset, currentSensorADCConfig()->scale);
            }
            );

        BLACKBOX_PRINT_HEADER_LINE("looptime", "%d",                        gyro.sampleLooptime);
        BLACKBOX_PRINT_HEADER_LINE("gyro_sync_denom", "%d",                 1);
        BLACKBOX_PRINT_HEADER_LINE(PARAM_NAME_PID_PROCESS_DENOM, "%d",      activePidLoopDenom);
        BLACKBOX_PRINT_HEADER_LINE(PARAM_NAME_THR_MID, "%d",                currentControlRateProfile->thrMid8);
        BLACKBOX_PRINT_HEADER_LINE(PARAM_NAME_THR_EXPO, "%d",               currentControlRateProfile->thrExpo8);
        BLACKBOX_PRINT_HEADER_LINE(PARAM_NAME_TPA_MODE, "%d",               currentPidProfile->tpa_mode);
        BLACKBOX_PRINT_HEADER_LINE(PARAM_NAME_TPA_RATE, "%d",               currentPidProfile->tpa_rate);
        BLACKBOX_PRINT_HEADER_LINE(PARAM_NAME_TPA_BREAKPOINT, "%d",         currentPidProfile->tpa_breakpoint);
<<<<<<< HEAD
        BLACKBOX_PRINT_HEADER_LINE(PARAM_NAME_TPA_RATE_LOWER, "%d",         currentPidProfile->tpa_rate_lower);
        BLACKBOX_PRINT_HEADER_LINE(PARAM_NAME_TPA_BREAKPOINT_LOWER, "%d",   currentPidProfile->tpa_breakpoint_lower);
        BLACKBOX_PRINT_HEADER_LINE(PARAM_NAME_TPA_BREAKPOINT_LOWER_FADE, "%d", currentPidProfile->tpa_breakpoint_lower_fade);
        BLACKBOX_PRINT_HEADER_LINE(PARAM_NAME_MIXER_TYPE, "%s",             lookupTableMixerType[mixerConfig()->mixer_type]);
        BLACKBOX_PRINT_HEADER_LINE(PARAM_NAME_EZ_LANDING_THRESHOLD, "%d",   currentPidProfile->ez_landing_threshold);
        BLACKBOX_PRINT_HEADER_LINE(PARAM_NAME_EZ_LANDING_LIMIT, "%d",       currentPidProfile->ez_landing_limit);
=======
        BLACKBOX_PRINT_HEADER_LINE(PARAM_NAME_TPA_LOW_RATE, "%d",         currentPidProfile->tpa_low_rate);
        BLACKBOX_PRINT_HEADER_LINE(PARAM_NAME_TPA_LOW_BREAKPOINT, "%d",   currentPidProfile->tpa_low_breakpoint);
        BLACKBOX_PRINT_HEADER_LINE(PARAM_NAME_TPA_LOW_ALWAYS, "%d", currentPidProfile->tpa_low_always);
>>>>>>> 380d39e5
        BLACKBOX_PRINT_HEADER_LINE("rc_rates", "%d,%d,%d",                  currentControlRateProfile->rcRates[ROLL],
                                                                            currentControlRateProfile->rcRates[PITCH],
                                                                            currentControlRateProfile->rcRates[YAW]);
        BLACKBOX_PRINT_HEADER_LINE("rc_expo", "%d,%d,%d",                   currentControlRateProfile->rcExpo[ROLL],
                                                                            currentControlRateProfile->rcExpo[PITCH],
                                                                            currentControlRateProfile->rcExpo[YAW]);
        BLACKBOX_PRINT_HEADER_LINE("rates", "%d,%d,%d",                     currentControlRateProfile->rates[ROLL],
                                                                            currentControlRateProfile->rates[PITCH],
                                                                            currentControlRateProfile->rates[YAW]);
        BLACKBOX_PRINT_HEADER_LINE("rate_limits", "%d,%d,%d",               currentControlRateProfile->rate_limit[ROLL],
                                                                            currentControlRateProfile->rate_limit[PITCH],
                                                                            currentControlRateProfile->rate_limit[YAW]);
        BLACKBOX_PRINT_HEADER_LINE("rollPID", "%d,%d,%d",                   currentPidProfile->pid[PID_ROLL].P,
                                                                            currentPidProfile->pid[PID_ROLL].I,
                                                                            currentPidProfile->pid[PID_ROLL].D);
        BLACKBOX_PRINT_HEADER_LINE("pitchPID", "%d,%d,%d",                  currentPidProfile->pid[PID_PITCH].P,
                                                                            currentPidProfile->pid[PID_PITCH].I,
                                                                            currentPidProfile->pid[PID_PITCH].D);
        BLACKBOX_PRINT_HEADER_LINE("yawPID", "%d,%d,%d",                    currentPidProfile->pid[PID_YAW].P,
                                                                            currentPidProfile->pid[PID_YAW].I,
                                                                            currentPidProfile->pid[PID_YAW].D);
        BLACKBOX_PRINT_HEADER_LINE("levelPID", "%d,%d,%d",                  currentPidProfile->pid[PID_LEVEL].P,
                                                                            currentPidProfile->pid[PID_LEVEL].I,
                                                                            currentPidProfile->pid[PID_LEVEL].D);
        BLACKBOX_PRINT_HEADER_LINE("magPID", "%d",                          currentPidProfile->pid[PID_MAG].P);
#ifdef USE_D_MIN
        BLACKBOX_PRINT_HEADER_LINE("d_min", "%d,%d,%d",                     currentPidProfile->d_min[ROLL],
                                                                            currentPidProfile->d_min[PITCH],
                                                                            currentPidProfile->d_min[YAW]);
        BLACKBOX_PRINT_HEADER_LINE(PARAM_NAME_D_MAX_GAIN, "%d",             currentPidProfile->d_min_gain);
        BLACKBOX_PRINT_HEADER_LINE(PARAM_NAME_D_MAX_ADVANCE, "%d",          currentPidProfile->d_min_advance);
#endif
        BLACKBOX_PRINT_HEADER_LINE(PARAM_NAME_DTERM_LPF1_TYPE, "%d",        currentPidProfile->dterm_lpf1_type);
        BLACKBOX_PRINT_HEADER_LINE(PARAM_NAME_DTERM_LPF1_STATIC_HZ, "%d",   currentPidProfile->dterm_lpf1_static_hz);
#ifdef USE_DYN_LPF
        BLACKBOX_PRINT_HEADER_LINE("dterm_lpf1_dyn_hz", "%d,%d",            currentPidProfile->dterm_lpf1_dyn_min_hz,
                                                                            currentPidProfile->dterm_lpf1_dyn_max_hz);
        BLACKBOX_PRINT_HEADER_LINE("dterm_lpf1_dyn_expo", "%d",             currentPidProfile->dterm_lpf1_dyn_expo);
#endif
        BLACKBOX_PRINT_HEADER_LINE(PARAM_NAME_DTERM_LPF2_TYPE, "%d",        currentPidProfile->dterm_lpf2_type);
        BLACKBOX_PRINT_HEADER_LINE(PARAM_NAME_DTERM_LPF2_STATIC_HZ, "%d",   currentPidProfile->dterm_lpf2_static_hz);
        BLACKBOX_PRINT_HEADER_LINE(PARAM_NAME_YAW_LOWPASS_HZ, "%d",         currentPidProfile->yaw_lowpass_hz);
        BLACKBOX_PRINT_HEADER_LINE(PARAM_NAME_DTERM_NOTCH_HZ, "%d",         currentPidProfile->dterm_notch_hz);
        BLACKBOX_PRINT_HEADER_LINE(PARAM_NAME_DTERM_NOTCH_CUTOFF, "%d",     currentPidProfile->dterm_notch_cutoff);
        BLACKBOX_PRINT_HEADER_LINE(PARAM_NAME_ITERM_WINDUP, "%d",           currentPidProfile->itermWindupPointPercent);
#if defined(USE_ITERM_RELAX)
        BLACKBOX_PRINT_HEADER_LINE(PARAM_NAME_ITERM_RELAX, "%d",            currentPidProfile->iterm_relax);
        BLACKBOX_PRINT_HEADER_LINE(PARAM_NAME_ITERM_RELAX_TYPE, "%d",       currentPidProfile->iterm_relax_type);
        BLACKBOX_PRINT_HEADER_LINE(PARAM_NAME_ITERM_RELAX_CUTOFF, "%d",     currentPidProfile->iterm_relax_cutoff);
#endif
        BLACKBOX_PRINT_HEADER_LINE(PARAM_NAME_PID_AT_MIN_THROTTLE, "%d",    currentPidProfile->pidAtMinThrottle);

        // Betaflight PID controller parameters
        BLACKBOX_PRINT_HEADER_LINE(PARAM_NAME_ANTI_GRAVITY_GAIN, "%d",      currentPidProfile->anti_gravity_gain);
        BLACKBOX_PRINT_HEADER_LINE(PARAM_NAME_ANTI_GRAVITY_CUTOFF_HZ, "%d",    currentPidProfile->anti_gravity_cutoff_hz);
        BLACKBOX_PRINT_HEADER_LINE(PARAM_NAME_ANTI_GRAVITY_P_GAIN, "%d",    currentPidProfile->anti_gravity_p_gain);

#ifdef USE_ABSOLUTE_CONTROL
        BLACKBOX_PRINT_HEADER_LINE(PARAM_NAME_ABS_CONTROL_GAIN, "%d",       currentPidProfile->abs_control_gain);
#endif
#ifdef USE_INTEGRATED_YAW_CONTROL
        BLACKBOX_PRINT_HEADER_LINE(PARAM_NAME_USE_INTEGRATED_YAW, "%d",     currentPidProfile->use_integrated_yaw);
#endif
        BLACKBOX_PRINT_HEADER_LINE("ff_weight", "%d,%d,%d",                 currentPidProfile->pid[PID_ROLL].F,
                                                                            currentPidProfile->pid[PID_PITCH].F,
                                                                            currentPidProfile->pid[PID_YAW].F);
#ifdef USE_FEEDFORWARD
        BLACKBOX_PRINT_HEADER_LINE(PARAM_NAME_FEEDFORWARD_TRANSITION, "%d",     currentPidProfile->feedforward_transition);
        BLACKBOX_PRINT_HEADER_LINE(PARAM_NAME_FEEDFORWARD_AVERAGING, "%d",      currentPidProfile->feedforward_averaging);
        BLACKBOX_PRINT_HEADER_LINE(PARAM_NAME_FEEDFORWARD_SMOOTH_FACTOR, "%d",  currentPidProfile->feedforward_smooth_factor);
        BLACKBOX_PRINT_HEADER_LINE(PARAM_NAME_FEEDFORWARD_JITTER_FACTOR, "%d",  currentPidProfile->feedforward_jitter_factor);
        BLACKBOX_PRINT_HEADER_LINE(PARAM_NAME_FEEDFORWARD_BOOST, "%d",          currentPidProfile->feedforward_boost);
        BLACKBOX_PRINT_HEADER_LINE(PARAM_NAME_FEEDFORWARD_MAX_RATE_LIMIT, "%d", currentPidProfile->feedforward_max_rate_limit);
        BLACKBOX_PRINT_HEADER_LINE(PARAM_NAME_ANGLE_FEEDFORWARD, "%d",          currentPidProfile->pid[PID_LEVEL].F);
        BLACKBOX_PRINT_HEADER_LINE(PARAM_NAME_ANGLE_FF_SMOOTHING_MS, "%d",      currentPidProfile->angle_feedforward_smoothing_ms);
#endif
        BLACKBOX_PRINT_HEADER_LINE(PARAM_NAME_ANGLE_LIMIT, "%d",                currentPidProfile->angle_limit);
        BLACKBOX_PRINT_HEADER_LINE(PARAM_NAME_ANGLE_EARTH_REF, "%d",            currentPidProfile->angle_earth_ref);
        BLACKBOX_PRINT_HEADER_LINE(PARAM_NAME_HORIZON_LIMIT_DEGREES, "%d",      currentPidProfile->horizon_limit_degrees);
        BLACKBOX_PRINT_HEADER_LINE(PARAM_NAME_HORIZON_DELAY_MS, "%d",           currentPidProfile->horizon_delay_ms);

        BLACKBOX_PRINT_HEADER_LINE(PARAM_NAME_ACC_LIMIT_YAW, "%d",          currentPidProfile->yawRateAccelLimit);
        BLACKBOX_PRINT_HEADER_LINE(PARAM_NAME_ACC_LIMIT, "%d",              currentPidProfile->rateAccelLimit);
        BLACKBOX_PRINT_HEADER_LINE(PARAM_NAME_PIDSUM_LIMIT, "%d",           currentPidProfile->pidSumLimit);
        BLACKBOX_PRINT_HEADER_LINE(PARAM_NAME_PIDSUM_LIMIT_YAW, "%d",       currentPidProfile->pidSumLimitYaw);
        // End of Betaflight controller parameters

        BLACKBOX_PRINT_HEADER_LINE(PARAM_NAME_DEADBAND, "%d",               rcControlsConfig()->deadband);
        BLACKBOX_PRINT_HEADER_LINE(PARAM_NAME_YAW_DEADBAND, "%d",           rcControlsConfig()->yaw_deadband);

        BLACKBOX_PRINT_HEADER_LINE(PARAM_NAME_GYRO_HARDWARE_LPF, "%d",      gyroConfig()->gyro_hardware_lpf);
        BLACKBOX_PRINT_HEADER_LINE(PARAM_NAME_GYRO_LPF1_TYPE, "%d",         gyroConfig()->gyro_lpf1_type);
        BLACKBOX_PRINT_HEADER_LINE(PARAM_NAME_GYRO_LPF1_STATIC_HZ, "%d",    gyroConfig()->gyro_lpf1_static_hz);
#ifdef USE_DYN_LPF
        BLACKBOX_PRINT_HEADER_LINE("gyro_lpf1_dyn_hz", "%d,%d",             gyroConfig()->gyro_lpf1_dyn_min_hz,
                                                                            gyroConfig()->gyro_lpf1_dyn_max_hz);
        BLACKBOX_PRINT_HEADER_LINE("gyro_lpf1_dyn_expo", "%d",              gyroConfig()->gyro_lpf1_dyn_expo);
#endif
        BLACKBOX_PRINT_HEADER_LINE(PARAM_NAME_GYRO_LPF2_TYPE, "%d",         gyroConfig()->gyro_lpf2_type);
        BLACKBOX_PRINT_HEADER_LINE(PARAM_NAME_GYRO_LPF2_STATIC_HZ, "%d",    gyroConfig()->gyro_lpf2_static_hz);
        BLACKBOX_PRINT_HEADER_LINE("gyro_notch_hz", "%d,%d",                gyroConfig()->gyro_soft_notch_hz_1,
                                                                            gyroConfig()->gyro_soft_notch_hz_2);
        BLACKBOX_PRINT_HEADER_LINE("gyro_notch_cutoff", "%d,%d",            gyroConfig()->gyro_soft_notch_cutoff_1,
                                                                            gyroConfig()->gyro_soft_notch_cutoff_2);
        BLACKBOX_PRINT_HEADER_LINE(PARAM_NAME_GYRO_TO_USE, "%d",            gyroConfig()->gyro_to_use);
#ifdef USE_DYN_NOTCH_FILTER
        BLACKBOX_PRINT_HEADER_LINE(PARAM_NAME_DYN_NOTCH_MAX_HZ, "%d",       dynNotchConfig()->dyn_notch_max_hz);
        BLACKBOX_PRINT_HEADER_LINE(PARAM_NAME_DYN_NOTCH_COUNT, "%d",        dynNotchConfig()->dyn_notch_count);
        BLACKBOX_PRINT_HEADER_LINE(PARAM_NAME_DYN_NOTCH_Q, "%d",            dynNotchConfig()->dyn_notch_q);
        BLACKBOX_PRINT_HEADER_LINE(PARAM_NAME_DYN_NOTCH_MIN_HZ, "%d",       dynNotchConfig()->dyn_notch_min_hz);
#endif
#ifdef USE_DSHOT_TELEMETRY
        BLACKBOX_PRINT_HEADER_LINE(PARAM_NAME_DSHOT_BIDIR, "%d",            motorConfig()->dev.useDshotTelemetry);
        BLACKBOX_PRINT_HEADER_LINE(PARAM_NAME_MOTOR_POLES, "%d",            motorConfig()->motorPoleCount);
#endif
#ifdef USE_RPM_FILTER
        BLACKBOX_PRINT_HEADER_LINE(PARAM_NAME_RPM_FILTER_HARMONICS, "%d",     rpmFilterConfig()->rpm_filter_harmonics);
        BLACKBOX_PRINT_HEADER_LINE(PARAM_NAME_RPM_FILTER_WEIGHTS, "%d,%d,%d", rpmFilterConfig()->rpm_filter_weights[0],
                                                                              rpmFilterConfig()->rpm_filter_weights[1],
                                                                              rpmFilterConfig()->rpm_filter_weights[2]);
        BLACKBOX_PRINT_HEADER_LINE(PARAM_NAME_RPM_FILTER_Q, "%d",             rpmFilterConfig()->rpm_filter_q);
        BLACKBOX_PRINT_HEADER_LINE(PARAM_NAME_RPM_FILTER_MIN_HZ, "%d",        rpmFilterConfig()->rpm_filter_min_hz);
        BLACKBOX_PRINT_HEADER_LINE(PARAM_NAME_RPM_FILTER_FADE_RANGE_HZ, "%d", rpmFilterConfig()->rpm_filter_fade_range_hz);
        BLACKBOX_PRINT_HEADER_LINE(PARAM_NAME_RPM_FILTER_LPF_HZ, "%d",        rpmFilterConfig()->rpm_filter_lpf_hz);
#endif
#if defined(USE_ACC)
        BLACKBOX_PRINT_HEADER_LINE(PARAM_NAME_ACC_LPF_HZ, "%d",        (int)(accelerometerConfig()->acc_lpf_hz * 100.0f));
        BLACKBOX_PRINT_HEADER_LINE(PARAM_NAME_ACC_HARDWARE, "%d",            accelerometerConfig()->acc_hardware);
#endif
#ifdef USE_BARO
        BLACKBOX_PRINT_HEADER_LINE(PARAM_NAME_BARO_HARDWARE, "%d",           barometerConfig()->baro_hardware);
#endif
        BLACKBOX_PRINT_HEADER_LINE(PARAM_NAME_POSITION_ALTITUDE_SOURCE, "%d",      positionConfig()->altitude_source);
        BLACKBOX_PRINT_HEADER_LINE(PARAM_NAME_POSITION_ALTITUDE_PREFER_BARO, "%d", positionConfig()->altitude_prefer_baro);
        BLACKBOX_PRINT_HEADER_LINE(PARAM_NAME_POSITION_ALTITUDE_LPF, "%d",         positionConfig()->altitude_lpf);
        BLACKBOX_PRINT_HEADER_LINE(PARAM_NAME_POSITION_ALTITUDE_D_LPF, "%d",       positionConfig()->altitude_d_lpf);

#ifdef USE_MAG
        BLACKBOX_PRINT_HEADER_LINE(PARAM_NAME_MAG_HARDWARE, "%d",           compassConfig()->mag_hardware);
#endif
        BLACKBOX_PRINT_HEADER_LINE(PARAM_NAME_GYRO_CAL_ON_FIRST_ARM, "%d",  armingConfig()->gyro_cal_on_first_arm);
        BLACKBOX_PRINT_HEADER_LINE("airmode_activate_throttle", "%d",       rxConfig()->airModeActivateThreshold);
        BLACKBOX_PRINT_HEADER_LINE(PARAM_NAME_SERIAL_RX_PROVIDER, "%d",     rxConfig()->serialrx_provider);
        BLACKBOX_PRINT_HEADER_LINE(PARAM_NAME_USE_UNSYNCED_PWM, "%d",       motorConfig()->dev.useUnsyncedPwm);
        BLACKBOX_PRINT_HEADER_LINE(PARAM_NAME_MOTOR_PWM_PROTOCOL, "%d",     motorConfig()->dev.motorPwmProtocol);
        BLACKBOX_PRINT_HEADER_LINE(PARAM_NAME_MOTOR_PWM_RATE, "%d",         motorConfig()->dev.motorPwmRate);
        BLACKBOX_PRINT_HEADER_LINE(PARAM_NAME_DSHOT_IDLE_VALUE, "%d",       motorConfig()->digitalIdleOffsetValue);
        BLACKBOX_PRINT_HEADER_LINE(PARAM_NAME_DEBUG_MODE, "%d",             debugMode);
        BLACKBOX_PRINT_HEADER_LINE("features", "%d",                        featureConfig()->enabledFeatures);

#ifdef USE_RC_SMOOTHING_FILTER
        BLACKBOX_PRINT_HEADER_LINE(PARAM_NAME_RC_SMOOTHING, "%d",                      rxConfig()->rc_smoothing_mode);
        BLACKBOX_PRINT_HEADER_LINE(PARAM_NAME_RC_SMOOTHING_AUTO_FACTOR, "%d",          rxConfig()->rc_smoothing_auto_factor_rpy);
        BLACKBOX_PRINT_HEADER_LINE(PARAM_NAME_RC_SMOOTHING_AUTO_FACTOR_THROTTLE, "%d", rxConfig()->rc_smoothing_auto_factor_throttle);

        BLACKBOX_PRINT_HEADER_LINE(PARAM_NAME_RC_SMOOTHING_FEEDFORWARD_CUTOFF, "%d", rcSmoothingData->feedforwardCutoffSetting);
        BLACKBOX_PRINT_HEADER_LINE(PARAM_NAME_RC_SMOOTHING_SETPOINT_CUTOFF, "%d",    rcSmoothingData->setpointCutoffSetting);
        BLACKBOX_PRINT_HEADER_LINE(PARAM_NAME_RC_SMOOTHING_THROTTLE_CUTOFF, "%d",    rcSmoothingData->throttleCutoffSetting);

        BLACKBOX_PRINT_HEADER_LINE(PARAM_NAME_RC_SMOOTHING_DEBUG_AXIS, "%d",         rcSmoothingData->debugAxis);
        BLACKBOX_PRINT_HEADER_LINE(PARAM_NAME_RC_SMOOTHING_ACTIVE_CUTOFFS, "%d,%d,%d", rcSmoothingData->feedforwardCutoffFrequency,
                                                                            rcSmoothingData->setpointCutoffFrequency,
                                                                            rcSmoothingData->throttleCutoffFrequency);
        BLACKBOX_PRINT_HEADER_LINE("rc_smoothing_rx_smoothed", "%d",        lrintf(rcSmoothingData->smoothedRxRateHz));
#endif // USE_RC_SMOOTHING_FILTER
        BLACKBOX_PRINT_HEADER_LINE(PARAM_NAME_RATES_TYPE, "%d",             currentControlRateProfile->rates_type);

        BLACKBOX_PRINT_HEADER_LINE("fields_disabled_mask", "%d",            blackboxConfig()->fields_disabled_mask);
        BLACKBOX_PRINT_HEADER_LINE("blackbox_high_resolution", "%d",        blackboxConfig()->high_resolution);

#ifdef USE_BATTERY_VOLTAGE_SAG_COMPENSATION
        BLACKBOX_PRINT_HEADER_LINE(PARAM_NAME_VBAT_SAG_COMPENSATION, "%d",   currentPidProfile->vbat_sag_compensation);
#endif

#if defined(USE_DYN_IDLE)
        BLACKBOX_PRINT_HEADER_LINE(PARAM_NAME_DYN_IDLE_MIN_RPM, "%d",        currentPidProfile->dyn_idle_min_rpm);
        BLACKBOX_PRINT_HEADER_LINE(PARAM_NAME_DYN_IDLE_P_GAIN, "%d",         currentPidProfile->dyn_idle_p_gain);
        BLACKBOX_PRINT_HEADER_LINE(PARAM_NAME_DYN_IDLE_I_GAIN, "%d",         currentPidProfile->dyn_idle_i_gain);
        BLACKBOX_PRINT_HEADER_LINE(PARAM_NAME_DYN_IDLE_D_GAIN, "%d",         currentPidProfile->dyn_idle_d_gain);
        BLACKBOX_PRINT_HEADER_LINE(PARAM_NAME_DYN_IDLE_MAX_INCREASE, "%d",   currentPidProfile->dyn_idle_max_increase);
        BLACKBOX_PRINT_HEADER_LINE(PARAM_NAME_DYN_IDLE_START_INCREASE, "%d", currentPidProfile->dyn_idle_start_increase);
#endif

#ifdef USE_SIMPLIFIED_TUNING
        BLACKBOX_PRINT_HEADER_LINE(PARAM_NAME_SIMPLIFIED_PIDS_MODE, "%d",            currentPidProfile->simplified_pids_mode);
        BLACKBOX_PRINT_HEADER_LINE(PARAM_NAME_SIMPLIFIED_MASTER_MULTIPLIER, "%d",    currentPidProfile->simplified_master_multiplier);
        BLACKBOX_PRINT_HEADER_LINE(PARAM_NAME_SIMPLIFIED_I_GAIN, "%d",               currentPidProfile->simplified_i_gain);
        BLACKBOX_PRINT_HEADER_LINE(PARAM_NAME_SIMPLIFIED_D_GAIN, "%d",               currentPidProfile->simplified_d_gain);
        BLACKBOX_PRINT_HEADER_LINE(PARAM_NAME_SIMPLIFIED_PI_GAIN, "%d",              currentPidProfile->simplified_pi_gain);
        BLACKBOX_PRINT_HEADER_LINE(PARAM_NAME_SIMPLIFIED_DMAX_GAIN, "%d",            currentPidProfile->simplified_dmin_ratio);
        BLACKBOX_PRINT_HEADER_LINE(PARAM_NAME_SIMPLIFIED_FEEDFORWARD_GAIN, "%d",     currentPidProfile->simplified_feedforward_gain);
        BLACKBOX_PRINT_HEADER_LINE(PARAM_NAME_SIMPLIFIED_PITCH_D_GAIN, "%d",         currentPidProfile->simplified_roll_pitch_ratio);
        BLACKBOX_PRINT_HEADER_LINE(PARAM_NAME_SIMPLIFIED_PITCH_PI_GAIN, "%d",        currentPidProfile->simplified_pitch_pi_gain);
        BLACKBOX_PRINT_HEADER_LINE(PARAM_NAME_SIMPLIFIED_DTERM_FILTER, "%d",         currentPidProfile->simplified_dterm_filter);
        BLACKBOX_PRINT_HEADER_LINE(PARAM_NAME_SIMPLIFIED_DTERM_FILTER_MULTIPLIER, "%d", currentPidProfile->simplified_dterm_filter_multiplier);
        BLACKBOX_PRINT_HEADER_LINE(PARAM_NAME_SIMPLIFIED_GYRO_FILTER, "%d",             gyroConfig()->simplified_gyro_filter);
        BLACKBOX_PRINT_HEADER_LINE(PARAM_NAME_SIMPLIFIED_GYRO_FILTER_MULTIPLIER, "%d",  gyroConfig()->simplified_gyro_filter_multiplier);
#endif

        BLACKBOX_PRINT_HEADER_LINE(PARAM_NAME_MOTOR_OUTPUT_LIMIT, "%d",        currentPidProfile->motor_output_limit);
        BLACKBOX_PRINT_HEADER_LINE(PARAM_NAME_THROTTLE_LIMIT_TYPE, "%d",       currentControlRateProfile->throttle_limit_type);
        BLACKBOX_PRINT_HEADER_LINE(PARAM_NAME_THROTTLE_LIMIT_PERCENT, "%d",    currentControlRateProfile->throttle_limit_percent);
        BLACKBOX_PRINT_HEADER_LINE(PARAM_NAME_THROTTLE_BOOST, "%d",            currentPidProfile->throttle_boost);
        BLACKBOX_PRINT_HEADER_LINE(PARAM_NAME_THROTTLE_BOOST_CUTOFF, "%d",     currentPidProfile->throttle_boost_cutoff);
        BLACKBOX_PRINT_HEADER_LINE(PARAM_NAME_THRUST_LINEARIZATION,  "%d",     currentPidProfile->thrustLinearization);

#ifdef USE_GPS
        BLACKBOX_PRINT_HEADER_LINE(PARAM_NAME_GPS_PROVIDER, "%d",               gpsConfig()->provider)
        BLACKBOX_PRINT_HEADER_LINE(PARAM_NAME_GPS_SET_HOME_POINT_ONCE, "%d",    gpsConfig()->gps_set_home_point_once)
        BLACKBOX_PRINT_HEADER_LINE(PARAM_NAME_GPS_USE_3D_SPEED, "%d",           gpsConfig()->gps_use_3d_speed)

#ifdef USE_GPS_RESCUE
        BLACKBOX_PRINT_HEADER_LINE(PARAM_NAME_GPS_RESCUE_MIN_START_DIST, "%d",  gpsRescueConfig()->minStartDistM)
        BLACKBOX_PRINT_HEADER_LINE(PARAM_NAME_GPS_RESCUE_ALT_MODE, "%d",        gpsRescueConfig()->altitudeMode)
        BLACKBOX_PRINT_HEADER_LINE(PARAM_NAME_GPS_RESCUE_INITIAL_CLIMB, "%d",   gpsRescueConfig()->initialClimbM)
        BLACKBOX_PRINT_HEADER_LINE(PARAM_NAME_GPS_RESCUE_ASCEND_RATE, "%d",     gpsRescueConfig()->ascendRate)

        BLACKBOX_PRINT_HEADER_LINE(PARAM_NAME_GPS_RESCUE_RETURN_ALT, "%d",      gpsRescueConfig()->returnAltitudeM)
        BLACKBOX_PRINT_HEADER_LINE(PARAM_NAME_GPS_RESCUE_GROUND_SPEED, "%d",    gpsRescueConfig()->groundSpeedCmS)
        BLACKBOX_PRINT_HEADER_LINE(PARAM_NAME_GPS_RESCUE_MAX_RESCUE_ANGLE, "%d", gpsRescueConfig()->maxRescueAngle)
        BLACKBOX_PRINT_HEADER_LINE(PARAM_NAME_GPS_RESCUE_ROLL_MIX, "%d",        gpsRescueConfig()->rollMix)
        BLACKBOX_PRINT_HEADER_LINE(PARAM_NAME_GPS_RESCUE_PITCH_CUTOFF, "%d",    gpsRescueConfig()->pitchCutoffHz)
        BLACKBOX_PRINT_HEADER_LINE(PARAM_NAME_GPS_RESCUE_IMU_YAW_GAIN, "%d",    gpsRescueConfig()->imuYawGain)

        BLACKBOX_PRINT_HEADER_LINE(PARAM_NAME_GPS_RESCUE_DESCENT_DIST, "%d",    gpsRescueConfig()->descentDistanceM)
        BLACKBOX_PRINT_HEADER_LINE(PARAM_NAME_GPS_RESCUE_DESCEND_RATE, "%d",    gpsRescueConfig()->descendRate)
        BLACKBOX_PRINT_HEADER_LINE(PARAM_NAME_GPS_RESCUE_LANDING_ALT, "%d",     gpsRescueConfig()->targetLandingAltitudeM)
        BLACKBOX_PRINT_HEADER_LINE(PARAM_NAME_GPS_RESCUE_DISARM_THRESHOLD, "%d", gpsRescueConfig()->disarmThreshold)

        BLACKBOX_PRINT_HEADER_LINE(PARAM_NAME_GPS_RESCUE_THROTTLE_MIN, "%d",    gpsRescueConfig()->throttleMin)
        BLACKBOX_PRINT_HEADER_LINE(PARAM_NAME_GPS_RESCUE_THROTTLE_MAX, "%d",    gpsRescueConfig()->throttleMax)
        BLACKBOX_PRINT_HEADER_LINE(PARAM_NAME_GPS_RESCUE_THROTTLE_HOVER, "%d",  gpsRescueConfig()->throttleHover)

        BLACKBOX_PRINT_HEADER_LINE(PARAM_NAME_GPS_RESCUE_SANITY_CHECKS, "%d",   gpsRescueConfig()->sanityChecks)
        BLACKBOX_PRINT_HEADER_LINE(PARAM_NAME_GPS_RESCUE_MIN_SATS, "%d",        gpsRescueConfig()->minSats)
        BLACKBOX_PRINT_HEADER_LINE(PARAM_NAME_GPS_RESCUE_ALLOW_ARMING_WITHOUT_FIX, "%d", gpsRescueConfig()->allowArmingWithoutFix)

        BLACKBOX_PRINT_HEADER_LINE(PARAM_NAME_GPS_RESCUE_THROTTLE_P, "%d",      gpsRescueConfig()->throttleP)
        BLACKBOX_PRINT_HEADER_LINE(PARAM_NAME_GPS_RESCUE_THROTTLE_I, "%d",      gpsRescueConfig()->throttleI)
        BLACKBOX_PRINT_HEADER_LINE(PARAM_NAME_GPS_RESCUE_THROTTLE_D, "%d",      gpsRescueConfig()->throttleD)
        BLACKBOX_PRINT_HEADER_LINE(PARAM_NAME_GPS_RESCUE_VELOCITY_P, "%d",      gpsRescueConfig()->velP)
        BLACKBOX_PRINT_HEADER_LINE(PARAM_NAME_GPS_RESCUE_VELOCITY_I, "%d",      gpsRescueConfig()->velI)
        BLACKBOX_PRINT_HEADER_LINE(PARAM_NAME_GPS_RESCUE_VELOCITY_D, "%d",      gpsRescueConfig()->velD)
        BLACKBOX_PRINT_HEADER_LINE(PARAM_NAME_GPS_RESCUE_YAW_P, "%d",           gpsRescueConfig()->yawP)


#ifdef USE_MAG
        BLACKBOX_PRINT_HEADER_LINE(PARAM_NAME_GPS_RESCUE_USE_MAG, "%d",         gpsRescueConfig()->useMag)
#endif
#endif
#endif

        default:
            return true;
    }

    xmitState.headerIndex++;
#endif // UNIT_TEST
    return false;
}

/**
 * Write the given event to the log immediately
 */
void blackboxLogEvent(FlightLogEvent event, flightLogEventData_t *data)
{
    // Only allow events to be logged after headers have been written
    if (!(blackboxState == BLACKBOX_STATE_RUNNING || blackboxState == BLACKBOX_STATE_PAUSED)) {
        return;
    }

    //Shared header for event frames
    blackboxWrite('E');
    blackboxWrite(event);

    //Now serialize the data for this specific frame type
    switch (event) {
    case FLIGHT_LOG_EVENT_SYNC_BEEP:
        blackboxWriteUnsignedVB(data->syncBeep.time);
        break;
    case FLIGHT_LOG_EVENT_FLIGHTMODE: // New flightmode flags write
        blackboxWriteUnsignedVB(data->flightMode.flags);
        blackboxWriteUnsignedVB(data->flightMode.lastFlags);
        break;
    case FLIGHT_LOG_EVENT_DISARM:
        blackboxWriteUnsignedVB(data->disarm.reason);
        break;
    case FLIGHT_LOG_EVENT_INFLIGHT_ADJUSTMENT:
        if (data->inflightAdjustment.floatFlag) {
            blackboxWrite(data->inflightAdjustment.adjustmentFunction + FLIGHT_LOG_EVENT_INFLIGHT_ADJUSTMENT_FUNCTION_FLOAT_VALUE_FLAG);
            blackboxWriteFloat(data->inflightAdjustment.newFloatValue);
        } else {
            blackboxWrite(data->inflightAdjustment.adjustmentFunction);
            blackboxWriteSignedVB(data->inflightAdjustment.newValue);
        }
        break;
    case FLIGHT_LOG_EVENT_LOGGING_RESUME:
        blackboxWriteUnsignedVB(data->loggingResume.logIteration);
        blackboxWriteUnsignedVB(data->loggingResume.currentTime);
        break;
    case FLIGHT_LOG_EVENT_LOG_END:
        blackboxWriteString("End of log");
        blackboxWrite(0);
        break;
    default:
        break;
    }
}

/* If an arming beep has played since it was last logged, write the time of the arming beep to the log as a synchronization point */
static void blackboxCheckAndLogArmingBeep(void)
{
    // Use != so that we can still detect a change if the counter wraps
    if (getArmingBeepTimeMicros() != blackboxLastArmingBeep) {
        blackboxLastArmingBeep = getArmingBeepTimeMicros();
        flightLogEvent_syncBeep_t eventData;
        eventData.time = blackboxLastArmingBeep;
        blackboxLogEvent(FLIGHT_LOG_EVENT_SYNC_BEEP, (flightLogEventData_t *)&eventData);
    }
}

/* monitor the flight mode event status and trigger an event record if the state changes */
static void blackboxCheckAndLogFlightMode(void)
{
    // Use != so that we can still detect a change if the counter wraps
    if (memcmp(&rcModeActivationMask, &blackboxLastFlightModeFlags, sizeof(blackboxLastFlightModeFlags))) {
        flightLogEvent_flightMode_t eventData; // Add new data for current flight mode flags
        eventData.lastFlags = blackboxLastFlightModeFlags;
        memcpy(&blackboxLastFlightModeFlags, &rcModeActivationMask, sizeof(blackboxLastFlightModeFlags));
        memcpy(&eventData.flags, &rcModeActivationMask, sizeof(eventData.flags));
        blackboxLogEvent(FLIGHT_LOG_EVENT_FLIGHTMODE, (flightLogEventData_t *)&eventData);
    }
}

STATIC_UNIT_TESTED bool blackboxShouldLogPFrame(void)
{
    return blackboxPFrameIndex == 0 && blackboxPInterval != 0;
}

STATIC_UNIT_TESTED bool blackboxShouldLogIFrame(void)
{
    return blackboxLoopIndex == 0;
}

/*
 * If the GPS home point has been updated, or every 128 I-frames (~10 seconds), write the
 * GPS home position.
 *
 * We write it periodically so that if one Home Frame goes missing, the GPS coordinates can
 * still be interpreted correctly.
 */
#ifdef USE_GPS
STATIC_UNIT_TESTED bool blackboxShouldLogGpsHomeFrame(void)
{
    if ((GPS_home[0] != gpsHistory.GPS_home[0] || GPS_home[1] != gpsHistory.GPS_home[1]
        || (blackboxPFrameIndex == blackboxIInterval / 2 && blackboxIFrameIndex % 128 == 0)) && isFieldEnabled(FIELD_SELECT(GPS))) {
        return true;
    }
    return false;
}
#endif // GPS

// Called once every FC loop in order to keep track of how many FC loop iterations have passed
STATIC_UNIT_TESTED void blackboxAdvanceIterationTimers(void)
{
    ++blackboxSlowFrameIterationTimer;
    ++blackboxIteration;

    if (++blackboxLoopIndex >= blackboxIInterval) {
        blackboxLoopIndex = 0;
        blackboxIFrameIndex++;
        blackboxPFrameIndex = 0;
    } else if (++blackboxPFrameIndex >= blackboxPInterval) {
        blackboxPFrameIndex = 0;
    }
}

// Called once every FC loop in order to log the current state
STATIC_UNIT_TESTED void blackboxLogIteration(timeUs_t currentTimeUs)
{
    // Write a keyframe every blackboxIInterval frames so we can resynchronise upon missing frames
    if (blackboxShouldLogIFrame()) {
        /*
         * Don't log a slow frame if the slow data didn't change ("I" frames are already large enough without adding
         * an additional item to write at the same time). Unless we're *only* logging "I" frames, then we have no choice.
         */
        if (blackboxIsOnlyLoggingIntraframes()) {
            writeSlowFrameIfNeeded();
        }

        loadMainState(currentTimeUs);
        writeIntraframe();
    } else {
        blackboxCheckAndLogArmingBeep();
        blackboxCheckAndLogFlightMode(); // Check for FlightMode status change event

        if (blackboxShouldLogPFrame()) {
            /*
             * We assume that slow frames are only interesting in that they aid the interpretation of the main data stream.
             * So only log slow frames during loop iterations where we log a main frame.
             */
            writeSlowFrameIfNeeded();

            loadMainState(currentTimeUs);
            writeInterframe();
        }
#ifdef USE_GPS
        if (featureIsEnabled(FEATURE_GPS) && isFieldEnabled(FIELD_SELECT(GPS))) {
            if (blackboxShouldLogGpsHomeFrame()) {
                writeGPSHomeFrame();
                writeGPSFrame(currentTimeUs);
            } else if (gpsSol.numSat != gpsHistory.GPS_numSat
                    || gpsSol.llh.lat != gpsHistory.GPS_coord[GPS_LATITUDE]
                    || gpsSol.llh.lon != gpsHistory.GPS_coord[GPS_LONGITUDE]) {
                //We could check for velocity changes as well but I doubt it changes independent of position
                writeGPSFrame(currentTimeUs);
            }
        }
#endif
    }

    //Flush every iteration so that our runtime variance is minimized
    blackboxDeviceFlush();
}

/**
 * Call each flight loop iteration to perform blackbox logging.
 */
void blackboxUpdate(timeUs_t currentTimeUs)
{
    static BlackboxState cacheFlushNextState;

    switch (blackboxState) {
    case BLACKBOX_STATE_STOPPED:
        if (ARMING_FLAG(ARMED)) {
            blackboxOpen();
            blackboxStart();
        }
#ifdef USE_FLASHFS
        if (IS_RC_MODE_ACTIVE(BOXBLACKBOXERASE)) {
            blackboxSetState(BLACKBOX_STATE_START_ERASE);
        }
#endif
        break;
    case BLACKBOX_STATE_PREPARE_LOG_FILE:
        if (blackboxDeviceBeginLog()) {
            blackboxSetState(BLACKBOX_STATE_SEND_HEADER);
        }
        break;
    case BLACKBOX_STATE_SEND_HEADER:
        blackboxReplenishHeaderBudget();
        //On entry of this state, xmitState.headerIndex is 0 and startTime is intialised

        /*
         * Once the UART has had time to init, transmit the header in chunks so we don't overflow its transmit
         * buffer, overflow the OpenLog's buffer, or keep the main loop busy for too long.
         */
        if (millis() > xmitState.u.startTime + 100) {
            if (blackboxDeviceReserveBufferSpace(BLACKBOX_TARGET_HEADER_BUDGET_PER_ITERATION) == BLACKBOX_RESERVE_SUCCESS) {
                for (int i = 0; i < BLACKBOX_TARGET_HEADER_BUDGET_PER_ITERATION && blackboxHeader[xmitState.headerIndex] != '\0'; i++, xmitState.headerIndex++) {
                    blackboxWrite(blackboxHeader[xmitState.headerIndex]);
                    blackboxHeaderBudget--;
                }
                if (blackboxHeader[xmitState.headerIndex] == '\0') {
                    blackboxSetState(BLACKBOX_STATE_SEND_MAIN_FIELD_HEADER);
                }
            }
        }
        break;
    case BLACKBOX_STATE_SEND_MAIN_FIELD_HEADER:
        blackboxReplenishHeaderBudget();
        //On entry of this state, xmitState.headerIndex is 0 and xmitState.u.fieldIndex is -1
        if (!sendFieldDefinition('I', 'P', blackboxMainFields, blackboxMainFields + 1, ARRAYLEN(blackboxMainFields),
                &blackboxMainFields[0].condition, &blackboxMainFields[1].condition)) {
#ifdef USE_GPS
            if (featureIsEnabled(FEATURE_GPS) && isFieldEnabled(FIELD_SELECT(GPS))) {
                blackboxSetState(BLACKBOX_STATE_SEND_GPS_H_HEADER);
            } else
#endif
                blackboxSetState(BLACKBOX_STATE_SEND_SLOW_HEADER);
        }
        break;
#ifdef USE_GPS
    case BLACKBOX_STATE_SEND_GPS_H_HEADER:
        blackboxReplenishHeaderBudget();
        //On entry of this state, xmitState.headerIndex is 0 and xmitState.u.fieldIndex is -1
        if (!sendFieldDefinition('H', 0, blackboxGpsHFields, blackboxGpsHFields + 1, ARRAYLEN(blackboxGpsHFields),
                NULL, NULL) && isFieldEnabled(FIELD_SELECT(GPS))) {
            blackboxSetState(BLACKBOX_STATE_SEND_GPS_G_HEADER);
        }
        break;
    case BLACKBOX_STATE_SEND_GPS_G_HEADER:
        blackboxReplenishHeaderBudget();
        //On entry of this state, xmitState.headerIndex is 0 and xmitState.u.fieldIndex is -1
        if (!sendFieldDefinition('G', 0, blackboxGpsGFields, blackboxGpsGFields + 1, ARRAYLEN(blackboxGpsGFields),
                &blackboxGpsGFields[0].condition, &blackboxGpsGFields[1].condition) && isFieldEnabled(FIELD_SELECT(GPS))) {
            blackboxSetState(BLACKBOX_STATE_SEND_SLOW_HEADER);
        }
        break;
#endif
    case BLACKBOX_STATE_SEND_SLOW_HEADER:
        blackboxReplenishHeaderBudget();
        //On entry of this state, xmitState.headerIndex is 0 and xmitState.u.fieldIndex is -1
        if (!sendFieldDefinition('S', 0, blackboxSlowFields, blackboxSlowFields + 1, ARRAYLEN(blackboxSlowFields),
                NULL, NULL)) {
            cacheFlushNextState = BLACKBOX_STATE_SEND_SYSINFO;
            blackboxSetState(BLACKBOX_STATE_CACHE_FLUSH);
        }
        break;
    case BLACKBOX_STATE_SEND_SYSINFO:
        blackboxReplenishHeaderBudget();
        //On entry of this state, xmitState.headerIndex is 0

        //Keep writing chunks of the system info headers until it returns true to signal completion
        if (blackboxWriteSysinfo()) {
            /*
             * Wait for header buffers to drain completely before data logging begins to ensure reliable header delivery
             * (overflowing circular buffers causes all data to be discarded, so the first few logged iterations
             * could wipe out the end of the header if we weren't careful)
             */
            cacheFlushNextState = BLACKBOX_STATE_RUNNING;
            blackboxSetState(BLACKBOX_STATE_CACHE_FLUSH);
        }
        break;
    case BLACKBOX_STATE_CACHE_FLUSH:
        // Flush the cache and wait until all possible entries have been written to the media
        if (blackboxDeviceFlushForceComplete()) {
            blackboxSetState(cacheFlushNextState);
        }
        break;
    case BLACKBOX_STATE_PAUSED:
        // Only allow resume to occur during an I-frame iteration, so that we have an "I" base to work from
        if (IS_RC_MODE_ACTIVE(BOXBLACKBOX) && blackboxShouldLogIFrame()) {
            // Write a log entry so the decoder is aware that our large time/iteration skip is intended
            flightLogEvent_loggingResume_t resume;

            resume.logIteration = blackboxIteration;
            resume.currentTime = currentTimeUs;

            blackboxLogEvent(FLIGHT_LOG_EVENT_LOGGING_RESUME, (flightLogEventData_t *) &resume);
            blackboxSetState(BLACKBOX_STATE_RUNNING);

            blackboxLogIteration(currentTimeUs);
        }
        // Keep the logging timers ticking so our log iteration continues to advance
        blackboxAdvanceIterationTimers();
        break;
    case BLACKBOX_STATE_RUNNING:
        // On entry to this state, blackboxIteration, blackboxPFrameIndex and blackboxIFrameIndex are reset to 0
        // Prevent the Pausing of the log on the mode switch if in Motor Test Mode
        if (blackboxModeActivationConditionPresent && !IS_RC_MODE_ACTIVE(BOXBLACKBOX) && !startedLoggingInTestMode) {
            blackboxSetState(BLACKBOX_STATE_PAUSED);
        } else {
            blackboxLogIteration(currentTimeUs);
        }
        blackboxAdvanceIterationTimers();
        break;
    case BLACKBOX_STATE_SHUTTING_DOWN:
        //On entry of this state, startTime is set
        /*
         * Wait for the log we've transmitted to make its way to the logger before we release the serial port,
         * since releasing the port clears the Tx buffer.
         *
         * Don't wait longer than it could possibly take if something funky happens.
         */
        if (blackboxDeviceEndLog(blackboxLoggedAnyFrames) && (millis() > xmitState.u.startTime + BLACKBOX_SHUTDOWN_TIMEOUT_MILLIS || blackboxDeviceFlushForce())) {
            blackboxDeviceClose();
            blackboxSetState(BLACKBOX_STATE_STOPPED);
        }
        break;
#ifdef USE_FLASHFS
    case BLACKBOX_STATE_START_ERASE:
        blackboxEraseAll();
        blackboxSetState(BLACKBOX_STATE_ERASING);
        beeper(BEEPER_BLACKBOX_ERASE);
        break;
    case BLACKBOX_STATE_ERASING:
        if (isBlackboxErased()) {
            //Done erasing
            blackboxSetState(BLACKBOX_STATE_ERASED);
            beeper(BEEPER_BLACKBOX_ERASE);
        }
        break;
    case BLACKBOX_STATE_ERASED:
        if (!IS_RC_MODE_ACTIVE(BOXBLACKBOXERASE)) {
            blackboxSetState(BLACKBOX_STATE_STOPPED);
        }
    break;
#endif
    default:
        break;
    }

    // Did we run out of room on the device? Stop!
    if (isBlackboxDeviceFull()) {
#ifdef USE_FLASHFS
        if (blackboxState != BLACKBOX_STATE_ERASING
            && blackboxState != BLACKBOX_STATE_START_ERASE
            && blackboxState != BLACKBOX_STATE_ERASED)
#endif
        {
            blackboxSetState(BLACKBOX_STATE_STOPPED);
            // ensure we reset the test mode flag if we stop due to full memory card
            if (startedLoggingInTestMode) {
                startedLoggingInTestMode = false;
            }
        }
    } else { // Only log in test mode if there is room!
        switch (blackboxConfig()->mode) {
        case BLACKBOX_MODE_MOTOR_TEST:
            // Handle Motor Test Mode
            if (inMotorTestMode()) {
                if (blackboxState==BLACKBOX_STATE_STOPPED) {
                    startInTestMode();
                }
            } else {
                if (blackboxState!=BLACKBOX_STATE_STOPPED) {
                    stopInTestMode();
                }
            }

            break;
        case BLACKBOX_MODE_ALWAYS_ON:
            if (blackboxState==BLACKBOX_STATE_STOPPED) {
                startInTestMode();
            }

            break;
        case BLACKBOX_MODE_NORMAL:
        default:

            break;
        }
    }
}

int blackboxCalculatePDenom(int rateNum, int rateDenom)
{
    return blackboxIInterval * rateNum / rateDenom;
}

uint8_t blackboxGetRateDenom(void)
{
    return blackboxPInterval;

}

uint16_t blackboxGetPRatio(void)
{
    return blackboxIInterval / blackboxPInterval;
}

uint8_t blackboxCalculateSampleRate(uint16_t pRatio)
{
    return LOG2(32000 / (targetPidLooptime * pRatio));
}

/**
 * Call during system startup to initialize the blackbox.
 */
void blackboxInit(void)
{
    blackboxResetIterationTimers();

    // an I-frame is written every 32ms
    // blackboxUpdate() is run in synchronisation with the PID loop
    // targetPidLooptime is 1000 for 1kHz loop, 500 for 2kHz loop etc, targetPidLooptime is rounded for short looptimes
    blackboxIInterval = (uint16_t)(32 * 1000 / targetPidLooptime);

    blackboxPInterval = 1 << blackboxConfig()->sample_rate;
    if (blackboxPInterval > blackboxIInterval) {
        blackboxPInterval = 0; // log only I frames if logging frequency is too low
    }

    if (blackboxConfig()->device) {
        blackboxSetState(BLACKBOX_STATE_STOPPED);
    } else {
        blackboxSetState(BLACKBOX_STATE_DISABLED);
    }
    blackboxSInterval = blackboxIInterval * 256; // S-frame is written every 256*32 = 8192ms, approx every 8 seconds

    blackboxHighResolutionScale = blackboxConfig()->high_resolution ? 10.0f : 1.0f;
}
#endif<|MERGE_RESOLUTION|>--- conflicted
+++ resolved
@@ -1383,7 +1383,7 @@
             } else {
                 xmitState.headerIndex += 2; // Skip the next two vbat fields too
             }
-            );
+        );
 
         BLACKBOX_PRINT_HEADER_LINE("vbatcellvoltage", "%u,%u,%u",           batteryConfig()->vbatmincellvoltage,
                                                                             batteryConfig()->vbatwarningcellvoltage,
@@ -1394,7 +1394,7 @@
             if (batteryConfig()->currentMeterSource == CURRENT_METER_ADC) {
                 blackboxPrintfHeaderLine("currentSensor", "%d,%d",currentSensorADCConfig()->offset, currentSensorADCConfig()->scale);
             }
-            );
+        );
 
         BLACKBOX_PRINT_HEADER_LINE("looptime", "%d",                        gyro.sampleLooptime);
         BLACKBOX_PRINT_HEADER_LINE("gyro_sync_denom", "%d",                 1);
@@ -1404,18 +1404,13 @@
         BLACKBOX_PRINT_HEADER_LINE(PARAM_NAME_TPA_MODE, "%d",               currentPidProfile->tpa_mode);
         BLACKBOX_PRINT_HEADER_LINE(PARAM_NAME_TPA_RATE, "%d",               currentPidProfile->tpa_rate);
         BLACKBOX_PRINT_HEADER_LINE(PARAM_NAME_TPA_BREAKPOINT, "%d",         currentPidProfile->tpa_breakpoint);
-<<<<<<< HEAD
-        BLACKBOX_PRINT_HEADER_LINE(PARAM_NAME_TPA_RATE_LOWER, "%d",         currentPidProfile->tpa_rate_lower);
-        BLACKBOX_PRINT_HEADER_LINE(PARAM_NAME_TPA_BREAKPOINT_LOWER, "%d",   currentPidProfile->tpa_breakpoint_lower);
-        BLACKBOX_PRINT_HEADER_LINE(PARAM_NAME_TPA_BREAKPOINT_LOWER_FADE, "%d", currentPidProfile->tpa_breakpoint_lower_fade);
+        BLACKBOX_PRINT_HEADER_LINE(PARAM_NAME_TPA_LOW_RATE, "%d",           currentPidProfile->tpa_low_rate);
+        BLACKBOX_PRINT_HEADER_LINE(PARAM_NAME_TPA_LOW_BREAKPOINT, "%d",     currentPidProfile->tpa_low_breakpoint);
+        BLACKBOX_PRINT_HEADER_LINE(PARAM_NAME_TPA_LOW_ALWAYS, "%d",         currentPidProfile->tpa_low_always);
         BLACKBOX_PRINT_HEADER_LINE(PARAM_NAME_MIXER_TYPE, "%s",             lookupTableMixerType[mixerConfig()->mixer_type]);
         BLACKBOX_PRINT_HEADER_LINE(PARAM_NAME_EZ_LANDING_THRESHOLD, "%d",   currentPidProfile->ez_landing_threshold);
         BLACKBOX_PRINT_HEADER_LINE(PARAM_NAME_EZ_LANDING_LIMIT, "%d",       currentPidProfile->ez_landing_limit);
-=======
-        BLACKBOX_PRINT_HEADER_LINE(PARAM_NAME_TPA_LOW_RATE, "%d",         currentPidProfile->tpa_low_rate);
-        BLACKBOX_PRINT_HEADER_LINE(PARAM_NAME_TPA_LOW_BREAKPOINT, "%d",   currentPidProfile->tpa_low_breakpoint);
-        BLACKBOX_PRINT_HEADER_LINE(PARAM_NAME_TPA_LOW_ALWAYS, "%d", currentPidProfile->tpa_low_always);
->>>>>>> 380d39e5
+
         BLACKBOX_PRINT_HEADER_LINE("rc_rates", "%d,%d,%d",                  currentControlRateProfile->rcRates[ROLL],
                                                                             currentControlRateProfile->rcRates[PITCH],
                                                                             currentControlRateProfile->rcRates[YAW]);
