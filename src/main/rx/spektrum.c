--- conflicted
+++ resolved
@@ -108,22 +108,13 @@
 {
     UNUSED(rxRuntimeConfig);
 
-<<<<<<< HEAD
+#if defined(USE_TELEMETRY_SRXL)
     static timeUs_t telemetryFrameRequestedUs = 0;
 
+    timeUs_t currentTimeUs = micros();
+#endif
+
     uint8_t result = RX_FRAME_PENDING;
-#if defined(USE_TELEMETRY) && defined(USE_TELEMETRY_SRXL)
-    timeUs_t currentTimeUs = micros();
-#endif
-=======
-#if defined(USE_TELEMETRY_SRXL)
-    static timeUs_t telemetryFrameRequestedUs = 0;
-
-    timeUs_t currentTimeUs = micros();
-#endif
-
-    uint8_t result = RX_FRAME_PENDING;
->>>>>>> f729f3fc
 
     if (rcFrameComplete) {
         rcFrameComplete = false;
@@ -160,19 +151,6 @@
             }
         }
 
-<<<<<<< HEAD
-#if defined(USE_TELEMETRY) && defined(USE_TELEMETRY_SRXL)
-        if (srxlEnabled && telemetryBufLen && (spekFrame[2] & 0x80) == 0) {
-            telemetryFrameRequestedUs = currentTimeUs;
-        }
-#endif
-
-        result = RX_FRAME_COMPLETE;
-    }
-
-#if defined(USE_TELEMETRY) && defined(USE_TELEMETRY_SRXL)
-    if (telemetryFrameRequestedUs && cmpTimeUs(currentTimeUs, telemetryFrameRequestedUs) >= SPEKTRUM_TELEMETRY_FRAME_DELAY_US) {
-=======
 #if defined(USE_TELEMETRY_SRXL)
         if (srxlEnabled && (spekFrame[2] & 0x80) == 0) {
                     telemetryFrameRequestedUs = currentTimeUs;
@@ -183,7 +161,6 @@
 
 #if defined(USE_TELEMETRY_SRXL)
     if (telemetryBufLen && telemetryFrameRequestedUs && cmpTimeUs(currentTimeUs, telemetryFrameRequestedUs) >= SPEKTRUM_TELEMETRY_FRAME_DELAY_US) {
->>>>>>> f729f3fc
         telemetryFrameRequestedUs = 0;
 
         result = (result & ~RX_FRAME_PENDING) | RX_FRAME_PROCESSING_REQUIRED;
@@ -331,11 +308,7 @@
 }
 #endif // USE_SPEKTRUM_BIND
 
-<<<<<<< HEAD
-#if defined(USE_TELEMETRY) && defined(USE_TELEMETRY_SRXL)
-=======
-#if defined(USE_TELEMETRY_SRXL)
->>>>>>> f729f3fc
+#if defined(USE_TELEMETRY_SRXL)
 static bool spektrumProcessFrame(const rxRuntimeConfig_t *rxRuntimeConfig)
 {
     UNUSED(rxRuntimeConfig);
@@ -344,18 +317,11 @@
     if (telemetryBufLen > 0) {
         serialWriteBuf(serialPort, telemetryBuf, telemetryBufLen);
         telemetryBufLen = 0; // reset telemetry buffer
-<<<<<<< HEAD
-
-        srxlCollectTelemetryNow();
-=======
->>>>>>> f729f3fc
     }
 
     return true;
 }
 
-<<<<<<< HEAD
-=======
 bool srxlTelemetryBufferEmpty()
 {
   if (telemetryBufLen == 0) {
@@ -365,7 +331,6 @@
   }
 }
 
->>>>>>> f729f3fc
 void srxlRxWriteTelemetryData(const void *data, int len)
 {
     len = MIN(len, (int)sizeof(telemetryBuf));
@@ -418,11 +383,7 @@
 
     rxRuntimeConfig->rcReadRawFn = spektrumReadRawRC;
     rxRuntimeConfig->rcFrameStatusFn = spektrumFrameStatus;
-<<<<<<< HEAD
-#if defined(USE_TELEMETRY) && defined(USE_TELEMETRY_SRXL)
-=======
-#if defined(USE_TELEMETRY_SRXL)
->>>>>>> f729f3fc
+#if defined(USE_TELEMETRY_SRXL)
     rxRuntimeConfig->rcProcessFrameFn = spektrumProcessFrame;
 #endif
 
