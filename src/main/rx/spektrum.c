--- conflicted
+++ resolved
@@ -321,9 +321,6 @@
 
     return serialPort != NULL;
 }
-<<<<<<< HEAD
-#endif // SERIAL_RX
-=======
 
 void srxlRxWriteTelemetryData(const void *data, int len)
 {
@@ -346,5 +343,4 @@
     return serialPort != NULL;
 }
 
-#endif // SERIAL_RX
->>>>>>> f5ddc30f
+#endif // SERIAL_RX