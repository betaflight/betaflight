--- conflicted
+++ resolved
@@ -83,9 +83,8 @@
 rxRuntimeConfig_t rxRuntimeConfig;
 static rxConfig_t *rxConfig;
 
-<<<<<<< HEAD
 static uint16_t rxRefreshRate;
-=======
+
 static uint16_t nullReadRawRC(rxRuntimeConfig_t *rxRuntimeConfig, uint8_t channel) {
     UNUSED(rxRuntimeConfig);
     UNUSED(channel);
@@ -94,7 +93,6 @@
 }
 
 static rcReadRawDataPtr rcReadRawFunc = nullReadRawRC;
->>>>>>> c49bd407
 
 void serialRxInit(rxConfig_t *rxConfig);
 
