/*
 * This file is part of Cleanflight.
 *
 * Cleanflight is free software: you can redistribute it and/or modify
 * it under the terms of the GNU General Public License as published by
 * the Free Software Foundation, either version 3 of the License, or
 * (at your option) any later version.
 *
 * Cleanflight is distributed in the hope that it will be useful,
 * but WITHOUT ANY WARRANTY; without even the implied warranty of
 * MERCHANTABILITY or FITNESS FOR A PARTICULAR PURPOSE.  See the
 * GNU General Public License for more details.
 *
 * You should have received a copy of the GNU General Public License
 * along with Cleanflight.  If not, see <http://www.gnu.org/licenses/>.
 */

#include <stdbool.h>
#include <stdint.h>
#include <stdlib.h>

#include <string.h>

#include "platform.h"

#include "build/build_config.h"
#include "build/debug.h"

#include "common/maths.h"
#include "common/utils.h"

#include "config/config_reset.h"
#include "config/feature.h"

#include "drivers/adc.h"
#include "drivers/rx/rx_pwm.h"
#include "drivers/rx/rx_spi.h"
#include "drivers/time.h"

#include "fc/config.h"
#include "fc/rc_controls.h"
#include "fc/rc_modes.h"

#include "flight/failsafe.h"

#include "io/serial.h"

#include "pg/pg.h"
#include "pg/pg_ids.h"

#include "rx/rx.h"
#include "rx/pwm.h"
#include "rx/fport.h"
#include "rx/sbus.h"
#include "rx/spektrum.h"
#include "rx/sumd.h"
#include "rx/sumh.h"
#include "rx/msp.h"
#include "rx/xbus.h"
#include "rx/ibus.h"
#include "rx/jetiexbus.h"
#include "rx/crsf.h"
#include "rx/rx_spi.h"
#include "rx/targetcustomserial.h"


//#define DEBUG_RX_SIGNAL_LOSS

const char rcChannelLetters[] = "AERT12345678abcdefgh";

static uint16_t rssi = 0;                  // range: [0;1023]
static timeUs_t lastMspRssiUpdateUs = 0;

#define MSP_RSSI_TIMEOUT_US 1500000   // 1.5 sec

rssiSource_e rssiSource;

static bool rxDataProcessingRequired = false;
static bool auxiliaryProcessingRequired = false;

static bool rxSignalReceived = false;
static bool rxFlightChannelsValid = false;
static bool rxIsInFailsafeMode = true;
static uint8_t rxChannelCount;

static timeUs_t rxNextUpdateAtUs = 0;
static uint32_t needRxSignalBefore = 0;
static uint32_t needRxSignalMaxDelayUs;
static uint32_t suspendRxSignalUntil = 0;
static uint8_t  skipRxSamples = 0;

static int16_t rcRaw[MAX_SUPPORTED_RC_CHANNEL_COUNT];     // interval [1000;2000]
int16_t rcData[MAX_SUPPORTED_RC_CHANNEL_COUNT];     // interval [1000;2000]
uint32_t rcInvalidPulsPeriod[MAX_SUPPORTED_RC_CHANNEL_COUNT];

#define MAX_INVALID_PULS_TIME    300
#define PPM_AND_PWM_SAMPLE_COUNT 3

#define DELAY_50_HZ (1000000 / 50)
#define DELAY_10_HZ (1000000 / 10)
#define DELAY_5_HZ (1000000 / 5)
#define SKIP_RC_ON_SUSPEND_PERIOD 1500000           // 1.5 second period in usec (call frequency independent)
#define SKIP_RC_SAMPLES_ON_RESUME  2                // flush 2 samples to drop wrong measurements (timing independent)

rxRuntimeConfig_t rxRuntimeConfig;
static uint8_t rcSampleIndex = 0;

#ifndef RX_SPI_DEFAULT_PROTOCOL
#define RX_SPI_DEFAULT_PROTOCOL 0
#endif
#ifndef SERIALRX_PROVIDER
#define SERIALRX_PROVIDER 0
#endif

#define RX_MIN_USEC 885
#define RX_MAX_USEC 2115
#define RX_MID_USEC 1500

#ifndef SPEKTRUM_BIND_PIN
#define SPEKTRUM_BIND_PIN NONE
#endif

#ifndef BINDPLUG_PIN
#define BINDPLUG_PIN NONE
#endif

PG_REGISTER_WITH_RESET_FN(rxConfig_t, rxConfig, PG_RX_CONFIG, 2);
void pgResetFn_rxConfig(rxConfig_t *rxConfig)
{
    RESET_CONFIG_2(rxConfig_t, rxConfig,
        .halfDuplex = 0,
        .serialrx_provider = SERIALRX_PROVIDER,
        .rx_spi_protocol = RX_SPI_DEFAULT_PROTOCOL,
        .serialrx_inverted = 0,
        .spektrum_bind_pin_override_ioTag = IO_TAG(SPEKTRUM_BIND_PIN),
        .spektrum_bind_plug_ioTag = IO_TAG(BINDPLUG_PIN),
        .spektrum_sat_bind = 0,
        .spektrum_sat_bind_autoreset = 1,
        .midrc = RX_MID_USEC,
        .mincheck = 1050,
        .maxcheck = 1900,
        .rx_min_usec = RX_MIN_USEC,          // any of first 4 channels below this value will trigger rx loss detection
        .rx_max_usec = RX_MAX_USEC,         // any of first 4 channels above this value will trigger rx loss detection
        .rssi_channel = 0,
        .rssi_scale = RSSI_SCALE_DEFAULT,
        .rssi_invert = 0,
        .rcInterpolation = RC_SMOOTHING_AUTO,
        .rcInterpolationChannels = 0,
        .rcInterpolationInterval = 19,
        .fpvCamAngleDegrees = 0,
        .airModeActivateThreshold = 32,
        .max_aux_channel = DEFAULT_AUX_CHANNEL_COUNT
    );

#ifdef RX_CHANNELS_TAER
    parseRcChannels("TAER1234", rxConfig);
#else
    parseRcChannels("AETR1234", rxConfig);
#endif
}

PG_REGISTER_ARRAY_WITH_RESET_FN(rxChannelRangeConfig_t, NON_AUX_CHANNEL_COUNT, rxChannelRangeConfigs, PG_RX_CHANNEL_RANGE_CONFIG, 0);
void pgResetFn_rxChannelRangeConfigs(rxChannelRangeConfig_t *rxChannelRangeConfigs)
{
    // set default calibration to full range and 1:1 mapping
    for (int i = 0; i < NON_AUX_CHANNEL_COUNT; i++) {
        rxChannelRangeConfigs[i].min = PWM_RANGE_MIN;
        rxChannelRangeConfigs[i].max = PWM_RANGE_MAX;
    }
}

PG_REGISTER_ARRAY_WITH_RESET_FN(rxFailsafeChannelConfig_t, MAX_SUPPORTED_RC_CHANNEL_COUNT, rxFailsafeChannelConfigs, PG_RX_FAILSAFE_CHANNEL_CONFIG, 0);
void pgResetFn_rxFailsafeChannelConfigs(rxFailsafeChannelConfig_t *rxFailsafeChannelConfigs)
{
    for (int i = 0; i < MAX_SUPPORTED_RC_CHANNEL_COUNT; i++) {
        rxFailsafeChannelConfigs[i].mode = (i < NON_AUX_CHANNEL_COUNT) ? RX_FAILSAFE_MODE_AUTO : RX_FAILSAFE_MODE_HOLD;
        rxFailsafeChannelConfigs[i].step = (i == THROTTLE)
            ? CHANNEL_VALUE_TO_RXFAIL_STEP(RX_MIN_USEC)
            : CHANNEL_VALUE_TO_RXFAIL_STEP(RX_MID_USEC);
    }
}

void resetAllRxChannelRangeConfigurations(rxChannelRangeConfig_t *rxChannelRangeConfig) {
    // set default calibration to full range and 1:1 mapping
    for (int i = 0; i < NON_AUX_CHANNEL_COUNT; i++) {
        rxChannelRangeConfig->min = PWM_RANGE_MIN;
        rxChannelRangeConfig->max = PWM_RANGE_MAX;
        rxChannelRangeConfig++;
    }
}

static uint16_t nullReadRawRC(const rxRuntimeConfig_t *rxRuntimeConfig, uint8_t channel)
{
    UNUSED(rxRuntimeConfig);
    UNUSED(channel);

    return PPM_RCVR_TIMEOUT;
}

static uint8_t nullFrameStatus(rxRuntimeConfig_t *rxRuntimeConfig)
{
    UNUSED(rxRuntimeConfig);

    return RX_FRAME_PENDING;
}

static bool nullProcessFrame(const rxRuntimeConfig_t *rxRuntimeConfig)
{
    UNUSED(rxRuntimeConfig);

    return true;
}

STATIC_UNIT_TESTED bool isPulseValid(uint16_t pulseDuration)
{
    return  pulseDuration >= rxConfig()->rx_min_usec &&
            pulseDuration <= rxConfig()->rx_max_usec;
}

#ifdef USE_SERIAL_RX
bool serialRxInit(const rxConfig_t *rxConfig, rxRuntimeConfig_t *rxRuntimeConfig)
{
    bool enabled = false;
    switch (rxConfig->serialrx_provider) {
#ifdef USE_SERIALRX_SPEKTRUM
    case SERIALRX_SRXL:
    case SERIALRX_SPEKTRUM1024:
    case SERIALRX_SPEKTRUM2048:
        enabled = spektrumInit(rxConfig, rxRuntimeConfig);
        break;
#endif
#ifdef USE_SERIALRX_SBUS
    case SERIALRX_SBUS:
        enabled = sbusInit(rxConfig, rxRuntimeConfig);
        break;
#endif
#ifdef USE_SERIALRX_SUMD
    case SERIALRX_SUMD:
        enabled = sumdInit(rxConfig, rxRuntimeConfig);
        break;
#endif
#ifdef USE_SERIALRX_SUMH
    case SERIALRX_SUMH:
        enabled = sumhInit(rxConfig, rxRuntimeConfig);
        break;
#endif
#ifdef USE_SERIALRX_XBUS
    case SERIALRX_XBUS_MODE_B:
    case SERIALRX_XBUS_MODE_B_RJ01:
        enabled = xBusInit(rxConfig, rxRuntimeConfig);
        break;
#endif
#ifdef USE_SERIALRX_IBUS
    case SERIALRX_IBUS:
        enabled = ibusInit(rxConfig, rxRuntimeConfig);
        break;
#endif
#ifdef USE_SERIALRX_JETIEXBUS
    case SERIALRX_JETIEXBUS:
        enabled = jetiExBusInit(rxConfig, rxRuntimeConfig);
        break;
#endif
#ifdef USE_SERIALRX_CRSF
    case SERIALRX_CRSF:
        enabled = crsfRxInit(rxConfig, rxRuntimeConfig);
        break;
#endif
#ifdef USE_SERIALRX_TARGET_CUSTOM
    case SERIALRX_TARGET_CUSTOM:
        enabled = targetCustomSerialRxInit(rxConfig, rxRuntimeConfig);
        break;
#endif
#ifdef USE_SERIALRX_FPORT
    case SERIALRX_FPORT:
        enabled = fportRxInit(rxConfig, rxRuntimeConfig);
        break;
#endif
    default:
        enabled = false;
        break;
    }
    return enabled;
}
#endif

void rxInit(void)
{
    rxRuntimeConfig.rcReadRawFn = nullReadRawRC;
    rxRuntimeConfig.rcFrameStatusFn = nullFrameStatus;
    rxRuntimeConfig.rcProcessFrameFn = nullProcessFrame;
    rcSampleIndex = 0;
    needRxSignalMaxDelayUs = DELAY_10_HZ;

    for (int i = 0; i < MAX_SUPPORTED_RC_CHANNEL_COUNT; i++) {
        rcData[i] = rxConfig()->midrc;
        rcInvalidPulsPeriod[i] = millis() + MAX_INVALID_PULS_TIME;
    }

    rcData[THROTTLE] = (feature(FEATURE_3D)) ? rxConfig()->midrc : rxConfig()->rx_min_usec;

    // Initialize ARM switch to OFF position when arming via switch is defined
    // TODO - move to rc_mode.c
    for (int i = 0; i < MAX_MODE_ACTIVATION_CONDITION_COUNT; i++) {
        const modeActivationCondition_t *modeActivationCondition = modeActivationConditions(i);
        if (modeActivationCondition->modeId == BOXARM && IS_RANGE_USABLE(&modeActivationCondition->range)) {
            // ARM switch is defined, determine an OFF value
            uint16_t value;
            if (modeActivationCondition->range.startStep > 0) {
                value = MODE_STEP_TO_CHANNEL_VALUE((modeActivationCondition->range.startStep - 1));
            } else {
                value = MODE_STEP_TO_CHANNEL_VALUE((modeActivationCondition->range.endStep + 1));
            }
            // Initialize ARM AUX channel to OFF value
            rcData[modeActivationCondition->auxChannelIndex + NON_AUX_CHANNEL_COUNT] = value;
        }
    }

#ifdef USE_SERIAL_RX
    if (feature(FEATURE_RX_SERIAL)) {
        const bool enabled = serialRxInit(rxConfig(), &rxRuntimeConfig);
        if (!enabled) {
            featureClear(FEATURE_RX_SERIAL);
            rxRuntimeConfig.rcReadRawFn = nullReadRawRC;
            rxRuntimeConfig.rcFrameStatusFn = nullFrameStatus;
        }
    }
#endif

#ifdef USE_RX_MSP
    if (feature(FEATURE_RX_MSP)) {
        rxMspInit(rxConfig(), &rxRuntimeConfig);
        needRxSignalMaxDelayUs = DELAY_5_HZ;
    }
#endif

#ifdef USE_RX_SPI
    if (feature(FEATURE_RX_SPI)) {
        const bool enabled = rxSpiInit(rxConfig(), &rxRuntimeConfig);
        if (!enabled) {
            featureClear(FEATURE_RX_SPI);
            rxRuntimeConfig.rcReadRawFn = nullReadRawRC;
            rxRuntimeConfig.rcFrameStatusFn = nullFrameStatus;
        }
    }
#endif

#if defined(USE_PWM) || defined(USE_PPM)
    if (feature(FEATURE_RX_PPM) || feature(FEATURE_RX_PARALLEL_PWM)) {
        rxPwmInit(rxConfig(), &rxRuntimeConfig);
    }
#endif

#if defined(USE_ADC)
    if (feature(FEATURE_RSSI_ADC)) {
        rssiSource = RSSI_SOURCE_ADC;
    } else
#endif
    if (rxConfig()->rssi_channel > 0) {
        rssiSource = RSSI_SOURCE_RX_CHANNEL;
    }

    rxChannelCount = MIN(rxConfig()->max_aux_channel + NON_AUX_CHANNEL_COUNT, rxRuntimeConfig.channelCount);
}

bool rxIsReceivingSignal(void)
{
    return rxSignalReceived;
}

bool rxAreFlightChannelsValid(void)
{
    return rxFlightChannelsValid;
}

void suspendRxSignal(void)
{
    suspendRxSignalUntil = micros() + SKIP_RC_ON_SUSPEND_PERIOD;
    skipRxSamples = SKIP_RC_SAMPLES_ON_RESUME;
    failsafeOnRxSuspend(SKIP_RC_ON_SUSPEND_PERIOD);
}

void resumeRxSignal(void)
{
    suspendRxSignalUntil = micros();
    skipRxSamples = SKIP_RC_SAMPLES_ON_RESUME;
    failsafeOnRxResume();
}

bool rxUpdateCheck(timeUs_t currentTimeUs, timeDelta_t currentDeltaTime)
{
    UNUSED(currentDeltaTime);

    if (rxSignalReceived) {
        if (currentTimeUs >= needRxSignalBefore) {
            rxSignalReceived = false;
        }
    }

#if defined(USE_PWM) || defined(USE_PPM)
    if (feature(FEATURE_RX_PPM)) {
        if (isPPMDataBeingReceived()) {
            rxDataProcessingRequired = true;
            rxSignalReceived = true;
            rxIsInFailsafeMode = false;
            needRxSignalBefore = currentTimeUs + needRxSignalMaxDelayUs;
            resetPPMDataReceivedState();
        }
    } else if (feature(FEATURE_RX_PARALLEL_PWM)) {
        if (isPWMDataBeingReceived()) {
            rxDataProcessingRequired = true;
            rxSignalReceived = true;
            rxIsInFailsafeMode = false;
            needRxSignalBefore = currentTimeUs + needRxSignalMaxDelayUs;
        }
    } else
#endif
    {
        const uint8_t frameStatus = rxRuntimeConfig.rcFrameStatusFn(&rxRuntimeConfig);
        if (frameStatus & RX_FRAME_COMPLETE) {
            rxDataProcessingRequired = true;
            rxIsInFailsafeMode = (frameStatus & RX_FRAME_FAILSAFE) != 0;
            rxSignalReceived = !rxIsInFailsafeMode;
            needRxSignalBefore = currentTimeUs + needRxSignalMaxDelayUs;
<<<<<<< HEAD
    } else if (cmpTimeUs(currentTimeUs, rxNextUpdateAtUs) > 0) {
            rxDataProcessingRequired = true;
=======
>>>>>>> a24daa78
        }

        if (frameStatus & RX_FRAME_PROCESSING_REQUIRED) {
            auxiliaryProcessingRequired = true;
        }
    }

    if (cmpTimeUs(currentTimeUs, rxNextUpdateAtUs) > 0) {
        rxDataProcessingRequired = true;
    }

    return rxDataProcessingRequired || auxiliaryProcessingRequired; // data driven or 50Hz
}

static uint16_t calculateChannelMovingAverage(uint8_t chan, uint16_t sample)
{
    static int16_t rcSamples[MAX_SUPPORTED_RX_PARALLEL_PWM_OR_PPM_CHANNEL_COUNT][PPM_AND_PWM_SAMPLE_COUNT];
    static int16_t rcDataMean[MAX_SUPPORTED_RX_PARALLEL_PWM_OR_PPM_CHANNEL_COUNT];
    static bool rxSamplesCollected = false;

    const uint8_t currentSampleIndex = rcSampleIndex % PPM_AND_PWM_SAMPLE_COUNT;

    // update the recent samples and compute the average of them
    rcSamples[chan][currentSampleIndex] = sample;

    // avoid returning an incorrect average which would otherwise occur before enough samples
    if (!rxSamplesCollected) {
        if (rcSampleIndex < PPM_AND_PWM_SAMPLE_COUNT) {
            return sample;
        }
        rxSamplesCollected = true;
    }

    rcDataMean[chan] = 0;
    for (int sampleIndex = 0; sampleIndex < PPM_AND_PWM_SAMPLE_COUNT; sampleIndex++) {
        rcDataMean[chan] += rcSamples[chan][sampleIndex];
    }
    return rcDataMean[chan] / PPM_AND_PWM_SAMPLE_COUNT;
}

static uint16_t getRxfailValue(uint8_t channel)
{
    const rxFailsafeChannelConfig_t *channelFailsafeConfig = rxFailsafeChannelConfigs(channel);

    switch (channelFailsafeConfig->mode) {
    case RX_FAILSAFE_MODE_AUTO:
        switch (channel) {
        case ROLL:
        case PITCH:
        case YAW:
            return rxConfig()->midrc;
        case THROTTLE:
            if (feature(FEATURE_3D))
                return rxConfig()->midrc;
            else
                return rxConfig()->rx_min_usec;
        }
        /* no break */

    default:
    case RX_FAILSAFE_MODE_INVALID:
    case RX_FAILSAFE_MODE_HOLD:
        return rcData[channel];

    case RX_FAILSAFE_MODE_SET:
        return RXFAIL_STEP_TO_CHANNEL_VALUE(channelFailsafeConfig->step);
    }
}

STATIC_UNIT_TESTED uint16_t applyRxChannelRangeConfiguraton(int sample, const rxChannelRangeConfig_t *range)
{
    // Avoid corruption of channel with a value of PPM_RCVR_TIMEOUT
    if (sample == PPM_RCVR_TIMEOUT) {
        return PPM_RCVR_TIMEOUT;
    }

    sample = scaleRange(sample, range->min, range->max, PWM_RANGE_MIN, PWM_RANGE_MAX);
    sample = constrain(sample, PWM_PULSE_MIN, PWM_PULSE_MAX);

    return sample;
}

static void readRxChannelsApplyRanges(void)
{
    for (int channel = 0; channel < rxChannelCount; channel++) {

        const uint8_t rawChannel = channel < RX_MAPPABLE_CHANNEL_COUNT ? rxConfig()->rcmap[channel] : channel;

        // sample the channel
        uint16_t sample = rxRuntimeConfig.rcReadRawFn(&rxRuntimeConfig, rawChannel);

        // apply the rx calibration
        if (channel < NON_AUX_CHANNEL_COUNT) {
            sample = applyRxChannelRangeConfiguraton(sample, rxChannelRangeConfigs(channel));
        }

        rcRaw[channel] = sample;
    }
}

static void detectAndApplySignalLossBehaviour(void)
{
    const uint32_t currentTimeMs = millis();

    const bool useValueFromRx = rxSignalReceived && !rxIsInFailsafeMode;

#ifdef DEBUG_RX_SIGNAL_LOSS
    debug[0] = rxSignalReceived;
    debug[1] = rxIsInFailsafeMode;
    debug[2] = rxRuntimeConfig.rcReadRawFn(&rxRuntimeConfig, 0);
#endif

    rxFlightChannelsValid = true;
    for (int channel = 0; channel < rxChannelCount; channel++) {
        uint16_t sample = rcRaw[channel];

        const bool validPulse = useValueFromRx && isPulseValid(sample);

        if (validPulse) {
            rcInvalidPulsPeriod[channel] = currentTimeMs + MAX_INVALID_PULS_TIME;
        } else {
            if (cmp32(currentTimeMs, rcInvalidPulsPeriod[channel]) < 0) {
                continue;           // skip to next channel to hold channel value MAX_INVALID_PULS_TIME
            } else {
                sample = getRxfailValue(channel);   // after that apply rxfail value
                if (channel < NON_AUX_CHANNEL_COUNT) {
                    rxFlightChannelsValid = false;
                }
            }
        }
        if (feature(FEATURE_RX_PARALLEL_PWM | FEATURE_RX_PPM)) {
            // smooth output for PWM and PPM
            rcData[channel] = calculateChannelMovingAverage(channel, sample);
        } else {
            rcData[channel] = sample;
        }
    }

    if (rxFlightChannelsValid && !IS_RC_MODE_ACTIVE(BOXFAILSAFE)) {
        failsafeOnValidDataReceived();
    } else {
        rxIsInFailsafeMode = true;
        failsafeOnValidDataFailed();
        for (int channel = 0; channel < rxChannelCount; channel++) {
            rcData[channel] = getRxfailValue(channel);
        }
    }

#ifdef DEBUG_RX_SIGNAL_LOSS
    debug[3] = rcData[THROTTLE];
#endif
}

bool calculateRxChannelsAndUpdateFailsafe(timeUs_t currentTimeUs)
{
    if (auxiliaryProcessingRequired) {
        auxiliaryProcessingRequired = !rxRuntimeConfig.rcProcessFrameFn(&rxRuntimeConfig);
    }

    if (!rxDataProcessingRequired) {
        return false;
    }

    rxDataProcessingRequired = false;
    rxNextUpdateAtUs = currentTimeUs + DELAY_50_HZ;

    // only proceed when no more samples to skip and suspend period is over
    if (skipRxSamples) {
        if (currentTimeUs > suspendRxSignalUntil) {
            skipRxSamples--;
        }

        return true;
    }

    readRxChannelsApplyRanges();
    detectAndApplySignalLossBehaviour();

    rcSampleIndex++;

    return true;
}

void parseRcChannels(const char *input, rxConfig_t *rxConfig)
{
    for (const char *c = input; *c; c++) {
        const char *s = strchr(rcChannelLetters, *c);
        if (s && (s < rcChannelLetters + RX_MAPPABLE_CHANNEL_COUNT)) {
            rxConfig->rcmap[s - rcChannelLetters] = c - input;
        }
    }
}

void setRssiFiltered(uint16_t newRssi, rssiSource_e source)
{
    if (source != rssiSource) {
        return;
    }

    rssi = newRssi;
}

#define RSSI_SAMPLE_COUNT 16
#define RSSI_MAX_VALUE 1023

void setRssiUnfiltered(uint16_t rssiValue, rssiSource_e source)
{
    if (source != rssiSource) {
        return;
    }

    static uint16_t rssiSamples[RSSI_SAMPLE_COUNT];
    static uint8_t rssiSampleIndex = 0;
    static unsigned sum = 0;

    sum = sum + rssiValue;
    sum = sum - rssiSamples[rssiSampleIndex];
    rssiSamples[rssiSampleIndex] = rssiValue;
    rssiSampleIndex = (rssiSampleIndex + 1) % RSSI_SAMPLE_COUNT;

    int16_t rssiMean = sum / RSSI_SAMPLE_COUNT;

    rssi = rssiMean;
}

void setRssiMsp(uint8_t newMspRssi)
{
    if (rssiSource == RSSI_SOURCE_NONE) {
        rssiSource = RSSI_SOURCE_MSP;
    }

    if (rssiSource == RSSI_SOURCE_MSP) {
        rssi = ((uint16_t)newMspRssi) << 2;
        lastMspRssiUpdateUs = micros();
    }
}

static void updateRSSIPWM(void)
{
    // Read value of AUX channel as rssi
    int16_t pwmRssi = rcData[rxConfig()->rssi_channel - 1];

    // RSSI_Invert option
    if (rxConfig()->rssi_invert) {
        pwmRssi = ((2000 - pwmRssi) + 1000);
    }

    // Range of rawPwmRssi is [1000;2000]. rssi should be in [0;1023];
    setRssiFiltered(constrain((uint16_t)(((pwmRssi - 1000) / 1000.0f) * 1024.0f), 0, RSSI_MAX_VALUE), RSSI_SOURCE_RX_CHANNEL);
}

static void updateRSSIADC(timeUs_t currentTimeUs)
{
#ifndef USE_ADC
    UNUSED(currentTimeUs);
#else
    static uint32_t rssiUpdateAt = 0;

    if ((int32_t)(currentTimeUs - rssiUpdateAt) < 0) {
        return;
    }
    rssiUpdateAt = currentTimeUs + DELAY_50_HZ;

    const uint16_t adcRssiSample = adcGetChannel(ADC_RSSI);
    uint16_t rssiValue = (uint16_t)((1024.0f * adcRssiSample) / (rxConfig()->rssi_scale * 100.0f));
    rssiValue = constrain(rssiValue, 0, RSSI_MAX_VALUE);

    // RSSI_Invert option
    if (rxConfig()->rssi_invert) {
        rssiValue = RSSI_MAX_VALUE - rssiValue;
    }

    setRssiUnfiltered((uint16_t)rssiValue, RSSI_SOURCE_ADC);
#endif
}

void updateRSSI(timeUs_t currentTimeUs)
{
    switch (rssiSource) {
    case RSSI_SOURCE_RX_CHANNEL:
        updateRSSIPWM();
        break;
    case RSSI_SOURCE_ADC:
        updateRSSIADC(currentTimeUs);
        break;
    case RSSI_SOURCE_MSP:
        if (cmpTimeUs(micros(), lastMspRssiUpdateUs) > MSP_RSSI_TIMEOUT_US) {
            rssi = 0;
        }
        break;
    default:
        break;
    }
}

uint16_t getRssi(void)
{
    return rssi;
}

uint16_t rxGetRefreshRate(void)
{
    return rxRuntimeConfig.rxRefreshRate;
}<|MERGE_RESOLUTION|>--- conflicted
+++ resolved
@@ -421,11 +421,8 @@
             rxIsInFailsafeMode = (frameStatus & RX_FRAME_FAILSAFE) != 0;
             rxSignalReceived = !rxIsInFailsafeMode;
             needRxSignalBefore = currentTimeUs + needRxSignalMaxDelayUs;
-<<<<<<< HEAD
     } else if (cmpTimeUs(currentTimeUs, rxNextUpdateAtUs) > 0) {
             rxDataProcessingRequired = true;
-=======
->>>>>>> a24daa78
         }
 
         if (frameStatus & RX_FRAME_PROCESSING_REQUIRED) {
