/*
 * This file is part of Cleanflight and Betaflight.
 *
 * Cleanflight and Betaflight are free software. You can redistribute
 * this software and/or modify this software under the terms of the
 * GNU General Public License as published by the Free Software
 * Foundation, either version 3 of the License, or (at your option)
 * any later version.
 *
 * Cleanflight and Betaflight are distributed in the hope that they
 * will be useful, but WITHOUT ANY WARRANTY; without even the implied
 * warranty of MERCHANTABILITY or FITNESS FOR A PARTICULAR PURPOSE.
 * See the GNU General Public License for more details.
 *
 * You should have received a copy of the GNU General Public License
 * along with this software.
 *
 * If not, see <http://www.gnu.org/licenses/>.
 */

/*
 * Crossfire constants provided by Team Black Sheep under terms of the 2-Clause BSD License
 */

#pragma once

#include <stdint.h>
#include <stdbool.h>

// Rev7 CRSF docs: UART runs at 400000 baud, 8N1 at 3.0 to 3.3V level.
// Rev10 CRSF docs: UART runs at 416666 baud, 8N1 at 3.0 to 3.3V level.
// Avoid using with ExpressLRS STM32 receivers.
#ifdef USE_CRSF_OFFICIAL_SPEC
#define CRSF_BAUDRATE           416666
#else
#define CRSF_BAUDRATE           420000
#endif

enum { CRSF_SYNC_BYTE = 0xC8 };

enum { CRSF_FRAME_SIZE_MAX = 64 }; // 62 bytes frame plus 2 bytes frame header(<length><type>)
enum { CRSF_PAYLOAD_SIZE_MAX = CRSF_FRAME_SIZE_MAX - 6 };

typedef enum {
    CRSF_FRAMETYPE_GPS = 0x02,
    CRSF_FRAMETYPE_VARIO_SENSOR = 0x07,
    CRSF_FRAMETYPE_BATTERY_SENSOR = 0x08,
<<<<<<< HEAD
    CRSF_FRAMETYPE_HEARTBEAT = 0x0B,
=======
    CRSF_FRAMETYPE_BARO_ALTITUDE = 0x09,
>>>>>>> ac46c47c
    CRSF_FRAMETYPE_LINK_STATISTICS = 0x14,
    CRSF_FRAMETYPE_RC_CHANNELS_PACKED = 0x16,
    CRSF_FRAMETYPE_SUBSET_RC_CHANNELS_PACKED = 0x17,
    CRSF_FRAMETYPE_LINK_STATISTICS_RX = 0x1C,
    CRSF_FRAMETYPE_LINK_STATISTICS_TX = 0x1D,
    CRSF_FRAMETYPE_ATTITUDE = 0x1E,
    CRSF_FRAMETYPE_FLIGHT_MODE = 0x21,
    // Extended Header Frames, range: 0x28 to 0x96
    CRSF_FRAMETYPE_DEVICE_PING = 0x28,
    CRSF_FRAMETYPE_DEVICE_INFO = 0x29,
    CRSF_FRAMETYPE_PARAMETER_SETTINGS_ENTRY = 0x2B,
    CRSF_FRAMETYPE_PARAMETER_READ = 0x2C,
    CRSF_FRAMETYPE_PARAMETER_WRITE = 0x2D,
    CRSF_FRAMETYPE_COMMAND = 0x32,
    // MSP commands
    CRSF_FRAMETYPE_MSP_REQ = 0x7A,   // response request using msp sequence as command
    CRSF_FRAMETYPE_MSP_RESP = 0x7B,  // reply with 58 byte chunked binary
    CRSF_FRAMETYPE_MSP_WRITE = 0x7C,  // write with 8 byte chunked binary (OpenTX outbound telemetry buffer limit)
    CRSF_FRAMETYPE_DISPLAYPORT_CMD = 0x7D, // displayport control command
} crsfFrameType_e;

enum {
    CRSF_COMMAND_SUBCMD_RX = 0x10,    // receiver command
    CRSF_COMMAND_SUBCMD_GENERAL = 0x0A,    // general command
};

enum {
    CRSF_COMMAND_SUBCMD_RX_BIND = 0x01,    // bind command
};

enum {
    CRSF_COMMAND_SUBCMD_GENERAL_CRSF_SPEED_PROPOSAL = 0x70,    // proposed new CRSF port speed
    CRSF_COMMAND_SUBCMD_GENERAL_CRSF_SPEED_RESPONSE = 0x71,    // response to the proposed CRSF port speed
};

enum {
    CRSF_DISPLAYPORT_SUBCMD_UPDATE = 0x01, // transmit displayport buffer to remote
    CRSF_DISPLAYPORT_SUBCMD_CLEAR = 0X02, // clear client screen
    CRSF_DISPLAYPORT_SUBCMD_OPEN = 0x03,  // client request to open cms menu
    CRSF_DISPLAYPORT_SUBCMD_CLOSE = 0x04,  // client request to close cms menu
    CRSF_DISPLAYPORT_SUBCMD_POLL = 0x05,  // client request to poll/refresh cms menu
};

enum {
    CRSF_DISPLAYPORT_OPEN_ROWS_OFFSET = 1,
    CRSF_DISPLAYPORT_OPEN_COLS_OFFSET = 2,
};

enum {
    CRSF_FRAME_GPS_PAYLOAD_SIZE = 15,
    CRSF_FRAME_VARIO_SENSOR_PAYLOAD_SIZE = 2,
    CRSF_FRAME_BATTERY_SENSOR_PAYLOAD_SIZE = 8,
    CRSF_FRAME_HEARTBEAT_PAYLOAD_SIZE = 2,
    CRSF_FRAME_LINK_STATISTICS_PAYLOAD_SIZE = 10,
    CRSF_FRAME_LINK_STATISTICS_TX_PAYLOAD_SIZE = 6,
    CRSF_FRAME_RC_CHANNELS_PAYLOAD_SIZE = 22, // 11 bits per channel * 16 channels = 22 bytes.
    CRSF_FRAME_ATTITUDE_PAYLOAD_SIZE = 6,
<<<<<<< HEAD
    CRSF_FRAME_DEVICE_PING_PAYLOAD_SIZE = 2,
=======
    CRSF_FRAME_BARO_ALTITUDE_PAYLOAD_SIZE = 3,
>>>>>>> ac46c47c
};

enum {
    CRSF_FRAME_LENGTH_ADDRESS = 1, // length of ADDRESS field
    CRSF_FRAME_LENGTH_FRAMELENGTH = 1, // length of FRAMELENGTH field
    CRSF_FRAME_LENGTH_TYPE = 1, // length of TYPE field
    CRSF_FRAME_LENGTH_CRC = 1, // length of CRC field
    CRSF_FRAME_LENGTH_TYPE_CRC = 2, // length of TYPE and CRC fields combined
    CRSF_FRAME_LENGTH_EXT_TYPE_CRC = 4, // length of Extended Dest/Origin, TYPE and CRC fields combined
    CRSF_FRAME_LENGTH_NON_PAYLOAD = 4, // combined length of all fields except payload
};

enum {
    CRSF_FRAME_TX_MSP_FRAME_SIZE = 58,
    CRSF_FRAME_RX_MSP_FRAME_SIZE = 8,
    CRSF_FRAME_ORIGIN_DEST_SIZE = 2,
};

// Clashes with CRSF_ADDRESS_FLIGHT_CONTROLLER
#define CRSF_SYNC_BYTE 0XC8

typedef enum {
    CRSF_ADDRESS_BROADCAST = 0x00,
    CRSF_ADDRESS_USB = 0x10,
    CRSF_ADDRESS_TBS_CORE_PNP_PRO = 0x80,
    CRSF_ADDRESS_RESERVED1 = 0x8A,
    CRSF_ADDRESS_CURRENT_SENSOR = 0xC0,
    CRSF_ADDRESS_GPS = 0xC2,
    CRSF_ADDRESS_TBS_BLACKBOX = 0xC4,
    CRSF_ADDRESS_FLIGHT_CONTROLLER = 0xC8,
    CRSF_ADDRESS_RESERVED2 = 0xCA,
    CRSF_ADDRESS_RACE_TAG = 0xCC,
    CRSF_ADDRESS_RADIO_TRANSMITTER = 0xEA,
    CRSF_ADDRESS_CRSF_RECEIVER = 0xEC,
    CRSF_ADDRESS_CRSF_TRANSMITTER = 0xEE
} crsfAddress_e;
<|MERGE_RESOLUTION|>--- conflicted
+++ resolved
@@ -45,11 +45,8 @@
     CRSF_FRAMETYPE_GPS = 0x02,
     CRSF_FRAMETYPE_VARIO_SENSOR = 0x07,
     CRSF_FRAMETYPE_BATTERY_SENSOR = 0x08,
-<<<<<<< HEAD
+    CRSF_FRAMETYPE_BARO_ALTITUDE = 0x09,
     CRSF_FRAMETYPE_HEARTBEAT = 0x0B,
-=======
-    CRSF_FRAMETYPE_BARO_ALTITUDE = 0x09,
->>>>>>> ac46c47c
     CRSF_FRAMETYPE_LINK_STATISTICS = 0x14,
     CRSF_FRAMETYPE_RC_CHANNELS_PACKED = 0x16,
     CRSF_FRAMETYPE_SUBSET_RC_CHANNELS_PACKED = 0x17,
@@ -107,11 +104,8 @@
     CRSF_FRAME_LINK_STATISTICS_TX_PAYLOAD_SIZE = 6,
     CRSF_FRAME_RC_CHANNELS_PAYLOAD_SIZE = 22, // 11 bits per channel * 16 channels = 22 bytes.
     CRSF_FRAME_ATTITUDE_PAYLOAD_SIZE = 6,
-<<<<<<< HEAD
+    CRSF_FRAME_BARO_ALTITUDE_PAYLOAD_SIZE = 3,
     CRSF_FRAME_DEVICE_PING_PAYLOAD_SIZE = 2,
-=======
-    CRSF_FRAME_BARO_ALTITUDE_PAYLOAD_SIZE = 3,
->>>>>>> ac46c47c
 };
 
 enum {
