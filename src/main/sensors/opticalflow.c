/*
 * This file is part of Betaflight.
 *
 * Betaflight is free software. You can redistribute this software
 * and/or modify this software under the terms of the GNU General
 * Public License as published by the Free Software Foundation,
 * either version 3 of the License, or (at your option) any later
 * version.
 *
 * Betaflight is distributed in the hope that it will be useful,
 * but WITHOUT ANY WARRANTY; without even the implied warranty of
 * MERCHANTABILITY or FITNESS FOR A PARTICULAR PURPOSE.
 *
 * See the GNU General Public License for more details.
 *
 * You should have received a copy of the GNU General Public
 * License along with this software.
 *
 * If not, see <http://www.gnu.org/licenses/>.
 */


#include <stdint.h>
#include <math.h>

#include "platform.h"

#ifdef USE_OPTICALFLOW

#include "build/build_config.h"
#include "build/debug.h"

#include "common/maths.h"
#include "common/time.h"
#include "common/utils.h"
#include "common/filter.h"

#include "config/config.h"
#include "config/feature.h"

#include "fc/runtime_config.h"

#include "scheduler/scheduler.h"

#include "pg/pg.h"
#include "pg/pg_ids.h"

#include "drivers/time.h"
#include "drivers/rangefinder/rangefinder.h"
#include "drivers/rangefinder/rangefinder_lidarmt.h"

#include "io/beeper.h"

#include "sensors/sensors.h"
#include "sensors/gyro.h"
#include "sensors/acceleration.h"
#include "sensors/opticalflow.h"

#define OPTICALFLOW_CALIBRATION_DURATION_MS 30000
#define RATE_SCALE_RESOLUTION (1000.0f)

// static prototypes
static void applySensorRotation(vector2_t * dst, vector2_t * src);
static void applyLPF(vector2_t * flowRates);

PG_REGISTER_WITH_RESET_TEMPLATE(opticalflowConfig_t, opticalflowConfig, PG_OPTICALFLOW_CONFIG, 0);

PG_RESET_TEMPLATE(opticalflowConfig_t, opticalflowConfig,
    .opticalflow_hardware = OPTICALFLOW_NONE,
    .rotation = 0,
    .flow_lpf = 0,
    .flipY = 0
);

static opticalflow_t opticalflow;
float cosRotAngle = 1.0f;
float sinRotAngle = 0.0f;
static pt2Filter_t xFlowLpf, yFlowLpf;

// ======================================================================
// =================== Opticalflow Main Functions =======================
// ======================================================================
static bool opticalflowDetect(opticalflowDev_t * dev, uint8_t opticalflowHardwareToUse) {
    UNUSED(dev);

    opticalflowType_e opticalflowHardware = OPTICALFLOW_NONE;
    requestedSensors[SENSOR_INDEX_OPTICALFLOW] = opticalflowHardwareToUse;

    switch (opticalflowHardwareToUse) {
        case OPTICALFLOW_MT:
#ifdef USE_RANGEFINDER_MT
            if (mtOpticalflowDetect(dev, rangefinderConfig()->rangefinder_hardware)) {
                opticalflowHardware = OPTICALFLOW_MT;
                rescheduleTask(TASK_OPTICALFLOW, TASK_PERIOD_MS(dev->delayMs));
            }
#endif
            break;

        case OPTICALFLOW_NONE:
            opticalflowHardware = OPTICALFLOW_NONE;
            break;
    }

    if (opticalflowHardware == OPTICALFLOW_NONE) {
        sensorsClear(SENSOR_OPTICALFLOW);
        return false;
    }

    detectedSensors[SENSOR_INDEX_OPTICALFLOW] = opticalflowHardware;
    sensorsSet(SENSOR_OPTICALFLOW);
    return true;    
}

bool opticalflowInit(void) {
    if (!opticalflowDetect(&opticalflow.dev, opticalflowConfig()->opticalflow_hardware)) {
        return false;
    }

    opticalflow.dev.init(&opticalflow.dev);
    opticalflow.quality = OPTICALFLOW_NO_NEW_DATA;
    opticalflow.rawFlowRates.x = 0;
    opticalflow.rawFlowRates.y = 0;
    opticalflow.processedFlowRates.x = 0;
    opticalflow.processedFlowRates.y = 0;
    opticalflow.timeStampUs = micros();

    if (opticalflowConfig()->rotation != 0) {
        cosRotAngle = cosf(DEGREES_TO_RADIANS(opticalflowConfig()->rotation));
        sinRotAngle = sinf(DEGREES_TO_RADIANS(opticalflowConfig()->rotation));
    }
    //low pass filter
    if (opticalflowConfig()->flow_lpf != 0) {
        const float flowCutoffHz = (float)opticalflowConfig()->flow_lpf / 100.0f;
        const float flowGain     = pt2FilterGain(flowCutoffHz, opticalflow.dev.delayMs / 1000.0f);

        pt2FilterInit(&xFlowLpf, flowGain);
        pt2FilterInit(&yFlowLpf, flowGain);
    }
    return true;
}

void opticalflowUpdate(void) {
    if (opticalflow.dev.update) {
        opticalflow.dev.update(&opticalflow.dev);
    }
}

void opticalflowProcess(void) {
    opticalflowData_t data = {0};
    uint32_t deltaTimeUs = 0;
    opticalflow.dev.read(&opticalflow.dev, &data);
    
    opticalflow.quality = data.quality;
    deltaTimeUs = cmp32(data.timeStampUs, opticalflow.timeStampUs);
    
    if (deltaTimeUs != 0) { // New data
        opticalflow.rawFlowRates = data.flowRate;
        opticalflow.timeStampUs  = data.timeStampUs;
        
        applySensorRotation(&opticalflow.processedFlowRates, &opticalflow.rawFlowRates);

        applyLPF(&opticalflow.processedFlowRates);

        // DEBUG SECTION
        DEBUG_SET(DEBUG_OPTICALFLOW, 0, opticalflow.quality);
        DEBUG_SET(DEBUG_OPTICALFLOW, 1, lrintf(opticalflow.rawFlowRates.x * 1000));
        DEBUG_SET(DEBUG_OPTICALFLOW, 2, lrintf(opticalflow.rawFlowRates.y * 1000));
        DEBUG_SET(DEBUG_OPTICALFLOW, 3, lrintf(opticalflow.processedFlowRates.x * 1000));
        DEBUG_SET(DEBUG_OPTICALFLOW, 4, lrintf(opticalflow.processedFlowRates.y * 1000));
        DEBUG_SET(DEBUG_OPTICALFLOW, 5, deltaTimeUs);
    }
}

<<<<<<< HEAD
static void applySensorRotation(vector2_t * dst, vector2_t * src) {
    dst->x = src->x * cosRotAngle - src->y * sinRotAngle;
    dst->y = (opticalflowConfig()->flipY ? -1.0f : 1.0f) * (src->x * sinRotAngle + src->y * cosRotAngle);
=======
static void applySensorRotation(opticalflowRates_t * dist, opticalflowRates_t * src) {
    dist->X = (int32_t)(src->X * cosRotAngle - src->Y * sinRotAngle);
    dist->Y = (opticalflowConfig()->flipY ? -1.0f : 1.0f) * (int32_t)(src->X * sinRotAngle + src->Y * cosRotAngle);
    
    if (opticalflowConfig()->flipY) {
        dist->Y = -dist->Y;
    }
>>>>>>> fd3950c6
}

static void applyLPF(vector2_t * flowRates) {
    if (opticalflowConfig()->flow_lpf == 0) {
        return;
    }    

    flowRates->x = pt2FilterApply(&xFlowLpf, flowRates->x);
    flowRates->y = pt2FilterApply(&yFlowLpf, flowRates->y);
}

const opticalflow_t * getLatestFlowOpticalflowData(void) {
    return &opticalflow;
}

bool isOpticalflowHealthy(void) {
    return cmp32(micros(), opticalflow.timeStampUs) < OPTICALFLOW_HARDWARE_TIMEOUT_US;
}
#endif // USE_OPTICALFLOW<|MERGE_RESOLUTION|>--- conflicted
+++ resolved
@@ -171,19 +171,9 @@
     }
 }
 
-<<<<<<< HEAD
 static void applySensorRotation(vector2_t * dst, vector2_t * src) {
     dst->x = src->x * cosRotAngle - src->y * sinRotAngle;
     dst->y = (opticalflowConfig()->flipY ? -1.0f : 1.0f) * (src->x * sinRotAngle + src->y * cosRotAngle);
-=======
-static void applySensorRotation(opticalflowRates_t * dist, opticalflowRates_t * src) {
-    dist->X = (int32_t)(src->X * cosRotAngle - src->Y * sinRotAngle);
-    dist->Y = (opticalflowConfig()->flipY ? -1.0f : 1.0f) * (int32_t)(src->X * sinRotAngle + src->Y * cosRotAngle);
-    
-    if (opticalflowConfig()->flipY) {
-        dist->Y = -dist->Y;
-    }
->>>>>>> fd3950c6
 }
 
 static void applyLPF(vector2_t * flowRates) {
