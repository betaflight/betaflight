/*
 * This file is part of Cleanflight and Betaflight.
 *
 * Cleanflight and Betaflight are free software. You can redistribute
 * this software and/or modify this software under the terms of the
 * GNU General Public License as published by the Free Software
 * Foundation, either version 3 of the License, or (at your option)
 * any later version.
 *
 * Cleanflight and Betaflight are distributed in the hope that they
 * will be useful, but WITHOUT ANY WARRANTY; without even the implied
 * warranty of MERCHANTABILITY or FITNESS FOR A PARTICULAR PURPOSE.
 * See the GNU General Public License for more details.
 *
 * You should have received a copy of the GNU General Public License
 * along with this software.
 *
 * If not, see <http://www.gnu.org/licenses/>.
 */

#include <stdbool.h>
#include <stdint.h>
#include <math.h>

#include "platform.h"

#ifdef USE_ACC

#include "build/debug.h"

#include "common/filter.h"
#include "common/utils.h"

#include "config/feature.h"

#include "sensors/acceleration_init.h"
#include "sensors/boardalignment.h"
#include "sensors/gyro.h"

#include "acceleration.h"

FAST_DATA_ZERO_INIT acc_t acc;                       // acc access functions

static inline void alignAccelerometer(void)
{
    switch (acc.dev.accAlign) {
        case ALIGN_CUSTOM:
            alignSensorViaMatrix(&acc.accADC, &acc.dev.rotationMatrix);
            break;
        default:
            alignSensorViaRotation(&acc.accADC, acc.dev.accAlign);
            break;
    }
}

static inline void calibrateAccelerometer(void)
{
    if (!accIsCalibrationComplete()) {
        // acc.accADC is held at 0 until calibration is completed
        performAcclerationCalibration(&accelerometerConfigMutable()->accelerometerTrims);
    }

    if (featureIsEnabled(FEATURE_INFLIGHT_ACC_CAL)) {
        performInflightAccelerationCalibration(&accelerometerConfigMutable()->accelerometerTrims);
    }
}

static inline void applyAccelerationTrims(const flightDynamicsTrims_t *accelerationTrims)
{
    acc.accADC.x -= accelerationTrims->raw[X];
    acc.accADC.y -= accelerationTrims->raw[Y];
    acc.accADC.z -= accelerationTrims->raw[Z];
}

static inline void postProcessAccelerometer(void)
{
    static vector3_t accAdcPrev;

    for (unsigned axis = 0; axis < XYZ_AXIS_COUNT; axis++) {

        // Apply anti-alias filter for attitude task (if enabled)
        if (axis == gyro.gyroDebugAxis) {
            DEBUG_SET(DEBUG_ACCELEROMETER, 0, lrintf(acc.accADC.v[axis]));
        }

        if (accelerationRuntime.accLpfCutHz) {
            acc.accADC.v[axis] = pt2FilterApply(&accelerationRuntime.accFilter[axis], acc.accADC.v[axis]);
        }

        // Calculate derivative of acc (jerk)
        acc.jerk.v[axis] = (acc.accADC.v[axis] - accAdcPrev.v[axis]) * acc.sampleRateHz;
        accAdcPrev.v[axis] = acc.accADC.v[axis];

        if (axis == gyro.gyroDebugAxis) {
            DEBUG_SET(DEBUG_ACCELEROMETER, 1, lrintf(acc.accADC.v[axis]));
            DEBUG_SET(DEBUG_ACCELEROMETER, 3, lrintf(acc.jerk.v[axis] * 1e-2f));
        }
    }

    acc.accMagnitude = vector3Norm(&acc.accADC) * acc.dev.acc_1G_rec;
    acc.jerkMagnitude = vector3Norm(&acc.jerk) * acc.dev.acc_1G_rec;

    DEBUG_SET(DEBUG_ACCELEROMETER, 2, lrintf(acc.accMagnitude * 1e3f));
    DEBUG_SET(DEBUG_ACCELEROMETER, 4, lrintf(acc.jerkMagnitude * 1e3f));
}

void accUpdate(timeUs_t currentTimeUs)
{
    UNUSED(currentTimeUs);
<<<<<<< HEAD
    static float prevAccMagnitude;
=======
>>>>>>> aab21384

    if (!acc.dev.readFn(&acc.dev)) {
        return;
    }

    for (int axis = 0; axis < XYZ_AXIS_COUNT; axis++) {
        acc.accADC.v[axis] = acc.dev.ADCRaw[axis];
    }

    alignAccelerometer();
    calibrateAccelerometer();
    applyAccelerationTrims(accelerationRuntime.accelerationTrims);
    postProcessAccelerometer();

<<<<<<< HEAD
    float accAdcSquaredSum = 0.0f;
    for (int axis = 0; axis < XYZ_AXIS_COUNT; axis++) {
        const float val = acc.accADC.v[axis];
        acc.accADC.v[axis] = accelerationRuntime.accLpfCutHz ? pt2FilterApply(&accelerationRuntime.accFilter[axis], val) : val;
        accAdcSquaredSum += sq(acc.accADC.v[axis]);
    }
    acc.accMagnitude = sqrtf(accAdcSquaredSum) * acc.dev.acc_1G_rec; // normally 1.0; used for disarm on impact detection
    acc.accDelta     = (acc.accMagnitude - prevAccMagnitude) * acc.sampleRateHz;
    prevAccMagnitude = acc.accMagnitude;
=======
    acc.isAccelUpdatedAtLeastOnce = true;
>>>>>>> aab21384
}

#endif // USE_ACC<|MERGE_RESOLUTION|>--- conflicted
+++ resolved
@@ -107,10 +107,6 @@
 void accUpdate(timeUs_t currentTimeUs)
 {
     UNUSED(currentTimeUs);
-<<<<<<< HEAD
-    static float prevAccMagnitude;
-=======
->>>>>>> aab21384
 
     if (!acc.dev.readFn(&acc.dev)) {
         return;
@@ -125,19 +121,7 @@
     applyAccelerationTrims(accelerationRuntime.accelerationTrims);
     postProcessAccelerometer();
 
-<<<<<<< HEAD
-    float accAdcSquaredSum = 0.0f;
-    for (int axis = 0; axis < XYZ_AXIS_COUNT; axis++) {
-        const float val = acc.accADC.v[axis];
-        acc.accADC.v[axis] = accelerationRuntime.accLpfCutHz ? pt2FilterApply(&accelerationRuntime.accFilter[axis], val) : val;
-        accAdcSquaredSum += sq(acc.accADC.v[axis]);
-    }
-    acc.accMagnitude = sqrtf(accAdcSquaredSum) * acc.dev.acc_1G_rec; // normally 1.0; used for disarm on impact detection
-    acc.accDelta     = (acc.accMagnitude - prevAccMagnitude) * acc.sampleRateHz;
-    prevAccMagnitude = acc.accMagnitude;
-=======
     acc.isAccelUpdatedAtLeastOnce = true;
->>>>>>> aab21384
 }
 
 #endif // USE_ACC