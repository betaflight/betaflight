--- conflicted
+++ resolved
@@ -261,23 +261,15 @@
                 changePidProfileFromCellCount(batteryCellCount);
             }
         }
-<<<<<<< HEAD
-<<<<<<< HEAD
+      
         BATTERY_MIN_VOLTAGE  = batteryConfig()->cellMinVoltSOC * batteryCellCount;
         BATTERY_MAX_VOLTAGE = batteryConfig()->cellMaxVoltSOC * batteryCellCount;
         lastFilteredVoltage = voltageMeter.displayFiltered;
         lastTimeVol = micros();
 
-=======
 #ifdef USE_RPM_LIMIT
         mixerResetRpmLimiter();
 #endif
->>>>>>> 26701f063 (RPM Limiter (#12054))
-=======
-#ifdef USE_RPM_LIMIT
-        mixerResetRpmLimiter();
-#endif
->>>>>>> d7309299
         batteryWarningVoltage = batteryCellCount * batteryConfig()->vbatwarningcellvoltage;
         batteryCriticalVoltage = batteryCellCount * batteryConfig()->vbatmincellvoltage;
         batteryWarningHysteresisVoltage = (batteryWarningVoltage > batteryConfig()->vbathysteresis) ? batteryWarningVoltage - batteryConfig()->vbathysteresis : 0;
