/*
 * This file is part of Cleanflight and Betaflight.
 *
 * Cleanflight and Betaflight are free software. You can redistribute
 * this software and/or modify this software under the terms of the
 * GNU General Public License as published by the Free Software
 * Foundation, either version 3 of the License, or (at your option)
 * any later version.
 *
 * Cleanflight and Betaflight are distributed in the hope that they
 * will be useful, but WITHOUT ANY WARRANTY; without even the implied
 * warranty of MERCHANTABILITY or FITNESS FOR A PARTICULAR PURPOSE.
 * See the GNU General Public License for more details.
 *
 * You should have received a copy of the GNU General Public License
 * along with this software.
 *
 * If not, see <http://www.gnu.org/licenses/>.
 */

#include <stdbool.h>
#include <stdint.h>
#include <stdlib.h>
#include <math.h>

#include "platform.h"

#include "build/debug.h"

#include "common/filter.h"
#include "common/maths.h"
#include "common/utils.h"

#include "config/config.h"
#include "config/feature.h"

#include "drivers/adc.h"

#include "fc/runtime_config.h"
#include "fc/rc_controls.h"

#include "flight/mixer.h"

#include "io/beeper.h"

#include "pg/pg.h"
#include "pg/pg_ids.h"

#include "scheduler/scheduler.h"
#ifdef USE_BATTERY_CONTINUE
#include "pg/stats.h"
#endif

#include "sensors/battery.h"
#include "flight/pid.h"

/**
 * terminology: meter vs sensors
 *
 * voltage and current sensors are used to collect data.
 * - e.g. voltage at an MCU ADC input pin, value from an ESC sensor.
 *   sensors require very specific configuration, such as resistor values.
 * voltage and current meters are used to process and expose data collected from sensors to the rest of the system.
 * - e.g. a meter exposes normalized, and often filtered, values from a sensor.
 *   meters require different or little configuration.
 *   meters also have different precision concerns, and may use different units to the sensors.
 *
 */

#define VBAT_STABLE_MAX_DELTA 20
#define LVC_AFFECT_TIME 10000000 //10 secs for the LVC to slowly kick in

// Battery monitoring stuff
static uint8_t batteryCellCount; // Note: this can be 0 when no battery is detected or when the battery voltage sensor is missing or disabled.
static uint16_t batteryWarningVoltage;
static uint16_t batteryCriticalVoltage;
static uint16_t batteryWarningHysteresisVoltage;
static uint16_t batteryCriticalHysteresisVoltage;
static lowVoltageCutoff_t lowVoltageCutoff;
<<<<<<< HEAD
static uint8_t cutoffFrequency = 5; //Hz
static float lastFilteredVoltage;
static float BATTERY_MIN_VOLTAGE;  
static float BATTERY_MAX_VOLTAGE;
static float batteryPercentageGlobal;

=======
static uint8_t cutoffFrequency = 0.5; //Hz
volatile uint8_t lastFilteredVoltage;
>>>>>>> a7d9b065

#define PWM_RANGE_MIN 1000
#define PWM_RANGE_MAX 2000
#define MAX_SUPPORTED_RC_CHANNEL_COUNT 18
extern float rcData[MAX_SUPPORTED_RC_CHANNEL_COUNT];       // interval [1000;2000]

static currentMeter_t currentMeter;
static voltageMeter_t voltageMeter;

static batteryState_e batteryState;
static batteryState_e voltageState;
static batteryState_e consumptionState;
static float wattHoursDrawn;
static timeUs_t lastTimeVol;
static timeUs_t currentTimeVol;


#ifndef DEFAULT_CURRENT_METER_SOURCE
#ifdef USE_VIRTUAL_CURRENT_METER
#define DEFAULT_CURRENT_METER_SOURCE CURRENT_METER_VIRTUAL
#else
#ifdef USE_MSP_CURRENT_METER
#define DEFAULT_CURRENT_METER_SOURCE CURRENT_METER_MSP
#else
#define DEFAULT_CURRENT_METER_SOURCE CURRENT_METER_NONE
#endif
#endif
#endif

#ifndef DEFAULT_VOLTAGE_METER_SOURCE
#define DEFAULT_VOLTAGE_METER_SOURCE VOLTAGE_METER_NONE
#endif

PG_REGISTER_WITH_RESET_TEMPLATE(batteryConfig_t, batteryConfig, PG_BATTERY_CONFIG, 3);

PG_RESET_TEMPLATE(batteryConfig_t, batteryConfig,
    // voltage
    .vbatmaxcellvoltage = VBAT_CELL_VOLTAGE_DEFAULT_MAX,
    .vbatmincellvoltage = VBAT_CELL_VOLTAGE_DEFAULT_MIN,
    .vbatwarningcellvoltage = 350,
    .vbatnotpresentcellvoltage = 300, //A cell below 3 will be ignored
    .voltageMeterSource = DEFAULT_VOLTAGE_METER_SOURCE,
    .lvcPercentage = 100, //Off by default at 100%

    // current
    .batteryCapacity = 0,
    .currentMeterSource = DEFAULT_CURRENT_METER_SOURCE,

    // cells
    .forceBatteryCellCount = 0, //0 will be ignored

    // warnings / alerts
    .useVBatAlerts = true,
    .useConsumptionAlerts = false,
    .consumptionWarningPercentage = 10,
    .vbathysteresis = 1, // 0.01V

    .vbatfullcellvoltage = 410,

    .vbatDisplayLpfPeriod = 30,
    .vbatSagLpfPeriod = 2,
    .ibatLpfPeriod = 10,
    .vbatDurationForWarning = 0,
    .vbatDurationForCritical = 0,
);

void batteryUpdateVoltage(timeUs_t currentTimeUs)
{
    UNUSED(currentTimeUs);

    switch (batteryConfig()->voltageMeterSource) {
#ifdef USE_ESC_SENSOR
        case VOLTAGE_METER_ESC:
            if (featureIsEnabled(FEATURE_ESC_SENSOR)) {
                voltageMeterESCRefresh();
                voltageMeterESCReadCombined(&voltageMeter);
            }
            break;
#endif
        case VOLTAGE_METER_ADC:
            voltageMeterADCRefresh();
            voltageMeterADCRead(VOLTAGE_SENSOR_ADC_VBAT, &voltageMeter);
            break;

        default:
        case VOLTAGE_METER_NONE:
            voltageMeterReset(&voltageMeter);
            break;
    }

    DEBUG_SET(DEBUG_BATTERY, 0, voltageMeter.unfiltered);
    DEBUG_SET(DEBUG_BATTERY, 1, voltageMeter.displayFiltered);

    currentTimeVol = micros();
    float dt = currentTimeVol - lastTimeVol;
    dt = dt /1000000; // to seconds
    //DEBUG_SET(DEBUG_FILT_VOLTAGE, 0, 1/dt);
    lastTimeVol = currentTimeVol;
    float currVoltage = voltageMeter.displayFiltered;
    DEBUG_SET(DEBUG_FILT_VOLTAGE, 0, currVoltage);
    //float dt = 1/500;
    //loat dt = pidGetDT();
    
    // calculate the filter constant (alpha) based on the cutoff frequency and time step
    //alpha = dt / (1.0 / (2.0 * np.pi * cutoff_frequency) + dt)
    float alpha = cutoffFrequency * dt/20.0f;
    
    // apply the low-pass filter to the voltage values
    lastFilteredVoltage = alpha * currVoltage + (1 - alpha) * lastFilteredVoltage;
    DEBUG_SET(DEBUG_FILT_VOLTAGE, 1, lastFilteredVoltage);
    float throttleForBattPerc = (rcCommand[THROTTLE] - 1000) / 1000;
    float vol = lastFilteredVoltage - throttleForBattPerc;
    DEBUG_SET(DEBUG_FILT_VOLTAGE, 2, vol);
    if (vol < BATTERY_MIN_VOLTAGE)
        vol = BATTERY_MIN_VOLTAGE;
    else if (vol > BATTERY_MAX_VOLTAGE)
        vol = BATTERY_MAX_VOLTAGE;
    
    // calculate the battery SoC based on the adjusted voltage
    batteryPercentageGlobal = ((vol - BATTERY_MIN_VOLTAGE) / (BATTERY_MAX_VOLTAGE - BATTERY_MIN_VOLTAGE)) * 100;
    DEBUG_SET(DEBUG_FILT_VOLTAGE, 3, batteryPercentageGlobal);
}

static void updateBatteryBeeperAlert(void)
{
    switch (getBatteryState()) {
        case BATTERY_WARNING:
            beeper(BEEPER_BAT_LOW);

            break;
        case BATTERY_CRITICAL:
            beeper(BEEPER_BAT_CRIT_LOW);

            break;
        case BATTERY_OK:
        case BATTERY_NOT_PRESENT:
        case BATTERY_INIT:
            break;
    }
}

//TODO: make all of these independent of voltage filtering for display

static bool isVoltageStable(void)
{
    return abs(voltageMeter.displayFiltered - voltageMeter.unfiltered) <= VBAT_STABLE_MAX_DELTA;
}

static bool isVoltageFromBat(void)
{
    // We want to disable battery getting detected around USB voltage or 0V

    return (voltageMeter.displayFiltered >= batteryConfig()->vbatnotpresentcellvoltage  // Above ~0V
        && voltageMeter.displayFiltered <= batteryConfig()->vbatmaxcellvoltage)  // 1s max cell voltage check
        || voltageMeter.displayFiltered > batteryConfig()->vbatnotpresentcellvoltage * 2; // USB voltage - 2s or more check
}

void batteryUpdatePresence(void)
{

    if ((voltageState == BATTERY_NOT_PRESENT || voltageState == BATTERY_INIT) && isVoltageFromBat() && isVoltageStable()) {
        // Battery has just been connected - calculate cells, warning voltages and reset state
        consumptionState = voltageState = BATTERY_OK;
        if (batteryConfig()->forceBatteryCellCount != 0) {
            batteryCellCount = batteryConfig()->forceBatteryCellCount;
        } else {
            unsigned cells = (voltageMeter.displayFiltered / batteryConfig()->vbatmaxcellvoltage) + 1;
            if (cells > MAX_AUTO_DETECT_CELL_COUNT) {
                // something is wrong, we expect MAX_CELL_COUNT cells maximum (and autodetection will be problematic at 6+ cells)
                cells = MAX_AUTO_DETECT_CELL_COUNT;
            }
            batteryCellCount = cells;

            if (!ARMING_FLAG(ARMED)) {
                changePidProfileFromCellCount(batteryCellCount);
            }
        }
        BATTERY_MIN_VOLTAGE  = 330 * batteryCellCount;
        BATTERY_MAX_VOLTAGE = 430 * batteryCellCount;
        lastFilteredVoltage = voltageMeter.displayFiltered;
        lastTimeVol = micros();

        batteryWarningVoltage = batteryCellCount * batteryConfig()->vbatwarningcellvoltage;
        batteryCriticalVoltage = batteryCellCount * batteryConfig()->vbatmincellvoltage;
        batteryWarningHysteresisVoltage = (batteryWarningVoltage > batteryConfig()->vbathysteresis) ? batteryWarningVoltage - batteryConfig()->vbathysteresis : 0;
        batteryCriticalHysteresisVoltage = (batteryCriticalVoltage > batteryConfig()->vbathysteresis) ? batteryCriticalVoltage - batteryConfig()->vbathysteresis : 0;
        lowVoltageCutoff.percentage = 100;
        lowVoltageCutoff.startTime = 0;
    } else if (voltageState != BATTERY_NOT_PRESENT && isVoltageStable() && !isVoltageFromBat()) {
        /* battery has been disconnected - can take a while for filter cap to disharge so we use a threshold of batteryConfig()->vbatnotpresentcellvoltage */

        consumptionState = voltageState = BATTERY_NOT_PRESENT;

        batteryCellCount = 0;
        batteryWarningVoltage = 0;
        batteryCriticalVoltage = 0;
        batteryWarningHysteresisVoltage = 0;
        batteryCriticalHysteresisVoltage = 0;
        wattHoursDrawn = 0.0;
    }
}

void batteryUpdateWhDrawn(void) 
{
    static int32_t mAhDrawnPrev = 0;
    const int32_t mAhDrawnCurrent = getMAhDrawn();
    wattHoursDrawn += voltageMeter.displayFiltered * (mAhDrawnCurrent - mAhDrawnPrev) / 100000.0f;
    mAhDrawnPrev = mAhDrawnCurrent;
}

static void batteryUpdateVoltageState(void)
{
    // alerts are currently used by beeper, osd and other subsystems
    static uint32_t lastVoltageChangeMs;
    switch (voltageState) {
        case BATTERY_OK:
            if (voltageMeter.displayFiltered <= batteryWarningHysteresisVoltage) {
                if (cmp32(millis(), lastVoltageChangeMs) >= batteryConfig()->vbatDurationForWarning * 100) {
                    voltageState = BATTERY_WARNING;
                }
            } else {
                lastVoltageChangeMs = millis();
            }
            break;

        case BATTERY_WARNING:
            if (voltageMeter.displayFiltered <= batteryCriticalHysteresisVoltage) {
                if (cmp32(millis(), lastVoltageChangeMs) >= batteryConfig()->vbatDurationForCritical * 100) {
                    voltageState = BATTERY_CRITICAL;
                }
            } else {
                if (voltageMeter.displayFiltered > batteryWarningVoltage) {
                    voltageState = BATTERY_OK;
                }
                lastVoltageChangeMs = millis();
            }
            break;

        case BATTERY_CRITICAL:
            if (voltageMeter.displayFiltered > batteryCriticalVoltage) {
                voltageState = BATTERY_WARNING;
                lastVoltageChangeMs = millis();
            }
            break;

        default:
            break;
    }

}

static void batteryUpdateLVC(timeUs_t currentTimeUs)
{
    if (batteryConfig()->lvcPercentage < 100) {
        if (voltageState == BATTERY_CRITICAL && !lowVoltageCutoff.enabled) {
            lowVoltageCutoff.enabled = true;
            lowVoltageCutoff.startTime = currentTimeUs;
            lowVoltageCutoff.percentage = 100;
        }
        if (lowVoltageCutoff.enabled) {
            if (cmp32(currentTimeUs,lowVoltageCutoff.startTime) < LVC_AFFECT_TIME) {
                lowVoltageCutoff.percentage = 100 - (cmp32(currentTimeUs,lowVoltageCutoff.startTime) * (100 - batteryConfig()->lvcPercentage) / LVC_AFFECT_TIME);
            }
            else {
                lowVoltageCutoff.percentage = batteryConfig()->lvcPercentage;
            }
        }
    }

}

static void batteryUpdateConsumptionState(void)
{
    if (batteryConfig()->useConsumptionAlerts && batteryConfig()->batteryCapacity > 0 && batteryCellCount > 0) {
        uint8_t batteryPercentageRemaining = calculateBatteryPercentageRemaining();

        if (batteryPercentageRemaining == 0) {
            consumptionState = BATTERY_CRITICAL;
        } else if (batteryPercentageRemaining <= batteryConfig()->consumptionWarningPercentage) {
            consumptionState = BATTERY_WARNING;
        } else {
            consumptionState = BATTERY_OK;
        }
    }
}

void batteryUpdateStates(timeUs_t currentTimeUs)
{
    batteryUpdateVoltageState();
    batteryUpdateConsumptionState();
    batteryUpdateLVC(currentTimeUs);
    batteryState = MAX(voltageState, consumptionState);
    batteryUpdateWhDrawn();
}

const lowVoltageCutoff_t *getLowVoltageCutoff(void)
{
    return &lowVoltageCutoff;
}

batteryState_e getBatteryState(void)
{
    return batteryState;
}

batteryState_e getVoltageState(void)
{
    return voltageState;
}

batteryState_e getConsumptionState(void)
{
    return consumptionState;
}

const char * const batteryStateStrings[] = {"OK", "WARNING", "CRITICAL", "NOT PRESENT", "INIT"};

const char * getBatteryStateString(void)
{
    return batteryStateStrings[getBatteryState()];
}

void batteryInit(void)
{
    //
    // presence
    //
    batteryState = BATTERY_INIT;
    batteryCellCount = 0;

    //
    // Consumption
    //
    wattHoursDrawn = 0;

    //
    // voltage
    //
    voltageState = BATTERY_INIT;
    batteryWarningVoltage = 0;
    batteryCriticalVoltage = 0;
    batteryWarningHysteresisVoltage = 0;
    batteryCriticalHysteresisVoltage = 0;
    lowVoltageCutoff.enabled = false;
    lowVoltageCutoff.percentage = 100;
    lowVoltageCutoff.startTime = 0;

    voltageMeterReset(&voltageMeter);

    voltageMeterGenericInit();
    switch (batteryConfig()->voltageMeterSource) {
        case VOLTAGE_METER_ESC:
#ifdef USE_ESC_SENSOR
            voltageMeterESCInit();
#endif
            break;

        case VOLTAGE_METER_ADC:
            voltageMeterADCInit();
            break;

        default:
            break;
    }

    //
    // current
    //
    consumptionState = BATTERY_OK;
    currentMeterReset(&currentMeter);
    switch (batteryConfig()->currentMeterSource) {
        case CURRENT_METER_ADC:
            currentMeterADCInit();
            break;

        case CURRENT_METER_VIRTUAL:
#ifdef USE_VIRTUAL_CURRENT_METER
            currentMeterVirtualInit();
#endif
            break;

        case CURRENT_METER_ESC:
#ifdef ESC_SENSOR
            currentMeterESCInit();
#endif
            break;
        case CURRENT_METER_MSP:
#ifdef USE_MSP_CURRENT_METER
            currentMeterMSPInit();
#endif
            break;

        default:
            break;
    }
}

void batteryUpdateCurrentMeter(timeUs_t currentTimeUs)
{
    if (batteryCellCount == 0) {
        currentMeterReset(&currentMeter);
        return;
    }

    static uint32_t ibatLastServiced = 0;
    const int32_t lastUpdateAt = cmp32(currentTimeUs, ibatLastServiced);
    ibatLastServiced = currentTimeUs;

    switch (batteryConfig()->currentMeterSource) {
        case CURRENT_METER_ADC:
            currentMeterADCRefresh(lastUpdateAt);
            currentMeterADCRead(&currentMeter);
            break;

        case CURRENT_METER_VIRTUAL: {
#ifdef USE_VIRTUAL_CURRENT_METER
            throttleStatus_e throttleStatus = calculateThrottleStatus();
            bool throttleLowAndMotorStop = (throttleStatus == THROTTLE_LOW && featureIsEnabled(FEATURE_MOTOR_STOP));
            const int32_t throttleOffset = lrintf(mixerGetThrottle() * 1000);

            currentMeterVirtualRefresh(lastUpdateAt, ARMING_FLAG(ARMED), throttleLowAndMotorStop, throttleOffset);
            currentMeterVirtualRead(&currentMeter);
#endif
            break;
        }

        case CURRENT_METER_ESC:
#ifdef USE_ESC_SENSOR
            if (featureIsEnabled(FEATURE_ESC_SENSOR)) {
                currentMeterESCRefresh(lastUpdateAt);
                currentMeterESCReadCombined(&currentMeter);
            }
#endif
            break;
        case CURRENT_METER_MSP:
#ifdef USE_MSP_CURRENT_METER
            currentMeterMSPRefresh(currentTimeUs);
            currentMeterMSPRead(&currentMeter);
#endif
            break;

        default:
        case CURRENT_METER_NONE:
            currentMeterReset(&currentMeter);
            break;
    }
}

uint8_t calculateBatteryPercentageRemaining(void)
{
    float batteryPercentage = 0;
    // if (batteryCellCount > 0) {
    //     uint16_t batteryCapacity = batteryConfig()->batteryCapacity;

        // if (batteryCapacity > 0) {
        //     batteryPercentage = constrain(((float)batteryCapacity - currentMeter.mAhDrawn) * 100 / batteryCapacity, 0, 100);
        // } else {
        //     batteryPercentage = constrain((((uint32_t)voltageMeter.displayFiltered - (batteryConfig()->vbatmincellvoltage * batteryCellCount)) * 100) / ((batteryConfig()->vbatmaxcellvoltage - batteryConfig()->vbatmincellvoltage) * batteryCellCount), 0, 100);
        // }
<<<<<<< HEAD
        
        //float throttle = constrain(rcData[THROTTLE], PWM_RANGE_MIN, PWM_RANGE_MAX);
=======
        float BATTERY_MIN_VOLTAGE  = 330 * batteryCellCount;
        float BATTERY_MAX_VOLTAGE = 430 * batteryCellCount;
        float throttle = constrain(rcData[THROTTLE], PWM_RANGE_MIN, PWM_RANGE_MAX);
>>>>>>> a7d9b065

        if (batteryConfig()->usingCurrentSensor) { // toggle for usingCurrentSensor flag to be added as CLI setting
            uint16_t batteryCapacity = batteryConfig()->batteryCapacity;
            batteryPercentage = constrain(((float)batteryCapacity - currentMeter.mAhDrawn) * 100 / batteryCapacity, 0, 100);
        } else {
<<<<<<< HEAD
            float voltage = lastFilteredVoltage;
            // DEBUG_SET(DEBUG_FILT_VOLTAGE, 3, voltage);
            //assume that the voltage drops by 0.1 V for every 1.0 unit of throttle; experimenatally adjust this and factor in batteryCellCount
            //voltage -= (throttle);  // throttle = rcCommand[3]
            
=======
            float voltage = returnFilteredVoltage();
            //assume that the voltage drops by 0.1 V for every 1.0 unit of throttle; experimenatally adjust this and factor in batteryCellCount
            voltage -= (throttle * 0.01);  // throttle = rcCommand[3]
            DEBUG_SET(DEBUG_FILT_VOLTAGE, 0, voltage);
>>>>>>> a7d9b065
            //clamp the adjusted voltage to the valid range
            if (voltage < BATTERY_MIN_VOLTAGE)
                voltage = BATTERY_MIN_VOLTAGE;
            else if (voltage > BATTERY_MAX_VOLTAGE)
                voltage = BATTERY_MAX_VOLTAGE;
            
            // calculate the battery SoC based on the adjusted voltage
            batteryPercentage = ((voltage - BATTERY_MIN_VOLTAGE) / (BATTERY_MAX_VOLTAGE - BATTERY_MIN_VOLTAGE)) * 100;
<<<<<<< HEAD
            //DEBUG_SET(DEBUG_FILT_VOLTAGE, 3, batteryPercentage);
            
=======
>>>>>>> a7d9b065
    }
    

    return batteryPercentage;
}

float returnFilteredVoltage(void) // using a low pass filter
{
    float currVoltage = voltageMeter.displayFiltered;
<<<<<<< HEAD
    //DEBUG_SET(DEBUG_UNFILT_VOLTAGE, 1, currVoltage);
    //float dt = 1/500;
    float dt = pidGetDT();
    
    // calculate the filter constant (alpha) based on the cutoff frequency and time step
    //alpha = dt / (1.0 / (2.0 * np.pi * cutoff_frequency) + dt)
    float alpha = cutoffFrequency * dt/20.0f;
=======
    float dt = 1/500;
    
    // calculate the filter constant (alpha) based on the cutoff frequency and time step
    //alpha = dt / (1.0 / (2.0 * np.pi * cutoff_frequency) + dt)
    float alpha = cutoffFrequency * dt/20;
>>>>>>> a7d9b065
    
    // apply the low-pass filter to the voltage values
    float newFilteredVoltage = alpha * currVoltage + (1 - alpha) * lastFilteredVoltage;
    lastFilteredVoltage = newFilteredVoltage;
    return newFilteredVoltage;
}    
   
void batteryUpdateAlarms(void)
{
    // use the state to trigger beeper alerts
    if (batteryConfig()->useVBatAlerts) {
        updateBatteryBeeperAlert();
    }
}

bool isBatteryVoltageConfigured(void)
{
    return batteryConfig()->voltageMeterSource != VOLTAGE_METER_NONE;
}

uint16_t getBatteryVoltage(void)
{
    return voltageMeter.displayFiltered;
}

uint16_t getLegacyBatteryVoltage(void)
{
    return (voltageMeter.displayFiltered + 5) / 10;
}

uint16_t getBatteryVoltageLatest(void)
{
    return voltageMeter.unfiltered;
}

uint8_t getBatteryCellCount(void)
{
    return batteryCellCount;
}

uint16_t getBatteryAverageCellVoltage(void)
{
    return (batteryCellCount ? voltageMeter.displayFiltered / batteryCellCount : 0);
}

#if defined(USE_BATTERY_VOLTAGE_SAG_COMPENSATION)
uint16_t getBatterySagCellVoltage(void)
{
    return (batteryCellCount ? voltageMeter.sagFiltered / batteryCellCount : 0);
}
#endif

bool isAmperageConfigured(void)
{
    return batteryConfig()->currentMeterSource != CURRENT_METER_NONE;
}

int32_t getAmperage(void)
{
    return currentMeter.amperage;
}

int32_t getAmperageLatest(void)
{
    return currentMeter.amperageLatest;
}

int32_t getMAhDrawn(void)
{
#ifdef USE_BATTERY_CONTINUE
    return currentMeter.mAhDrawn + currentMeter.mAhDrawnOffset;
#else
    return currentMeter.mAhDrawn;
#endif
}

#ifdef USE_BATTERY_CONTINUE
bool hasUsedMAh(void)
{
    return batteryConfig()->isBatteryContinueEnabled
          && !(ARMING_FLAG(ARMED) || ARMING_FLAG(WAS_EVER_ARMED)) && (getBatteryState() == BATTERY_OK)
          && getBatteryAverageCellVoltage() < batteryConfig()->vbatfullcellvoltage
          && statsConfig()->stats_mah_used > 0;
}

void setMAhDrawn(uint32_t mAhDrawn)
{
    currentMeter.mAhDrawnOffset = mAhDrawn;
}
#endif

float getWhDrawn(void)
{
    return wattHoursDrawn;
}

float getBatteryPercentageGlobal(void)
{
    return batteryPercentageGlobal;
}<|MERGE_RESOLUTION|>--- conflicted
+++ resolved
@@ -77,17 +77,12 @@
 static uint16_t batteryWarningHysteresisVoltage;
 static uint16_t batteryCriticalHysteresisVoltage;
 static lowVoltageCutoff_t lowVoltageCutoff;
-<<<<<<< HEAD
-static uint8_t cutoffFrequency = 5; //Hz
+// static uint8_t cutoffFrequency = 5;
 static float lastFilteredVoltage;
 static float BATTERY_MIN_VOLTAGE;  
 static float BATTERY_MAX_VOLTAGE;
 static float batteryPercentageGlobal;
 
-=======
-static uint8_t cutoffFrequency = 0.5; //Hz
-volatile uint8_t lastFilteredVoltage;
->>>>>>> a7d9b065
 
 #define PWM_RANGE_MIN 1000
 #define PWM_RANGE_MAX 2000
@@ -131,6 +126,9 @@
     .vbatnotpresentcellvoltage = 300, //A cell below 3 will be ignored
     .voltageMeterSource = DEFAULT_VOLTAGE_METER_SOURCE,
     .lvcPercentage = 100, //Off by default at 100%
+    .usingCurrentSensor = 0,
+    .cutoffFreqVoltageLpf = 200, //centi Hz
+    .throttleMultiplier = 100, //will be divided by 100 when being used to adjust voltage for better precision
 
     // current
     .batteryCapacity = 0,
@@ -187,13 +185,12 @@
     //DEBUG_SET(DEBUG_FILT_VOLTAGE, 0, 1/dt);
     lastTimeVol = currentTimeVol;
     float currVoltage = voltageMeter.displayFiltered;
-    DEBUG_SET(DEBUG_FILT_VOLTAGE, 0, currVoltage);
     //float dt = 1/500;
     //loat dt = pidGetDT();
     
     // calculate the filter constant (alpha) based on the cutoff frequency and time step
     //alpha = dt / (1.0 / (2.0 * np.pi * cutoff_frequency) + dt)
-    float alpha = cutoffFrequency * dt/20.0f;
+    float alpha = batteryConfig()->cutoffFreqVoltageLpf/100 * dt/20.0f;
     
     // apply the low-pass filter to the voltage values
     lastFilteredVoltage = alpha * currVoltage + (1 - alpha) * lastFilteredVoltage;
@@ -265,8 +262,8 @@
                 changePidProfileFromCellCount(batteryCellCount);
             }
         }
-        BATTERY_MIN_VOLTAGE  = 330 * batteryCellCount;
-        BATTERY_MAX_VOLTAGE = 430 * batteryCellCount;
+        BATTERY_MIN_VOLTAGE  = batteryConfig()->vbatmincellvoltage * batteryCellCount;
+        BATTERY_MAX_VOLTAGE = batteryConfig()->vbatmaxcellvoltage * batteryCellCount;
         lastFilteredVoltage = voltageMeter.displayFiltered;
         lastTimeVol = micros();
 
@@ -538,84 +535,21 @@
 
 uint8_t calculateBatteryPercentageRemaining(void)
 {
-    float batteryPercentage = 0;
-    // if (batteryCellCount > 0) {
-    //     uint16_t batteryCapacity = batteryConfig()->batteryCapacity;
-
-        // if (batteryCapacity > 0) {
-        //     batteryPercentage = constrain(((float)batteryCapacity - currentMeter.mAhDrawn) * 100 / batteryCapacity, 0, 100);
-        // } else {
-        //     batteryPercentage = constrain((((uint32_t)voltageMeter.displayFiltered - (batteryConfig()->vbatmincellvoltage * batteryCellCount)) * 100) / ((batteryConfig()->vbatmaxcellvoltage - batteryConfig()->vbatmincellvoltage) * batteryCellCount), 0, 100);
-        // }
-<<<<<<< HEAD
-        
-        //float throttle = constrain(rcData[THROTTLE], PWM_RANGE_MIN, PWM_RANGE_MAX);
-=======
-        float BATTERY_MIN_VOLTAGE  = 330 * batteryCellCount;
-        float BATTERY_MAX_VOLTAGE = 430 * batteryCellCount;
-        float throttle = constrain(rcData[THROTTLE], PWM_RANGE_MIN, PWM_RANGE_MAX);
->>>>>>> a7d9b065
-
-        if (batteryConfig()->usingCurrentSensor) { // toggle for usingCurrentSensor flag to be added as CLI setting
-            uint16_t batteryCapacity = batteryConfig()->batteryCapacity;
+    uint8_t batteryPercentage = 0;
+    if (batteryCellCount > 0) {
+        uint16_t batteryCapacity = batteryConfig()->batteryCapacity;
+
+        if (batteryCapacity > 0) {
             batteryPercentage = constrain(((float)batteryCapacity - currentMeter.mAhDrawn) * 100 / batteryCapacity, 0, 100);
         } else {
-<<<<<<< HEAD
-            float voltage = lastFilteredVoltage;
-            // DEBUG_SET(DEBUG_FILT_VOLTAGE, 3, voltage);
-            //assume that the voltage drops by 0.1 V for every 1.0 unit of throttle; experimenatally adjust this and factor in batteryCellCount
-            //voltage -= (throttle);  // throttle = rcCommand[3]
-            
-=======
-            float voltage = returnFilteredVoltage();
-            //assume that the voltage drops by 0.1 V for every 1.0 unit of throttle; experimenatally adjust this and factor in batteryCellCount
-            voltage -= (throttle * 0.01);  // throttle = rcCommand[3]
-            DEBUG_SET(DEBUG_FILT_VOLTAGE, 0, voltage);
->>>>>>> a7d9b065
-            //clamp the adjusted voltage to the valid range
-            if (voltage < BATTERY_MIN_VOLTAGE)
-                voltage = BATTERY_MIN_VOLTAGE;
-            else if (voltage > BATTERY_MAX_VOLTAGE)
-                voltage = BATTERY_MAX_VOLTAGE;
-            
-            // calculate the battery SoC based on the adjusted voltage
-            batteryPercentage = ((voltage - BATTERY_MIN_VOLTAGE) / (BATTERY_MAX_VOLTAGE - BATTERY_MIN_VOLTAGE)) * 100;
-<<<<<<< HEAD
-            //DEBUG_SET(DEBUG_FILT_VOLTAGE, 3, batteryPercentage);
-            
-=======
->>>>>>> a7d9b065
+            batteryPercentage = constrain((((uint32_t)voltageMeter.displayFiltered - (batteryConfig()->vbatmincellvoltage * batteryCellCount)) * 100) / ((batteryConfig()->vbatmaxcellvoltage - batteryConfig()->vbatmincellvoltage) * batteryCellCount), 0, 100);
+        }
     }
     
 
     return batteryPercentage;
 }
 
-float returnFilteredVoltage(void) // using a low pass filter
-{
-    float currVoltage = voltageMeter.displayFiltered;
-<<<<<<< HEAD
-    //DEBUG_SET(DEBUG_UNFILT_VOLTAGE, 1, currVoltage);
-    //float dt = 1/500;
-    float dt = pidGetDT();
-    
-    // calculate the filter constant (alpha) based on the cutoff frequency and time step
-    //alpha = dt / (1.0 / (2.0 * np.pi * cutoff_frequency) + dt)
-    float alpha = cutoffFrequency * dt/20.0f;
-=======
-    float dt = 1/500;
-    
-    // calculate the filter constant (alpha) based on the cutoff frequency and time step
-    //alpha = dt / (1.0 / (2.0 * np.pi * cutoff_frequency) + dt)
-    float alpha = cutoffFrequency * dt/20;
->>>>>>> a7d9b065
-    
-    // apply the low-pass filter to the voltage values
-    float newFilteredVoltage = alpha * currVoltage + (1 - alpha) * lastFilteredVoltage;
-    lastFilteredVoltage = newFilteredVoltage;
-    return newFilteredVoltage;
-}    
-   
 void batteryUpdateAlarms(void)
 {
     // use the state to trigger beeper alerts
