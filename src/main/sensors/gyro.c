/*
 * This file is part of Cleanflight.
 *
 * Cleanflight is free software: you can redistribute it and/or modify
 * it under the terms of the GNU General Public License as published by
 * the Free Software Foundation, either version 3 of the License, or
 * (at your option) any later version.
 *
 * Cleanflight is distributed in the hope that it will be useful,
 * but WITHOUT ANY WARRANTY; without even the implied warranty of
 * MERCHANTABILITY or FITNESS FOR A PARTICULAR PURPOSE.  See the
 * GNU General Public License for more details.
 *
 * You should have received a copy of the GNU General Public License
 * along with Cleanflight.  If not, see <http://www.gnu.org/licenses/>.
 */

#include <stdbool.h>
#include <stdint.h>
#include <string.h>
#include <math.h>
#include <stdlib.h>

#include "platform.h"

#include "build/debug.h"

#include "common/axis.h"
#include "common/maths.h"
#include "common/filter.h"

#include "pg/pg.h"
#include "pg/pg_ids.h"

#include "drivers/accgyro/accgyro.h"
#include "drivers/accgyro/accgyro_adxl345.h"
#include "drivers/accgyro/accgyro_bma280.h"
#include "drivers/accgyro/accgyro_fake.h"
#include "drivers/accgyro/accgyro_l3g4200d.h"
#include "drivers/accgyro/accgyro_l3gd20.h"
#include "drivers/accgyro/accgyro_lsm303dlhc.h"
#include "drivers/accgyro/accgyro_mma845x.h"
#include "drivers/accgyro/accgyro_mpu.h"
#include "drivers/accgyro/accgyro_mpu3050.h"
#include "drivers/accgyro/accgyro_mpu6050.h"
#include "drivers/accgyro/accgyro_mpu6500.h"
#include "drivers/accgyro/accgyro_spi_bmi160.h"
#include "drivers/accgyro/accgyro_spi_icm20649.h"
#include "drivers/accgyro/accgyro_spi_icm20689.h"
#include "drivers/accgyro/accgyro_spi_mpu6000.h"
#include "drivers/accgyro/accgyro_spi_mpu6500.h"
#include "drivers/accgyro/accgyro_spi_mpu9250.h"
#include "drivers/accgyro/gyro_sync.h"
#include "drivers/bus_spi.h"
#include "drivers/io.h"

#include "fc/runtime_config.h"

#include "io/beeper.h"
#include "io/statusindicator.h"

#include "scheduler/scheduler.h"

#include "sensors/boardalignment.h"
#include "sensors/gyro.h"
#include "sensors/gyroanalyse.h"
#include "sensors/sensors.h"

#ifdef USE_HARDWARE_REVISION_DETECTION
#include "hardware_revision.h"
#endif

#if ((FLASH_SIZE > 128) && (defined(USE_GYRO_SPI_ICM20601) || defined(USE_GYRO_SPI_ICM20689) || defined(USE_GYRO_SPI_MPU6500)))
#define USE_GYRO_SLEW_LIMITER
#endif

FAST_RAM gyro_t gyro;
static FAST_RAM uint8_t gyroDebugMode;

#ifdef USE_GYRO_OVERFLOW_CHECK
static FAST_RAM uint8_t overflowAxisMask;
#endif
static FAST_RAM float accumulatedMeasurements[XYZ_AXIS_COUNT];
static FAST_RAM float gyroPrevious[XYZ_AXIS_COUNT];
static FAST_RAM timeUs_t accumulatedMeasurementTimeUs;
static FAST_RAM timeUs_t accumulationLastTimeSampledUs;

typedef struct gyroCalibration_s {
    int32_t sum[XYZ_AXIS_COUNT];
    stdev_t var[XYZ_AXIS_COUNT];
    uint16_t calibratingG;
} gyroCalibration_t;

bool firstArmingCalibrationWasStarted = false;

typedef union gyroSoftFilter_u {
    biquadFilter_t gyroFilterLpfState[XYZ_AXIS_COUNT];
    pt1Filter_t gyroFilterPt1State[XYZ_AXIS_COUNT];
    firFilterDenoise_t gyroDenoiseState[XYZ_AXIS_COUNT];
} gyroSoftLpfFilter_t;

typedef struct gyroSensor_s {
    gyroDev_t gyroDev;
    gyroCalibration_t calibration;
    // gyro kalman filter
    filterApplyFnPtr fastKalmanApplyFn;
    fastKalman_t fastKalman[XYZ_AXIS_COUNT];
    // gyro soft filter
    filterApplyFnPtr softLpfFilterApplyFn;
    gyroSoftLpfFilter_t softLpfFilter;
    void *softLpfFilterPtr[XYZ_AXIS_COUNT];
    // notch filters
    filterApplyFnPtr notchFilter1ApplyFn;
    biquadFilter_t notchFilter1[XYZ_AXIS_COUNT];
    filterApplyFnPtr notchFilter2ApplyFn;
    biquadFilter_t notchFilter2[XYZ_AXIS_COUNT];
    filterApplyFnPtr notchFilterDynApplyFn;
    biquadFilter_t notchFilterDyn[XYZ_AXIS_COUNT];
    timeUs_t overflowTimeUs;
    bool overflowDetected;
} gyroSensor_t;

STATIC_UNIT_TESTED FAST_RAM gyroSensor_t gyroSensor1;
#ifdef UNIT_TEST
STATIC_UNIT_TESTED gyroSensor_t * const gyroSensorPtr = &gyroSensor1;
STATIC_UNIT_TESTED gyroDev_t * const gyroDevPtr = &gyroSensor1.gyroDev;
#endif

static void gyroInitFilterKalman(gyroSensor_t *gyroSensor, uint8_t gyro_kalman_enable, uint16_t gyro_kalman_q, uint16_t gyro_kalman_r, uint16_t gyro_kalman_p);
static void gyroInitSensorFilters(gyroSensor_t *gyroSensor);

#define DEBUG_GYRO_CALIBRATION 3

#ifdef STM32F10X
#define GYRO_SYNC_DENOM_DEFAULT 8
#elif defined(USE_GYRO_SPI_MPU6000) || defined(USE_GYRO_SPI_MPU6500) || defined(USE_GYRO_SPI_ICM20601) || defined(USE_GYRO_SPI_ICM20649) \
   || defined(USE_GYRO_SPI_ICM20689)
#define GYRO_SYNC_DENOM_DEFAULT 1
#else
#define GYRO_SYNC_DENOM_DEFAULT 4
#endif

PG_REGISTER_WITH_RESET_TEMPLATE(gyroConfig_t, gyroConfig, PG_GYRO_CONFIG, 1);

PG_RESET_TEMPLATE(gyroConfig_t, gyroConfig,
    .gyro_align = ALIGN_DEFAULT,
    .gyroMovementCalibrationThreshold = 160,
    .gyro_sync_denom = GYRO_SYNC_DENOM_DEFAULT,
    .gyro_lpf = GYRO_LPF_256HZ,
    .gyro_soft_lpf_type = FILTER_PT1,
    .gyro_soft_lpf_hz = 90,
    .gyro_high_fsr = false,
    .gyro_use_32khz = false,
    .gyro_to_use = 0,
    .gyro_soft_notch_hz_1 = 400,
    .gyro_soft_notch_cutoff_1 = 300,
    .gyro_soft_notch_hz_2 = 200,
    .gyro_soft_notch_cutoff_2 = 100,
<<<<<<< HEAD
    .checkOverflow = GYRO_OVERFLOW_CHECK_ALL_AXES
=======
    .gyro_kalman_enable = 1,
    .gyro_kalman_q = 200,
    .gyro_kalman_r = 88,
    .gyro_kalman_p = 0
>>>>>>> 7a3bf7e9
);


const busDevice_t *gyroSensorBus(void)
{
    return &gyroSensor1.gyroDev.bus;
}

const mpuConfiguration_t *gyroMpuConfiguration(void)
{
    return &gyroSensor1.gyroDev.mpuConfiguration;
}

const mpuDetectionResult_t *gyroMpuDetectionResult(void)
{
    return &gyroSensor1.gyroDev.mpuDetectionResult;
}

STATIC_UNIT_TESTED gyroSensor_e gyroDetect(gyroDev_t *dev)
{
    gyroSensor_e gyroHardware = GYRO_DEFAULT;

    dev->gyroAlign = ALIGN_DEFAULT;

    switch (gyroHardware) {
    case GYRO_DEFAULT:
        FALLTHROUGH;

#ifdef USE_GYRO_MPU6050
    case GYRO_MPU6050:
        if (mpu6050GyroDetect(dev)) {
            gyroHardware = GYRO_MPU6050;
#ifdef GYRO_MPU6050_ALIGN
            dev->gyroAlign = GYRO_MPU6050_ALIGN;
#endif
            break;
        }
        FALLTHROUGH;
#endif

#ifdef USE_GYRO_L3G4200D
    case GYRO_L3G4200D:
        if (l3g4200dDetect(dev)) {
            gyroHardware = GYRO_L3G4200D;
#ifdef GYRO_L3G4200D_ALIGN
            dev->gyroAlign = GYRO_L3G4200D_ALIGN;
#endif
            break;
        }
        FALLTHROUGH;
#endif

#ifdef USE_GYRO_MPU3050
    case GYRO_MPU3050:
        if (mpu3050Detect(dev)) {
            gyroHardware = GYRO_MPU3050;
#ifdef GYRO_MPU3050_ALIGN
            dev->gyroAlign = GYRO_MPU3050_ALIGN;
#endif
            break;
        }
        FALLTHROUGH;
#endif

#ifdef USE_GYRO_L3GD20
    case GYRO_L3GD20:
        if (l3gd20Detect(dev)) {
            gyroHardware = GYRO_L3GD20;
#ifdef GYRO_L3GD20_ALIGN
            dev->gyroAlign = GYRO_L3GD20_ALIGN;
#endif
            break;
        }
        FALLTHROUGH;
#endif

#ifdef USE_GYRO_SPI_MPU6000
    case GYRO_MPU6000:
        if (mpu6000SpiGyroDetect(dev)) {
            gyroHardware = GYRO_MPU6000;
#ifdef GYRO_MPU6000_ALIGN
            dev->gyroAlign = GYRO_MPU6000_ALIGN;
#endif
            break;
        }
        FALLTHROUGH;
#endif

#if defined(USE_GYRO_MPU6500) || defined(USE_GYRO_SPI_MPU6500)
    case GYRO_MPU6500:
    case GYRO_ICM20601:
    case GYRO_ICM20602:
    case GYRO_ICM20608G:
#ifdef USE_GYRO_SPI_MPU6500
        if (mpu6500GyroDetect(dev) || mpu6500SpiGyroDetect(dev)) {
#else
        if (mpu6500GyroDetect(dev)) {
#endif
            switch (dev->mpuDetectionResult.sensor) {
            case MPU_9250_SPI:
                gyroHardware = GYRO_MPU9250;
                break;
            case ICM_20601_SPI:
                gyroHardware = GYRO_ICM20601;
                break;
            case ICM_20602_SPI:
                gyroHardware = GYRO_ICM20602;
                break;
            case ICM_20608_SPI:
                gyroHardware = GYRO_ICM20608G;
                break;
            default:
                gyroHardware = GYRO_MPU6500;
            }
#ifdef GYRO_MPU6500_ALIGN
            dev->gyroAlign = GYRO_MPU6500_ALIGN;
#endif
            break;
        }
        FALLTHROUGH;
#endif

#ifdef USE_GYRO_SPI_MPU9250
    case GYRO_MPU9250:
        if (mpu9250SpiGyroDetect(dev)) {
            gyroHardware = GYRO_MPU9250;
#ifdef GYRO_MPU9250_ALIGN
            dev->gyroAlign = GYRO_MPU9250_ALIGN;
#endif
            break;
        }
        FALLTHROUGH;
#endif

#ifdef USE_GYRO_SPI_ICM20649
    case GYRO_ICM20649:
        if (icm20649SpiGyroDetect(dev)) {
            gyroHardware = GYRO_ICM20649;
#ifdef GYRO_ICM20649_ALIGN
            dev->gyroAlign = GYRO_ICM20649_ALIGN;
#endif
            break;
        }
        FALLTHROUGH;
#endif

#ifdef USE_GYRO_SPI_ICM20689
    case GYRO_ICM20689:
        if (icm20689SpiGyroDetect(dev)) {
            gyroHardware = GYRO_ICM20689;
#ifdef GYRO_ICM20689_ALIGN
            dev->gyroAlign = GYRO_ICM20689_ALIGN;
#endif
            break;
        }
        FALLTHROUGH;
#endif

#ifdef USE_ACCGYRO_BMI160
    case GYRO_BMI160:
        if (bmi160SpiGyroDetect(dev)) {
            gyroHardware = GYRO_BMI160;
#ifdef GYRO_BMI160_ALIGN
            dev->gyroAlign = GYRO_BMI160_ALIGN;
#endif
            break;
        }
        FALLTHROUGH;
#endif

#ifdef USE_FAKE_GYRO
    case GYRO_FAKE:
        if (fakeGyroDetect(dev)) {
            gyroHardware = GYRO_FAKE;
            break;
        }
        FALLTHROUGH;
#endif

    default:
        gyroHardware = GYRO_NONE;
    }

    if (gyroHardware != GYRO_NONE) {
        detectedSensors[SENSOR_INDEX_GYRO] = gyroHardware;
        sensorsSet(SENSOR_GYRO);
    }


    return gyroHardware;
}

static bool gyroInitSensor(gyroSensor_t *gyroSensor)
{
#if defined(USE_GYRO_MPU6050) || defined(USE_GYRO_MPU3050) || defined(USE_GYRO_MPU6500) || defined(USE_GYRO_SPI_MPU6500) || defined(USE_GYRO_SPI_MPU6000) \
 || defined(USE_ACC_MPU6050) || defined(USE_GYRO_SPI_MPU9250) || defined(USE_GYRO_SPI_ICM20601) || defined(USE_GYRO_SPI_ICM20649) || defined(USE_GYRO_SPI_ICM20689)

#if defined(MPU_INT_EXTI)
    gyroSensor->gyroDev.mpuIntExtiTag =  IO_TAG(MPU_INT_EXTI);
#elif defined(USE_HARDWARE_REVISION_DETECTION)
    gyroSensor->gyroDev.mpuIntExtiTag =  selectMPUIntExtiConfigByHardwareRevision();
#else
    gyroSensor->gyroDev.mpuIntExtiTag =  IO_TAG_NONE;
#endif // MPU_INT_EXTI

#ifdef USE_DUAL_GYRO
    // set cnsPin using GYRO_n_CS_PIN defined in target.h
    gyroSensor->gyroDev.bus.busdev_u.spi.csnPin = gyroConfig()->gyro_to_use == 0 ? IOGetByTag(IO_TAG(GYRO_0_CS_PIN)) : IOGetByTag(IO_TAG(GYRO_1_CS_PIN));
#else
    gyroSensor->gyroDev.bus.busdev_u.spi.csnPin = IO_NONE; // set cnsPin to IO_NONE so mpuDetect will set it according to value defined in target.h
#endif // USE_DUAL_GYRO
    mpuDetect(&gyroSensor->gyroDev);
    mpuResetFn = gyroSensor->gyroDev.mpuConfiguration.resetFn; // must be set after mpuDetect
#endif
    gyroSensor->gyroDev.gyro_high_fsr = gyroConfig()->gyro_high_fsr;

    const gyroSensor_e gyroHardware = gyroDetect(&gyroSensor->gyroDev);
    if (gyroHardware == GYRO_NONE) {
        return false;
    }

    switch (gyroHardware) {
    case GYRO_MPU6500:
    case GYRO_MPU9250:
    case GYRO_ICM20601:
    case GYRO_ICM20602:
    case GYRO_ICM20608G:
    case GYRO_ICM20689:
        // do nothing, as gyro supports 32kHz
        break;
    default:
        // gyro does not support 32kHz
        gyroConfigMutable()->gyro_use_32khz = false;
        break;
    }

    // Must set gyro targetLooptime before gyroDev.init and initialisation of filters
    gyro.targetLooptime = gyroSetSampleRate(&gyroSensor->gyroDev, gyroConfig()->gyro_lpf, gyroConfig()->gyro_sync_denom, gyroConfig()->gyro_use_32khz);
    gyroSensor->gyroDev.lpf = gyroConfig()->gyro_lpf;
    gyroSensor->gyroDev.initFn(&gyroSensor->gyroDev);
    if (gyroConfig()->gyro_align != ALIGN_DEFAULT) {
        gyroSensor->gyroDev.gyroAlign = gyroConfig()->gyro_align;
    }

    gyroInitSensorFilters(gyroSensor);
#ifdef USE_GYRO_DATA_ANALYSE
    gyroDataAnalyseInit(gyro.targetLooptime);
#endif
    return true;
}

bool gyroInit(void)
{
#ifdef USE_GYRO_OVERFLOW_CHECK
    if (gyroConfig()->checkOverflow == GYRO_OVERFLOW_CHECK_YAW) {
        overflowAxisMask = GYRO_OVERFLOW_Z;
    } else if (gyroConfig()->checkOverflow == GYRO_OVERFLOW_CHECK_ALL_AXES) {
        overflowAxisMask = GYRO_OVERFLOW_X | GYRO_OVERFLOW_Y | GYRO_OVERFLOW_Z;
    } else {
        overflowAxisMask = 0;
    }
#endif

    switch (debugMode) {
    case DEBUG_FFT:
    case DEBUG_GYRO_NOTCH:
    case DEBUG_GYRO:
    case DEBUG_GYRO_RAW:
        gyroDebugMode = debugMode;
        break;
    default:
        // debugMode is not gyro-related
        gyroDebugMode = DEBUG_NONE;
        break;
    }
    firstArmingCalibrationWasStarted = false;
    memset(&gyro, 0, sizeof(gyro));
    return gyroInitSensor(&gyroSensor1);
}

void gyroInitFilterLpf(gyroSensor_t *gyroSensor, uint8_t lpfHz)
{
    gyroSensor->softLpfFilterApplyFn = nullFilterApply;
    const uint32_t gyroFrequencyNyquist = 1000000 / 2 / gyro.targetLooptime;

    if (lpfHz && lpfHz <= gyroFrequencyNyquist) {  // Initialisation needs to happen once samplingrate is known
        switch (gyroConfig()->gyro_soft_lpf_type) {
        case FILTER_BIQUAD:
            gyroSensor->softLpfFilterApplyFn = (filterApplyFnPtr)biquadFilterApply;
            for (int axis = 0; axis < 3; axis++) {
                gyroSensor->softLpfFilterPtr[axis] = &gyroSensor->softLpfFilter.gyroFilterLpfState[axis];
                biquadFilterInitLPF(&gyroSensor->softLpfFilter.gyroFilterLpfState[axis], lpfHz, gyro.targetLooptime);
            }
            break;
        case FILTER_PT1:
            gyroSensor->softLpfFilterApplyFn = (filterApplyFnPtr)pt1FilterApply;
            const float gyroDt = (float) gyro.targetLooptime * 0.000001f;
            for (int axis = 0; axis < 3; axis++) {
                gyroSensor->softLpfFilterPtr[axis] = &gyroSensor->softLpfFilter.gyroFilterPt1State[axis];
                pt1FilterInit(&gyroSensor->softLpfFilter.gyroFilterPt1State[axis], lpfHz, gyroDt);
            }
            break;
        default:
            gyroSensor->softLpfFilterApplyFn = (filterApplyFnPtr)firFilterDenoiseUpdate;
            for (int axis = 0; axis < 3; axis++) {
                gyroSensor->softLpfFilterPtr[axis] = &gyroSensor->softLpfFilter.gyroDenoiseState[axis];
                firFilterDenoiseInit(&gyroSensor->softLpfFilter.gyroDenoiseState[axis], lpfHz, gyro.targetLooptime);
            }
            break;
        }
    }
}

static uint16_t calculateNyquistAdjustedNotchHz(uint16_t notchHz, uint16_t notchCutoffHz)
{
    const uint32_t gyroFrequencyNyquist = 1000000 / 2 / gyro.targetLooptime;
    if (notchHz > gyroFrequencyNyquist) {
        if (notchCutoffHz < gyroFrequencyNyquist) {
            notchHz = gyroFrequencyNyquist;
        } else {
            notchHz = 0;
        }
    }

    return notchHz;
}

#if defined(USE_GYRO_SLEW_LIMITER)
void gyroInitSlewLimiter(gyroSensor_t *gyroSensor) {

    for (int axis = 0; axis < XYZ_AXIS_COUNT; axis++) {
        gyroSensor->gyroDev.gyroADCRawPrevious[axis] = 0;
    }
}
#endif

static void gyroInitFilterNotch1(gyroSensor_t *gyroSensor, uint16_t notchHz, uint16_t notchCutoffHz)
{
    gyroSensor->notchFilter1ApplyFn = nullFilterApply;

    notchHz = calculateNyquistAdjustedNotchHz(notchHz, notchCutoffHz);

    if (notchHz != 0 && notchCutoffHz != 0) {
        gyroSensor->notchFilter1ApplyFn = (filterApplyFnPtr)biquadFilterApply;
        const float notchQ = filterGetNotchQ(notchHz, notchCutoffHz);
        for (int axis = 0; axis < 3; axis++) {
            biquadFilterInit(&gyroSensor->notchFilter1[axis], notchHz, gyro.targetLooptime, notchQ, FILTER_NOTCH);
        }
    }
}

static void gyroInitFilterNotch2(gyroSensor_t *gyroSensor, uint16_t notchHz, uint16_t notchCutoffHz)
{
    gyroSensor->notchFilter2ApplyFn = nullFilterApply;

    notchHz = calculateNyquistAdjustedNotchHz(notchHz, notchCutoffHz);

    if (notchHz != 0 && notchCutoffHz != 0) {
        gyroSensor->notchFilter2ApplyFn = (filterApplyFnPtr)biquadFilterApply;
        const float notchQ = filterGetNotchQ(notchHz, notchCutoffHz);
        for (int axis = 0; axis < 3; axis++) {
            biquadFilterInit(&gyroSensor->notchFilter2[axis], notchHz, gyro.targetLooptime, notchQ, FILTER_NOTCH);
        }
    }
}

#ifdef USE_GYRO_DATA_ANALYSE
static void gyroInitFilterDynamicNotch(gyroSensor_t *gyroSensor)
{
    gyroSensor->notchFilterDynApplyFn = nullFilterApply;

    if (isDynamicFilterActive()) {
        gyroSensor->notchFilterDynApplyFn = (filterApplyFnPtr)biquadFilterApplyDF1; // must be this function, not DF2
        const float notchQ = filterGetNotchQ(400, 390); //just any init value
        for (int axis = 0; axis < 3; axis++) {
            biquadFilterInit(&gyroSensor->notchFilterDyn[axis], 400, gyro.targetLooptime, notchQ, FILTER_NOTCH);
        }
    }
}
#endif

static void gyroInitFilterKalman(gyroSensor_t *gyroSensor, uint8_t gyro_kalman_enable, uint16_t gyro_kalman_q, uint16_t gyro_kalman_r, uint16_t gyro_kalman_p)
{
    gyroSensor->fastKalmanApplyFn = nullFilterApply;
    if(gyro_kalman_enable)
    {
        gyroSensor->fastKalmanApplyFn = (filterApplyFnPtr)fastKalmanUpdate;
        for (int axis = 0; axis < 3; axis++) {
            fastKalmanInit(&gyroSensor->fastKalman[axis], (float)gyro_kalman_q, (float)gyro_kalman_r, (float)gyro_kalman_p, 0.0f);
        }
    }
}

static void gyroInitSensorFilters(gyroSensor_t *gyroSensor)
{
#if defined(USE_GYRO_SLEW_LIMITER)
    gyroInitSlewLimiter(gyroSensor);
#endif
    gyroInitFilterKalman(gyroSensor, gyroConfig()->gyro_kalman_enable, gyroConfig()->gyro_kalman_q, gyroConfig()->gyro_kalman_r, gyroConfig()->gyro_kalman_p);
    gyroInitFilterLpf(gyroSensor, gyroConfig()->gyro_soft_lpf_hz);
    gyroInitFilterNotch1(gyroSensor, gyroConfig()->gyro_soft_notch_hz_1, gyroConfig()->gyro_soft_notch_cutoff_1);
    gyroInitFilterNotch2(gyroSensor, gyroConfig()->gyro_soft_notch_hz_2, gyroConfig()->gyro_soft_notch_cutoff_2);
#ifdef USE_GYRO_DATA_ANALYSE
    gyroInitFilterDynamicNotch(gyroSensor);
#endif
}

void gyroInitFilters(void)
{
    gyroInitSensorFilters(&gyroSensor1);
}

FAST_CODE bool isGyroSensorCalibrationComplete(const gyroSensor_t *gyroSensor)
{
    return gyroSensor->calibration.calibratingG == 0;
}

FAST_CODE bool isGyroCalibrationComplete(void)
{
    return isGyroSensorCalibrationComplete(&gyroSensor1);
}

static bool isOnFinalGyroCalibrationCycle(const gyroCalibration_t *gyroCalibration)
{
    return gyroCalibration->calibratingG == 1;
}

static uint16_t gyroCalculateCalibratingCycles(void)
{
    return (CALIBRATING_GYRO_CYCLES / gyro.targetLooptime) * CALIBRATING_GYRO_CYCLES;
}

static bool isOnFirstGyroCalibrationCycle(const gyroCalibration_t *gyroCalibration)
{
    return gyroCalibration->calibratingG == gyroCalculateCalibratingCycles();
}

static void gyroSetCalibrationCycles(gyroSensor_t *gyroSensor)
{
    gyroSensor->calibration.calibratingG = gyroCalculateCalibratingCycles();
}

void gyroStartCalibration(bool isFirstArmingCalibration)
{
    if (!(isFirstArmingCalibration && firstArmingCalibrationWasStarted)) {
        gyroSetCalibrationCycles(&gyroSensor1);

        if (isFirstArmingCalibration) {
            firstArmingCalibrationWasStarted = true;
        }
    }
}

bool isFirstArmingGyroCalibrationRunning(void)
{
    return firstArmingCalibrationWasStarted && !isGyroCalibrationComplete();
}

STATIC_UNIT_TESTED void performGyroCalibration(gyroSensor_t *gyroSensor, uint8_t gyroMovementCalibrationThreshold)
{
    for (int axis = 0; axis < XYZ_AXIS_COUNT; axis++) {
        // Reset g[axis] at start of calibration
        if (isOnFirstGyroCalibrationCycle(&gyroSensor->calibration)) {
            gyroSensor->calibration.sum[axis] = 0;
            devClear(&gyroSensor->calibration.var[axis]);
            // gyroZero is set to zero until calibration complete
            gyroSensor->gyroDev.gyroZero[axis] = 0;
        }

        // Sum up CALIBRATING_GYRO_CYCLES readings
        gyroSensor->calibration.sum[axis] += gyroSensor->gyroDev.gyroADCRaw[axis];
        devPush(&gyroSensor->calibration.var[axis], gyroSensor->gyroDev.gyroADCRaw[axis]);

        if (isOnFinalGyroCalibrationCycle(&gyroSensor->calibration)) {
            const float stddev = devStandardDeviation(&gyroSensor->calibration.var[axis]);

            DEBUG_SET(DEBUG_GYRO, DEBUG_GYRO_CALIBRATION, lrintf(stddev));

            // check deviation and startover in case the model was moved
            if (gyroMovementCalibrationThreshold && stddev > gyroMovementCalibrationThreshold) {
                gyroSetCalibrationCycles(gyroSensor);
                return;
            }
            gyroSensor->gyroDev.gyroZero[axis] = (gyroSensor->calibration.sum[axis] + (gyroCalculateCalibratingCycles() / 2)) / gyroCalculateCalibratingCycles();
        }
    }

    if (isOnFinalGyroCalibrationCycle(&gyroSensor->calibration)) {
        schedulerResetTaskStatistics(TASK_SELF); // so calibration cycles do not pollute tasks statistics
        if (!firstArmingCalibrationWasStarted || (getArmingDisableFlags() & ~ARMING_DISABLED_CALIBRATING) == 0) {
            beeper(BEEPER_GYRO_CALIBRATED);
        }
    }
    --gyroSensor->calibration.calibratingG;

}

#if defined(USE_GYRO_SLEW_LIMITER)
FAST_CODE int32_t gyroSlewLimiter(gyroSensor_t *gyroSensor, int axis)
{
    int32_t ret = (int32_t)gyroSensor->gyroDev.gyroADCRaw[axis];
    if (gyroConfig()->checkOverflow) {
        // don't use the slew limiter if overflow checking is on
        return ret;
    }
    if (abs(ret - gyroSensor->gyroDev.gyroADCRawPrevious[axis]) > (1<<14)) {
        // there has been a large change in value, so assume overflow has occurred and return the previous value
        ret = gyroSensor->gyroDev.gyroADCRawPrevious[axis];
    } else {
        gyroSensor->gyroDev.gyroADCRawPrevious[axis] = ret;
    }
    return ret;
}
#endif

static void checkForOverflow(gyroSensor_t *gyroSensor, timeUs_t currentTimeUs)
{
#ifdef USE_GYRO_OVERFLOW_CHECK
    // check for overflow to handle Yaw Spin To The Moon (YSTTM)
    // ICM gyros are specified to +/- 2000 deg/sec, in a crash they can go out of spec.
    // This can cause an overflow and sign reversal in the output.
    // Overflow and sign reversal seems to result in a gyro value of +1996 or -1996.
    if (gyroSensor->overflowDetected) {
        const float gyroRateX = (float)gyroSensor->gyroDev.gyroADC[X] * gyroSensor->gyroDev.scale;
        const float gyroRateY = (float)gyroSensor->gyroDev.gyroADC[Y] * gyroSensor->gyroDev.scale;
        const float gyroRateZ = (float)gyroSensor->gyroDev.gyroADC[Z] * gyroSensor->gyroDev.scale;
        static const int overflowResetThreshold = 1800;
        if (abs(gyroRateX) < overflowResetThreshold
              && abs(gyroRateY) < overflowResetThreshold
              && abs(gyroRateZ) < overflowResetThreshold) {
            // if we have 50ms of consecutive OK gyro vales, then assume yaw readings are OK again and reset overflowDetected
            // reset requires good OK values on all axes
            if (cmpTimeUs(currentTimeUs, gyroSensor->overflowTimeUs) > 50000) {
                gyroSensor->overflowDetected = false;
            }
        } else {
            // not a consecutive OK value, so reset the overflow time
            gyroSensor->overflowTimeUs = currentTimeUs;
        }
    }
#ifndef SIMULATOR_BUILD
    // check for overflow in the axes set in overflowAxisMask
    if (mpuGyroCheckOverflow(&gyroSensor->gyroDev) & overflowAxisMask) {
        gyroSensor->overflowDetected = true;
        gyroSensor->overflowTimeUs = currentTimeUs;
    }
#endif // SIMULATOR_BUILD
#else
    UNUSED(gyroSensor);
    UNUSED(currentTimeUs);
#endif // USE_GYRO_OVERFLOW_CHECK
}

static FAST_CODE void gyroUpdateSensor(gyroSensor_t *gyroSensor, timeUs_t currentTimeUs)
{
    if (!gyroSensor->gyroDev.readFn(&gyroSensor->gyroDev)) {
        return;
    }
    gyroSensor->gyroDev.dataReady = false;

    if (isGyroSensorCalibrationComplete(gyroSensor)) {
        // move 16-bit gyro data into 32-bit variables to avoid overflows in calculations

#if defined(USE_GYRO_SLEW_LIMITER)
        gyroSensor->gyroDev.gyroADC[X] = gyroSlewLimiter(gyroSensor, X) - gyroSensor->gyroDev.gyroZero[X];
        gyroSensor->gyroDev.gyroADC[Y] = gyroSlewLimiter(gyroSensor, Y) - gyroSensor->gyroDev.gyroZero[Y];
        gyroSensor->gyroDev.gyroADC[Z] = gyroSlewLimiter(gyroSensor, Z) - gyroSensor->gyroDev.gyroZero[Z];
#else
        gyroSensor->gyroDev.gyroADC[X] = gyroSensor->gyroDev.gyroADCRaw[X] - gyroSensor->gyroDev.gyroZero[X];
        gyroSensor->gyroDev.gyroADC[Y] = gyroSensor->gyroDev.gyroADCRaw[Y] - gyroSensor->gyroDev.gyroZero[Y];
        gyroSensor->gyroDev.gyroADC[Z] = gyroSensor->gyroDev.gyroADCRaw[Z] - gyroSensor->gyroDev.gyroZero[Z];
#endif

        alignSensors(gyroSensor->gyroDev.gyroADC, gyroSensor->gyroDev.gyroAlign);
    } else {
        performGyroCalibration(gyroSensor, gyroConfig()->gyroMovementCalibrationThreshold);
        // Reset gyro values to zero to prevent other code from using uncalibrated data
        gyro.gyroADCf[X] = 0.0f;
        gyro.gyroADCf[Y] = 0.0f;
        gyro.gyroADCf[Z] = 0.0f;
        // still calibrating, so no need to further process gyro data
        return;
    }

#ifdef USE_GYRO_DATA_ANALYSE
    gyroDataAnalyse(&gyroSensor->gyroDev, gyroSensor->notchFilterDyn);
#endif

    const timeDelta_t sampleDeltaUs = currentTimeUs - accumulationLastTimeSampledUs;
    accumulationLastTimeSampledUs = currentTimeUs;
    accumulatedMeasurementTimeUs += sampleDeltaUs;

    if (gyroConfig()->checkOverflow) {
        checkForOverflow(gyroSensor, currentTimeUs);
    }
    if (gyroDebugMode == DEBUG_NONE) {
        for (int axis = 0; axis < XYZ_AXIS_COUNT; axis++) {
            // NOTE: this branch optimized for when there is no gyro debugging, ensure it is kept in step with non-optimized branch
            float gyroADCf = (float)gyroSensor->gyroDev.gyroADC[axis] * gyroSensor->gyroDev.scale;
            gyroADCf = gyroSensor->fastKalmanApplyFn(&gyroSensor->fastKalman[axis], gyroADCf);
#ifdef USE_GYRO_DATA_ANALYSE
            gyroADCf = gyroSensor->notchFilterDynApplyFn(&gyroSensor->notchFilterDyn[axis], gyroADCf);
#endif
            gyroADCf = gyroSensor->notchFilter1ApplyFn(&gyroSensor->notchFilter1[axis], gyroADCf);
            gyroADCf = gyroSensor->notchFilter2ApplyFn(&gyroSensor->notchFilter2[axis], gyroADCf);
            gyroADCf = gyroSensor->softLpfFilterApplyFn(gyroSensor->softLpfFilterPtr[axis], gyroADCf);
            gyro.gyroADCf[axis] = gyroADCf;
            if (!gyroSensor->overflowDetected) {
                // integrate using trapezium rule to avoid bias
                accumulatedMeasurements[axis] += 0.5f * (gyroPrevious[axis] + gyroADCf) * sampleDeltaUs;
                gyroPrevious[axis] = gyroADCf;
            }
        }
    } else {
        for (int axis = 0; axis < XYZ_AXIS_COUNT; axis++) {
            DEBUG_SET(DEBUG_GYRO_RAW, axis, gyroSensor->gyroDev.gyroADCRaw[axis]);
            // scale gyro output to degrees per second
            float gyroADCf = (float)gyroSensor->gyroDev.gyroADC[axis] * gyroSensor->gyroDev.scale;
            // DEBUG_GYRO_NOTCH records the unfiltered gyro output
            DEBUG_SET(DEBUG_GYRO_NOTCH, axis, lrintf(gyroADCf));

            // Apply Fast Kalman
            gyroADCf = gyroSensor->fastKalmanApplyFn(&gyroSensor->fastKalman[axis], gyroADCf);

#ifdef USE_GYRO_DATA_ANALYSE
            // Apply Dynamic Notch filtering
            if (isDynamicFilterActive()) {
                if (axis == 0) {
                    DEBUG_SET(DEBUG_FFT, 0, lrintf(gyroADCf)); // store raw data
                }
                gyroADCf = gyroSensor->notchFilterDynApplyFn(&gyroSensor->notchFilterDyn[axis], gyroADCf);
                if (axis == 0) {
                    DEBUG_SET(DEBUG_FFT, 1, lrintf(gyroADCf)); // store data after dynamic notch
                }
            }
#endif

            // Apply Static Notch filtering
            gyroADCf = gyroSensor->notchFilter1ApplyFn(&gyroSensor->notchFilter1[axis], gyroADCf);
            gyroADCf = gyroSensor->notchFilter2ApplyFn(&gyroSensor->notchFilter2[axis], gyroADCf);

            // Apply LPF
            DEBUG_SET(DEBUG_GYRO, axis, lrintf(gyroADCf));
            gyroADCf = gyroSensor->softLpfFilterApplyFn(gyroSensor->softLpfFilterPtr[axis], gyroADCf);

            gyro.gyroADCf[axis] = gyroADCf;
            if (!gyroSensor->overflowDetected) {
                // integrate using trapezium rule to avoid bias
                accumulatedMeasurements[axis] += 0.5f * (gyroPrevious[axis] + gyroADCf) * sampleDeltaUs;
                gyroPrevious[axis] = gyroADCf;
            }
        }
    }
}

FAST_CODE void gyroUpdate(timeUs_t currentTimeUs)
{
    gyroUpdateSensor(&gyroSensor1, currentTimeUs);
}

bool gyroGetAccumulationAverage(float *accumulationAverage)
{
    if (accumulatedMeasurementTimeUs > 0) {
        // If we have gyro data accumulated, calculate average rate that will yield the same rotation
        for (int axis = 0; axis < XYZ_AXIS_COUNT; axis++) {
            accumulationAverage[axis] = accumulatedMeasurements[axis] / accumulatedMeasurementTimeUs;
            accumulatedMeasurements[axis] = 0.0f;
        }
        accumulatedMeasurementTimeUs = 0;
        return true;
    } else {
        for (int axis = 0; axis < XYZ_AXIS_COUNT; axis++) {
            accumulationAverage[axis] = 0.0f;
        }
        return false;
    }
}

void gyroReadTemperature(void)
{
    if (gyroSensor1.gyroDev.temperatureFn) {
        gyroSensor1.gyroDev.temperatureFn(&gyroSensor1.gyroDev, &gyroSensor1.gyroDev.temperature);
    }
}

int16_t gyroGetTemperature(void)
{
    return gyroSensor1.gyroDev.temperature;
}

int16_t gyroRateDps(int axis)
{
    return lrintf(gyro.gyroADCf[axis] / gyroSensor1.gyroDev.scale);
}

bool gyroOverflowDetected(void)
{
    return gyroSensor1.overflowDetected;
}<|MERGE_RESOLUTION|>--- conflicted
+++ resolved
@@ -156,14 +156,11 @@
     .gyro_soft_notch_cutoff_1 = 300,
     .gyro_soft_notch_hz_2 = 200,
     .gyro_soft_notch_cutoff_2 = 100,
-<<<<<<< HEAD
-    .checkOverflow = GYRO_OVERFLOW_CHECK_ALL_AXES
-=======
+    .checkOverflow = GYRO_OVERFLOW_CHECK_ALL_AXES,
     .gyro_kalman_enable = 1,
     .gyro_kalman_q = 200,
     .gyro_kalman_r = 88,
     .gyro_kalman_p = 0
->>>>>>> 7a3bf7e9
 );
 
 
