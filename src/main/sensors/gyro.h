--- conflicted
+++ resolved
@@ -69,14 +69,11 @@
     uint16_t gyro_soft_notch_cutoff_1;
     uint16_t gyro_soft_notch_hz_2;
     uint16_t gyro_soft_notch_cutoff_2;
-<<<<<<< HEAD
     gyroOverflowCheck_e checkOverflow;
-=======
     uint8_t gyro_kalman_enable;
     uint16_t gyro_kalman_q;
     uint16_t gyro_kalman_r;
     uint16_t gyro_kalman_p;
->>>>>>> 7a3bf7e9
 } gyroConfig_t;
 
 PG_DECLARE(gyroConfig_t, gyroConfig);
