--- conflicted
+++ resolved
@@ -100,13 +100,11 @@
 #ifdef CMS
     TASK_CMS,
 #endif
-<<<<<<< HEAD
+#ifdef VTX_CONTROL
+    TASK_VTXCTRL,
+#endif
 #ifdef USE_GPIOTIMER
     TASK_GPIOTIMER,
-=======
-#ifdef VTX_CONTROL
-    TASK_VTXCTRL,
->>>>>>> 3110f51c
 #endif
 
     /* Count of real tasks */
