/*
 * This file is part of Cleanflight.
 *
 * Cleanflight is free software: you can redistribute it and/or modify
 * it under the terms of the GNU General Public License as published by
 * the Free Software Foundation, either version 3 of the License, or
 * (at your option) any later version.
 *
 * Cleanflight is distributed in the hope that it will be useful,
 * but WITHOUT ANY WARRANTY; without even the implied warranty of
 * MERCHANTABILITY or FITNESS FOR A PARTICULAR PURPOSE.  See the
 * GNU General Public License for more details.
 *
 * You should have received a copy of the GNU General Public License
 * along with Cleanflight.  If not, see <http://www.gnu.org/licenses/>.
 */

#pragma once

//#define SCHEDULER_DEBUG

typedef enum {
    TASK_PRIORITY_IDLE = 0,     // Disables dynamic scheduling, task is executed only if no other task is active this cycle
    TASK_PRIORITY_LOW = 1,
    TASK_PRIORITY_MEDIUM = 3,
    TASK_PRIORITY_HIGH = 5,
    TASK_PRIORITY_REALTIME = 6,
    TASK_PRIORITY_MAX = 255
} cfTaskPriority_e;

typedef struct {
    const char * taskName;
    const char * subTaskName;
    bool         isEnabled;
    uint32_t     desiredPeriod;
    uint8_t      staticPriority;
    uint32_t     maxExecutionTime;
    uint32_t     totalExecutionTime;
    uint32_t     averageExecutionTime;
    uint32_t     latestDeltaTime;
} cfTaskInfo_t;

typedef enum {
    /* Actual tasks */
    TASK_SYSTEM = 0,
    TASK_GYROPID,
    TASK_ACCEL,
    TASK_ATTITUDE,
    TASK_RX,
    TASK_SERIAL,
    TASK_BATTERY,
#ifdef BEEPER
    TASK_BEEPER,
#endif
#ifdef GPS
    TASK_GPS,
#endif
#ifdef MAG
    TASK_COMPASS,
#endif
#ifdef BARO
    TASK_BARO,
#endif
#ifdef SONAR
    TASK_SONAR,
#endif
#if defined(BARO) || defined(SONAR)
    TASK_ALTITUDE,
#endif
#ifdef USE_DASHBOARD
    TASK_DASHBOARD,
#endif
#ifdef TELEMETRY
    TASK_TELEMETRY,
#endif
#ifdef LED_STRIP
    TASK_LEDSTRIP,
#endif
#ifdef TRANSPONDER
    TASK_TRANSPONDER,
#endif
#ifdef OSD
    TASK_OSD,
#endif
#ifdef USE_BST
    TASK_BST_MASTER_PROCESS,
#endif
<<<<<<< HEAD
#ifdef USE_INTPWM
    TASK_INTPWM,
=======
#ifdef USE_ESC_TELEMETRY
    TASK_ESC_TELEMETRY,
#endif
#ifdef CMS
    TASK_CMS,
>>>>>>> d42da7b7
#endif

    /* Count of real tasks */
    TASK_COUNT,

    /* Service task IDs */
    TASK_NONE = TASK_COUNT,
    TASK_SELF
} cfTaskId_e;

typedef struct {
    /* Configuration */
    const char * taskName;
    const char * subTaskName;
    bool (*checkFunc)(uint32_t currentTime, uint32_t currentDeltaTime);
    void (*taskFunc)(uint32_t currentTime);
    uint32_t desiredPeriod;         // target period of execution
    const uint8_t staticPriority;   // dynamicPriority grows in steps of this size, shouldn't be zero

    /* Scheduling */
    uint16_t dynamicPriority;       // measurement of how old task was last executed, used to avoid task starvation
    uint16_t taskAgeCycles;
    uint32_t lastExecutedAt;        // last time of invocation
    uint32_t lastSignaledAt;        // time of invocation event for event-driven tasks

    /* Statistics */
    uint32_t averageExecutionTime;  // Moving average over 6 samples, used to calculate guard interval
    uint32_t taskLatestDeltaTime;   //
#ifndef SKIP_TASK_STATISTICS
    uint32_t maxExecutionTime;
    uint32_t totalExecutionTime;    // total time consumed by task since boot
#endif
} cfTask_t;

extern cfTask_t cfTasks[TASK_COUNT];
extern uint16_t averageSystemLoadPercent;

void getTaskInfo(cfTaskId_e taskId, cfTaskInfo_t * taskInfo);
void rescheduleTask(cfTaskId_e taskId, uint32_t newPeriodMicros);
void setTaskEnabled(cfTaskId_e taskId, bool newEnabledState);
uint32_t getTaskDeltaTime(cfTaskId_e taskId);

void schedulerInit(void);
void scheduler(void);

#define LOAD_PERCENTAGE_ONE 100

#define isSystemOverloaded() (averageSystemLoadPercent >= LOAD_PERCENTAGE_ONE)<|MERGE_RESOLUTION|>--- conflicted
+++ resolved
@@ -85,16 +85,14 @@
 #ifdef USE_BST
     TASK_BST_MASTER_PROCESS,
 #endif
-<<<<<<< HEAD
-#ifdef USE_INTPWM
-    TASK_INTPWM,
-=======
 #ifdef USE_ESC_TELEMETRY
     TASK_ESC_TELEMETRY,
 #endif
 #ifdef CMS
     TASK_CMS,
->>>>>>> d42da7b7
+#endif
+#ifdef USE_INTPWM
+    TASK_INTPWM,
 #endif
 
     /* Count of real tasks */
