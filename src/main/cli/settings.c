/*
 * This file is part of Cleanflight and Betaflight.
 *
 * Cleanflight and Betaflight are free software. You can redistribute
 * this software and/or modify this software under the terms of the
 * GNU General Public License as published by the Free Software
 * Foundation, either version 3 of the License, or (at your option)
 * any later version.
 *
 * Cleanflight and Betaflight are distributed in the hope that they
 * will be useful, but WITHOUT ANY WARRANTY; without even the implied
 * warranty of MERCHANTABILITY or FITNESS FOR A PARTICULAR PURPOSE.
 * See the GNU General Public License for more details.
 *
 * You should have received a copy of the GNU General Public License
 * along with this software.
 *
 * If not, see <http://www.gnu.org/licenses/>.
 */

#include <stdbool.h>
#include <stdint.h>

#include "platform.h"

#include "build/debug.h"

#include "blackbox/blackbox.h"
#include "blackbox/blackbox_fielddefs.h"

#include "cms/cms.h"

#include "common/utils.h"
#include "common/time.h"

#include "config/simplified_tuning.h"

#include "drivers/adc.h"
#include "drivers/bus_i2c.h"
#include "drivers/bus_spi.h"
#include "drivers/dshot_command.h"
#include "drivers/camera_control_impl.h"
#include "drivers/light_led.h"
#include "drivers/mco.h"
#include "drivers/pinio.h"
#include "drivers/sdio.h"
#include "drivers/vtx_common.h"
#include "drivers/vtx_table.h"

#include "config/config.h"
#include "fc/controlrate_profile.h"
#include "fc/core.h"
#include "fc/gps_lap_timer.h"
#include "fc/parameter_names.h"
#include "fc/rc.h"
#include "fc/rc_adjustments.h"
#include "fc/rc_controls.h"

#include "flight/alt_hold.h"
#include "flight/autopilot.h"
#include "flight/failsafe.h"
#include "flight/gps_rescue.h"
#include "flight/imu.h"
#include "flight/mixer.h"
#include "flight/pid.h"
#include "flight/position.h"
#include "flight/rpm_filter.h"
#include "flight/servos.h"

#include "io/beeper.h"
#include "io/dashboard.h"
#include "io/gimbal.h"
#include "io/gps.h"
#include "io/ledstrip.h"
#include "io/serial.h"
#include "io/vtx.h"
#include "io/vtx_control.h"
#include "io/vtx_rtc6705.h"

#include "osd/osd.h"

#include "pg/adc.h"
#include "pg/beeper.h"
#include "pg/beeper_dev.h"
#include "pg/bus_i2c.h"
#include "pg/dashboard.h"
#include "pg/displayport_profiles.h"
#include "pg/dyn_notch.h"
#include "pg/flash.h"
#include "pg/gyrodev.h"
#include "pg/max7456.h"
#include "pg/mco.h"
#include "pg/motor.h"
#include "pg/msp.h"
#include "pg/pg.h"
#include "pg/pg_ids.h"
#include "pg/pinio.h"
#include "pg/piniobox.h"
#include "pg/rx.h"
#include "pg/rx_pwm.h"
#include "pg/rx_spi.h"
#include "pg/rx_spi_cc2500.h"
#include "pg/rx_spi_expresslrs.h"
#include "pg/sdcard.h"
#include "pg/vcd.h"
#include "pg/vtx_io.h"
#include "pg/usb.h"
#include "pg/scheduler.h"
#include "pg/sdio.h"
#include "pg/rcdevice.h"
#include "pg/stats.h"
#include "pg/board.h"

#include "rx/a7105_flysky.h"
#include "rx/cc2500_frsky_common.h"
#include "rx/cc2500_sfhss.h"
#include "rx/crsf.h"
#include "rx/cyrf6936_spektrum.h"
#include "rx/rx.h"
#include "rx/spektrum.h"

#include "sensors/acceleration.h"
#include "sensors/barometer.h"
#include "sensors/battery.h"
#include "sensors/boardalignment.h"
#include "sensors/compass.h"
#include "sensors/esc_sensor.h"
#include "sensors/gyro.h"
#include "sensors/rangefinder.h"

#include "scheduler/scheduler.h"

#include "telemetry/frsky_hub.h"
#include "telemetry/ibus_shared.h"
#include "telemetry/telemetry.h"

#include "settings.h"


// Sensor names (used in lookup tables for *_hardware settings and in status command output)
// sync with accelerationSensor_e
const char * const lookupTableAccHardware[] = {
    "AUTO", "NONE", "ADXL345", "MPU6050", "MMA8452", "BMA280", "LSM303DLHC",
    "MPU6000", "MPU6500", "MPU9250", "ICM20601", "ICM20602", "ICM20608G", "ICM20649", "ICM20689", "ICM42605", "ICM42688P",
    "BMI160", "BMI270", "LSM6DSO", "LSM6DSV16X", "VIRTUAL"
};

// sync with gyroHardware_e
const char * const lookupTableGyroHardware[] = {
    "AUTO", "NONE", "MPU6050", "L3G4200D", "MPU3050", "L3GD20",
    "MPU6000", "MPU6500", "MPU9250", "ICM20601", "ICM20602", "ICM20608G", "ICM20649", "ICM20689", "ICM42605", "ICM42688P",
    "BMI160", "BMI270", "LSM6DSO", "LSM6DSV16X", "VIRTUAL"
};

#if defined(USE_SENSOR_NAMES) || defined(USE_BARO)
// sync with baroSensor_e
const char * const lookupTableBaroHardware[] = {
    "AUTO", "NONE", "BMP085", "MS5611", "BMP280", "LPS", "QMP6988", "BMP388", "DPS310", "2SMPB_02B", "LPS22DF", "VIRTUAL"
};
#endif
#if defined(USE_SENSOR_NAMES) || defined(USE_MAG)
// sync with magSensor_e
const char * const lookupTableMagHardware[] = {
    "AUTO", "NONE", "HMC5883", "AK8975", "AK8963", "QMC5883", "LIS2MDL", "LIS3MDL", "MPU925X_AK8963", "IST8310"
};
#endif
#if defined(USE_SENSOR_NAMES) || defined(USE_RANGEFINDER)
const char * const lookupTableRangefinderHardware[] = {
    "NONE", "HCSR04", "TFMINI", "TF02", "MSP"
};
#endif

const char * const lookupTableOffOn[] = {
    "OFF", "ON"
};

static const char * const lookupTableCrashRecovery[] = {
    "OFF", "ON" ,"BEEP", "DISARM"
};

static const char * const lookupTableUnit[] = {
    "IMPERIAL", "METRIC", "BRITISH"
};

static const char * const lookupTableAlignment[] = {
    "DEFAULT",
    "CW0",
    "CW90",
    "CW180",
    "CW270",
    "CW0FLIP",
    "CW90FLIP",
    "CW180FLIP",
    "CW270FLIP",
    "CUSTOM",
};

#ifdef USE_MULTI_GYRO
static const char * const lookupTableGyro[] = {
    "FIRST", "SECOND", "BOTH"
};
#endif

#ifdef USE_GPS
static const char * const lookupTableGpsProvider[] = {
    "NMEA", "UBLOX", "MSP"
};

static const char * const lookupTableGpsSbasMode[] = {
    "AUTO", "EGNOS", "WAAS", "MSAS", "GAGAN", "NONE"
};

static const char * const lookupTableGpsUbloxModels[] = {
    "PORTABLE", "STATIONARY", "PEDESTRIAN", "AUTOMOTIVE", "AT_SEA", "AIRBORNE_1G", "AIRBORNE_2G", "AIRBORNE_4G"
};

static const char * const lookupTableGpsUbloxUtcStandard[] = {
    "AUTO", "USNO", "EU", "SU", "NTSC"
};
#endif

#ifdef USE_SERVOS
static const char * const lookupTableGimbalMode[] = {
    "NORMAL", "MIXTILT"
};
#endif

#ifdef USE_BLACKBOX
static const char * const lookupTableBlackboxDevice[] = {
    "NONE", "SPIFLASH", "SDCARD", "SERIAL"
};

static const char * const lookupTableBlackboxMode[] = {
    "NORMAL", "MOTOR_TEST", "ALWAYS"
};

static const char * const lookupTableBlackboxSampleRate[] = {
    "1/1", "1/2", "1/4", "1/8", "1/16"
};
#endif

#ifdef USE_SERIALRX
static const char * const lookupTableSerialRX[] = {
    "NONE",
    "SPEK2048",
    "SBUS",
    "SUMD",
    "SUMH",
    "XB-B",
    "XB-B-RJ01",
    "IBUS",
    "JETIEXBUS",
    "CRSF",
    "SRXL",
    "CUSTOM",
    "FPORT",
    "SRXL2",
    "GHST",
    "SPEK1024",
};
#endif

#ifdef USE_RX_SPI
// sync with rx_spi_protocol_e
static const char * const lookupTableRxSpi[] = {
    "V202_250K",
    "V202_1M",
    "SYMA_X",
    "SYMA_X5C",
    "CX10",
    "CX10A",
    "H8_3D",
    "INAV",
    "FRSKY_D",
    "FRSKY_X",
    "FLYSKY",
    "FLYSKY_2A",
    "KN",
    "SFHSS",
    "SPEKTRUM",
    "FRSKY_X_LBT",
    "REDPINE",
    "FRSKY_X_V2",
    "FRSKY_X_LBT_V2",
    "EXPRESSLRS",
};
#endif

static const char * const lookupTableGyroHardwareLpf[] = {
    "NORMAL",
    "OPTION_1",
    "OPTION_2",
#ifdef USE_GYRO_DLPF_EXPERIMENTAL
    "EXPERIMENTAL",
#endif
};

#ifdef USE_CAMERA_CONTROL
static const char * const lookupTableCameraControlMode[] = {
    "HARDWARE_PWM",
    "SOFTWARE_PWM",
    "DAC"
};
#endif

static const char * const lookupTablePwmProtocol[] = {
    "PWM", "ONESHOT125", "ONESHOT42", "MULTISHOT", "BRUSHED",
    "DSHOT150", "DSHOT300", "DSHOT600", "PROSHOT1000",
    "DISABLED"
};

static const char * const lookupTableLowpassType[] = {
    "PT1",
    "BIQUAD",
    "PT2",
    "PT3",
};

static const char * const lookupTableDtermLowpassType[] = {
    "PT1",
    "BIQUAD",
    "PT2",
    "PT3",
};

static const char * const lookupTableFailsafe[] = {
    "AUTO-LAND", "DROP", "GPS-RESCUE"
};

static const char * const lookupTableFailsafeSwitchMode[] = {
    "STAGE1", "KILL", "STAGE2"
};

static const char * const lookupTableBusType[] = {
    "NONE", "I2C", "SPI", "SLAVE",
#if defined(USE_SPI_GYRO) && defined(USE_I2C_GYRO)
    "GYROAUTO"
#endif
};

#ifdef USE_MAX7456
static const char * const lookupTableMax7456Clock[] = {
    "HALF", "NOMINAL", "DOUBLE"
};
#endif

#ifdef USE_RX_FRSKY_SPI
static const char * const lookupTableFrskySpiA1Source[] = {
    "VBAT", "EXTADC", "CONST"
};
#endif

#ifdef USE_GYRO_OVERFLOW_CHECK
static const char * const lookupTableGyroOverflowCheck[] = {
    "OFF", "YAW", "ALL"
};
#endif

static const char * const lookupTableRatesType[] = {
    "BETAFLIGHT", "RACEFLIGHT", "KISS", "ACTUAL", "QUICK"
};

#ifdef USE_OVERCLOCK
static const char * const lookupOverclock[] = {
    "OFF",
#if defined(STM32F40_41xxx) || defined(STM32G4)
    "192MHZ", "216MHZ", "240MHZ"
#elif defined(STM32F411xE)
    "108MHZ", "120MHZ"
#elif defined(STM32F7)
    "240MHZ"
#elif defined(APM32F405xx) || defined(APM32F407xx)
    "192MHZ", "216MHZ", "240MHZ"
#endif
};
#endif

#ifdef USE_LED_STRIP
    static const char * const lookupLedStripFormatRGB[] = {
        "GRB", "RGB", "GRBW"
    };
#endif

const char * const lookupTableThrottleLimitType[] = {
    "OFF", "SCALE", "CLIP"
};

#ifdef USE_GPS_RESCUE
static const char * const lookupTableRescueSanityType[] = {
    "RESCUE_SANITY_OFF", "RESCUE_SANITY_ON", "RESCUE_SANITY_FS_ONLY"
};
const char * const lookupTableRescueAltitudeMode[] = {
    "MAX_ALT", "FIXED_ALT", "CURRENT_ALT"
};
#endif

#if defined(USE_VIDEO_SYSTEM)
static const char * const lookupTableVideoSystem[] = {
    "AUTO", "PAL", "NTSC", "HD"
};
#endif

#if defined(USE_ITERM_RELAX)
const char * const lookupTableItermRelax[] = {
    "OFF", "RP", "RPY", "RP_INC", "RPY_INC"
};
const char * const lookupTableItermRelaxType[] = {
    "GYRO", "SETPOINT"
};
#endif

#ifdef USE_ACRO_TRAINER
static const char * const lookupTableAcroTrainerDebug[] = {
    "ROLL", "PITCH"
};
#endif // USE_ACRO_TRAINER

#ifdef USE_RC_SMOOTHING_FILTER
static const char * const lookupTableRcSmoothingDebug[] = {
    "ROLL", "PITCH", "YAW", "THROTTLE"
};
#endif // USE_RC_SMOOTHING_FILTER

#ifdef USE_VTX_COMMON
static const char * const lookupTableVtxLowPowerDisarm[] = {
    "OFF", "ON", "UNTIL_FIRST_ARM"
};
#endif

#ifdef USE_SDCARD
static const char * const lookupTableSdcardMode[] = {
    "OFF", "SPI", "SDIO"
};
#endif

#ifdef USE_LAUNCH_CONTROL
static const char * const lookupTableLaunchControlMode[] = {
    "NORMAL", "PITCHONLY", "FULL"
};
#endif

static const char * const lookupTableTpaMode[] = {
    "PD", "D"
};

static const char * const lookupTableSpaMode[] = {
    "OFF", "I_FREEZE", "I", "PID", "PD_I_FREEZE"
};

#ifdef USE_LED_STRIP
#ifdef USE_LED_STRIP_STATUS_MODE
static const char * const lookupTableLEDProfile[] = {
    "RACE", "BEACON", "STATUS"
};
#else
static const char * const lookupTableLEDProfile[] = {
    "RACE", "BEACON"
};
#endif
#endif

const char * const lookupTableLedstripColors[COLOR_COUNT] = {
    "BLACK",
    "WHITE",
    "RED",
    "ORANGE",
    "YELLOW",
    "LIME_GREEN",
    "GREEN",
    "MINT_GREEN",
    "CYAN",
    "LIGHT_BLUE",
    "BLUE",
    "DARK_VIOLET",
    "MAGENTA",
    "DEEP_PINK"
};

static const char * const lookupTableGyroFilterDebug[] = {
    "ROLL", "PITCH", "YAW"
};

static const char * const lookupTablePositionAltitudeSource[] = {
    "DEFAULT", "BARO_ONLY", "GPS_ONLY"
};

static const char * const lookupTableOffOnAuto[] = {
    "OFF", "ON", "AUTO"
};

const char* const lookupTableFeedforwardAveraging[] = {
    "OFF", "2_POINT", "3_POINT", "4_POINT"
};

static const char* const lookupTableDshotBitbangedTimer[] = {
    "AUTO", "TIM1", "TIM8"
};

const char * const lookupTableOsdDisplayPortDevice[] = {
    "NONE", "AUTO", "MAX7456", "MSP", "FRSKYOSD"
};

#ifdef USE_OSD
static const char * const lookupTableOsdLogoOnArming[] = {
    "OFF", "ON", "FIRST_ARMING",
};
#endif
const char * const lookupTableSimplifiedTuningPidsMode[] = {
    "OFF", "RP", "RPY",
};

const char* const lookupTableMixerType[] = {
    "LEGACY", "LINEAR", "DYNAMIC", "EZLANDING",
};

#ifdef USE_OSD
const char * const lookupTableCMSMenuBackgroundType[] = {
    "TRANSPARENT", "BLACK", "GRAY", "LIGHT_GRAY"
};
#endif

#ifdef USE_RX_EXPRESSLRS
static const char* const lookupTableFreqDomain[] = {
#ifdef USE_RX_SX127X
    "AU433", "AU915", "EU433", "EU868", "IN866", "FCC915",
#endif
#ifdef USE_RX_SX1280
    "ISM2400", "CE2400"
#endif
#if !defined(USE_RX_SX127X) && !defined(USE_RX_SX1280)
    "NONE",
#endif
};
#endif

#ifdef USE_ADVANCED_TPA
const char* const lookupTableTpaCurveType[] = {
    "CLASSIC", "HYPERBOLIC",
};
#endif

#ifdef USE_WING
const char* const lookupTableTpaSpeedType[] = {
    "BASIC", "ADVANCED",
};
#endif

#define LOOKUP_TABLE_ENTRY(name) { name, ARRAYLEN(name) }

const lookupTableEntry_t lookupTables[] = {
    LOOKUP_TABLE_ENTRY(lookupTableOffOn),
    LOOKUP_TABLE_ENTRY(lookupTableUnit),
    LOOKUP_TABLE_ENTRY(lookupTableAlignment),
#ifdef USE_GPS
    LOOKUP_TABLE_ENTRY(lookupTableGpsProvider),
    LOOKUP_TABLE_ENTRY(lookupTableGpsSbasMode),
    LOOKUP_TABLE_ENTRY(lookupTableGpsUbloxModels),
    LOOKUP_TABLE_ENTRY(lookupTableGpsUbloxUtcStandard),
#ifdef USE_GPS_RESCUE
    LOOKUP_TABLE_ENTRY(lookupTableRescueSanityType),
    LOOKUP_TABLE_ENTRY(lookupTableRescueAltitudeMode),
#endif
#endif
#ifdef USE_BLACKBOX
    LOOKUP_TABLE_ENTRY(lookupTableBlackboxDevice),
    LOOKUP_TABLE_ENTRY(lookupTableBlackboxMode),
    LOOKUP_TABLE_ENTRY(lookupTableBlackboxSampleRate),
#endif
    LOOKUP_TABLE_ENTRY(currentMeterSourceNames),
    LOOKUP_TABLE_ENTRY(voltageMeterSourceNames),
#ifdef USE_SERVOS
    LOOKUP_TABLE_ENTRY(lookupTableGimbalMode),
#endif
#ifdef USE_SERIALRX
    LOOKUP_TABLE_ENTRY(lookupTableSerialRX),
#endif
#ifdef USE_RX_SPI
    LOOKUP_TABLE_ENTRY(lookupTableRxSpi),
#endif
    LOOKUP_TABLE_ENTRY(lookupTableGyroHardwareLpf),
    LOOKUP_TABLE_ENTRY(lookupTableAccHardware),
#ifdef USE_BARO
    LOOKUP_TABLE_ENTRY(lookupTableBaroHardware),
#endif
#ifdef USE_MAG
    LOOKUP_TABLE_ENTRY(lookupTableMagHardware),
#endif
    LOOKUP_TABLE_ENTRY(debugModeNames),
    LOOKUP_TABLE_ENTRY(lookupTablePwmProtocol),
    LOOKUP_TABLE_ENTRY(lookupTableLowpassType),
    LOOKUP_TABLE_ENTRY(lookupTableDtermLowpassType),
    LOOKUP_TABLE_ENTRY(lookupTableFailsafe),
    LOOKUP_TABLE_ENTRY(lookupTableFailsafeSwitchMode),
    LOOKUP_TABLE_ENTRY(lookupTableCrashRecovery),
#ifdef USE_CAMERA_CONTROL
    LOOKUP_TABLE_ENTRY(lookupTableCameraControlMode),
#endif
    LOOKUP_TABLE_ENTRY(lookupTableBusType),
#ifdef USE_MAX7456
    LOOKUP_TABLE_ENTRY(lookupTableMax7456Clock),
#endif
#ifdef USE_RX_FRSKY_SPI
    LOOKUP_TABLE_ENTRY(lookupTableFrskySpiA1Source),
#endif
#ifdef USE_RANGEFINDER
    LOOKUP_TABLE_ENTRY(lookupTableRangefinderHardware),
#endif
#ifdef USE_GYRO_OVERFLOW_CHECK
    LOOKUP_TABLE_ENTRY(lookupTableGyroOverflowCheck),
#endif
    LOOKUP_TABLE_ENTRY(lookupTableRatesType),
#ifdef USE_OVERCLOCK
    LOOKUP_TABLE_ENTRY(lookupOverclock),
#endif
#ifdef USE_LED_STRIP
    LOOKUP_TABLE_ENTRY(lookupLedStripFormatRGB),
#endif
#ifdef USE_MULTI_GYRO
    LOOKUP_TABLE_ENTRY(lookupTableGyro),
#endif
    LOOKUP_TABLE_ENTRY(lookupTableThrottleLimitType),
#if defined(USE_VIDEO_SYSTEM)
    LOOKUP_TABLE_ENTRY(lookupTableVideoSystem),
#endif
#if defined(USE_ITERM_RELAX)
    LOOKUP_TABLE_ENTRY(lookupTableItermRelax),
    LOOKUP_TABLE_ENTRY(lookupTableItermRelaxType),
#endif
#ifdef USE_ACRO_TRAINER
    LOOKUP_TABLE_ENTRY(lookupTableAcroTrainerDebug),
#endif // USE_ACRO_TRAINER
#ifdef USE_RC_SMOOTHING_FILTER
    LOOKUP_TABLE_ENTRY(lookupTableRcSmoothingDebug),
#endif // USE_RC_SMOOTHING_FILTER
#ifdef USE_VTX_COMMON
    LOOKUP_TABLE_ENTRY(lookupTableVtxLowPowerDisarm),
#endif
    LOOKUP_TABLE_ENTRY(lookupTableGyroHardware),
#ifdef USE_SDCARD
    LOOKUP_TABLE_ENTRY(lookupTableSdcardMode),
#endif
#ifdef USE_LAUNCH_CONTROL
    LOOKUP_TABLE_ENTRY(lookupTableLaunchControlMode),
#endif
    LOOKUP_TABLE_ENTRY(lookupTableTpaMode),
    LOOKUP_TABLE_ENTRY(lookupTableSpaMode),
#ifdef USE_LED_STRIP
    LOOKUP_TABLE_ENTRY(lookupTableLEDProfile),
    LOOKUP_TABLE_ENTRY(lookupTableLedstripColors),
#endif

    LOOKUP_TABLE_ENTRY(lookupTableGyroFilterDebug),

    LOOKUP_TABLE_ENTRY(lookupTablePositionAltitudeSource),
    LOOKUP_TABLE_ENTRY(lookupTableOffOnAuto),
    LOOKUP_TABLE_ENTRY(lookupTableFeedforwardAveraging),
    LOOKUP_TABLE_ENTRY(lookupTableDshotBitbangedTimer),
    LOOKUP_TABLE_ENTRY(lookupTableOsdDisplayPortDevice),

#ifdef USE_OSD
    LOOKUP_TABLE_ENTRY(lookupTableOsdLogoOnArming),
#endif
    LOOKUP_TABLE_ENTRY(lookupTableMixerType),
    LOOKUP_TABLE_ENTRY(lookupTableSimplifiedTuningPidsMode),
#ifdef USE_OSD
    LOOKUP_TABLE_ENTRY(lookupTableCMSMenuBackgroundType),
#endif
#ifdef USE_RX_EXPRESSLRS
    LOOKUP_TABLE_ENTRY(lookupTableFreqDomain),
#endif
#ifdef USE_ADVANCED_TPA
    LOOKUP_TABLE_ENTRY(lookupTableTpaCurveType),
#endif
#ifdef USE_WING
    LOOKUP_TABLE_ENTRY(lookupTableTpaSpeedType),
#endif
};

#undef LOOKUP_TABLE_ENTRY

const clivalue_t valueTable[] = {
// PG_GYRO_CONFIG
    { PARAM_NAME_GYRO_HARDWARE_LPF, VAR_UINT8  | MASTER_VALUE | MODE_LOOKUP, .config.lookup = { TABLE_GYRO_HARDWARE_LPF }, PG_GYRO_CONFIG, offsetof(gyroConfig_t, gyro_hardware_lpf) },

#if defined(USE_GYRO_SPI_ICM20649)
    { "gyro_high_range",            VAR_UINT8  | MASTER_VALUE | MODE_LOOKUP, .config.lookup = { TABLE_OFF_ON }, PG_GYRO_CONFIG, offsetof(gyroConfig_t, gyro_high_fsr) },
#endif

    { PARAM_NAME_GYRO_LPF1_TYPE,      VAR_UINT8  | MASTER_VALUE | MODE_LOOKUP, .config.lookup = { TABLE_GYRO_LPF_TYPE }, PG_GYRO_CONFIG, offsetof(gyroConfig_t, gyro_lpf1_type) },
    { PARAM_NAME_GYRO_LPF1_STATIC_HZ, VAR_UINT16 | MASTER_VALUE, .config.minmaxUnsigned = { 0, LPF_MAX_HZ }, PG_GYRO_CONFIG, offsetof(gyroConfig_t, gyro_lpf1_static_hz) },

    { PARAM_NAME_GYRO_LPF2_TYPE,      VAR_UINT8  | MASTER_VALUE | MODE_LOOKUP, .config.lookup = { TABLE_GYRO_LPF_TYPE }, PG_GYRO_CONFIG, offsetof(gyroConfig_t, gyro_lpf2_type) },
    { PARAM_NAME_GYRO_LPF2_STATIC_HZ, VAR_UINT16 | MASTER_VALUE, .config.minmaxUnsigned = { 0,  LPF_MAX_HZ }, PG_GYRO_CONFIG, offsetof(gyroConfig_t, gyro_lpf2_static_hz) },

    { "gyro_notch1_hz",             VAR_UINT16 | MASTER_VALUE, .config.minmaxUnsigned = { 0, LPF_MAX_HZ }, PG_GYRO_CONFIG, offsetof(gyroConfig_t, gyro_soft_notch_hz_1) },
    { "gyro_notch1_cutoff",         VAR_UINT16 | MASTER_VALUE, .config.minmaxUnsigned = { 0, LPF_MAX_HZ }, PG_GYRO_CONFIG, offsetof(gyroConfig_t, gyro_soft_notch_cutoff_1) },
    { "gyro_notch2_hz",             VAR_UINT16 | MASTER_VALUE, .config.minmaxUnsigned = { 0, LPF_MAX_HZ }, PG_GYRO_CONFIG, offsetof(gyroConfig_t, gyro_soft_notch_hz_2) },
    { "gyro_notch2_cutoff",         VAR_UINT16 | MASTER_VALUE, .config.minmaxUnsigned = { 0, LPF_MAX_HZ }, PG_GYRO_CONFIG, offsetof(gyroConfig_t, gyro_soft_notch_cutoff_2) },

    { "gyro_calib_duration",        VAR_UINT16 | MASTER_VALUE, .config.minmaxUnsigned = { 50,  3000 }, PG_GYRO_CONFIG, offsetof(gyroConfig_t, gyroCalibrationDuration) },
    { "gyro_calib_noise_limit",     VAR_UINT8  | MASTER_VALUE, .config.minmaxUnsigned = { 0,  200 }, PG_GYRO_CONFIG, offsetof(gyroConfig_t, gyroMovementCalibrationThreshold) },
    { "gyro_offset_yaw",            VAR_INT16  | MASTER_VALUE, .config.minmax = { -1000, 1000 }, PG_GYRO_CONFIG, offsetof(gyroConfig_t, gyro_offset_yaw) },
#ifdef USE_GYRO_OVERFLOW_CHECK
    { "gyro_overflow_detect",       VAR_UINT8  | MASTER_VALUE | MODE_LOOKUP, .config.lookup = { TABLE_GYRO_OVERFLOW_CHECK }, PG_GYRO_CONFIG, offsetof(gyroConfig_t, checkOverflow) },
#endif
#ifdef USE_YAW_SPIN_RECOVERY
    { "yaw_spin_recovery",          VAR_UINT8  | MASTER_VALUE | MODE_LOOKUP, .config.lookup = { TABLE_OFF_ON_AUTO }, PG_GYRO_CONFIG, offsetof(gyroConfig_t, yaw_spin_recovery) },
    { "yaw_spin_threshold",         VAR_UINT16 | MASTER_VALUE, .config.minmaxUnsigned = { YAW_SPIN_RECOVERY_THRESHOLD_MIN,  YAW_SPIN_RECOVERY_THRESHOLD_MAX }, PG_GYRO_CONFIG, offsetof(gyroConfig_t, yaw_spin_threshold) },
#endif

#ifdef USE_MULTI_GYRO
    { PARAM_NAME_GYRO_TO_USE,       VAR_UINT8  | HARDWARE_VALUE | MODE_LOOKUP, .config.lookup = { TABLE_GYRO }, PG_GYRO_CONFIG, offsetof(gyroConfig_t, gyro_to_use) },
#endif
#if defined(USE_DYN_NOTCH_FILTER)
    { PARAM_NAME_DYN_NOTCH_COUNT,   VAR_UINT8   | MASTER_VALUE, .config.minmaxUnsigned = { 0, DYN_NOTCH_COUNT_MAX }, PG_DYN_NOTCH_CONFIG, offsetof(dynNotchConfig_t, dyn_notch_count) },
    { PARAM_NAME_DYN_NOTCH_Q,       VAR_UINT16  | MASTER_VALUE, .config.minmaxUnsigned = { 1, 1000 }, PG_DYN_NOTCH_CONFIG, offsetof(dynNotchConfig_t, dyn_notch_q) },
    { PARAM_NAME_DYN_NOTCH_MIN_HZ,  VAR_UINT16  | MASTER_VALUE, .config.minmaxUnsigned = { 20, 250 }, PG_DYN_NOTCH_CONFIG, offsetof(dynNotchConfig_t, dyn_notch_min_hz) },
    { PARAM_NAME_DYN_NOTCH_MAX_HZ,  VAR_UINT16  | MASTER_VALUE, .config.minmaxUnsigned = { 200, 1000 }, PG_DYN_NOTCH_CONFIG, offsetof(dynNotchConfig_t, dyn_notch_max_hz) },
#endif
#ifdef USE_DYN_LPF
    { "gyro_lpf1_dyn_min_hz",       VAR_UINT16 | MASTER_VALUE, .config.minmaxUnsigned = { 0, DYN_LPF_MAX_HZ }, PG_GYRO_CONFIG, offsetof(gyroConfig_t, gyro_lpf1_dyn_min_hz) },
    { "gyro_lpf1_dyn_max_hz",       VAR_UINT16 | MASTER_VALUE, .config.minmaxUnsigned = { 0, DYN_LPF_MAX_HZ }, PG_GYRO_CONFIG, offsetof(gyroConfig_t, gyro_lpf1_dyn_max_hz) },
    { "gyro_lpf1_dyn_expo",         VAR_UINT8  | MASTER_VALUE, .config.minmaxUnsigned = { 0, 10 }, PG_GYRO_CONFIG, offsetof(gyroConfig_t, gyro_lpf1_dyn_expo) },
#endif
    { "gyro_filter_debug_axis",     VAR_UINT8  | MASTER_VALUE | MODE_LOOKUP, .config.lookup = { TABLE_GYRO_FILTER_DEBUG }, PG_GYRO_CONFIG, offsetof(gyroConfig_t, gyro_filter_debug_axis) },

// PG_ACCELEROMETER_CONFIG
#if defined(USE_ACC)
    { PARAM_NAME_ACC_HARDWARE,      VAR_UINT8  | MASTER_VALUE | MODE_LOOKUP, .config.lookup = { TABLE_ACC_HARDWARE }, PG_ACCELEROMETER_CONFIG, offsetof(accelerometerConfig_t, acc_hardware) },
#if defined(USE_GYRO_SPI_ICM20649)
    { "acc_high_range",             VAR_UINT8  | MASTER_VALUE | MODE_LOOKUP, .config.lookup = { TABLE_OFF_ON }, PG_ACCELEROMETER_CONFIG, offsetof(accelerometerConfig_t, acc_high_fsr) },
#endif
    { PARAM_NAME_ACC_LPF_HZ,        VAR_UINT16 | MASTER_VALUE, .config.minmaxUnsigned = { 0, 500 }, PG_ACCELEROMETER_CONFIG, offsetof(accelerometerConfig_t, acc_lpf_hz) },
    { "acc_trim_pitch",             VAR_INT16  | MASTER_VALUE, .config.minmax = { -300, 300 }, PG_ACCELEROMETER_CONFIG, offsetof(accelerometerConfig_t, accelerometerTrims.values.pitch) },
    { "acc_trim_roll",              VAR_INT16  | MASTER_VALUE, .config.minmax = { -300, 300 }, PG_ACCELEROMETER_CONFIG, offsetof(accelerometerConfig_t, accelerometerTrims.values.roll) },

    // 4 elements are output for the ACC calibration - The 3 axis values and the 4th representing whether calibration has been performed
    { "acc_calibration",            VAR_INT16  | MASTER_VALUE | MODE_ARRAY, .config.array.length = 4, PG_ACCELEROMETER_CONFIG, offsetof(accelerometerConfig_t, accZero.raw) },
#endif

// PG_COMPASS_CONFIG
#ifdef USE_MAG
    { "align_mag",                  VAR_UINT8  | HARDWARE_VALUE | MODE_LOOKUP, .config.lookup = { TABLE_ALIGNMENT }, PG_COMPASS_CONFIG, offsetof(compassConfig_t, mag_alignment) },
    { "mag_align_roll",             VAR_INT16  | HARDWARE_VALUE, .config.minmax = { -3600, 3600 }, PG_COMPASS_CONFIG, offsetof(compassConfig_t, mag_customAlignment.roll) },
    { "mag_align_pitch",            VAR_INT16  | HARDWARE_VALUE, .config.minmax = { -3600, 3600 }, PG_COMPASS_CONFIG, offsetof(compassConfig_t, mag_customAlignment.pitch) },
    { "mag_align_yaw",              VAR_INT16  | HARDWARE_VALUE, .config.minmax = { -3600, 3600 }, PG_COMPASS_CONFIG, offsetof(compassConfig_t, mag_customAlignment.yaw) },
    { "mag_bustype",                VAR_UINT8  | HARDWARE_VALUE | MODE_LOOKUP, .config.lookup = { TABLE_BUS_TYPE }, PG_COMPASS_CONFIG, offsetof(compassConfig_t, mag_busType) },
    { "mag_i2c_device",             VAR_UINT8  | HARDWARE_VALUE, .config.minmaxUnsigned = { 0, I2CDEV_COUNT }, PG_COMPASS_CONFIG, offsetof(compassConfig_t, mag_i2c_device) },
    { "mag_i2c_address",            VAR_UINT8  | HARDWARE_VALUE, .config.minmaxUnsigned = { 0, I2C_ADDR7_MAX }, PG_COMPASS_CONFIG, offsetof(compassConfig_t, mag_i2c_address) },
    { "mag_spi_device",             VAR_UINT8  | HARDWARE_VALUE, .config.minmaxUnsigned = { 0, SPIDEV_COUNT }, PG_COMPASS_CONFIG, offsetof(compassConfig_t, mag_spi_device) },
    { PARAM_NAME_MAG_HARDWARE,      VAR_UINT8  | MASTER_VALUE | MODE_LOOKUP, .config.lookup = { TABLE_MAG_HARDWARE }, PG_COMPASS_CONFIG, offsetof(compassConfig_t, mag_hardware) },
    { "mag_calibration",            VAR_INT16  | MASTER_VALUE | MODE_ARRAY, .config.array.length = XYZ_AXIS_COUNT, PG_COMPASS_CONFIG, offsetof(compassConfig_t, magZero.raw) },
#endif

// PG_BAROMETER_CONFIG
#ifdef USE_BARO
    { "baro_bustype",               VAR_UINT8  | HARDWARE_VALUE | MODE_LOOKUP, .config.lookup = { TABLE_BUS_TYPE }, PG_BAROMETER_CONFIG, offsetof(barometerConfig_t, baro_busType) },
    { "baro_spi_device",            VAR_UINT8  | HARDWARE_VALUE, .config.minmaxUnsigned = { 0, 5 }, PG_BAROMETER_CONFIG, offsetof(barometerConfig_t, baro_spi_device) },
    { "baro_i2c_device",            VAR_UINT8  | HARDWARE_VALUE, .config.minmaxUnsigned = { 0, 5 }, PG_BAROMETER_CONFIG, offsetof(barometerConfig_t, baro_i2c_device) },
    { "baro_i2c_address",           VAR_UINT8  | HARDWARE_VALUE, .config.minmaxUnsigned = { 0, I2C_ADDR7_MAX }, PG_BAROMETER_CONFIG, offsetof(barometerConfig_t, baro_i2c_address) },
    { PARAM_NAME_BARO_HARDWARE,     VAR_UINT8  | MASTER_VALUE | MODE_LOOKUP, .config.lookup = { TABLE_BARO_HARDWARE }, PG_BAROMETER_CONFIG, offsetof(barometerConfig_t, baro_hardware) },
#endif

// PG_RX_CONFIG
    { "mid_rc",                     VAR_UINT16 | MASTER_VALUE, .config.minmaxUnsigned = { 1200, 1700 }, PG_RX_CONFIG, offsetof(rxConfig_t, midrc) },
    { "min_check",                  VAR_UINT16 | MASTER_VALUE, .config.minmaxUnsigned = { PWM_PULSE_MIN, PWM_PULSE_MAX }, PG_RX_CONFIG, offsetof(rxConfig_t, mincheck) },
    { "max_check",                  VAR_UINT16 | MASTER_VALUE, .config.minmaxUnsigned = { PWM_PULSE_MIN, PWM_PULSE_MAX }, PG_RX_CONFIG, offsetof(rxConfig_t, maxcheck) },
    { "rssi_channel",               VAR_INT8   | MASTER_VALUE, .config.minmax = { 0, MAX_SUPPORTED_RC_CHANNEL_COUNT }, PG_RX_CONFIG, offsetof(rxConfig_t, rssi_channel) },
    { "rssi_src_frame_errors",      VAR_INT8   | MASTER_VALUE | MODE_LOOKUP, .config.lookup = { TABLE_OFF_ON }, PG_RX_CONFIG, offsetof(rxConfig_t, rssi_src_frame_errors) },
    { "rssi_scale",                 VAR_UINT8  | MASTER_VALUE, .config.minmaxUnsigned = { RSSI_SCALE_MIN, RSSI_SCALE_MAX }, PG_RX_CONFIG, offsetof(rxConfig_t, rssi_scale) },
    { "rssi_offset",                VAR_INT8   | MASTER_VALUE, .config.minmax = { -100, 100 }, PG_RX_CONFIG, offsetof(rxConfig_t, rssi_offset) },
    { "rssi_invert",                VAR_INT8   | MASTER_VALUE | MODE_LOOKUP, .config.lookup = { TABLE_OFF_ON }, PG_RX_CONFIG, offsetof(rxConfig_t, rssi_invert) },
    { "rssi_src_frame_lpf_period",  VAR_UINT8  | MASTER_VALUE, .config.minmaxUnsigned = { 0, UINT8_MAX }, PG_RX_CONFIG, offsetof(rxConfig_t, rssi_src_frame_lpf_period) },
    { "rssi_smoothing",             VAR_UINT8  | MASTER_VALUE, .config.minmaxUnsigned = { 0, UINT8_MAX }, PG_RX_CONFIG, offsetof(rxConfig_t, rssi_smoothing) },

#ifdef USE_RC_SMOOTHING_FILTER
    { PARAM_NAME_RC_SMOOTHING,                   VAR_UINT8  | MASTER_VALUE | MODE_LOOKUP, .config.lookup = { TABLE_OFF_ON }, PG_RX_CONFIG, offsetof(rxConfig_t, rc_smoothing_mode) },
    { PARAM_NAME_RC_SMOOTHING_AUTO_FACTOR,       VAR_UINT8  | MASTER_VALUE, .config.minmaxUnsigned = { RC_SMOOTHING_AUTO_FACTOR_MIN, RC_SMOOTHING_AUTO_FACTOR_MAX }, PG_RX_CONFIG, offsetof(rxConfig_t, rc_smoothing_auto_factor_rpy) },
    { PARAM_NAME_RC_SMOOTHING_AUTO_FACTOR_THROTTLE, VAR_UINT8  | MASTER_VALUE, .config.minmaxUnsigned = { RC_SMOOTHING_AUTO_FACTOR_MIN, RC_SMOOTHING_AUTO_FACTOR_MAX }, PG_RX_CONFIG, offsetof(rxConfig_t, rc_smoothing_auto_factor_throttle) },
    { PARAM_NAME_RC_SMOOTHING_SETPOINT_CUTOFF,    VAR_UINT8  | MASTER_VALUE, .config.minmaxUnsigned = { 0, UINT8_MAX }, PG_RX_CONFIG, offsetof(rxConfig_t, rc_smoothing_setpoint_cutoff) },
    { PARAM_NAME_RC_SMOOTHING_FEEDFORWARD_CUTOFF, VAR_UINT8  | MASTER_VALUE, .config.minmaxUnsigned = { 0, UINT8_MAX }, PG_RX_CONFIG, offsetof(rxConfig_t, rc_smoothing_feedforward_cutoff) },
    { PARAM_NAME_RC_SMOOTHING_THROTTLE_CUTOFF,    VAR_UINT8  | MASTER_VALUE, .config.minmaxUnsigned = { 0, UINT8_MAX }, PG_RX_CONFIG, offsetof(rxConfig_t, rc_smoothing_throttle_cutoff) },
    { PARAM_NAME_RC_SMOOTHING_DEBUG_AXIS,         VAR_UINT8  | MASTER_VALUE | MODE_LOOKUP, .config.lookup = { TABLE_RC_SMOOTHING_DEBUG }, PG_RX_CONFIG, offsetof(rxConfig_t, rc_smoothing_debug_axis) },
#endif // USE_RC_SMOOTHING_FILTER

    { "fpv_mix_degrees",             VAR_UINT8  | MASTER_VALUE, .config.minmaxUnsigned = { 0, 90 }, PG_RX_CONFIG, offsetof(rxConfig_t, fpvCamAngleDegrees) },
    { "max_aux_channels",            VAR_UINT8  | MASTER_VALUE, .config.minmaxUnsigned = { 0, MAX_AUX_CHANNEL_COUNT }, PG_RX_CONFIG, offsetof(rxConfig_t, max_aux_channel) },
#ifdef USE_SERIALRX
    { PARAM_NAME_SERIAL_RX_PROVIDER, VAR_UINT8  | MASTER_VALUE | MODE_LOOKUP, .config.lookup = { TABLE_SERIAL_RX }, PG_RX_CONFIG, offsetof(rxConfig_t, serialrx_provider) },
    { "serialrx_inverted",           VAR_UINT8  | MASTER_VALUE | MODE_LOOKUP, .config.lookup = { TABLE_OFF_ON }, PG_RX_CONFIG, offsetof(rxConfig_t, serialrx_inverted) },
#endif
#ifdef USE_SPEKTRUM_BIND
    { "spektrum_sat_bind",           VAR_UINT8  | MASTER_VALUE, .config.minmaxUnsigned = { SPEKTRUM_SAT_BIND_DISABLED, SPEKTRUM_SAT_BIND_MAX}, PG_RX_CONFIG, offsetof(rxConfig_t, spektrum_sat_bind) },
    { "spektrum_sat_bind_autoreset", VAR_UINT8  | MASTER_VALUE | MODE_LOOKUP, .config.lookup = { TABLE_OFF_ON }, PG_RX_CONFIG, offsetof(rxConfig_t, spektrum_sat_bind_autoreset) },
#endif
#ifdef USE_SERIALRX_SRXL2
    { "srxl2_unit_id",               VAR_UINT8  | MASTER_VALUE, .config.minmax = { 0, 0xf }, PG_RX_CONFIG, offsetof(rxConfig_t, srxl2_unit_id) },
    { "srxl2_baud_fast",             VAR_UINT8  | MASTER_VALUE | MODE_LOOKUP, .config.lookup = { TABLE_OFF_ON }, PG_RX_CONFIG, offsetof(rxConfig_t, srxl2_baud_fast) },
#endif
#if defined(USE_SERIALRX_SBUS)
    { "sbus_baud_fast",              VAR_UINT8  | MASTER_VALUE | MODE_LOOKUP, .config.lookup = { TABLE_OFF_ON }, PG_RX_CONFIG, offsetof(rxConfig_t, sbus_baud_fast) },
#endif
#if defined(USE_CRSF_V3)
    { "crsf_use_negotiated_baud",    VAR_UINT8  | MASTER_VALUE | MODE_LOOKUP, .config.lookup = { TABLE_OFF_ON }, PG_RX_CONFIG, offsetof(rxConfig_t, crsf_use_negotiated_baud) },
#endif
    { "airmode_start_throttle_percent", VAR_UINT8 | MASTER_VALUE, .config.minmaxUnsigned = { 0, 100 }, PG_RX_CONFIG, offsetof(rxConfig_t, airModeActivateThreshold) },
    { "rx_min_usec",                VAR_UINT16 | MASTER_VALUE, .config.minmaxUnsigned = { PWM_PULSE_MIN, PWM_PULSE_MAX }, PG_RX_CONFIG, offsetof(rxConfig_t, rx_min_usec) },
    { "rx_max_usec",                VAR_UINT16 | MASTER_VALUE, .config.minmaxUnsigned = { PWM_PULSE_MIN, PWM_PULSE_MAX }, PG_RX_CONFIG, offsetof(rxConfig_t, rx_max_usec) },
    { "serialrx_halfduplex",        VAR_UINT8  | MASTER_VALUE | MODE_LOOKUP, .config.lookup = { TABLE_OFF_ON }, PG_RX_CONFIG, offsetof(rxConfig_t, halfDuplex) },
#if defined(USE_RX_MSP_OVERRIDE)
    { "msp_override_channels_mask",      VAR_UINT32 | MASTER_VALUE, .config.u32Max = (1 << MAX_SUPPORTED_RC_CHANNEL_COUNT) - 1, PG_RX_CONFIG, offsetof(rxConfig_t, msp_override_channels_mask)},
    { "msp_override_failsafe",      VAR_UINT8  | HARDWARE_VALUE | MODE_LOOKUP, .config.lookup = { TABLE_OFF_ON }, PG_RX_CONFIG, offsetof(rxConfig_t, msp_override_failsafe)},
#endif
#ifdef USE_RX_SPI
    { "rx_spi_protocol",            VAR_UINT8  | HARDWARE_VALUE | MODE_LOOKUP, .config.lookup = { TABLE_RX_SPI }, PG_RX_SPI_CONFIG, offsetof(rxSpiConfig_t, rx_spi_protocol) },
    { "rx_spi_bus",                 VAR_UINT8   | HARDWARE_VALUE, .config.minmaxUnsigned = { 0, SPIDEV_COUNT }, PG_RX_SPI_CONFIG, offsetof(rxSpiConfig_t, spibus) },
    { "rx_spi_led_inversion",       VAR_UINT8  | HARDWARE_VALUE | MODE_LOOKUP, .config.lookup = { TABLE_OFF_ON }, PG_RX_SPI_CONFIG, offsetof(rxSpiConfig_t, ledInversion) },
#endif

// PG_ADC_CONFIG
#if defined(USE_ADC)
    { "adc_device",                 VAR_INT8 | HARDWARE_VALUE, .config.minmax = { 0, ADCDEV_COUNT }, PG_ADC_CONFIG, offsetof(adcConfig_t, device) },
    { "adc_vrefint_calibration",    VAR_UINT16 | MASTER_VALUE, .config.minmaxUnsigned = { 0, 2000 }, PG_ADC_CONFIG, offsetof(adcConfig_t, vrefIntCalibration) },
    { "adc_tempsensor_calibration30", VAR_UINT16 | MASTER_VALUE, .config.minmaxUnsigned = { 0, 2000 }, PG_ADC_CONFIG, offsetof(adcConfig_t, tempSensorCalibration1) },
    { "adc_tempsensor_calibration110", VAR_UINT16 | MASTER_VALUE, .config.minmaxUnsigned = { 0, 2000 }, PG_ADC_CONFIG, offsetof(adcConfig_t, tempSensorCalibration2) },
#endif

// PG_PWM_CONFIG
#if defined(USE_RX_PWM)
    { "input_filtering_mode",       VAR_INT8   | MASTER_VALUE | MODE_LOOKUP,  .config.lookup = { TABLE_OFF_ON }, PG_PWM_CONFIG, offsetof(pwmConfig_t, inputFilteringMode) },
#endif

// PG_BLACKBOX_CONFIG
#ifdef USE_BLACKBOX
    { "blackbox_sample_rate",       VAR_UINT8  | MASTER_VALUE | MODE_LOOKUP, .config.lookup = { TABLE_BLACKBOX_SAMPLE_RATE }, PG_BLACKBOX_CONFIG, offsetof(blackboxConfig_t, sample_rate) },
    { "blackbox_device",            VAR_UINT8  | HARDWARE_VALUE | MODE_LOOKUP, .config.lookup = { TABLE_BLACKBOX_DEVICE }, PG_BLACKBOX_CONFIG, offsetof(blackboxConfig_t, device) },
    { "blackbox_disable_pids",      VAR_UINT32 | MASTER_VALUE | MODE_BITSET, .config.bitpos = FLIGHT_LOG_FIELD_SELECT_PID,   PG_BLACKBOX_CONFIG, offsetof(blackboxConfig_t, fields_disabled_mask) },
    { "blackbox_disable_rc",        VAR_UINT32 | MASTER_VALUE | MODE_BITSET, .config.bitpos = FLIGHT_LOG_FIELD_SELECT_RC_COMMANDS,   PG_BLACKBOX_CONFIG, offsetof(blackboxConfig_t, fields_disabled_mask) },
    { "blackbox_disable_setpoint",  VAR_UINT32 | MASTER_VALUE | MODE_BITSET, .config.bitpos = FLIGHT_LOG_FIELD_SELECT_SETPOINT,   PG_BLACKBOX_CONFIG, offsetof(blackboxConfig_t, fields_disabled_mask) },
    { "blackbox_disable_bat",       VAR_UINT32 | MASTER_VALUE | MODE_BITSET, .config.bitpos = FLIGHT_LOG_FIELD_SELECT_BATTERY,   PG_BLACKBOX_CONFIG, offsetof(blackboxConfig_t, fields_disabled_mask) },
#ifdef USE_MAG
    { "blackbox_disable_mag",       VAR_UINT32 | MASTER_VALUE | MODE_BITSET, .config.bitpos = FLIGHT_LOG_FIELD_SELECT_MAG,   PG_BLACKBOX_CONFIG, offsetof(blackboxConfig_t, fields_disabled_mask) },
#endif
#if defined(USE_BARO) || defined(USE_RANGEFINDER)
    { "blackbox_disable_alt",       VAR_UINT32 | MASTER_VALUE | MODE_BITSET, .config.bitpos = FLIGHT_LOG_FIELD_SELECT_ALTITUDE,   PG_BLACKBOX_CONFIG, offsetof(blackboxConfig_t, fields_disabled_mask) },
#endif
    { "blackbox_disable_rssi",      VAR_UINT32 | MASTER_VALUE | MODE_BITSET, .config.bitpos = FLIGHT_LOG_FIELD_SELECT_RSSI,       PG_BLACKBOX_CONFIG, offsetof(blackboxConfig_t, fields_disabled_mask) },
    { "blackbox_disable_gyro",      VAR_UINT32 | MASTER_VALUE | MODE_BITSET, .config.bitpos = FLIGHT_LOG_FIELD_SELECT_GYRO,       PG_BLACKBOX_CONFIG, offsetof(blackboxConfig_t, fields_disabled_mask) },
    { "blackbox_disable_gyrounfilt",VAR_UINT32 | MASTER_VALUE | MODE_BITSET, .config.bitpos = FLIGHT_LOG_FIELD_SELECT_GYROUNFILT, PG_BLACKBOX_CONFIG, offsetof(blackboxConfig_t, fields_disabled_mask) },
#if defined(USE_ACC)
    { "blackbox_disable_acc",       VAR_UINT32 | MASTER_VALUE | MODE_BITSET, .config.bitpos = FLIGHT_LOG_FIELD_SELECT_ACC,   PG_BLACKBOX_CONFIG, offsetof(blackboxConfig_t, fields_disabled_mask) },
#endif
    { "blackbox_disable_debug",     VAR_UINT32 | MASTER_VALUE | MODE_BITSET, .config.bitpos = FLIGHT_LOG_FIELD_SELECT_DEBUG_LOG,   PG_BLACKBOX_CONFIG, offsetof(blackboxConfig_t, fields_disabled_mask) },
    { "blackbox_disable_motors",    VAR_UINT32 | MASTER_VALUE | MODE_BITSET, .config.bitpos = FLIGHT_LOG_FIELD_SELECT_MOTOR,   PG_BLACKBOX_CONFIG, offsetof(blackboxConfig_t, fields_disabled_mask) },
#ifdef USE_SERVOS
    { "blackbox_disable_servos",    VAR_UINT32 | MASTER_VALUE | MODE_BITSET, .config.bitpos = FLIGHT_LOG_FIELD_SELECT_SERVO,   PG_BLACKBOX_CONFIG, offsetof(blackboxConfig_t, fields_disabled_mask) },
#endif
#ifdef USE_DSHOT_TELEMETRY
    { "blackbox_disable_rpm",       VAR_UINT32 | MASTER_VALUE | MODE_BITSET, .config.bitpos = FLIGHT_LOG_FIELD_SELECT_RPM,   PG_BLACKBOX_CONFIG, offsetof(blackboxConfig_t, fields_disabled_mask) },
#endif
#ifdef USE_GPS
    { "blackbox_disable_gps",       VAR_UINT32 | MASTER_VALUE | MODE_BITSET, .config.bitpos = FLIGHT_LOG_FIELD_SELECT_GPS,   PG_BLACKBOX_CONFIG, offsetof(blackboxConfig_t, fields_disabled_mask) },
#endif
    { "blackbox_mode",              VAR_UINT8  | MASTER_VALUE | MODE_LOOKUP, .config.lookup = { TABLE_BLACKBOX_MODE }, PG_BLACKBOX_CONFIG, offsetof(blackboxConfig_t, mode) },
    { "blackbox_high_resolution",   VAR_UINT8  | MASTER_VALUE | MODE_LOOKUP, .config.lookup = { TABLE_OFF_ON }, PG_BLACKBOX_CONFIG, offsetof(blackboxConfig_t, high_resolution) },
#endif

// PG_MOTOR_CONFIG
    { "max_throttle",               VAR_UINT16 | MASTER_VALUE, .config.minmaxUnsigned = { PWM_PULSE_MIN, PWM_PULSE_MAX }, PG_MOTOR_CONFIG, offsetof(motorConfig_t, maxthrottle) },
    { "min_command",                VAR_UINT16 | MASTER_VALUE, .config.minmaxUnsigned = { PWM_PULSE_MIN, PWM_PULSE_MAX }, PG_MOTOR_CONFIG, offsetof(motorConfig_t, mincommand) },
    { "motor_kv",                   VAR_UINT16 | HARDWARE_VALUE, .config.minmaxUnsigned = { 1, 40000 },                   PG_MOTOR_CONFIG, offsetof(motorConfig_t, kv) },
    { PARAM_NAME_MOTOR_IDLE, VAR_UINT16  | MASTER_VALUE, .config.minmaxUnsigned = { 0, 2000 },                            PG_MOTOR_CONFIG, offsetof(motorConfig_t, motorIdle) },
#ifdef USE_DSHOT
#ifdef USE_DSHOT_DMAR
    { "dshot_burst",                VAR_UINT8  | HARDWARE_VALUE | MODE_LOOKUP, .config.lookup = { TABLE_OFF_ON_AUTO }, PG_MOTOR_CONFIG, offsetof(motorConfig_t, dev.useBurstDshot) },
#endif
#ifdef USE_DSHOT_TELEMETRY
    { PARAM_NAME_DSHOT_BIDIR,       VAR_UINT8  | MASTER_VALUE | MODE_LOOKUP, .config.lookup = { TABLE_OFF_ON }, PG_MOTOR_CONFIG, offsetof(motorConfig_t, dev.useDshotTelemetry) },
    { "dshot_edt",                  VAR_UINT8  | MASTER_VALUE | MODE_LOOKUP, .config.lookup = { TABLE_OFF_ON }, PG_MOTOR_CONFIG, offsetof(motorConfig_t, dev.useDshotEdt) },
#endif
#ifdef USE_DSHOT_BITBANG
    { "dshot_bitbang",               VAR_UINT8  | HARDWARE_VALUE | MODE_LOOKUP, .config.lookup = { TABLE_OFF_ON_AUTO }, PG_MOTOR_CONFIG, offsetof(motorConfig_t, dev.useDshotBitbang) },
    { "dshot_bitbang_timer",         VAR_UINT8  | HARDWARE_VALUE | MODE_LOOKUP, .config.lookup = { TABLE_DSHOT_BITBANGED_TIMER }, PG_MOTOR_CONFIG, offsetof(motorConfig_t, dev.useDshotBitbangedTimer) },
#endif
#endif // USE_DSHOT
    { PARAM_NAME_USE_UNSYNCED_PWM,  VAR_UINT8  | MASTER_VALUE | MODE_LOOKUP, .config.lookup = { TABLE_OFF_ON }, PG_MOTOR_CONFIG, offsetof(motorConfig_t, dev.useUnsyncedPwm) },
    { PARAM_NAME_MOTOR_PWM_PROTOCOL, VAR_UINT8  | MASTER_VALUE | MODE_LOOKUP, .config.lookup = { TABLE_MOTOR_PWM_PROTOCOL }, PG_MOTOR_CONFIG, offsetof(motorConfig_t, dev.motorPwmProtocol) },
    { PARAM_NAME_MOTOR_PWM_RATE,    VAR_UINT16 | MASTER_VALUE, .config.minmaxUnsigned = { 200, 32000 }, PG_MOTOR_CONFIG, offsetof(motorConfig_t, dev.motorPwmRate) },
    { "motor_pwm_inversion",        VAR_UINT8  | MASTER_VALUE | MODE_LOOKUP, .config.lookup = { TABLE_OFF_ON }, PG_MOTOR_CONFIG, offsetof(motorConfig_t, dev.motorPwmInversion) },
    { PARAM_NAME_MOTOR_POLES,       VAR_UINT8  | MASTER_VALUE, .config.minmaxUnsigned = { 4, UINT8_MAX }, PG_MOTOR_CONFIG, offsetof(motorConfig_t, motorPoleCount) },
    { "motor_output_reordering",    VAR_UINT8  | MASTER_VALUE | MODE_ARRAY, .config.array.length = MAX_SUPPORTED_MOTORS, PG_MOTOR_CONFIG, offsetof(motorConfig_t, dev.motorOutputReordering)},

// PG_THROTTLE_CORRECTION_CONFIG
    { "thr_corr_value",             VAR_UINT8  | MASTER_VALUE, .config.minmaxUnsigned = { 0,  150 }, PG_THROTTLE_CORRECTION_CONFIG, offsetof(throttleCorrectionConfig_t, throttle_correction_value) },
    { "thr_corr_angle",             VAR_UINT16 | MASTER_VALUE, .config.minmaxUnsigned = { 1,  900 }, PG_THROTTLE_CORRECTION_CONFIG, offsetof(throttleCorrectionConfig_t, throttle_correction_angle) },

// PG_FAILSAFE_CONFIG
    { "failsafe_delay",             VAR_UINT8  | MASTER_VALUE, .config.minmaxUnsigned = { PERIOD_RXDATA_RECOVERY / MILLIS_PER_TENTH_SECOND, 200 }, PG_FAILSAFE_CONFIG, offsetof(failsafeConfig_t, failsafe_delay) },
    { "failsafe_landing_time",      VAR_UINT8  | MASTER_VALUE, .config.minmaxUnsigned = { 0, 250 }, PG_FAILSAFE_CONFIG, offsetof(failsafeConfig_t, failsafe_landing_time) },
    { "failsafe_throttle",          VAR_UINT16 | MASTER_VALUE, .config.minmaxUnsigned = { PWM_PULSE_MIN, PWM_PULSE_MAX }, PG_FAILSAFE_CONFIG, offsetof(failsafeConfig_t, failsafe_throttle) },
    { "failsafe_switch_mode",       VAR_UINT8  | MASTER_VALUE | MODE_LOOKUP, .config.lookup = { TABLE_FAILSAFE_SWITCH_MODE }, PG_FAILSAFE_CONFIG, offsetof(failsafeConfig_t, failsafe_switch_mode) },
    { "failsafe_throttle_low_delay",VAR_UINT16 | MASTER_VALUE, .config.minmaxUnsigned = { 0, 300 }, PG_FAILSAFE_CONFIG, offsetof(failsafeConfig_t, failsafe_throttle_low_delay) },
    { "failsafe_procedure",         VAR_UINT8  | MASTER_VALUE | MODE_LOOKUP, .config.lookup = { TABLE_FAILSAFE }, PG_FAILSAFE_CONFIG, offsetof(failsafeConfig_t, failsafe_procedure) },
    { "failsafe_recovery_delay",    VAR_UINT16 | MASTER_VALUE, .config.minmaxUnsigned = { 1, 200 }, PG_FAILSAFE_CONFIG, offsetof(failsafeConfig_t, failsafe_recovery_delay) },
    { "failsafe_stick_threshold",   VAR_UINT8  | MASTER_VALUE, .config.minmaxUnsigned = { 0, 50 }, PG_FAILSAFE_CONFIG, offsetof(failsafeConfig_t, failsafe_stick_threshold) },

// PG_BOARDALIGNMENT_CONFIG
    { "align_board_roll",           VAR_INT16  | MASTER_VALUE, .config.minmax = { -180, 360 }, PG_BOARD_ALIGNMENT, offsetof(boardAlignment_t, rollDegrees) },
    { "align_board_pitch",          VAR_INT16  | MASTER_VALUE, .config.minmax = { -180, 360 }, PG_BOARD_ALIGNMENT, offsetof(boardAlignment_t, pitchDegrees) },
    { "align_board_yaw",            VAR_INT16  | MASTER_VALUE, .config.minmax = { -180, 360 }, PG_BOARD_ALIGNMENT, offsetof(boardAlignment_t, yawDegrees) },

// PG_GIMBAL_CONFIG
#ifdef USE_SERVOS
    { "gimbal_mode",                VAR_UINT8  | MASTER_VALUE | MODE_LOOKUP, .config.lookup = { TABLE_GIMBAL_MODE }, PG_GIMBAL_CONFIG, offsetof(gimbalConfig_t, mode) },
#endif

// PG_BATTERY_CONFIG
    { "bat_capacity",               VAR_UINT16 | MASTER_VALUE, .config.minmaxUnsigned = { 0, 20000 }, PG_BATTERY_CONFIG, offsetof(batteryConfig_t, batteryCapacity) },
    { "vbat_max_cell_voltage",      VAR_UINT16  | MASTER_VALUE, .config.minmaxUnsigned = { VBAT_CELL_VOTAGE_RANGE_MIN, VBAT_CELL_VOTAGE_RANGE_MAX }, PG_BATTERY_CONFIG, offsetof(batteryConfig_t, vbatmaxcellvoltage) },
    { "vbat_full_cell_voltage",     VAR_UINT16  | MASTER_VALUE, .config.minmaxUnsigned = { VBAT_CELL_VOTAGE_RANGE_MIN, VBAT_CELL_VOTAGE_RANGE_MAX }, PG_BATTERY_CONFIG, offsetof(batteryConfig_t, vbatfullcellvoltage) },
    { "vbat_min_cell_voltage",      VAR_UINT16  | MASTER_VALUE, .config.minmaxUnsigned = { VBAT_CELL_VOTAGE_RANGE_MIN, VBAT_CELL_VOTAGE_RANGE_MAX }, PG_BATTERY_CONFIG, offsetof(batteryConfig_t, vbatmincellvoltage) },
    { "vbat_warning_cell_voltage",  VAR_UINT16  | MASTER_VALUE, .config.minmaxUnsigned = { VBAT_CELL_VOTAGE_RANGE_MIN, VBAT_CELL_VOTAGE_RANGE_MAX }, PG_BATTERY_CONFIG, offsetof(batteryConfig_t, vbatwarningcellvoltage) },
    { "vbat_hysteresis",            VAR_UINT8  | MASTER_VALUE, .config.minmaxUnsigned = { 0, 250 }, PG_BATTERY_CONFIG, offsetof(batteryConfig_t, vbathysteresis) },
    { "current_meter",              VAR_UINT8  | HARDWARE_VALUE | MODE_LOOKUP, .config.lookup = { TABLE_CURRENT_METER }, PG_BATTERY_CONFIG, offsetof(batteryConfig_t, currentMeterSource) },
    { "battery_meter",              VAR_UINT8  | HARDWARE_VALUE | MODE_LOOKUP, .config.lookup = { TABLE_VOLTAGE_METER }, PG_BATTERY_CONFIG, offsetof(batteryConfig_t, voltageMeterSource) },
    { "vbat_detect_cell_voltage",   VAR_UINT16  | MASTER_VALUE, .config.minmaxUnsigned = { 0, 2000 }, PG_BATTERY_CONFIG, offsetof(batteryConfig_t, vbatnotpresentcellvoltage) },
    { "use_vbat_alerts",            VAR_UINT8  | MASTER_VALUE | MODE_LOOKUP, .config.lookup = { TABLE_OFF_ON }, PG_BATTERY_CONFIG, offsetof(batteryConfig_t, useVBatAlerts) },
    { "use_cbat_alerts",            VAR_UINT8  | MASTER_VALUE | MODE_LOOKUP, .config.lookup = { TABLE_OFF_ON }, PG_BATTERY_CONFIG, offsetof(batteryConfig_t, useConsumptionAlerts) },
    { "cbat_alert_percent",         VAR_UINT8  | MASTER_VALUE, .config.minmaxUnsigned = { 0, 100 }, PG_BATTERY_CONFIG, offsetof(batteryConfig_t, consumptionWarningPercentage) },
    { "vbat_cutoff_percent",        VAR_UINT8  | MASTER_VALUE, .config.minmaxUnsigned = { 0, 100 }, PG_BATTERY_CONFIG, offsetof(batteryConfig_t, lvcPercentage) },
    { "force_battery_cell_count",   VAR_UINT8  | MASTER_VALUE, .config.minmaxUnsigned = { 0, 24 }, PG_BATTERY_CONFIG, offsetof(batteryConfig_t, forceBatteryCellCount) },
    { "vbat_display_lpf_period",    VAR_UINT8  | MASTER_VALUE, .config.minmaxUnsigned = { 1, UINT8_MAX }, PG_BATTERY_CONFIG, offsetof(batteryConfig_t, vbatDisplayLpfPeriod) },
#if defined(USE_BATTERY_VOLTAGE_SAG_COMPENSATION)
    { "vbat_sag_lpf_period",        VAR_UINT8  | MASTER_VALUE, .config.minmaxUnsigned = { 1, UINT8_MAX }, PG_BATTERY_CONFIG, offsetof(batteryConfig_t, vbatSagLpfPeriod) },
#endif
    { "ibat_lpf_period",            VAR_UINT8  | MASTER_VALUE, .config.minmaxUnsigned = { 0, UINT8_MAX }, PG_BATTERY_CONFIG, offsetof(batteryConfig_t, ibatLpfPeriod) },
    { "vbat_duration_for_warning",  VAR_UINT8  | MASTER_VALUE, .config.minmax = { 0, 150 }, PG_BATTERY_CONFIG, offsetof(batteryConfig_t, vbatDurationForWarning) },
    { "vbat_duration_for_critical", VAR_UINT8  | MASTER_VALUE, .config.minmax = { 0, 150 }, PG_BATTERY_CONFIG, offsetof(batteryConfig_t, vbatDurationForCritical) },

//  PG_VOLTAGE_SENSOR_ADC_CONFIG
    { "vbat_scale",                 VAR_UINT8  | HARDWARE_VALUE, .config.minmaxUnsigned = { VBAT_SCALE_MIN, VBAT_SCALE_MAX }, PG_VOLTAGE_SENSOR_ADC_CONFIG, offsetof(voltageSensorADCConfig_t, vbatscale) },
    { "vbat_divider",               VAR_UINT8  | MASTER_VALUE, .config.minmaxUnsigned = { VBAT_DIVIDER_MIN, VBAT_DIVIDER_MAX }, PG_VOLTAGE_SENSOR_ADC_CONFIG, offsetof(voltageSensorADCConfig_t, vbatresdivval) },
    { "vbat_multiplier",            VAR_UINT8  | MASTER_VALUE, .config.minmaxUnsigned = { VBAT_MULTIPLIER_MIN, VBAT_MULTIPLIER_MAX }, PG_VOLTAGE_SENSOR_ADC_CONFIG, offsetof(voltageSensorADCConfig_t, vbatresdivmultiplier) },

// PG_CURRENT_SENSOR_ADC_CONFIG
    { "ibata_scale",                VAR_INT16  | HARDWARE_VALUE, .config.minmax = { -16000, 16000 }, PG_CURRENT_SENSOR_ADC_CONFIG, offsetof(currentSensorADCConfig_t, scale) },
    { "ibata_offset",               VAR_INT16  | MASTER_VALUE, .config.minmax = { -32000, 32000 }, PG_CURRENT_SENSOR_ADC_CONFIG, offsetof(currentSensorADCConfig_t, offset) },
// PG_CURRENT_SENSOR_ADC_CONFIG
#ifdef USE_VIRTUAL_CURRENT_METER
    { "ibatv_scale",                VAR_INT16  | MASTER_VALUE, .config.minmax = { -16000, 16000 }, PG_CURRENT_SENSOR_VIRTUAL_CONFIG, offsetof(currentSensorVirtualConfig_t, scale) },
    { "ibatv_offset",               VAR_UINT16 | MASTER_VALUE, .config.minmaxUnsigned = { 0, 16000 }, PG_CURRENT_SENSOR_VIRTUAL_CONFIG, offsetof(currentSensorVirtualConfig_t, offset) },
#endif
#ifdef USE_BATTERY_CONTINUE
    { "battery_continue",           VAR_UINT8  | MASTER_VALUE | MODE_LOOKUP, .config.lookup = { TABLE_OFF_ON }, PG_BATTERY_CONFIG, offsetof(batteryConfig_t, isBatteryContinueEnabled) },
#endif

#ifdef USE_BEEPER
// PG_BEEPER_DEV_CONFIG
    { "beeper_inversion",           VAR_UINT8  | HARDWARE_VALUE | MODE_LOOKUP, .config.lookup = { TABLE_OFF_ON }, PG_BEEPER_DEV_CONFIG, offsetof(beeperDevConfig_t, isInverted) },
    { "beeper_od",                  VAR_UINT8  | HARDWARE_VALUE | MODE_LOOKUP, .config.lookup = { TABLE_OFF_ON }, PG_BEEPER_DEV_CONFIG, offsetof(beeperDevConfig_t, isOpenDrain) },
    { "beeper_frequency",           VAR_INT16  | HARDWARE_VALUE, .config.minmax = { 0, 16000 }, PG_BEEPER_DEV_CONFIG, offsetof(beeperDevConfig_t, frequency) },

// PG_BEEPER_CONFIG
#ifdef USE_DSHOT
    { "beeper_dshot_beacon_tone",   VAR_UINT8  | MASTER_VALUE, .config.minmaxUnsigned = {1, DSHOT_CMD_BEACON5 }, PG_BEEPER_CONFIG, offsetof(beeperConfig_t, dshotBeaconTone) },
#endif
#endif // USE_BEEPER

// PG_MIXER_CONFIG
    { "yaw_motors_reversed",        VAR_INT8   | MASTER_VALUE | MODE_LOOKUP, .config.lookup = { TABLE_OFF_ON }, PG_MIXER_CONFIG, offsetof(mixerConfig_t, yaw_motors_reversed) },
    { PARAM_NAME_MIXER_TYPE,        VAR_UINT8  | MASTER_VALUE | MODE_LOOKUP, .config.lookup = { TABLE_MIXER_TYPE }, PG_MIXER_CONFIG, offsetof(mixerConfig_t, mixer_type) },
    { "crashflip_motor_percent",    VAR_UINT8 |  MASTER_VALUE,  .config.minmaxUnsigned = { 0, 100 }, PG_MIXER_CONFIG, offsetof(mixerConfig_t, crashflip_motor_percent) },
    { "crashflip_rate",             VAR_UINT8 |  MASTER_VALUE,  .config.minmaxUnsigned = { 0, 250 }, PG_MIXER_CONFIG, offsetof(mixerConfig_t, crashflip_rate) },
#ifdef USE_RPM_LIMIT
    { "rpm_limit",                  VAR_INT8   |  MASTER_VALUE | MODE_LOOKUP, .config.lookup = { TABLE_OFF_ON }, PG_MIXER_CONFIG, offsetof(mixerConfig_t, rpm_limit) },
    { "rpm_limit_p",                VAR_UINT16 |  MASTER_VALUE,  .config.minmaxUnsigned = { 0, 100 },        PG_MIXER_CONFIG, offsetof(mixerConfig_t, rpm_limit_p) },
    { "rpm_limit_i",                VAR_UINT16 |  MASTER_VALUE,  .config.minmaxUnsigned = { 0, 1000 },       PG_MIXER_CONFIG, offsetof(mixerConfig_t, rpm_limit_i) },
    { "rpm_limit_d",                VAR_UINT16 |  MASTER_VALUE,  .config.minmaxUnsigned = { 0, 100 },        PG_MIXER_CONFIG, offsetof(mixerConfig_t, rpm_limit_d) },
    { "rpm_limit_value",            VAR_UINT16 |  MASTER_VALUE,  .config.minmaxUnsigned = { 1, UINT16_MAX }, PG_MIXER_CONFIG, offsetof(mixerConfig_t, rpm_limit_value) },
#endif

// PG_MOTOR_3D_CONFIG
    { "3d_deadband_low",            VAR_UINT16 | MASTER_VALUE, .config.minmaxUnsigned = { PWM_PULSE_MIN, PWM_RANGE_MIDDLE }, PG_MOTOR_3D_CONFIG, offsetof(flight3DConfig_t, deadband3d_low) },
    { "3d_deadband_high",           VAR_UINT16 | MASTER_VALUE, .config.minmaxUnsigned = { PWM_RANGE_MIDDLE, PWM_PULSE_MAX }, PG_MOTOR_3D_CONFIG, offsetof(flight3DConfig_t, deadband3d_high) },
    { "3d_neutral",                 VAR_UINT16 | MASTER_VALUE, .config.minmaxUnsigned = { PWM_PULSE_MIN, PWM_PULSE_MAX }, PG_MOTOR_3D_CONFIG, offsetof(flight3DConfig_t, neutral3d) },
    { "3d_deadband_throttle",       VAR_UINT16 | MASTER_VALUE, .config.minmaxUnsigned = { 1, 100 }, PG_MOTOR_3D_CONFIG, offsetof(flight3DConfig_t, deadband3d_throttle) },
    { "3d_limit_low",               VAR_UINT16 | MASTER_VALUE, .config.minmaxUnsigned = { PWM_PULSE_MIN, PWM_RANGE_MIDDLE }, PG_MOTOR_3D_CONFIG, offsetof(flight3DConfig_t, limit3d_low) },
    { "3d_limit_high",              VAR_UINT16 | MASTER_VALUE, .config.minmaxUnsigned = { PWM_RANGE_MIDDLE, PWM_PULSE_MAX }, PG_MOTOR_3D_CONFIG, offsetof(flight3DConfig_t, limit3d_high) },
    { "3d_switched_mode",           VAR_UINT8 | MASTER_VALUE | MODE_LOOKUP, .config.lookup = { TABLE_OFF_ON }, PG_MOTOR_3D_CONFIG, offsetof(flight3DConfig_t, switched_mode3d) },

// PG_SERVO_CONFIG
#ifdef USE_SERVOS
    { "servo_center_pulse",         VAR_UINT16 | MASTER_VALUE, .config.minmaxUnsigned = { PWM_PULSE_MIN, PWM_PULSE_MAX }, PG_SERVO_CONFIG, offsetof(servoConfig_t, dev.servoCenterPulse) },
    { "servo_pwm_rate",             VAR_UINT16 | MASTER_VALUE, .config.minmaxUnsigned = { 50, 498 }, PG_SERVO_CONFIG, offsetof(servoConfig_t, dev.servoPwmRate) },
    { "servo_lowpass_hz",           VAR_UINT16 | MASTER_VALUE, .config.minmaxUnsigned = { 0, 400}, PG_SERVO_CONFIG, offsetof(servoConfig_t, servo_lowpass_freq) },
    { "tri_unarmed_servo",          VAR_INT8   | MASTER_VALUE | MODE_LOOKUP, .config.lookup = { TABLE_OFF_ON }, PG_SERVO_CONFIG, offsetof(servoConfig_t, tri_unarmed_servo) },
    { "channel_forwarding_start",   VAR_UINT8  | MASTER_VALUE, .config.minmaxUnsigned = { AUX1, MAX_SUPPORTED_RC_CHANNEL_COUNT }, PG_SERVO_CONFIG, offsetof(servoConfig_t, channelForwardingStartChannel) },
#endif

// PG_CONTROLRATE_PROFILES
#ifdef USE_PROFILE_NAMES
    { "rateprofile_name",           VAR_UINT8  | PROFILE_RATE_VALUE | MODE_STRING, .config.string = { 1, MAX_RATE_PROFILE_NAME_LENGTH, STRING_FLAGS_NONE }, PG_CONTROL_RATE_PROFILES, offsetof(controlRateConfig_t, profileName) },
#endif
    { PARAM_NAME_THR_MID,           VAR_UINT8  | PROFILE_RATE_VALUE, .config.minmaxUnsigned = { 0, 100 }, PG_CONTROL_RATE_PROFILES, offsetof(controlRateConfig_t, thrMid8) },
    { PARAM_NAME_THR_EXPO,          VAR_UINT8  | PROFILE_RATE_VALUE, .config.minmaxUnsigned = { 0, 100 }, PG_CONTROL_RATE_PROFILES, offsetof(controlRateConfig_t, thrExpo8) },
    { PARAM_NAME_RATES_TYPE,        VAR_UINT8  | PROFILE_RATE_VALUE | MODE_LOOKUP, .config.lookup = { TABLE_RATES_TYPE }, PG_CONTROL_RATE_PROFILES, offsetof(controlRateConfig_t, rates_type) },
    { "quickrates_rc_expo",         VAR_UINT8  | PROFILE_RATE_VALUE | MODE_LOOKUP, .config.lookup = { TABLE_OFF_ON }, PG_CONTROL_RATE_PROFILES, offsetof(controlRateConfig_t, quickRatesRcExpo) },
    { "roll_rc_rate",               VAR_UINT8  | PROFILE_RATE_VALUE, .config.minmaxUnsigned = { 1, CONTROL_RATE_CONFIG_RC_RATES_MAX }, PG_CONTROL_RATE_PROFILES, offsetof(controlRateConfig_t, rcRates[FD_ROLL]) },
    { "pitch_rc_rate",              VAR_UINT8  | PROFILE_RATE_VALUE, .config.minmaxUnsigned = { 1, CONTROL_RATE_CONFIG_RC_RATES_MAX }, PG_CONTROL_RATE_PROFILES, offsetof(controlRateConfig_t, rcRates[FD_PITCH]) },
    { "yaw_rc_rate",                VAR_UINT8  | PROFILE_RATE_VALUE, .config.minmaxUnsigned = { 1, CONTROL_RATE_CONFIG_RC_RATES_MAX }, PG_CONTROL_RATE_PROFILES, offsetof(controlRateConfig_t, rcRates[FD_YAW]) },
    { "roll_expo",                  VAR_UINT8  | PROFILE_RATE_VALUE, .config.minmaxUnsigned = { 0, CONTROL_RATE_CONFIG_RC_EXPO_MAX }, PG_CONTROL_RATE_PROFILES, offsetof(controlRateConfig_t, rcExpo[FD_ROLL]) },
    { "pitch_expo",                 VAR_UINT8  | PROFILE_RATE_VALUE, .config.minmaxUnsigned = { 0, CONTROL_RATE_CONFIG_RC_EXPO_MAX }, PG_CONTROL_RATE_PROFILES, offsetof(controlRateConfig_t, rcExpo[FD_PITCH]) },
    { "yaw_expo",                   VAR_UINT8  | PROFILE_RATE_VALUE, .config.minmaxUnsigned = { 0, CONTROL_RATE_CONFIG_RC_EXPO_MAX }, PG_CONTROL_RATE_PROFILES, offsetof(controlRateConfig_t, rcExpo[FD_YAW]) },
    { "roll_srate",                 VAR_UINT8  | PROFILE_RATE_VALUE, .config.minmaxUnsigned = { 0, CONTROL_RATE_CONFIG_RATE_MAX }, PG_CONTROL_RATE_PROFILES, offsetof(controlRateConfig_t, rates[FD_ROLL]) },
    { "pitch_srate",                VAR_UINT8  | PROFILE_RATE_VALUE, .config.minmaxUnsigned = { 0, CONTROL_RATE_CONFIG_RATE_MAX }, PG_CONTROL_RATE_PROFILES, offsetof(controlRateConfig_t, rates[FD_PITCH]) },
    { "yaw_srate",                  VAR_UINT8  | PROFILE_RATE_VALUE, .config.minmaxUnsigned = { 0, CONTROL_RATE_CONFIG_RATE_MAX }, PG_CONTROL_RATE_PROFILES, offsetof(controlRateConfig_t, rates[FD_YAW]) },
    { PARAM_NAME_THROTTLE_LIMIT_TYPE,    VAR_UINT8  | PROFILE_RATE_VALUE | MODE_LOOKUP, .config.lookup = { TABLE_THROTTLE_LIMIT_TYPE }, PG_CONTROL_RATE_PROFILES, offsetof(controlRateConfig_t, throttle_limit_type) },
    { PARAM_NAME_THROTTLE_LIMIT_PERCENT, VAR_UINT8  | PROFILE_RATE_VALUE, .config.minmaxUnsigned = { 25, 100 }, PG_CONTROL_RATE_PROFILES, offsetof(controlRateConfig_t, throttle_limit_percent) },
    { "roll_rate_limit",            VAR_UINT16 | PROFILE_RATE_VALUE, .config.minmaxUnsigned = { CONTROL_RATE_CONFIG_RATE_LIMIT_MIN, CONTROL_RATE_CONFIG_RATE_LIMIT_MAX }, PG_CONTROL_RATE_PROFILES, offsetof(controlRateConfig_t, rate_limit[FD_ROLL]) },
    { "pitch_rate_limit",           VAR_UINT16 | PROFILE_RATE_VALUE, .config.minmaxUnsigned = { CONTROL_RATE_CONFIG_RATE_LIMIT_MIN, CONTROL_RATE_CONFIG_RATE_LIMIT_MAX }, PG_CONTROL_RATE_PROFILES, offsetof(controlRateConfig_t, rate_limit[FD_PITCH]) },
    { "yaw_rate_limit",             VAR_UINT16 | PROFILE_RATE_VALUE, .config.minmaxUnsigned = { CONTROL_RATE_CONFIG_RATE_LIMIT_MIN, CONTROL_RATE_CONFIG_RATE_LIMIT_MAX }, PG_CONTROL_RATE_PROFILES, offsetof(controlRateConfig_t, rate_limit[FD_YAW]) },

// PG_SERIAL_CONFIG
    { "reboot_character",           VAR_UINT8  | MASTER_VALUE, .config.minmaxUnsigned = { 48, 126 }, PG_SERIAL_CONFIG, offsetof(serialConfig_t, reboot_character) },
    { "serial_update_rate_hz",      VAR_UINT16 | MASTER_VALUE, .config.minmaxUnsigned = { 100, 2000 }, PG_SERIAL_CONFIG, offsetof(serialConfig_t, serial_update_rate_hz) },

// PG_IMU_CONFIG
    { PARAM_NAME_IMU_DCM_KP,          VAR_UINT16 | MASTER_VALUE, .config.minmaxUnsigned = { 0, 32000 }, PG_IMU_CONFIG, offsetof(imuConfig_t, imu_dcm_kp) },
    { PARAM_NAME_IMU_DCM_KI,          VAR_UINT16 | MASTER_VALUE, .config.minmaxUnsigned = { 0, 32000 }, PG_IMU_CONFIG, offsetof(imuConfig_t, imu_dcm_ki) },
    { PARAM_NAME_IMU_SMALL_ANGLE,     VAR_UINT8  | MASTER_VALUE, .config.minmaxUnsigned = { 0,   180 }, PG_IMU_CONFIG, offsetof(imuConfig_t, small_angle) },
    { PARAM_NAME_IMU_PROCESS_DENOM,   VAR_UINT8  | MASTER_VALUE, .config.minmaxUnsigned = { 1,     4 }, PG_IMU_CONFIG, offsetof(imuConfig_t, imu_process_denom) },
#ifdef USE_MAG
    { PARAM_NAME_IMU_MAG_DECLINATION, VAR_UINT16 | MASTER_VALUE, .config.minmaxUnsigned = { 0,  3599 }, PG_IMU_CONFIG, offsetof(imuConfig_t, mag_declination) },
#endif

// PG_ARMING_CONFIG
    { "auto_disarm_delay",          VAR_UINT8  | MASTER_VALUE, .config.minmaxUnsigned = { 0, 60 }, PG_ARMING_CONFIG, offsetof(armingConfig_t, auto_disarm_delay) },
    { PARAM_NAME_GYRO_CAL_ON_FIRST_ARM, VAR_UINT8  | MASTER_VALUE | MODE_LOOKUP, .config.lookup = { TABLE_OFF_ON }, PG_ARMING_CONFIG, offsetof(armingConfig_t, gyro_cal_on_first_arm) },

// PG_GPS_CONFIG
#ifdef USE_GPS
    { PARAM_NAME_GPS_PROVIDER,               VAR_UINT8  | MASTER_VALUE | MODE_LOOKUP, .config.lookup = { TABLE_GPS_PROVIDER },   PG_GPS_CONFIG, offsetof(gpsConfig_t, provider) },
    { PARAM_NAME_GPS_SBAS_MODE,              VAR_UINT8  | MASTER_VALUE | MODE_LOOKUP, .config.lookup = { TABLE_GPS_SBAS_MODE },  PG_GPS_CONFIG, offsetof(gpsConfig_t, sbasMode) },
    { PARAM_NAME_GPS_AUTO_CONFIG,            VAR_UINT8  | MASTER_VALUE | MODE_LOOKUP, .config.lookup = { TABLE_OFF_ON },         PG_GPS_CONFIG, offsetof(gpsConfig_t, autoConfig) },
    { PARAM_NAME_GPS_AUTO_BAUD,              VAR_UINT8  | MASTER_VALUE | MODE_LOOKUP, .config.lookup = { TABLE_OFF_ON },         PG_GPS_CONFIG, offsetof(gpsConfig_t, autoBaud) },
    { PARAM_NAME_GPS_UBLOX_ACQUIRE_MODEL,    VAR_UINT8  | MASTER_VALUE | MODE_LOOKUP, .config.lookup = { TABLE_GPS_UBLOX_MODELS }, PG_GPS_CONFIG, offsetof(gpsConfig_t, gps_ublox_acquire_model) },
    { PARAM_NAME_GPS_UBLOX_FLIGHT_MODEL,     VAR_UINT8  | MASTER_VALUE | MODE_LOOKUP, .config.lookup = { TABLE_GPS_UBLOX_MODELS }, PG_GPS_CONFIG, offsetof(gpsConfig_t, gps_ublox_flight_model) },
    { PARAM_NAME_GPS_UPDATE_RATE_HZ,         VAR_UINT8  | MASTER_VALUE,               .config.minmaxUnsigned = {1, 20},          PG_GPS_CONFIG, offsetof(gpsConfig_t, gps_update_rate_hz) },
    { PARAM_NAME_GPS_UBLOX_UTC_STANDARD,     VAR_UINT8  | MASTER_VALUE | MODE_LOOKUP, .config.lookup = { TABLE_GPS_UBLOX_UTC_STANDARD }, PG_GPS_CONFIG, offsetof(gpsConfig_t, gps_ublox_utc_standard) },
    { PARAM_NAME_GPS_UBLOX_USE_GALILEO,      VAR_UINT8  | MASTER_VALUE | MODE_LOOKUP, .config.lookup = { TABLE_OFF_ON },         PG_GPS_CONFIG, offsetof(gpsConfig_t, gps_ublox_use_galileo) },
    { PARAM_NAME_GPS_SET_HOME_POINT_ONCE,    VAR_UINT8  | MASTER_VALUE | MODE_LOOKUP, .config.lookup = { TABLE_OFF_ON },         PG_GPS_CONFIG, offsetof(gpsConfig_t, gps_set_home_point_once) },
    { PARAM_NAME_GPS_USE_3D_SPEED,           VAR_UINT8  | MASTER_VALUE | MODE_LOOKUP, .config.lookup = { TABLE_OFF_ON },         PG_GPS_CONFIG, offsetof(gpsConfig_t, gps_use_3d_speed) },
    { PARAM_NAME_GPS_SBAS_INTEGRITY,         VAR_UINT8  | MASTER_VALUE | MODE_LOOKUP, .config.lookup = { TABLE_OFF_ON },         PG_GPS_CONFIG, offsetof(gpsConfig_t, sbas_integrity) },
    { PARAM_NAME_GPS_NMEA_CUSTOM_COMMANDS,   VAR_UINT8  | MASTER_VALUE | MODE_STRING, .config.string = { 1, NMEA_CUSTOM_COMMANDS_MAX_LENGTH, STRING_FLAGS_NONE }, PG_GPS_CONFIG, offsetof(gpsConfig_t, nmeaCustomCommands) },

#ifdef USE_GPS_RESCUE
    // PG_GPS_RESCUE
    { PARAM_NAME_GPS_RESCUE_MIN_START_DIST,  VAR_UINT16 | MASTER_VALUE, .config.minmaxUnsigned = { 10, 30 }, PG_GPS_RESCUE, offsetof(gpsRescueConfig_t, minStartDistM) },
    { PARAM_NAME_GPS_RESCUE_ALT_MODE,        VAR_UINT8  | MASTER_VALUE | MODE_LOOKUP, .config.lookup = { TABLE_GPS_RESCUE_ALT_MODE }, PG_GPS_RESCUE, offsetof(gpsRescueConfig_t, altitudeMode) },
    { PARAM_NAME_GPS_RESCUE_INITIAL_CLIMB,   VAR_UINT16  | MASTER_VALUE, .config.minmaxUnsigned = { 0, 100 }, PG_GPS_RESCUE, offsetof(gpsRescueConfig_t, initialClimbM) },
    { PARAM_NAME_GPS_RESCUE_ASCEND_RATE,     VAR_UINT16 | MASTER_VALUE, .config.minmaxUnsigned = { 50, 2500 }, PG_GPS_RESCUE, offsetof(gpsRescueConfig_t, ascendRate) },

    { PARAM_NAME_GPS_RESCUE_RETURN_ALT,      VAR_UINT16  | MASTER_VALUE, .config.minmaxUnsigned = { 5, 1000 }, PG_GPS_RESCUE, offsetof(gpsRescueConfig_t, returnAltitudeM) },
    { PARAM_NAME_GPS_RESCUE_GROUND_SPEED,    VAR_UINT16 | MASTER_VALUE, .config.minmaxUnsigned = { 0, 3000 }, PG_GPS_RESCUE, offsetof(gpsRescueConfig_t, groundSpeedCmS) },
    { PARAM_NAME_GPS_RESCUE_MAX_RESCUE_ANGLE, VAR_UINT8  | MASTER_VALUE, .config.minmaxUnsigned = { 30, 60 }, PG_GPS_RESCUE, offsetof(gpsRescueConfig_t, maxRescueAngle) },
    { PARAM_NAME_GPS_RESCUE_ROLL_MIX,        VAR_UINT8  | MASTER_VALUE, .config.minmaxUnsigned = { 0, 250 }, PG_GPS_RESCUE, offsetof(gpsRescueConfig_t, rollMix) },
    { PARAM_NAME_GPS_RESCUE_PITCH_CUTOFF,    VAR_UINT8  | MASTER_VALUE, .config.minmaxUnsigned = { 10, 255 }, PG_GPS_RESCUE, offsetof(gpsRescueConfig_t, pitchCutoffHz) },
    { PARAM_NAME_GPS_RESCUE_IMU_YAW_GAIN,    VAR_UINT8  | MASTER_VALUE, .config.minmaxUnsigned = { 5, 20 }, PG_GPS_RESCUE, offsetof(gpsRescueConfig_t, imuYawGain) },

    { PARAM_NAME_GPS_RESCUE_DESCENT_DIST,    VAR_UINT16 | MASTER_VALUE, .config.minmaxUnsigned = { 10, 500 }, PG_GPS_RESCUE, offsetof(gpsRescueConfig_t, descentDistanceM) },
    { PARAM_NAME_GPS_RESCUE_DESCEND_RATE,    VAR_UINT16 | MASTER_VALUE, .config.minmaxUnsigned = { 25, 500 }, PG_GPS_RESCUE, offsetof(gpsRescueConfig_t, descendRate) },
    { PARAM_NAME_GPS_RESCUE_DISARM_THRESHOLD, VAR_UINT8  | MASTER_VALUE, .config.minmaxUnsigned = { 1, 250 }, PG_GPS_RESCUE, offsetof(gpsRescueConfig_t, disarmThreshold) },

    { PARAM_NAME_GPS_RESCUE_SANITY_CHECKS,   VAR_UINT8  | MASTER_VALUE | MODE_LOOKUP, .config.lookup = { TABLE_GPS_RESCUE_SANITY_CHECK }, PG_GPS_RESCUE, offsetof(gpsRescueConfig_t, sanityChecks) },
    { PARAM_NAME_GPS_RESCUE_MIN_SATS,        VAR_UINT8  | MASTER_VALUE, .config.minmaxUnsigned = { 5, 50 }, PG_GPS_RESCUE, offsetof(gpsRescueConfig_t, minSats) },
    { PARAM_NAME_GPS_RESCUE_ALLOW_ARMING_WITHOUT_FIX, VAR_UINT8  | MASTER_VALUE | MODE_LOOKUP, .config.lookup = { TABLE_OFF_ON }, PG_GPS_RESCUE, offsetof(gpsRescueConfig_t, allowArmingWithoutFix) },

    { PARAM_NAME_GPS_RESCUE_VELOCITY_P,      VAR_UINT8  | MASTER_VALUE, .config.minmaxUnsigned = { 0, 200 }, PG_GPS_RESCUE, offsetof(gpsRescueConfig_t, velP) },
    { PARAM_NAME_GPS_RESCUE_VELOCITY_I,      VAR_UINT8  | MASTER_VALUE, .config.minmaxUnsigned = { 0, 200 }, PG_GPS_RESCUE, offsetof(gpsRescueConfig_t, velI) },
    { PARAM_NAME_GPS_RESCUE_VELOCITY_D,      VAR_UINT8  | MASTER_VALUE, .config.minmaxUnsigned = { 0, 200 }, PG_GPS_RESCUE, offsetof(gpsRescueConfig_t, velD) },
    { PARAM_NAME_GPS_RESCUE_YAW_P,           VAR_UINT8  | MASTER_VALUE, .config.minmaxUnsigned = { 0, 200 }, PG_GPS_RESCUE, offsetof(gpsRescueConfig_t, yawP) },

#ifdef USE_MAG
    { PARAM_NAME_GPS_RESCUE_USE_MAG,         VAR_UINT8  | MASTER_VALUE | MODE_LOOKUP, .config.lookup = { TABLE_OFF_ON }, PG_GPS_RESCUE, offsetof(gpsRescueConfig_t, useMag) },
#endif // USE_MAG
#endif // USE_GPS_RESCUE

#ifdef USE_GPS_LAP_TIMER
    { PARAM_NAME_GPS_LAP_TIMER_GATE_LAT,       VAR_INT32  | MASTER_VALUE, .config.d32Max = 900000000,           PG_GPS_LAP_TIMER, offsetof(gpsLapTimerConfig_t, gateLat) },
    { PARAM_NAME_GPS_LAP_TIMER_GATE_LON,       VAR_INT32  | MASTER_VALUE, .config.d32Max = 1800000000,          PG_GPS_LAP_TIMER, offsetof(gpsLapTimerConfig_t, gateLon) },
    { PARAM_NAME_GPS_LAP_TIMER_MIN_LAP_TIME,   VAR_UINT16 | MASTER_VALUE, .config.minmaxUnsigned = { 0, 3000 }, PG_GPS_LAP_TIMER, offsetof(gpsLapTimerConfig_t, minimumLapTimeSeconds) },
    { PARAM_NAME_GPS_LAP_TIMER_GATE_TOLERANCE, VAR_UINT8  | MASTER_VALUE, .config.minmaxUnsigned = { 1, 100 },  PG_GPS_LAP_TIMER, offsetof(gpsLapTimerConfig_t, gateToleranceM) },
#endif // USE_GPS_LAP_TIMER

#endif // USE_GPS

    { PARAM_NAME_DEADBAND,          VAR_UINT8  | MASTER_VALUE, .config.minmaxUnsigned = { 0, 32 }, PG_RC_CONTROLS_CONFIG, offsetof(rcControlsConfig_t, deadband) },
    { PARAM_NAME_YAW_DEADBAND,      VAR_UINT8  | MASTER_VALUE, .config.minmaxUnsigned = { 0, 100 }, PG_RC_CONTROLS_CONFIG, offsetof(rcControlsConfig_t, yaw_deadband) },
    { "yaw_control_reversed",       VAR_INT8   | MASTER_VALUE | MODE_LOOKUP, .config.lookup = { TABLE_OFF_ON }, PG_RC_CONTROLS_CONFIG, offsetof(rcControlsConfig_t, yaw_control_reversed) },

#ifdef USE_ALT_HOLD_MODE
    { PARAM_NAME_ALT_HOLD_TARGET_ADJUST_RATE,    VAR_UINT8 | MASTER_VALUE, .config.minmaxUnsigned = { 0, 200 }, PG_ALTHOLD_CONFIG, offsetof(altholdConfig_t, alt_hold_target_adjust_rate) },
#endif

// PG_PID_CONFIG
    { PARAM_NAME_PID_PROCESS_DENOM, VAR_UINT8  | MASTER_VALUE,  .config.minmaxUnsigned = { 1, MAX_PID_PROCESS_DENOM }, PG_PID_CONFIG, offsetof(pidConfig_t, pid_process_denom) },
#ifdef USE_RUNAWAY_TAKEOFF
    { "runaway_takeoff_prevention", VAR_UINT8  | MODE_LOOKUP,  .config.lookup = { TABLE_OFF_ON }, PG_PID_CONFIG, offsetof(pidConfig_t, runaway_takeoff_prevention) },    // enables/disables runaway takeoff prevention
    { "runaway_takeoff_deactivate_delay",  VAR_UINT16  | MASTER_VALUE, .config.minmaxUnsigned = { 100, 1000 }, PG_PID_CONFIG, offsetof(pidConfig_t, runaway_takeoff_deactivate_delay) },           // deactivate time in ms
    { "runaway_takeoff_deactivate_throttle_percent",  VAR_UINT8  | MASTER_VALUE, .config.minmaxUnsigned = { 0, 100 }, PG_PID_CONFIG, offsetof(pidConfig_t, runaway_takeoff_deactivate_throttle) }, // minimum throttle percentage during deactivation phase
#endif

// PG_PID_PROFILE
#ifdef USE_PROFILE_NAMES
    { "profile_name",               VAR_UINT8  | PROFILE_VALUE | MODE_STRING, .config.string = { 1, MAX_PROFILE_NAME_LENGTH, STRING_FLAGS_NONE }, PG_PID_PROFILE, offsetof(pidProfile_t, profileName) },
#endif
#ifdef USE_DYN_LPF
    { "dterm_lpf1_dyn_min_hz",      VAR_UINT16 | PROFILE_VALUE, .config.minmaxUnsigned = { 0, DYN_LPF_MAX_HZ }, PG_PID_PROFILE, offsetof(pidProfile_t, dterm_lpf1_dyn_min_hz) },
    { "dterm_lpf1_dyn_max_hz",      VAR_UINT16 | PROFILE_VALUE, .config.minmaxUnsigned = { 0, DYN_LPF_MAX_HZ }, PG_PID_PROFILE, offsetof(pidProfile_t, dterm_lpf1_dyn_max_hz) },
    { "dterm_lpf1_dyn_expo",        VAR_UINT8  | PROFILE_VALUE, .config.minmaxUnsigned = { 0, 10 }, PG_PID_PROFILE, offsetof(pidProfile_t, dterm_lpf1_dyn_expo) },
#endif
    { PARAM_NAME_DTERM_LPF1_TYPE,       VAR_UINT8  | PROFILE_VALUE | MODE_LOOKUP, .config.lookup = { TABLE_DTERM_LPF_TYPE }, PG_PID_PROFILE, offsetof(pidProfile_t, dterm_lpf1_type) },
    { PARAM_NAME_DTERM_LPF1_STATIC_HZ,  VAR_INT16  | PROFILE_VALUE, .config.minmax = { 0, LPF_MAX_HZ }, PG_PID_PROFILE, offsetof(pidProfile_t, dterm_lpf1_static_hz) },
    { PARAM_NAME_DTERM_LPF2_TYPE,       VAR_UINT8  | PROFILE_VALUE | MODE_LOOKUP, .config.lookup = { TABLE_DTERM_LPF_TYPE }, PG_PID_PROFILE, offsetof(pidProfile_t, dterm_lpf2_type) },
    { PARAM_NAME_DTERM_LPF2_STATIC_HZ,  VAR_INT16  | PROFILE_VALUE, .config.minmax = { 0, LPF_MAX_HZ }, PG_PID_PROFILE, offsetof(pidProfile_t, dterm_lpf2_static_hz) },
    { PARAM_NAME_DTERM_NOTCH_HZ,        VAR_UINT16 | PROFILE_VALUE, .config.minmaxUnsigned = { 0, LPF_MAX_HZ }, PG_PID_PROFILE, offsetof(pidProfile_t, dterm_notch_hz) },
    { PARAM_NAME_DTERM_NOTCH_CUTOFF,    VAR_UINT16 | PROFILE_VALUE, .config.minmaxUnsigned = { 0, LPF_MAX_HZ }, PG_PID_PROFILE, offsetof(pidProfile_t, dterm_notch_cutoff) },
#if defined(USE_BATTERY_VOLTAGE_SAG_COMPENSATION)
    { PARAM_NAME_VBAT_SAG_COMPENSATION, VAR_UINT8  | PROFILE_VALUE, .config.minmaxUnsigned = { 0, 150 }, PG_PID_PROFILE, offsetof(pidProfile_t, vbat_sag_compensation) },
#endif
    { PARAM_NAME_PID_AT_MIN_THROTTLE, VAR_UINT8 | PROFILE_VALUE | MODE_LOOKUP, .config.lookup = { TABLE_OFF_ON }, PG_PID_PROFILE, offsetof(pidProfile_t, pidAtMinThrottle) },
    { PARAM_NAME_ANTI_GRAVITY_GAIN,   VAR_UINT8 | PROFILE_VALUE, .config.minmaxUnsigned = { ITERM_ACCELERATOR_GAIN_OFF, ITERM_ACCELERATOR_GAIN_MAX }, PG_PID_PROFILE, offsetof(pidProfile_t, anti_gravity_gain) },
    { PARAM_NAME_ANTI_GRAVITY_CUTOFF_HZ, VAR_UINT8 | PROFILE_VALUE, .config.minmaxUnsigned = { 2, 50 }, PG_PID_PROFILE, offsetof(pidProfile_t, anti_gravity_cutoff_hz) },
    { PARAM_NAME_ANTI_GRAVITY_P_GAIN, VAR_UINT8 | PROFILE_VALUE, .config.minmaxUnsigned = { 0, 250 }, PG_PID_PROFILE, offsetof(pidProfile_t, anti_gravity_p_gain) },
    { PARAM_NAME_ACC_LIMIT_YAW,     VAR_UINT16 | PROFILE_VALUE, .config.minmaxUnsigned = { 0, 500 }, PG_PID_PROFILE, offsetof(pidProfile_t, yawRateAccelLimit) },
    { PARAM_NAME_ACC_LIMIT,         VAR_UINT16 | PROFILE_VALUE, .config.minmaxUnsigned = { 0, 500 }, PG_PID_PROFILE, offsetof(pidProfile_t, rateAccelLimit) },
    { "crash_dthreshold",           VAR_UINT16 | PROFILE_VALUE, .config.minmaxUnsigned = { 10, 2000 }, PG_PID_PROFILE, offsetof(pidProfile_t, crash_dthreshold) },
    { "crash_gthreshold",           VAR_UINT16 | PROFILE_VALUE, .config.minmaxUnsigned = { 100, 2000 }, PG_PID_PROFILE, offsetof(pidProfile_t, crash_gthreshold) },
    { "crash_setpoint_threshold",   VAR_UINT16 | PROFILE_VALUE, .config.minmaxUnsigned = { 50, 2000 }, PG_PID_PROFILE, offsetof(pidProfile_t, crash_setpoint_threshold) },
    { "crash_time",                 VAR_UINT16 | PROFILE_VALUE, .config.minmaxUnsigned = { 100, 5000 }, PG_PID_PROFILE, offsetof(pidProfile_t, crash_time) },
    { "crash_delay",                VAR_UINT16 | PROFILE_VALUE, .config.minmaxUnsigned = { 0, 500 }, PG_PID_PROFILE, offsetof(pidProfile_t, crash_delay) },
    { "crash_recovery_angle",       VAR_UINT8  | PROFILE_VALUE, .config.minmaxUnsigned = { 5, 30 }, PG_PID_PROFILE, offsetof(pidProfile_t, crash_recovery_angle) },
    { "crash_recovery_rate",        VAR_UINT8  | PROFILE_VALUE, .config.minmaxUnsigned = { 50, 255 }, PG_PID_PROFILE, offsetof(pidProfile_t, crash_recovery_rate) },
    { "crash_limit_yaw",            VAR_UINT16 | PROFILE_VALUE, .config.minmaxUnsigned = { 0, 1000 }, PG_PID_PROFILE, offsetof(pidProfile_t, crash_limit_yaw) },
    { "crash_recovery",             VAR_UINT8  | PROFILE_VALUE | MODE_LOOKUP, .config.lookup = { TABLE_CRASH_RECOVERY }, PG_PID_PROFILE, offsetof(pidProfile_t, crash_recovery) },

    { "iterm_rotation",             VAR_UINT8  | PROFILE_VALUE | MODE_LOOKUP, .config.lookup = { TABLE_OFF_ON }, PG_PID_PROFILE, offsetof(pidProfile_t, iterm_rotation) },
#if defined(USE_ITERM_RELAX)
    { PARAM_NAME_ITERM_RELAX,        VAR_UINT8  | PROFILE_VALUE | MODE_LOOKUP, .config.lookup = { TABLE_ITERM_RELAX }, PG_PID_PROFILE, offsetof(pidProfile_t, iterm_relax) },
    { PARAM_NAME_ITERM_RELAX_TYPE,   VAR_UINT8  | PROFILE_VALUE | MODE_LOOKUP, .config.lookup = { TABLE_ITERM_RELAX_TYPE }, PG_PID_PROFILE, offsetof(pidProfile_t, iterm_relax_type) },
    { PARAM_NAME_ITERM_RELAX_CUTOFF, VAR_UINT8  | PROFILE_VALUE, .config.minmaxUnsigned = { 1, 50 }, PG_PID_PROFILE, offsetof(pidProfile_t, iterm_relax_cutoff) },
#endif
    { PARAM_NAME_ITERM_WINDUP,      VAR_UINT8  | PROFILE_VALUE, .config.minmaxUnsigned = { 20, 100 }, PG_PID_PROFILE, offsetof(pidProfile_t, itermWindup) },
    { PARAM_NAME_PIDSUM_LIMIT,      VAR_UINT16 | PROFILE_VALUE, .config.minmaxUnsigned = { PIDSUM_LIMIT_MIN, PIDSUM_LIMIT_MAX }, PG_PID_PROFILE, offsetof(pidProfile_t, pidSumLimit) },
    { PARAM_NAME_PIDSUM_LIMIT_YAW,  VAR_UINT16 | PROFILE_VALUE, .config.minmaxUnsigned = { PIDSUM_LIMIT_MIN, PIDSUM_LIMIT_MAX }, PG_PID_PROFILE, offsetof(pidProfile_t, pidSumLimitYaw) },
    { PARAM_NAME_YAW_LOWPASS_HZ,    VAR_UINT16 | PROFILE_VALUE, .config.minmaxUnsigned = { 0, 500 }, PG_PID_PROFILE, offsetof(pidProfile_t, yaw_lowpass_hz) },

#if defined(USE_THROTTLE_BOOST)
    { PARAM_NAME_THROTTLE_BOOST,             VAR_UINT8 | PROFILE_VALUE,  .config.minmaxUnsigned = { 0, 100 }, PG_PID_PROFILE, offsetof(pidProfile_t, throttle_boost) },
    { PARAM_NAME_THROTTLE_BOOST_CUTOFF,      VAR_UINT8 | PROFILE_VALUE,  .config.minmaxUnsigned = { 5, 50 }, PG_PID_PROFILE, offsetof(pidProfile_t, throttle_boost_cutoff) },
#endif

#ifdef USE_ACRO_TRAINER
    { "acro_trainer_angle_limit",   VAR_UINT8  | PROFILE_VALUE, .config.minmaxUnsigned = { 10, 80 }, PG_PID_PROFILE, offsetof(pidProfile_t, acro_trainer_angle_limit) },
    { "acro_trainer_lookahead_ms",  VAR_UINT16 | PROFILE_VALUE, .config.minmaxUnsigned = { 10, 200 }, PG_PID_PROFILE, offsetof(pidProfile_t, acro_trainer_lookahead_ms) },
    { "acro_trainer_debug_axis",    VAR_UINT8  | PROFILE_VALUE | MODE_LOOKUP, .config.lookup = { TABLE_ACRO_TRAINER_DEBUG }, PG_PID_PROFILE, offsetof(pidProfile_t, acro_trainer_debug_axis) },
    { "acro_trainer_gain",          VAR_UINT8  | PROFILE_VALUE, .config.minmaxUnsigned = { 25, 255 }, PG_PID_PROFILE, offsetof(pidProfile_t, acro_trainer_gain) },
#endif // USE_ACRO_TRAINER

    { "p_pitch",                    VAR_UINT8  | PROFILE_VALUE, .config.minmaxUnsigned = { 0, PID_GAIN_MAX }, PG_PID_PROFILE, offsetof(pidProfile_t, pid[PID_PITCH].P) },
    { "i_pitch",                    VAR_UINT8  | PROFILE_VALUE, .config.minmaxUnsigned = { 0, PID_GAIN_MAX }, PG_PID_PROFILE, offsetof(pidProfile_t, pid[PID_PITCH].I) },
    { "d_pitch",                    VAR_UINT8  | PROFILE_VALUE, .config.minmaxUnsigned = { 0, PID_GAIN_MAX }, PG_PID_PROFILE, offsetof(pidProfile_t, pid[PID_PITCH].D) },
    { "f_pitch",                    VAR_UINT16 | PROFILE_VALUE, .config.minmaxUnsigned = { 0, F_GAIN_MAX }, PG_PID_PROFILE, offsetof(pidProfile_t, pid[PID_PITCH].F) },
    { "p_roll",                     VAR_UINT8  | PROFILE_VALUE, .config.minmaxUnsigned = { 0, PID_GAIN_MAX }, PG_PID_PROFILE, offsetof(pidProfile_t, pid[PID_ROLL].P) },
    { "i_roll",                     VAR_UINT8  | PROFILE_VALUE, .config.minmaxUnsigned = { 0, PID_GAIN_MAX }, PG_PID_PROFILE, offsetof(pidProfile_t, pid[PID_ROLL].I) },
    { "d_roll",                     VAR_UINT8  | PROFILE_VALUE, .config.minmaxUnsigned = { 0, PID_GAIN_MAX }, PG_PID_PROFILE, offsetof(pidProfile_t, pid[PID_ROLL].D) },
    { "f_roll",                     VAR_UINT16 | PROFILE_VALUE, .config.minmaxUnsigned = { 0, F_GAIN_MAX }, PG_PID_PROFILE, offsetof(pidProfile_t, pid[PID_ROLL].F) },
    { "p_yaw",                      VAR_UINT8  | PROFILE_VALUE, .config.minmaxUnsigned = { 0, PID_GAIN_MAX }, PG_PID_PROFILE, offsetof(pidProfile_t, pid[PID_YAW].P) },
    { "i_yaw",                      VAR_UINT8  | PROFILE_VALUE, .config.minmaxUnsigned = { 0, PID_GAIN_MAX }, PG_PID_PROFILE, offsetof(pidProfile_t, pid[PID_YAW].I) },
    { "d_yaw",                      VAR_UINT8  | PROFILE_VALUE, .config.minmaxUnsigned = { 0, PID_GAIN_MAX }, PG_PID_PROFILE, offsetof(pidProfile_t, pid[PID_YAW].D) },
    { "f_yaw",                      VAR_UINT16 | PROFILE_VALUE, .config.minmaxUnsigned = { 0, F_GAIN_MAX }, PG_PID_PROFILE, offsetof(pidProfile_t, pid[PID_YAW].F) },

#ifdef USE_WING
    { PARAM_NAME_S_PITCH,           VAR_UINT8  | PROFILE_VALUE, .config.minmaxUnsigned = { 0, PID_GAIN_MAX }, PG_PID_PROFILE, offsetof(pidProfile_t, pid[PID_PITCH].S) },
    { PARAM_NAME_S_ROLL,            VAR_UINT8  | PROFILE_VALUE, .config.minmaxUnsigned = { 0, PID_GAIN_MAX }, PG_PID_PROFILE, offsetof(pidProfile_t, pid[PID_ROLL].S) },
    { PARAM_NAME_S_YAW,             VAR_UINT8  | PROFILE_VALUE, .config.minmaxUnsigned = { 0, PID_GAIN_MAX }, PG_PID_PROFILE, offsetof(pidProfile_t, pid[PID_YAW].S) },
#endif // USE_WING

    { PARAM_NAME_ANGLE_P_GAIN,          VAR_UINT8  | PROFILE_VALUE, .config.minmaxUnsigned = { 0, 200 }, PG_PID_PROFILE, offsetof(pidProfile_t, pid[PID_LEVEL].P) },
    { PARAM_NAME_ANGLE_FEEDFORWARD,     VAR_UINT8  | PROFILE_VALUE, .config.minmaxUnsigned = { 0, 200 }, PG_PID_PROFILE, offsetof(pidProfile_t, pid[PID_LEVEL].F) },
    { PARAM_NAME_ANGLE_FF_SMOOTHING_MS, VAR_UINT8  | PROFILE_VALUE, .config.minmaxUnsigned = { 10, 250 }, PG_PID_PROFILE, offsetof(pidProfile_t, angle_feedforward_smoothing_ms) },
    { PARAM_NAME_ANGLE_LIMIT,           VAR_UINT8  | PROFILE_VALUE, .config.minmaxUnsigned = { 10, 85 }, PG_PID_PROFILE, offsetof(pidProfile_t, angle_limit) },
    { PARAM_NAME_ANGLE_EARTH_REF,       VAR_UINT8  | PROFILE_VALUE, .config.minmaxUnsigned = { 0, 100 }, PG_PID_PROFILE, offsetof(pidProfile_t, angle_earth_ref) },

    { PARAM_NAME_HORIZON_LEVEL_STRENGTH, VAR_UINT8  | PROFILE_VALUE, .config.minmaxUnsigned = { 0, 100 }, PG_PID_PROFILE, offsetof(pidProfile_t, pid[PID_LEVEL].I) },
    { PARAM_NAME_HORIZON_LIMIT_STICKS,   VAR_UINT8  | PROFILE_VALUE, .config.minmaxUnsigned = { 10, 200 }, PG_PID_PROFILE, offsetof(pidProfile_t, pid[PID_LEVEL].D) },
    { PARAM_NAME_HORIZON_LIMIT_DEGREES,  VAR_UINT8  | PROFILE_VALUE, .config.minmaxUnsigned = { 10,  250 }, PG_PID_PROFILE, offsetof(pidProfile_t, horizon_limit_degrees) },
    { PARAM_NAME_HORIZON_IGNORE_STICKS,  VAR_UINT8  | PROFILE_VALUE | MODE_LOOKUP, .config.lookup = { TABLE_OFF_ON }, PG_PID_PROFILE, offsetof(pidProfile_t, horizon_ignore_sticks) },
    { PARAM_NAME_HORIZON_DELAY_MS,       VAR_UINT16 | PROFILE_VALUE, .config.minmaxUnsigned = { 10,  5000 }, PG_PID_PROFILE, offsetof(pidProfile_t, horizon_delay_ms) },

#if defined(USE_ABSOLUTE_CONTROL)
    { PARAM_NAME_ABS_CONTROL_GAIN,  VAR_UINT8 | PROFILE_VALUE,  .config.minmaxUnsigned = { 0, 20 }, PG_PID_PROFILE, offsetof(pidProfile_t, abs_control_gain) },
    { "abs_control_limit",          VAR_UINT8 | PROFILE_VALUE,  .config.minmaxUnsigned = { 10, 255 }, PG_PID_PROFILE, offsetof(pidProfile_t, abs_control_limit) },
    { "abs_control_error_limit",    VAR_UINT8 | PROFILE_VALUE,  .config.minmaxUnsigned = { 1, 45 }, PG_PID_PROFILE, offsetof(pidProfile_t, abs_control_error_limit) },
    { "abs_control_cutoff",         VAR_UINT8 | PROFILE_VALUE,  .config.minmaxUnsigned = { 1, 45 }, PG_PID_PROFILE, offsetof(pidProfile_t, abs_control_cutoff) },
#endif

#ifdef USE_INTEGRATED_YAW_CONTROL
    { PARAM_NAME_USE_INTEGRATED_YAW, VAR_UINT8  | PROFILE_VALUE | MODE_LOOKUP, .config.lookup = { TABLE_OFF_ON }, PG_PID_PROFILE, offsetof(pidProfile_t, use_integrated_yaw) },
    { "integrated_yaw_relax",        VAR_UINT8  | PROFILE_VALUE, .config.minmaxUnsigned = { 0, 255 }, PG_PID_PROFILE, offsetof(pidProfile_t, integrated_yaw_relax) },
#endif

#ifdef USE_D_MAX
    { "d_max_roll",                 VAR_UINT8 | PROFILE_VALUE,  .config.minmaxUnsigned = { 0, PID_GAIN_MAX }, PG_PID_PROFILE, offsetof(pidProfile_t, d_max[FD_ROLL]) },
    { "d_max_pitch",                VAR_UINT8 | PROFILE_VALUE,  .config.minmaxUnsigned = { 0, PID_GAIN_MAX }, PG_PID_PROFILE, offsetof(pidProfile_t, d_max[FD_PITCH]) },
    { "d_max_yaw",                  VAR_UINT8 | PROFILE_VALUE,  .config.minmaxUnsigned = { 0, PID_GAIN_MAX }, PG_PID_PROFILE, offsetof(pidProfile_t, d_max[FD_YAW]) },
    { PARAM_NAME_D_MAX_GAIN,        VAR_UINT8 | PROFILE_VALUE,  .config.minmaxUnsigned = { 0, 100 }, PG_PID_PROFILE, offsetof(pidProfile_t, d_max_gain) },
    { PARAM_NAME_D_MAX_ADVANCE,     VAR_UINT8 | PROFILE_VALUE,  .config.minmaxUnsigned = { 0, 200 }, PG_PID_PROFILE, offsetof(pidProfile_t, d_max_advance) },
#endif

    { PARAM_NAME_MOTOR_OUTPUT_LIMIT, VAR_UINT8 | PROFILE_VALUE,  .config.minmaxUnsigned = { MOTOR_OUTPUT_LIMIT_PERCENT_MIN, MOTOR_OUTPUT_LIMIT_PERCENT_MAX }, PG_PID_PROFILE, offsetof(pidProfile_t, motor_output_limit) },
    { "auto_profile_cell_count",     VAR_INT8 | PROFILE_VALUE,  .config.minmax = { AUTO_PROFILE_CELL_COUNT_CHANGE, MAX_AUTO_DETECT_CELL_COUNT }, PG_PID_PROFILE, offsetof(pidProfile_t, auto_profile_cell_count) },

#ifdef USE_LAUNCH_CONTROL
    { "launch_control_mode",        VAR_UINT8  | PROFILE_VALUE | MODE_LOOKUP, .config.lookup = { TABLE_LAUNCH_CONTROL_MODE }, PG_PID_PROFILE, offsetof(pidProfile_t, launchControlMode) },
    { "launch_trigger_allow_reset", VAR_UINT8  | PROFILE_VALUE | MODE_LOOKUP, .config.lookup = { TABLE_OFF_ON }, PG_PID_PROFILE, offsetof(pidProfile_t, launchControlAllowTriggerReset) },
    { "launch_trigger_throttle_percent", VAR_UINT8 | PROFILE_VALUE,  .config.minmaxUnsigned = { 0, LAUNCH_CONTROL_THROTTLE_TRIGGER_MAX }, PG_PID_PROFILE, offsetof(pidProfile_t, launchControlThrottlePercent) },
    { "launch_angle_limit",         VAR_UINT8 | PROFILE_VALUE,  .config.minmaxUnsigned = { 0, 80 }, PG_PID_PROFILE, offsetof(pidProfile_t, launchControlAngleLimit) },
    { "launch_control_gain",        VAR_UINT8 | PROFILE_VALUE,  .config.minmaxUnsigned = { 0, 200 }, PG_PID_PROFILE, offsetof(pidProfile_t, launchControlGain) },
#endif

#ifdef USE_THRUST_LINEARIZATION
    { "thrust_linear",              VAR_UINT8 | PROFILE_VALUE, .config.minmaxUnsigned = { 0, 150 }, PG_PID_PROFILE, offsetof(pidProfile_t, thrustLinearization) },
#endif

#ifdef USE_AIRMODE_LPF
    { "transient_throttle_limit",   VAR_UINT8 | PROFILE_VALUE, .config.minmax = { 0, 30 }, PG_PID_PROFILE, offsetof(pidProfile_t, transient_throttle_limit) },
#endif

#ifdef USE_FEEDFORWARD
    { PARAM_NAME_FEEDFORWARD_TRANSITION,     VAR_UINT8  | PROFILE_VALUE, .config.minmaxUnsigned = { 0, 100 }, PG_PID_PROFILE, offsetof(pidProfile_t, feedforward_transition) },
    { PARAM_NAME_FEEDFORWARD_AVERAGING,      VAR_UINT8 | PROFILE_VALUE | MODE_LOOKUP, .config.lookup = { TABLE_FEEDFORWARD_AVERAGING }, PG_PID_PROFILE, offsetof(pidProfile_t, feedforward_averaging) },
    { PARAM_NAME_FEEDFORWARD_SMOOTH_FACTOR,  VAR_UINT8 | PROFILE_VALUE, .config.minmaxUnsigned = {0, 95}, PG_PID_PROFILE, offsetof(pidProfile_t, feedforward_smooth_factor) },
    { PARAM_NAME_FEEDFORWARD_JITTER_FACTOR,  VAR_UINT8 | PROFILE_VALUE, .config.minmaxUnsigned = {0, 20}, PG_PID_PROFILE, offsetof(pidProfile_t, feedforward_jitter_factor) },
    { PARAM_NAME_FEEDFORWARD_BOOST,          VAR_UINT8 | PROFILE_VALUE, .config.minmaxUnsigned = { 0, 50 }, PG_PID_PROFILE, offsetof(pidProfile_t, feedforward_boost) },
    { PARAM_NAME_FEEDFORWARD_MAX_RATE_LIMIT, VAR_UINT8 | PROFILE_VALUE, .config.minmaxUnsigned = {0, 200}, PG_PID_PROFILE, offsetof(pidProfile_t, feedforward_max_rate_limit) },
    { PARAM_NAME_FEEDFORWARD_YAW_HOLD_GAIN,  VAR_UINT8 | PROFILE_VALUE, .config.minmaxUnsigned = {0, 100}, PG_PID_PROFILE, offsetof(pidProfile_t, feedforward_yaw_hold_gain) },
    { PARAM_NAME_FEEDFORWARD_YAW_HOLD_TIME,  VAR_UINT8 | PROFILE_VALUE, .config.minmaxUnsigned = {10, 250}, PG_PID_PROFILE, offsetof(pidProfile_t, feedforward_yaw_hold_time) },
#endif

#ifdef USE_DYN_IDLE
    { PARAM_NAME_DYN_IDLE_MIN_RPM,           VAR_UINT8 | PROFILE_VALUE, .config.minmaxUnsigned = { 0, 200 }, PG_PID_PROFILE, offsetof(pidProfile_t, dyn_idle_min_rpm) },
    { PARAM_NAME_DYN_IDLE_P_GAIN,            VAR_UINT8 | PROFILE_VALUE, .config.minmaxUnsigned = { 1, 250 }, PG_PID_PROFILE, offsetof(pidProfile_t, dyn_idle_p_gain) },
    { PARAM_NAME_DYN_IDLE_I_GAIN,            VAR_UINT8 | PROFILE_VALUE, .config.minmaxUnsigned = { 1, 250 }, PG_PID_PROFILE, offsetof(pidProfile_t, dyn_idle_i_gain) },
    { PARAM_NAME_DYN_IDLE_D_GAIN,            VAR_UINT8 | PROFILE_VALUE, .config.minmaxUnsigned = { 0, 250 }, PG_PID_PROFILE, offsetof(pidProfile_t, dyn_idle_d_gain) },
    { PARAM_NAME_DYN_IDLE_MAX_INCREASE,      VAR_UINT8 | PROFILE_VALUE, .config.minmaxUnsigned = { 10, 255 }, PG_PID_PROFILE, offsetof(pidProfile_t, dyn_idle_max_increase) },
#endif
    { "level_race_mode",            VAR_UINT8 | PROFILE_VALUE | MODE_LOOKUP, .config.lookup = { TABLE_OFF_ON }, PG_PID_PROFILE, offsetof(pidProfile_t, level_race_mode) },

#ifdef USE_SIMPLIFIED_TUNING
    { PARAM_NAME_SIMPLIFIED_PIDS_MODE,               VAR_UINT8 | PROFILE_VALUE | MODE_LOOKUP, .config.lookup = { TABLE_SIMPLIFIED_TUNING_PIDS_MODE }, PG_PID_PROFILE, offsetof(pidProfile_t, simplified_pids_mode) },
    { PARAM_NAME_SIMPLIFIED_MASTER_MULTIPLIER,       VAR_UINT8 | PROFILE_VALUE, .config.minmaxUnsigned = { SIMPLIFIED_TUNING_PIDS_MIN, SIMPLIFIED_TUNING_MAX }, PG_PID_PROFILE, offsetof(pidProfile_t, simplified_master_multiplier) },
    { PARAM_NAME_SIMPLIFIED_I_GAIN,                  VAR_UINT8 | PROFILE_VALUE, .config.minmaxUnsigned = { SIMPLIFIED_TUNING_PIDS_MIN, SIMPLIFIED_TUNING_MAX }, PG_PID_PROFILE, offsetof(pidProfile_t, simplified_i_gain) },
    { PARAM_NAME_SIMPLIFIED_D_GAIN,                  VAR_UINT8 | PROFILE_VALUE, .config.minmaxUnsigned = { SIMPLIFIED_TUNING_PIDS_MIN, SIMPLIFIED_TUNING_MAX }, PG_PID_PROFILE, offsetof(pidProfile_t, simplified_d_gain) },
    { PARAM_NAME_SIMPLIFIED_PI_GAIN,                 VAR_UINT8 | PROFILE_VALUE, .config.minmaxUnsigned = { SIMPLIFIED_TUNING_PIDS_MIN, SIMPLIFIED_TUNING_MAX }, PG_PID_PROFILE, offsetof(pidProfile_t, simplified_pi_gain) },
    { PARAM_NAME_SIMPLIFIED_D_MAX_GAIN,              VAR_UINT8 | PROFILE_VALUE, .config.minmaxUnsigned = { 0, SIMPLIFIED_TUNING_MAX }, PG_PID_PROFILE, offsetof(pidProfile_t, simplified_d_max_gain) },
    { PARAM_NAME_SIMPLIFIED_FEEDFORWARD_GAIN,        VAR_UINT8 | PROFILE_VALUE, .config.minmaxUnsigned = { 0, SIMPLIFIED_TUNING_MAX }, PG_PID_PROFILE, offsetof(pidProfile_t, simplified_feedforward_gain) },
    { PARAM_NAME_SIMPLIFIED_PITCH_D_GAIN,            VAR_UINT8 | PROFILE_VALUE, .config.minmaxUnsigned = { SIMPLIFIED_TUNING_PIDS_MIN, SIMPLIFIED_TUNING_MAX }, PG_PID_PROFILE, offsetof(pidProfile_t, simplified_roll_pitch_ratio) },
    { PARAM_NAME_SIMPLIFIED_PITCH_PI_GAIN,           VAR_UINT8 | PROFILE_VALUE, .config.minmaxUnsigned = { SIMPLIFIED_TUNING_PIDS_MIN, SIMPLIFIED_TUNING_MAX }, PG_PID_PROFILE, offsetof(pidProfile_t, simplified_pitch_pi_gain) },

    { PARAM_NAME_SIMPLIFIED_DTERM_FILTER,            VAR_UINT8 | PROFILE_VALUE | MODE_LOOKUP, .config.lookup = { TABLE_OFF_ON }, PG_PID_PROFILE, offsetof(pidProfile_t, simplified_dterm_filter) },
    { PARAM_NAME_SIMPLIFIED_DTERM_FILTER_MULTIPLIER, VAR_UINT8 | PROFILE_VALUE, .config.minmaxUnsigned = { SIMPLIFIED_TUNING_FILTERS_MIN, SIMPLIFIED_TUNING_MAX }, PG_PID_PROFILE, offsetof(pidProfile_t, simplified_dterm_filter_multiplier) },

    { PARAM_NAME_SIMPLIFIED_GYRO_FILTER,             VAR_UINT8 | MASTER_VALUE | MODE_LOOKUP, .config.lookup = { TABLE_OFF_ON }, PG_GYRO_CONFIG, offsetof(gyroConfig_t, simplified_gyro_filter) },
    { PARAM_NAME_SIMPLIFIED_GYRO_FILTER_MULTIPLIER,  VAR_UINT8 | MASTER_VALUE, .config.minmaxUnsigned = { SIMPLIFIED_TUNING_FILTERS_MIN, SIMPLIFIED_TUNING_MAX }, PG_GYRO_CONFIG, offsetof(gyroConfig_t, simplified_gyro_filter_multiplier) },
#endif
    { PARAM_NAME_TPA_MODE,             VAR_UINT8  | PROFILE_VALUE | MODE_LOOKUP, .config.lookup = { TABLE_TPA_MODE }, PG_PID_PROFILE, offsetof(pidProfile_t, tpa_mode) },
    { PARAM_NAME_TPA_RATE,          VAR_UINT8  | PROFILE_VALUE, .config.minmaxUnsigned = { 0, TPA_MAX}, PG_PID_PROFILE, offsetof(pidProfile_t, tpa_rate) },
    { PARAM_NAME_TPA_BREAKPOINT,    VAR_UINT16 | PROFILE_VALUE, .config.minmaxUnsigned = { PWM_RANGE_MIN, PWM_RANGE_MAX }, PG_PID_PROFILE, offsetof(pidProfile_t, tpa_breakpoint) },
    { PARAM_NAME_TPA_LOW_RATE,            VAR_INT8  | PROFILE_VALUE, .config.minmax = { TPA_LOW_RATE_MIN, TPA_MAX }, PG_PID_PROFILE, offsetof(pidProfile_t, tpa_low_rate) },
    { PARAM_NAME_TPA_LOW_BREAKPOINT,      VAR_UINT16 | PROFILE_VALUE, .config.minmaxUnsigned = { PWM_RANGE_MIN, PWM_RANGE_MAX }, PG_PID_PROFILE, offsetof(pidProfile_t, tpa_low_breakpoint) },
    { PARAM_NAME_TPA_LOW_ALWAYS, VAR_UINT8  | PROFILE_VALUE | MODE_LOOKUP, .config.lookup = { TABLE_OFF_ON }, PG_PID_PROFILE, offsetof(pidProfile_t, tpa_low_always) },

#ifdef USE_WING
    { PARAM_NAME_TPA_SPEED_TYPE, VAR_UINT8 | PROFILE_VALUE | MODE_LOOKUP, .config.lookup = { TABLE_TPA_SPEED_TYPE }, PG_PID_PROFILE, offsetof(pidProfile_t, tpa_speed_type) },
    { PARAM_NAME_TPA_SPEED_BASIC_DELAY, VAR_UINT16 | PROFILE_VALUE, .config.minmaxUnsigned = { 1, UINT16_MAX}, PG_PID_PROFILE, offsetof(pidProfile_t, tpa_speed_basic_delay) },
    { PARAM_NAME_TPA_SPEED_BASIC_GRAVITY, VAR_UINT16 | PROFILE_VALUE, .config.minmaxUnsigned = { 1, UINT16_MAX}, PG_PID_PROFILE, offsetof(pidProfile_t, tpa_speed_basic_gravity) },
    { PARAM_NAME_TPA_SPEED_ADV_PROP_PITCH, VAR_UINT16 | PROFILE_VALUE, .config.minmaxUnsigned = { 0, UINT16_MAX}, PG_PID_PROFILE, offsetof(pidProfile_t, tpa_speed_adv_prop_pitch) },
    { PARAM_NAME_TPA_SPEED_ADV_MASS, VAR_UINT16 | PROFILE_VALUE, .config.minmaxUnsigned = { 1, UINT16_MAX}, PG_PID_PROFILE, offsetof(pidProfile_t, tpa_speed_adv_mass) },
    { PARAM_NAME_TPA_SPEED_ADV_DRAG_K, VAR_UINT16 | PROFILE_VALUE, .config.minmaxUnsigned = { 1, UINT16_MAX}, PG_PID_PROFILE, offsetof(pidProfile_t, tpa_speed_adv_drag_k) },
    { PARAM_NAME_TPA_SPEED_ADV_THRUST, VAR_UINT16 | PROFILE_VALUE, .config.minmaxUnsigned = { 1, UINT16_MAX}, PG_PID_PROFILE, offsetof(pidProfile_t, tpa_speed_adv_thrust) },
    { PARAM_NAME_TPA_SPEED_MAX_VOLTAGE, VAR_UINT16 | PROFILE_VALUE, .config.minmaxUnsigned = { 0, UINT16_MAX}, PG_PID_PROFILE, offsetof(pidProfile_t, tpa_speed_max_voltage) },
    { PARAM_NAME_TPA_SPEED_PITCH_OFFSET, VAR_INT16 | PROFILE_VALUE, .config.minmaxUnsigned = { INT16_MIN, INT16_MAX}, PG_PID_PROFILE, offsetof(pidProfile_t, tpa_speed_pitch_offset) },
#endif // USE_WING

#ifdef USE_ADVANCED_TPA
    { PARAM_NAME_TPA_CURVE_TYPE, VAR_UINT8 | PROFILE_VALUE | MODE_LOOKUP, .config.lookup = { TABLE_TPA_CURVE_TYPE }, PG_PID_PROFILE, offsetof(pidProfile_t, tpa_curve_type) },
    { PARAM_NAME_TPA_CURVE_STALL_THROTTLE, VAR_UINT8  | PROFILE_VALUE, .config.minmaxUnsigned = { 0, TPA_CURVE_STALL_THROTTLE_MAX}, PG_PID_PROFILE, offsetof(pidProfile_t, tpa_curve_stall_throttle) },
    { PARAM_NAME_TPA_CURVE_PID_THR0, VAR_UINT16  | PROFILE_VALUE, .config.minmaxUnsigned = { 0, TPA_CURVE_PID_MAX}, PG_PID_PROFILE, offsetof(pidProfile_t, tpa_curve_pid_thr0) },
    { PARAM_NAME_TPA_CURVE_PID_THR100, VAR_UINT16  | PROFILE_VALUE, .config.minmaxUnsigned = { 0, TPA_CURVE_PID_MAX}, PG_PID_PROFILE, offsetof(pidProfile_t, tpa_curve_pid_thr100) },
    { PARAM_NAME_TPA_CURVE_EXPO, VAR_INT8  | PROFILE_VALUE, .config.minmaxUnsigned = { TPA_CURVE_EXPO_MIN, TPA_CURVE_EXPO_MAX}, PG_PID_PROFILE, offsetof(pidProfile_t, tpa_curve_expo) },
#endif // USE_ADVANCED_TPA

    { PARAM_NAME_EZ_LANDING_THRESHOLD,      VAR_UINT8  | PROFILE_VALUE, .config.minmaxUnsigned = { 0, 200 }, PG_PID_PROFILE, offsetof(pidProfile_t, ez_landing_threshold) },
    { PARAM_NAME_EZ_LANDING_LIMIT,          VAR_UINT8  | PROFILE_VALUE, .config.minmaxUnsigned = { 0, 75 }, PG_PID_PROFILE, offsetof(pidProfile_t, ez_landing_limit) },
    { PARAM_NAME_EZ_LANDING_SPEED,          VAR_UINT8  | PROFILE_VALUE, .config.minmaxUnsigned = { 0, 250 }, PG_PID_PROFILE, offsetof(pidProfile_t, ez_landing_speed) },
    { PARAM_NAME_LANDING_DISARM_THRESHOLD,       VAR_UINT8  | PROFILE_VALUE, .config.minmaxUnsigned = { 0, 250 }, PG_PID_PROFILE, offsetof(pidProfile_t, landing_disarm_threshold) },

#ifdef USE_WING
    { PARAM_NAME_SPA_ROLL_CENTER,    VAR_UINT16  | PROFILE_VALUE, .config.minmaxUnsigned = { 0, UINT16_MAX }, PG_PID_PROFILE, offsetof(pidProfile_t, spa_center[FD_ROLL]) },
    { PARAM_NAME_SPA_ROLL_WIDTH,     VAR_UINT16  | PROFILE_VALUE, .config.minmaxUnsigned = { 0, UINT16_MAX }, PG_PID_PROFILE, offsetof(pidProfile_t, spa_width[FD_ROLL]) },
    { PARAM_NAME_SPA_ROLL_MODE,      VAR_UINT8 | MASTER_VALUE | MODE_LOOKUP, .config.lookup = { TABLE_SPA_MODE }, PG_PID_PROFILE, offsetof(pidProfile_t, spa_mode[FD_ROLL]) },
    { PARAM_NAME_SPA_PITCH_CENTER,   VAR_UINT16  | PROFILE_VALUE, .config.minmaxUnsigned = { 0, UINT16_MAX }, PG_PID_PROFILE, offsetof(pidProfile_t, spa_center[FD_PITCH]) },
    { PARAM_NAME_SPA_PITCH_WIDTH,    VAR_UINT16  | PROFILE_VALUE, .config.minmaxUnsigned = { 0, UINT16_MAX }, PG_PID_PROFILE, offsetof(pidProfile_t, spa_width[FD_PITCH]) },
    { PARAM_NAME_SPA_PITCH_MODE,     VAR_UINT8 | MASTER_VALUE | MODE_LOOKUP, .config.lookup = { TABLE_SPA_MODE }, PG_PID_PROFILE, offsetof(pidProfile_t, spa_mode[FD_PITCH]) },
    { PARAM_NAME_SPA_YAW_CENTER,     VAR_UINT16  | PROFILE_VALUE, .config.minmaxUnsigned = { 0, UINT16_MAX }, PG_PID_PROFILE, offsetof(pidProfile_t, spa_center[FD_YAW]) },
    { PARAM_NAME_SPA_YAW_WIDTH,      VAR_UINT16  | PROFILE_VALUE, .config.minmaxUnsigned = { 0, UINT16_MAX }, PG_PID_PROFILE, offsetof(pidProfile_t, spa_width[FD_YAW]) },
    { PARAM_NAME_SPA_YAW_MODE,       VAR_UINT8 | MASTER_VALUE | MODE_LOOKUP, .config.lookup = { TABLE_SPA_MODE }, PG_PID_PROFILE, offsetof(pidProfile_t, spa_mode[FD_YAW]) },
#endif

// PG_TELEMETRY_CONFIG
#ifdef USE_TELEMETRY
    { "tlm_inverted",               VAR_UINT8  | MASTER_VALUE | MODE_LOOKUP, .config.lookup = { TABLE_OFF_ON }, PG_TELEMETRY_CONFIG, offsetof(telemetryConfig_t, telemetry_inverted) },
    { "tlm_halfduplex",             VAR_UINT8  | MASTER_VALUE | MODE_LOOKUP, .config.lookup = { TABLE_OFF_ON }, PG_TELEMETRY_CONFIG, offsetof(telemetryConfig_t, halfDuplex) },
#if defined(USE_TELEMETRY_FRSKY_HUB)
#if defined(USE_GPS)
    { "frsky_default_lat",          VAR_INT16  | MASTER_VALUE, .config.minmax = { -9000, 9000 }, PG_TELEMETRY_CONFIG, offsetof(telemetryConfig_t, gpsNoFixLatitude) },
    { "frsky_default_long",         VAR_INT16  | MASTER_VALUE, .config.minmax = { -18000, 18000 }, PG_TELEMETRY_CONFIG, offsetof(telemetryConfig_t, gpsNoFixLongitude) },
    { "frsky_gps_format",           VAR_UINT8  | MASTER_VALUE, .config.minmaxUnsigned = { 0, FRSKY_FORMAT_NMEA }, PG_TELEMETRY_CONFIG, offsetof(telemetryConfig_t, frsky_coordinate_format) },
    { "frsky_unit",                 VAR_UINT8  | MASTER_VALUE | MODE_LOOKUP, .config.lookup = { TABLE_UNIT }, PG_TELEMETRY_CONFIG, offsetof(telemetryConfig_t, frsky_unit) },
#endif
    { "frsky_vfas_precision",       VAR_UINT8  | MASTER_VALUE, .config.minmaxUnsigned = { FRSKY_VFAS_PRECISION_LOW,  FRSKY_VFAS_PRECISION_HIGH }, PG_TELEMETRY_CONFIG, offsetof(telemetryConfig_t, frsky_vfas_precision) },
#endif // USE_TELEMETRY_FRSKY_HUB
    { "hott_alarm_int",             VAR_UINT8  | MASTER_VALUE, .config.minmaxUnsigned = { 0, 120 }, PG_TELEMETRY_CONFIG, offsetof(telemetryConfig_t, hottAlarmSoundInterval) },
    { "pid_in_tlm",                 VAR_UINT8  | MASTER_VALUE | MODE_LOOKUP, .config.lookup = { TABLE_OFF_ON }, PG_TELEMETRY_CONFIG, offsetof(telemetryConfig_t, pidValuesAsTelemetry) },
    { "report_cell_voltage",        VAR_UINT8  | MASTER_VALUE | MODE_LOOKUP, .config.lookup = { TABLE_OFF_ON }, PG_TELEMETRY_CONFIG, offsetof(telemetryConfig_t, report_cell_voltage) },
#if defined(USE_TELEMETRY_IBUS)
    { "ibus_sensor",                VAR_UINT8  | MASTER_VALUE | MODE_ARRAY, .config.array.length = IBUS_SENSOR_COUNT, PG_TELEMETRY_CONFIG, offsetof(telemetryConfig_t, flysky_sensors)},
#endif
#ifdef USE_TELEMETRY_MAVLINK
    // Support for misusing the heading field in MAVlink to indicate mAh drawn for Connex Prosight OSD
    // Set to 10 to show a tenth of your capacity drawn.
    // Set to $size_of_battery to get a percentage of battery used.
    { "mavlink_mah_as_heading_divisor", VAR_UINT16 | MASTER_VALUE, .config.minmaxUnsigned = { 0, 30000 }, PG_TELEMETRY_CONFIG, offsetof(telemetryConfig_t, mavlink_mah_as_heading_divisor) },
#endif
#ifdef USE_TELEMETRY_SENSORS_DISABLED_DETAILS
    { "telemetry_disabled_voltage",         VAR_UINT32  | MASTER_VALUE | MODE_BITSET, .config.bitpos = LOG2(SENSOR_VOLTAGE),         PG_TELEMETRY_CONFIG, offsetof(telemetryConfig_t, disabledSensors)},
    { "telemetry_disabled_current",         VAR_UINT32  | MASTER_VALUE | MODE_BITSET, .config.bitpos = LOG2(SENSOR_CURRENT),         PG_TELEMETRY_CONFIG, offsetof(telemetryConfig_t, disabledSensors)},
    { "telemetry_disabled_fuel",            VAR_UINT32  | MASTER_VALUE | MODE_BITSET, .config.bitpos = LOG2(SENSOR_FUEL),            PG_TELEMETRY_CONFIG, offsetof(telemetryConfig_t, disabledSensors)},
    { "telemetry_disabled_mode",            VAR_UINT32  | MASTER_VALUE | MODE_BITSET, .config.bitpos = LOG2(SENSOR_MODE),            PG_TELEMETRY_CONFIG, offsetof(telemetryConfig_t, disabledSensors)},
    { "telemetry_disabled_acc_x",           VAR_UINT32  | MASTER_VALUE | MODE_BITSET, .config.bitpos = LOG2(SENSOR_ACC_X),           PG_TELEMETRY_CONFIG, offsetof(telemetryConfig_t, disabledSensors)},
    { "telemetry_disabled_acc_y",           VAR_UINT32  | MASTER_VALUE | MODE_BITSET, .config.bitpos = LOG2(SENSOR_ACC_Y),           PG_TELEMETRY_CONFIG, offsetof(telemetryConfig_t, disabledSensors)},
    { "telemetry_disabled_acc_z",           VAR_UINT32  | MASTER_VALUE | MODE_BITSET, .config.bitpos = LOG2(SENSOR_ACC_Z),           PG_TELEMETRY_CONFIG, offsetof(telemetryConfig_t, disabledSensors)},
    { "telemetry_disabled_pitch",           VAR_UINT32  | MASTER_VALUE | MODE_BITSET, .config.bitpos = LOG2(SENSOR_PITCH),           PG_TELEMETRY_CONFIG, offsetof(telemetryConfig_t, disabledSensors)},
    { "telemetry_disabled_roll",            VAR_UINT32  | MASTER_VALUE | MODE_BITSET, .config.bitpos = LOG2(SENSOR_ROLL),            PG_TELEMETRY_CONFIG, offsetof(telemetryConfig_t, disabledSensors)},
    { "telemetry_disabled_heading",         VAR_UINT32  | MASTER_VALUE | MODE_BITSET, .config.bitpos = LOG2(SENSOR_HEADING),         PG_TELEMETRY_CONFIG, offsetof(telemetryConfig_t, disabledSensors)},
    { "telemetry_disabled_altitude",        VAR_UINT32  | MASTER_VALUE | MODE_BITSET, .config.bitpos = LOG2(SENSOR_ALTITUDE),        PG_TELEMETRY_CONFIG, offsetof(telemetryConfig_t, disabledSensors)},
    { "telemetry_disabled_vario",           VAR_UINT32  | MASTER_VALUE | MODE_BITSET, .config.bitpos = LOG2(SENSOR_VARIO),           PG_TELEMETRY_CONFIG, offsetof(telemetryConfig_t, disabledSensors)},
    { "telemetry_disabled_lat_long",        VAR_UINT32  | MASTER_VALUE | MODE_BITSET, .config.bitpos = LOG2(SENSOR_LAT_LONG),        PG_TELEMETRY_CONFIG, offsetof(telemetryConfig_t, disabledSensors)},
    { "telemetry_disabled_ground_speed",    VAR_UINT32  | MASTER_VALUE | MODE_BITSET, .config.bitpos = LOG2(SENSOR_GROUND_SPEED),    PG_TELEMETRY_CONFIG, offsetof(telemetryConfig_t, disabledSensors)},
    { "telemetry_disabled_distance",        VAR_UINT32  | MASTER_VALUE | MODE_BITSET, .config.bitpos = LOG2(SENSOR_DISTANCE),        PG_TELEMETRY_CONFIG, offsetof(telemetryConfig_t, disabledSensors)},
    { "telemetry_disabled_esc_current",     VAR_UINT32  | MASTER_VALUE | MODE_BITSET, .config.bitpos = LOG2(ESC_SENSOR_CURRENT),     PG_TELEMETRY_CONFIG, offsetof(telemetryConfig_t, disabledSensors)},
    { "telemetry_disabled_esc_voltage",     VAR_UINT32  | MASTER_VALUE | MODE_BITSET, .config.bitpos = LOG2(ESC_SENSOR_VOLTAGE),     PG_TELEMETRY_CONFIG, offsetof(telemetryConfig_t, disabledSensors)},
    { "telemetry_disabled_esc_rpm",         VAR_UINT32  | MASTER_VALUE | MODE_BITSET, .config.bitpos = LOG2(ESC_SENSOR_RPM),         PG_TELEMETRY_CONFIG, offsetof(telemetryConfig_t, disabledSensors)},
    { "telemetry_disabled_esc_temperature", VAR_UINT32  | MASTER_VALUE | MODE_BITSET, .config.bitpos = LOG2(ESC_SENSOR_TEMPERATURE), PG_TELEMETRY_CONFIG, offsetof(telemetryConfig_t, disabledSensors)},
    { "telemetry_disabled_temperature",     VAR_UINT32  | MASTER_VALUE | MODE_BITSET, .config.bitpos = LOG2(SENSOR_TEMPERATURE),     PG_TELEMETRY_CONFIG, offsetof(telemetryConfig_t, disabledSensors)},
    { "telemetry_disabled_cap_used",        VAR_UINT32  | MASTER_VALUE | MODE_BITSET, .config.bitpos = LOG2(SENSOR_CAP_USED),        PG_TELEMETRY_CONFIG, offsetof(telemetryConfig_t, disabledSensors)},
#else
    { "telemetry_disabled_sensors", VAR_UINT32 | MASTER_VALUE, .config.u32Max = SENSOR_ALL, PG_TELEMETRY_CONFIG, offsetof(telemetryConfig_t, disabledSensors)},
#endif
#endif // USE_TELEMETRY

// PG_LED_STRIP_CONFIG
#ifdef USE_LED_STRIP
    { "ledstrip_visual_beeper",     VAR_UINT8  | MASTER_VALUE | MODE_LOOKUP, .config.lookup = { TABLE_OFF_ON }, PG_LED_STRIP_CONFIG, offsetof(ledStripConfig_t, ledstrip_visual_beeper) },
    { "ledstrip_visual_beeper_color",VAR_UINT8  | MASTER_VALUE | MODE_LOOKUP, .config.lookup = { TABLE_LEDSTRIP_COLOR }, PG_LED_STRIP_CONFIG, offsetof(ledStripConfig_t, ledstrip_visual_beeper_color) },
    { "ledstrip_grb_rgb",           VAR_UINT8  | MASTER_VALUE | MODE_LOOKUP, .config.lookup = { TABLE_RGB_GRB }, PG_LED_STRIP_CONFIG, offsetof(ledStripConfig_t, ledstrip_grb_rgb) },
    { "ledstrip_profile",           VAR_UINT8  | MASTER_VALUE | MODE_LOOKUP, .config.lookup = { TABLE_LED_PROFILE }, PG_LED_STRIP_CONFIG, offsetof(ledStripConfig_t, ledstrip_profile) },
    { "ledstrip_race_color",        VAR_UINT8  | MASTER_VALUE | MODE_LOOKUP, .config.lookup = { TABLE_LEDSTRIP_COLOR }, PG_LED_STRIP_CONFIG, offsetof(ledStripConfig_t, ledstrip_race_color) },
    { "ledstrip_beacon_color",      VAR_UINT8  | MASTER_VALUE | MODE_LOOKUP, .config.lookup = { TABLE_LEDSTRIP_COLOR }, PG_LED_STRIP_CONFIG, offsetof(ledStripConfig_t, ledstrip_beacon_color) },
    { "ledstrip_beacon_period_ms",  VAR_UINT16 | MASTER_VALUE, .config.minmaxUnsigned = { 50, 10000 }, PG_LED_STRIP_CONFIG, offsetof(ledStripConfig_t, ledstrip_beacon_period_ms) },
    { "ledstrip_beacon_percent",    VAR_UINT8  | MASTER_VALUE, .config.minmaxUnsigned = { 0, 100 }, PG_LED_STRIP_CONFIG, offsetof(ledStripConfig_t, ledstrip_beacon_percent) },
    { "ledstrip_beacon_armed_only", VAR_UINT8  | MASTER_VALUE | MODE_LOOKUP, .config.lookup = { TABLE_OFF_ON }, PG_LED_STRIP_CONFIG, offsetof(ledStripConfig_t, ledstrip_beacon_armed_only) },
    { "ledstrip_brightness",        VAR_UINT8  | MASTER_VALUE, .config.minmaxUnsigned = { 5, 100 }, PG_LED_STRIP_CONFIG, offsetof(ledStripConfig_t, ledstrip_brightness) },
    { "ledstrip_rainbow_delta",     VAR_UINT16 | MASTER_VALUE, .config.minmaxUnsigned = { 0, HSV_HUE_MAX }, PG_LED_STRIP_CONFIG, offsetof(ledStripConfig_t, ledstrip_rainbow_delta) },
    { "ledstrip_rainbow_freq",      VAR_UINT16 | MASTER_VALUE, .config.minmaxUnsigned = { 1, 2000 }, PG_LED_STRIP_CONFIG, offsetof(ledStripConfig_t, ledstrip_rainbow_freq) },
#endif

// PG_SDCARD_CONFIG
#ifdef USE_SDCARD
    { "sdcard_detect_inverted",     VAR_UINT8  | HARDWARE_VALUE | MODE_LOOKUP, .config.lookup = { TABLE_OFF_ON }, PG_SDCARD_CONFIG, offsetof(sdcardConfig_t, cardDetectInverted) },
    { "sdcard_mode",                VAR_UINT8  | HARDWARE_VALUE | MODE_LOOKUP, .config.lookup = { TABLE_SDCARD_MODE }, PG_SDCARD_CONFIG, offsetof(sdcardConfig_t, mode) },
#endif
#ifdef USE_SDCARD_SPI
    { "sdcard_spi_bus",             VAR_UINT8  | HARDWARE_VALUE, .config.minmaxUnsigned = { 0, SPIDEV_COUNT }, PG_SDCARD_CONFIG, offsetof(sdcardConfig_t, device) },
#endif
#ifdef USE_SDCARD_SDIO
    { "sdio_clk_bypass",            VAR_UINT8  | HARDWARE_VALUE | MODE_LOOKUP, .config.lookup = { TABLE_OFF_ON }, PG_SDIO_CONFIG, offsetof(sdioConfig_t, clockBypass) },
    { "sdio_use_cache",             VAR_UINT8  | HARDWARE_VALUE | MODE_LOOKUP, .config.lookup = { TABLE_OFF_ON }, PG_SDIO_CONFIG, offsetof(sdioConfig_t, useCache) },
    { "sdio_use_4bit_width",        VAR_UINT8  | HARDWARE_VALUE | MODE_LOOKUP, .config.lookup = { TABLE_OFF_ON }, PG_SDIO_CONFIG, offsetof(sdioConfig_t, use4BitWidth) },
#ifdef STM32H7
    { "sdio_device",                VAR_UINT8  | HARDWARE_VALUE, .config.minmaxUnsigned = { 0, SDIODEV_COUNT }, PG_SDIO_CONFIG, offsetof(sdioConfig_t, device) },
#endif
#endif

// PG_OSD_CONFIG
#ifdef USE_OSD
    { "osd_units",                  VAR_UINT8  | MASTER_VALUE | MODE_LOOKUP, .config.lookup = { TABLE_UNIT }, PG_OSD_CONFIG, offsetof(osdConfig_t, units) },

    // Enabled OSD warning flags are stored as bitmapped values inside a 32bit parameter
    { "osd_warn_bitmask",     VAR_UINT32 | MASTER_VALUE, .config.u32Max = UINT32_MAX, PG_OSD_CONFIG, offsetof(osdConfig_t, enabledWarnings)},

    { "osd_rssi_alarm",             VAR_UINT8  | MASTER_VALUE, .config.minmaxUnsigned = { 0, 100 }, PG_OSD_CONFIG, offsetof(osdConfig_t, rssi_alarm) },
#ifdef USE_RX_LINK_QUALITY_INFO
    { "osd_link_quality_alarm",     VAR_UINT16  | MASTER_VALUE, .config.minmaxUnsigned = { 0, 100 }, PG_OSD_CONFIG, offsetof(osdConfig_t, link_quality_alarm) },
#endif
#ifdef USE_RX_RSSI_DBM
    { "osd_rssi_dbm_alarm",         VAR_INT16   | MASTER_VALUE, .config.minmax = { CRSF_RSSI_MIN, CRSF_RSSI_MAX }, PG_OSD_CONFIG, offsetof(osdConfig_t, rssi_dbm_alarm) },
#endif
#ifdef USE_RX_RSNR
    { "osd_rsnr_alarm",             VAR_INT16   | MASTER_VALUE, .config.minmax = { CRSF_SNR_MIN, CRSF_SNR_MAX }, PG_OSD_CONFIG, offsetof(osdConfig_t, rsnr_alarm) },
#endif
    { "osd_cap_alarm",              VAR_UINT16 | MASTER_VALUE, .config.minmaxUnsigned = { 0, 20000 }, PG_OSD_CONFIG, offsetof(osdConfig_t, cap_alarm) },
    { "osd_alt_alarm",              VAR_UINT16 | MASTER_VALUE, .config.minmaxUnsigned = { 0, 10000 }, PG_OSD_CONFIG, offsetof(osdConfig_t, alt_alarm) },
    { "osd_distance_alarm",         VAR_UINT16 | MASTER_VALUE, .config.minmaxUnsigned = { 0, UINT16_MAX }, PG_OSD_CONFIG, offsetof(osdConfig_t, distance_alarm) },
    { "osd_esc_temp_alarm",         VAR_UINT8  | MASTER_VALUE, .config.minmax = { 0, UINT8_MAX }, PG_OSD_CONFIG, offsetof(osdConfig_t, esc_temp_alarm) },
    { "osd_esc_rpm_alarm",          VAR_INT16  | MASTER_VALUE, .config.minmax = { ESC_RPM_ALARM_OFF, INT16_MAX }, PG_OSD_CONFIG, offsetof(osdConfig_t, esc_rpm_alarm) },
    { "osd_esc_current_alarm",      VAR_INT16  | MASTER_VALUE, .config.minmax = { ESC_CURRENT_ALARM_OFF, INT16_MAX }, PG_OSD_CONFIG, offsetof(osdConfig_t, esc_current_alarm) },
#ifdef USE_ADC_INTERNAL
    { "osd_core_temp_alarm",        VAR_UINT8  | MASTER_VALUE, .config.minmaxUnsigned = { 0, UINT8_MAX }, PG_OSD_CONFIG, offsetof(osdConfig_t, core_temp_alarm) },
#endif

    { "osd_ah_max_pit",             VAR_UINT8  | MASTER_VALUE, .config.minmaxUnsigned = { 0, 90 }, PG_OSD_CONFIG, offsetof(osdConfig_t, ahMaxPitch) },
    { "osd_ah_max_rol",             VAR_UINT8  | MASTER_VALUE, .config.minmaxUnsigned = { 0, 90 }, PG_OSD_CONFIG, offsetof(osdConfig_t, ahMaxRoll) },
    { "osd_ah_invert",              VAR_UINT8  | MASTER_VALUE | MODE_LOOKUP, .config.lookup = { TABLE_OFF_ON }, PG_OSD_CONFIG, offsetof(osdConfig_t, ahInvert) },
    { "osd_logo_on_arming",         VAR_UINT8  | MASTER_VALUE | MODE_LOOKUP, .config.lookup = { TABLE_OSD_LOGO_ON_ARMING }, PG_OSD_CONFIG, offsetof(osdConfig_t, logo_on_arming) },
    { "osd_logo_on_arming_duration",VAR_UINT8  | MASTER_VALUE, .config.minmaxUnsigned = { 5, 50 }, PG_OSD_CONFIG, offsetof(osdConfig_t, logo_on_arming_duration) },
    { "osd_arming_logo",            VAR_UINT8  | MASTER_VALUE, .config.minmaxUnsigned = { 0, DISPLAYPORT_SEVERITY_COUNT - 1 }, PG_OSD_CONFIG, offsetof(osdConfig_t, arming_logo) },
#ifdef USE_OSD_QUICK_MENU
    { "osd_use_quick_menu",   VAR_UINT8  | MASTER_VALUE | MODE_LOOKUP, .config.lookup = { TABLE_OFF_ON }, PG_OSD_CONFIG, offsetof(osdConfig_t, osd_use_quick_menu) },
#endif // USE_OSD_QUICK_MENU
#ifdef USE_SPEC_PREARM_SCREEN
    { "osd_show_spec_prearm",       VAR_UINT8  | MASTER_VALUE | MODE_LOOKUP, .config.lookup = { TABLE_OFF_ON }, PG_OSD_CONFIG, offsetof(osdConfig_t, osd_show_spec_prearm) },
#endif // USE_SPEC_PREARM_SCREEN
    { "osd_tim1",                   VAR_UINT16 | MASTER_VALUE, .config.minmaxUnsigned = { 0, INT16_MAX }, PG_OSD_CONFIG, offsetof(osdConfig_t, timers[OSD_TIMER_1]) },
    { "osd_tim2",                   VAR_UINT16 | MASTER_VALUE, .config.minmaxUnsigned = { 0, INT16_MAX }, PG_OSD_CONFIG, offsetof(osdConfig_t, timers[OSD_TIMER_2]) },

    { "osd_vbat_pos",               VAR_UINT16  | MASTER_VALUE, .config.minmaxUnsigned = { 0, OSD_POSCFG_MAX }, PG_OSD_ELEMENT_CONFIG, offsetof(osdElementConfig_t, item_pos[OSD_MAIN_BATT_VOLTAGE]) },
    { "osd_rssi_pos",               VAR_UINT16  | MASTER_VALUE, .config.minmaxUnsigned = { 0, OSD_POSCFG_MAX }, PG_OSD_ELEMENT_CONFIG, offsetof(osdElementConfig_t, item_pos[OSD_RSSI_VALUE]) },
#ifdef USE_RX_LINK_QUALITY_INFO
    { "osd_link_quality_pos",       VAR_UINT16  | MASTER_VALUE, .config.minmaxUnsigned = { 0, OSD_POSCFG_MAX }, PG_OSD_ELEMENT_CONFIG, offsetof(osdElementConfig_t, item_pos[OSD_LINK_QUALITY]) },
#endif
#ifdef USE_RX_LINK_UPLINK_POWER
    { "osd_link_tx_power_pos",      VAR_UINT16  | MASTER_VALUE, .config.minmaxUnsigned = { 0, OSD_POSCFG_MAX }, PG_OSD_ELEMENT_CONFIG, offsetof(osdElementConfig_t, item_pos[OSD_TX_UPLINK_POWER]) },
#endif
#ifdef USE_RX_RSSI_DBM
    { "osd_rssi_dbm_pos",           VAR_UINT16  | MASTER_VALUE, .config.minmaxUnsigned = { 0, OSD_POSCFG_MAX }, PG_OSD_ELEMENT_CONFIG, offsetof(osdElementConfig_t, item_pos[OSD_RSSI_DBM_VALUE]) },
#endif
#ifdef USE_RX_RSNR
    { "osd_rsnr_pos",               VAR_UINT16  | MASTER_VALUE, .config.minmaxUnsigned = { 0, OSD_POSCFG_MAX }, PG_OSD_ELEMENT_CONFIG, offsetof(osdElementConfig_t, item_pos[OSD_RSNR_VALUE]) },
#endif
    { "osd_tim_1_pos",              VAR_UINT16  | MASTER_VALUE, .config.minmaxUnsigned = { 0, OSD_POSCFG_MAX }, PG_OSD_ELEMENT_CONFIG, offsetof(osdElementConfig_t, item_pos[OSD_ITEM_TIMER_1]) },
    { "osd_tim_2_pos",              VAR_UINT16  | MASTER_VALUE, .config.minmaxUnsigned = { 0, OSD_POSCFG_MAX }, PG_OSD_ELEMENT_CONFIG, offsetof(osdElementConfig_t, item_pos[OSD_ITEM_TIMER_2]) },
    { "osd_remaining_time_estimate_pos",        VAR_UINT16  | MASTER_VALUE, .config.minmaxUnsigned = { 0, OSD_POSCFG_MAX }, PG_OSD_ELEMENT_CONFIG, offsetof(osdElementConfig_t, item_pos[OSD_REMAINING_TIME_ESTIMATE]) },
    { "osd_flymode_pos",            VAR_UINT16  | MASTER_VALUE, .config.minmaxUnsigned = { 0, OSD_POSCFG_MAX }, PG_OSD_ELEMENT_CONFIG, offsetof(osdElementConfig_t, item_pos[OSD_FLYMODE]) },
    { "osd_anti_gravity_pos",       VAR_UINT16  | MASTER_VALUE, .config.minmaxUnsigned = { 0, OSD_POSCFG_MAX }, PG_OSD_ELEMENT_CONFIG, offsetof(osdElementConfig_t, item_pos[OSD_ANTI_GRAVITY]) },
    { "osd_g_force_pos",            VAR_UINT16  | MASTER_VALUE, .config.minmaxUnsigned = { 0, OSD_POSCFG_MAX }, PG_OSD_ELEMENT_CONFIG, offsetof(osdElementConfig_t, item_pos[OSD_G_FORCE]) },
    { "osd_throttle_pos",           VAR_UINT16  | MASTER_VALUE, .config.minmaxUnsigned = { 0, OSD_POSCFG_MAX }, PG_OSD_ELEMENT_CONFIG, offsetof(osdElementConfig_t, item_pos[OSD_THROTTLE_POS]) },
    { "osd_vtx_channel_pos",        VAR_UINT16  | MASTER_VALUE, .config.minmaxUnsigned = { 0, OSD_POSCFG_MAX }, PG_OSD_ELEMENT_CONFIG, offsetof(osdElementConfig_t, item_pos[OSD_VTX_CHANNEL]) },
    { "osd_crosshairs_pos",         VAR_UINT16  | MASTER_VALUE, .config.minmaxUnsigned = { 0, OSD_POSCFG_MAX }, PG_OSD_ELEMENT_CONFIG, offsetof(osdElementConfig_t, item_pos[OSD_CROSSHAIRS]) },
    { "osd_ah_sbar_pos",            VAR_UINT16  | MASTER_VALUE, .config.minmaxUnsigned = { 0, OSD_POSCFG_MAX }, PG_OSD_ELEMENT_CONFIG, offsetof(osdElementConfig_t, item_pos[OSD_HORIZON_SIDEBARS]) },
    { "osd_ah_pos",                 VAR_UINT16  | MASTER_VALUE, .config.minmaxUnsigned = { 0, OSD_POSCFG_MAX }, PG_OSD_ELEMENT_CONFIG, offsetof(osdElementConfig_t, item_pos[OSD_ARTIFICIAL_HORIZON]) },
    { "osd_current_pos",            VAR_UINT16  | MASTER_VALUE, .config.minmaxUnsigned = { 0, OSD_POSCFG_MAX }, PG_OSD_ELEMENT_CONFIG, offsetof(osdElementConfig_t, item_pos[OSD_CURRENT_DRAW]) },
    { "osd_mah_drawn_pos",          VAR_UINT16  | MASTER_VALUE, .config.minmaxUnsigned = { 0, OSD_POSCFG_MAX }, PG_OSD_ELEMENT_CONFIG, offsetof(osdElementConfig_t, item_pos[OSD_MAH_DRAWN]) },
    { "osd_wh_drawn_pos",           VAR_UINT16  | MASTER_VALUE, .config.minmaxUnsigned = { 0, OSD_POSCFG_MAX }, PG_OSD_ELEMENT_CONFIG, offsetof(osdElementConfig_t, item_pos[OSD_WATT_HOURS_DRAWN]) },
    { "osd_motor_diag_pos",         VAR_UINT16  | MASTER_VALUE, .config.minmaxUnsigned = { 0, OSD_POSCFG_MAX }, PG_OSD_ELEMENT_CONFIG, offsetof(osdElementConfig_t, item_pos[OSD_MOTOR_DIAG]) },
    { "osd_craft_name_pos",         VAR_UINT16  | MASTER_VALUE, .config.minmaxUnsigned = { 0, OSD_POSCFG_MAX }, PG_OSD_ELEMENT_CONFIG, offsetof(osdElementConfig_t, item_pos[OSD_CRAFT_NAME]) },
    { "osd_pilot_name_pos",         VAR_UINT16  | MASTER_VALUE, .config.minmaxUnsigned = { 0, OSD_POSCFG_MAX }, PG_OSD_ELEMENT_CONFIG, offsetof(osdElementConfig_t, item_pos[OSD_PILOT_NAME]) },
    { "osd_gps_speed_pos",          VAR_UINT16  | MASTER_VALUE, .config.minmaxUnsigned = { 0, OSD_POSCFG_MAX }, PG_OSD_ELEMENT_CONFIG, offsetof(osdElementConfig_t, item_pos[OSD_GPS_SPEED]) },
    { "osd_gps_lon_pos",            VAR_UINT16  | MASTER_VALUE, .config.minmaxUnsigned = { 0, OSD_POSCFG_MAX }, PG_OSD_ELEMENT_CONFIG, offsetof(osdElementConfig_t, item_pos[OSD_GPS_LON]) },
    { "osd_gps_lat_pos",            VAR_UINT16  | MASTER_VALUE, .config.minmaxUnsigned = { 0, OSD_POSCFG_MAX }, PG_OSD_ELEMENT_CONFIG, offsetof(osdElementConfig_t, item_pos[OSD_GPS_LAT]) },
#ifdef USE_GPS_LAP_TIMER
    { "osd_gps_lap_curr_pos",       VAR_UINT16  | MASTER_VALUE, .config.minmaxUnsigned = { 0, OSD_POSCFG_MAX }, PG_OSD_ELEMENT_CONFIG, offsetof(osdElementConfig_t, item_pos[OSD_GPS_LAP_TIME_CURRENT]) },
    { "osd_gps_lap_prev_pos",       VAR_UINT16  | MASTER_VALUE, .config.minmaxUnsigned = { 0, OSD_POSCFG_MAX }, PG_OSD_ELEMENT_CONFIG, offsetof(osdElementConfig_t, item_pos[OSD_GPS_LAP_TIME_PREVIOUS]) },
    { "osd_gps_lap_best3_pos",      VAR_UINT16  | MASTER_VALUE, .config.minmaxUnsigned = { 0, OSD_POSCFG_MAX }, PG_OSD_ELEMENT_CONFIG, offsetof(osdElementConfig_t, item_pos[OSD_GPS_LAP_TIME_BEST3]) },
#endif // USE_GPS_LAP_TIMER
    { "osd_gps_sats_pos",           VAR_UINT16  | MASTER_VALUE, .config.minmaxUnsigned = { 0, OSD_POSCFG_MAX }, PG_OSD_ELEMENT_CONFIG, offsetof(osdElementConfig_t, item_pos[OSD_GPS_SATS]) },
    { "osd_home_dir_pos",           VAR_UINT16  | MASTER_VALUE, .config.minmaxUnsigned = { 0, OSD_POSCFG_MAX }, PG_OSD_ELEMENT_CONFIG, offsetof(osdElementConfig_t, item_pos[OSD_HOME_DIR]) },
    { "osd_home_dist_pos",          VAR_UINT16  | MASTER_VALUE, .config.minmaxUnsigned = { 0, OSD_POSCFG_MAX }, PG_OSD_ELEMENT_CONFIG, offsetof(osdElementConfig_t, item_pos[OSD_HOME_DIST]) },
    { "osd_flight_dist_pos",        VAR_UINT16  | MASTER_VALUE, .config.minmaxUnsigned = { 0, OSD_POSCFG_MAX }, PG_OSD_ELEMENT_CONFIG, offsetof(osdElementConfig_t, item_pos[OSD_FLIGHT_DIST]) },
    { "osd_compass_bar_pos",        VAR_UINT16  | MASTER_VALUE, .config.minmaxUnsigned = { 0, OSD_POSCFG_MAX }, PG_OSD_ELEMENT_CONFIG, offsetof(osdElementConfig_t, item_pos[OSD_COMPASS_BAR]) },
    { "osd_altitude_pos",           VAR_UINT16  | MASTER_VALUE, .config.minmaxUnsigned = { 0, OSD_POSCFG_MAX }, PG_OSD_ELEMENT_CONFIG, offsetof(osdElementConfig_t, item_pos[OSD_ALTITUDE]) },
    { "osd_pid_roll_pos",           VAR_UINT16  | MASTER_VALUE, .config.minmaxUnsigned = { 0, OSD_POSCFG_MAX }, PG_OSD_ELEMENT_CONFIG, offsetof(osdElementConfig_t, item_pos[OSD_ROLL_PIDS]) },
    { "osd_pid_pitch_pos",          VAR_UINT16  | MASTER_VALUE, .config.minmaxUnsigned = { 0, OSD_POSCFG_MAX }, PG_OSD_ELEMENT_CONFIG, offsetof(osdElementConfig_t, item_pos[OSD_PITCH_PIDS]) },
    { "osd_pid_yaw_pos",            VAR_UINT16  | MASTER_VALUE, .config.minmaxUnsigned = { 0, OSD_POSCFG_MAX }, PG_OSD_ELEMENT_CONFIG, offsetof(osdElementConfig_t, item_pos[OSD_YAW_PIDS]) },
    { "osd_debug_pos",              VAR_UINT16  | MASTER_VALUE, .config.minmaxUnsigned = { 0, OSD_POSCFG_MAX }, PG_OSD_ELEMENT_CONFIG, offsetof(osdElementConfig_t, item_pos[OSD_DEBUG]) },
    { "osd_debug2_pos",             VAR_UINT16  | MASTER_VALUE, .config.minmaxUnsigned = { 0, OSD_POSCFG_MAX }, PG_OSD_ELEMENT_CONFIG, offsetof(osdElementConfig_t, item_pos[OSD_DEBUG2]) },
    { "osd_power_pos",              VAR_UINT16  | MASTER_VALUE, .config.minmaxUnsigned = { 0, OSD_POSCFG_MAX }, PG_OSD_ELEMENT_CONFIG, offsetof(osdElementConfig_t, item_pos[OSD_POWER]) },
    { "osd_pidrate_profile_pos",    VAR_UINT16  | MASTER_VALUE, .config.minmaxUnsigned = { 0, OSD_POSCFG_MAX }, PG_OSD_ELEMENT_CONFIG, offsetof(osdElementConfig_t, item_pos[OSD_PIDRATE_PROFILE]) },
    { "osd_warnings_pos",           VAR_UINT16  | MASTER_VALUE, .config.minmaxUnsigned = { 0, OSD_POSCFG_MAX }, PG_OSD_ELEMENT_CONFIG, offsetof(osdElementConfig_t, item_pos[OSD_WARNINGS]) },
    { "osd_avg_cell_voltage_pos",   VAR_UINT16  | MASTER_VALUE, .config.minmaxUnsigned = { 0, OSD_POSCFG_MAX }, PG_OSD_ELEMENT_CONFIG, offsetof(osdElementConfig_t, item_pos[OSD_AVG_CELL_VOLTAGE]) },
    { "osd_pit_ang_pos",            VAR_UINT16  | MASTER_VALUE, .config.minmaxUnsigned = { 0, OSD_POSCFG_MAX }, PG_OSD_ELEMENT_CONFIG, offsetof(osdElementConfig_t, item_pos[OSD_PITCH_ANGLE]) },
    { "osd_rol_ang_pos",            VAR_UINT16  | MASTER_VALUE, .config.minmaxUnsigned = { 0, OSD_POSCFG_MAX }, PG_OSD_ELEMENT_CONFIG, offsetof(osdElementConfig_t, item_pos[OSD_ROLL_ANGLE]) },
    { "osd_battery_usage_pos",      VAR_UINT16  | MASTER_VALUE, .config.minmaxUnsigned = { 0, OSD_POSCFG_MAX }, PG_OSD_ELEMENT_CONFIG, offsetof(osdElementConfig_t, item_pos[OSD_MAIN_BATT_USAGE]) },
    { "osd_disarmed_pos",           VAR_UINT16  | MASTER_VALUE, .config.minmaxUnsigned = { 0, OSD_POSCFG_MAX }, PG_OSD_ELEMENT_CONFIG, offsetof(osdElementConfig_t, item_pos[OSD_DISARMED]) },
    { "osd_nheading_pos",           VAR_UINT16  | MASTER_VALUE, .config.minmaxUnsigned = { 0, OSD_POSCFG_MAX }, PG_OSD_ELEMENT_CONFIG, offsetof(osdElementConfig_t, item_pos[OSD_NUMERICAL_HEADING]) },
    { "osd_up_down_reference_pos",  VAR_UINT16  | MASTER_VALUE, .config.minmaxUnsigned = { 0, OSD_POSCFG_MAX }, PG_OSD_ELEMENT_CONFIG, offsetof(osdElementConfig_t, item_pos[OSD_UP_DOWN_REFERENCE]) },
    { "osd_ready_mode_pos",         VAR_UINT16  | MASTER_VALUE, .config.minmaxUnsigned = { 0, OSD_POSCFG_MAX }, PG_OSD_ELEMENT_CONFIG, offsetof(osdElementConfig_t, item_pos[OSD_READY_MODE]) },
#ifdef USE_VARIO
    { "osd_nvario_pos",             VAR_UINT16  | MASTER_VALUE, .config.minmaxUnsigned = { 0, OSD_POSCFG_MAX }, PG_OSD_ELEMENT_CONFIG, offsetof(osdElementConfig_t, item_pos[OSD_NUMERICAL_VARIO]) },
#endif
    { "osd_esc_tmp_pos",            VAR_UINT16  | MASTER_VALUE, .config.minmaxUnsigned = { 0, OSD_POSCFG_MAX }, PG_OSD_ELEMENT_CONFIG, offsetof(osdElementConfig_t, item_pos[OSD_ESC_TMP]) },
    { "osd_esc_rpm_pos",            VAR_UINT16  | MASTER_VALUE, .config.minmaxUnsigned = { 0, OSD_POSCFG_MAX }, PG_OSD_ELEMENT_CONFIG, offsetof(osdElementConfig_t, item_pos[OSD_ESC_RPM]) },
    { "osd_esc_rpm_freq_pos",       VAR_UINT16  | MASTER_VALUE, .config.minmaxUnsigned = { 0, OSD_POSCFG_MAX }, PG_OSD_ELEMENT_CONFIG, offsetof(osdElementConfig_t, item_pos[OSD_ESC_RPM_FREQ]) },
    { "osd_rtc_date_time_pos",      VAR_UINT16  | MASTER_VALUE, .config.minmaxUnsigned = { 0, OSD_POSCFG_MAX }, PG_OSD_ELEMENT_CONFIG, offsetof(osdElementConfig_t, item_pos[OSD_RTC_DATETIME]) },
    { "osd_adjustment_range_pos",   VAR_UINT16  | MASTER_VALUE, .config.minmaxUnsigned = { 0, OSD_POSCFG_MAX }, PG_OSD_ELEMENT_CONFIG, offsetof(osdElementConfig_t, item_pos[OSD_ADJUSTMENT_RANGE]) },
    { "osd_flip_arrow_pos",         VAR_UINT16  | MASTER_VALUE, .config.minmaxUnsigned = { 0, OSD_POSCFG_MAX }, PG_OSD_ELEMENT_CONFIG, offsetof(osdElementConfig_t, item_pos[OSD_FLIP_ARROW]) },
#ifdef USE_ADC_INTERNAL
    { "osd_core_temp_pos",          VAR_UINT16  | MASTER_VALUE, .config.minmaxUnsigned = { 0, OSD_POSCFG_MAX }, PG_OSD_ELEMENT_CONFIG, offsetof(osdElementConfig_t, item_pos[OSD_CORE_TEMPERATURE]) },
#endif
#ifdef USE_BLACKBOX
    { "osd_log_status_pos",         VAR_UINT16  | MASTER_VALUE, .config.minmaxUnsigned = { 0, OSD_POSCFG_MAX }, PG_OSD_ELEMENT_CONFIG, offsetof(osdElementConfig_t, item_pos[OSD_LOG_STATUS]) },
#endif

#ifdef USE_OSD_STICK_OVERLAY
    { "osd_stick_overlay_left_pos",    VAR_UINT16  | MASTER_VALUE, .config.minmaxUnsigned = { 0, OSD_POSCFG_MAX }, PG_OSD_ELEMENT_CONFIG, offsetof(osdElementConfig_t, item_pos[OSD_STICK_OVERLAY_LEFT]) },
    { "osd_stick_overlay_right_pos",   VAR_UINT16  | MASTER_VALUE, .config.minmaxUnsigned = { 0, OSD_POSCFG_MAX }, PG_OSD_ELEMENT_CONFIG, offsetof(osdElementConfig_t, item_pos[OSD_STICK_OVERLAY_RIGHT]) },

    { "osd_stick_overlay_radio_mode",  VAR_UINT8   | MASTER_VALUE, .config.minmaxUnsigned = { 1, 4 }, PG_OSD_CONFIG, offsetof(osdConfig_t, overlay_radio_mode) },
#endif

#ifdef USE_PROFILE_NAMES
    { "osd_rate_profile_name_pos",  VAR_UINT16  | MASTER_VALUE, .config.minmaxUnsigned = { 0, OSD_POSCFG_MAX }, PG_OSD_ELEMENT_CONFIG, offsetof(osdElementConfig_t, item_pos[OSD_RATE_PROFILE_NAME]) },
    { "osd_pid_profile_name_pos",   VAR_UINT16  | MASTER_VALUE, .config.minmaxUnsigned = { 0, OSD_POSCFG_MAX }, PG_OSD_ELEMENT_CONFIG, offsetof(osdElementConfig_t, item_pos[OSD_PID_PROFILE_NAME]) },
#endif

#ifdef USE_OSD_PROFILES
    { "osd_profile_name_pos",   VAR_UINT16  | MASTER_VALUE, .config.minmaxUnsigned = { 0, OSD_POSCFG_MAX }, PG_OSD_ELEMENT_CONFIG, offsetof(osdElementConfig_t, item_pos[OSD_PROFILE_NAME]) },
#endif

    { "osd_rcchannels_pos",     VAR_UINT16  | MASTER_VALUE, .config.minmaxUnsigned = { 0, OSD_POSCFG_MAX }, PG_OSD_ELEMENT_CONFIG, offsetof(osdElementConfig_t, item_pos[OSD_RC_CHANNELS]) },
    { "osd_camera_frame_pos",   VAR_UINT16  | MASTER_VALUE, .config.minmaxUnsigned = { 0, OSD_POSCFG_MAX }, PG_OSD_ELEMENT_CONFIG, offsetof(osdElementConfig_t, item_pos[OSD_CAMERA_FRAME]) },
    { "osd_efficiency_pos",     VAR_UINT16  | MASTER_VALUE, .config.minmaxUnsigned = { 0, OSD_POSCFG_MAX }, PG_OSD_ELEMENT_CONFIG, offsetof(osdElementConfig_t, item_pos[OSD_EFFICIENCY]) },
    { "osd_total_flights_pos",     VAR_UINT16  | MASTER_VALUE, .config.minmaxUnsigned = { 0, OSD_POSCFG_MAX }, PG_OSD_ELEMENT_CONFIG, offsetof(osdElementConfig_t, item_pos[OSD_TOTAL_FLIGHTS]) },
    { "osd_aux_pos",            VAR_UINT16  | MASTER_VALUE, .config.minmaxUnsigned = { 0, OSD_POSCFG_MAX }, PG_OSD_ELEMENT_CONFIG, offsetof(osdElementConfig_t, item_pos[OSD_AUX_VALUE]) },

#ifdef USE_MSP_DISPLAYPORT
    { "osd_sys_goggle_voltage_pos", VAR_UINT16  | MASTER_VALUE, .config.minmaxUnsigned = { 0, OSD_POSCFG_MAX }, PG_OSD_ELEMENT_CONFIG, offsetof(osdElementConfig_t, item_pos[OSD_SYS_GOGGLE_VOLTAGE]) },
    { "osd_sys_vtx_voltage_pos",    VAR_UINT16  | MASTER_VALUE, .config.minmaxUnsigned = { 0, OSD_POSCFG_MAX }, PG_OSD_ELEMENT_CONFIG, offsetof(osdElementConfig_t, item_pos[OSD_SYS_VTX_VOLTAGE]) },
    { "osd_sys_bitrate_pos",        VAR_UINT16  | MASTER_VALUE, .config.minmaxUnsigned = { 0, OSD_POSCFG_MAX }, PG_OSD_ELEMENT_CONFIG, offsetof(osdElementConfig_t, item_pos[OSD_SYS_BITRATE]) },
    { "osd_sys_delay_pos",          VAR_UINT16  | MASTER_VALUE, .config.minmaxUnsigned = { 0, OSD_POSCFG_MAX }, PG_OSD_ELEMENT_CONFIG, offsetof(osdElementConfig_t, item_pos[OSD_SYS_DELAY]) },
    { "osd_sys_distance_pos",       VAR_UINT16  | MASTER_VALUE, .config.minmaxUnsigned = { 0, OSD_POSCFG_MAX }, PG_OSD_ELEMENT_CONFIG, offsetof(osdElementConfig_t, item_pos[OSD_SYS_DISTANCE]) },
    { "osd_sys_lq_pos",             VAR_UINT16  | MASTER_VALUE, .config.minmaxUnsigned = { 0, OSD_POSCFG_MAX }, PG_OSD_ELEMENT_CONFIG, offsetof(osdElementConfig_t, item_pos[OSD_SYS_LQ]) },
    { "osd_sys_goggle_dvr_pos",     VAR_UINT16  | MASTER_VALUE, .config.minmaxUnsigned = { 0, OSD_POSCFG_MAX }, PG_OSD_ELEMENT_CONFIG, offsetof(osdElementConfig_t, item_pos[OSD_SYS_GOGGLE_DVR]) },
    { "osd_sys_vtx_dvr_pos",        VAR_UINT16  | MASTER_VALUE, .config.minmaxUnsigned = { 0, OSD_POSCFG_MAX }, PG_OSD_ELEMENT_CONFIG, offsetof(osdElementConfig_t, item_pos[OSD_SYS_VTX_DVR]) },
    { "osd_sys_warnings_pos",       VAR_UINT16  | MASTER_VALUE, .config.minmaxUnsigned = { 0, OSD_POSCFG_MAX }, PG_OSD_ELEMENT_CONFIG, offsetof(osdElementConfig_t, item_pos[OSD_SYS_WARNINGS]) },
    { "osd_sys_vtx_temp_pos",       VAR_UINT16  | MASTER_VALUE, .config.minmaxUnsigned = { 0, OSD_POSCFG_MAX }, PG_OSD_ELEMENT_CONFIG, offsetof(osdElementConfig_t, item_pos[OSD_SYS_VTX_TEMP]) },
    { "osd_sys_fan_speed_pos",      VAR_UINT16  | MASTER_VALUE, .config.minmaxUnsigned = { 0, OSD_POSCFG_MAX }, PG_OSD_ELEMENT_CONFIG, offsetof(osdElementConfig_t, item_pos[OSD_SYS_FAN_SPEED]) },
#endif

    // OSD stats enabled flags are stored as bitmapped values inside a 32bit parameter
    { "osd_stat_bitmask",     VAR_UINT32 | MASTER_VALUE, .config.u32Max = UINT32_MAX, PG_OSD_CONFIG, offsetof(osdConfig_t, enabled_stats)},

#ifdef USE_OSD_PROFILES
    { "osd_profile",                VAR_UINT8  | MASTER_VALUE, .config.minmaxUnsigned = { 1, OSD_PROFILE_COUNT }, PG_OSD_CONFIG, offsetof(osdConfig_t, osdProfileIndex) },
    { "osd_profile_1_name",         VAR_UINT8  | MASTER_VALUE | MODE_STRING, .config.string = { 1, OSD_PROFILE_NAME_LENGTH, STRING_FLAGS_NONE }, PG_OSD_CONFIG, offsetof(osdConfig_t, profile[0]) },
    { "osd_profile_2_name",         VAR_UINT8  | MASTER_VALUE | MODE_STRING, .config.string = { 1, OSD_PROFILE_NAME_LENGTH, STRING_FLAGS_NONE }, PG_OSD_CONFIG, offsetof(osdConfig_t, profile[1]) },
    { "osd_profile_3_name",         VAR_UINT8  | MASTER_VALUE | MODE_STRING, .config.string = { 1, OSD_PROFILE_NAME_LENGTH, STRING_FLAGS_NONE }, PG_OSD_CONFIG, offsetof(osdConfig_t, profile[2]) },
#endif
    { "osd_gps_sats_show_pdop",     VAR_UINT8  | MASTER_VALUE | MODE_LOOKUP, .config.lookup = { TABLE_OFF_ON }, PG_OSD_CONFIG, offsetof(osdConfig_t, gps_sats_show_pdop) },
    { "osd_displayport_device",     VAR_UINT8  | MASTER_VALUE | MODE_LOOKUP, .config.lookup = { TABLE_OSD_DISPLAYPORT_DEVICE }, PG_OSD_CONFIG, offsetof(osdConfig_t, displayPortDevice) },

    { "osd_rcchannels",             VAR_INT8   | MASTER_VALUE | MODE_ARRAY, .config.array.length = OSD_RCCHANNELS_COUNT, PG_OSD_CONFIG, offsetof(osdConfig_t, rcChannels) },
    { "osd_camera_frame_width",     VAR_UINT8  | MASTER_VALUE, .config.minmaxUnsigned = { OSD_CAMERA_FRAME_MIN_WIDTH, OSD_CAMERA_FRAME_MAX_WIDTH }, PG_OSD_CONFIG, offsetof(osdConfig_t, camera_frame_width) },
    { "osd_camera_frame_height",    VAR_UINT8  | MASTER_VALUE, .config.minmaxUnsigned = { OSD_CAMERA_FRAME_MIN_HEIGHT, OSD_CAMERA_FRAME_MAX_HEIGHT }, PG_OSD_CONFIG, offsetof(osdConfig_t, camera_frame_height) },
    { "osd_stat_avg_cell_value",    VAR_UINT8  | MASTER_VALUE | MODE_LOOKUP, .config.lookup = { TABLE_OFF_ON }, PG_OSD_CONFIG, offsetof(osdConfig_t, stat_show_cell_value) },
    { "osd_framerate_hz",           VAR_UINT16 | MASTER_VALUE, .config.minmaxUnsigned = { OSD_FRAMERATE_MIN_HZ, OSD_FRAMERATE_MAX_HZ }, PG_OSD_CONFIG, offsetof(osdConfig_t, framerate_hz) },
    { "osd_menu_background",        VAR_UINT8  | MASTER_VALUE | MODE_LOOKUP, .config.lookup = { TABLE_CMS_BACKGROUND }, PG_OSD_CONFIG, offsetof(osdConfig_t, cms_background_type) },
    { "osd_aux_channel",            VAR_UINT8  | MASTER_VALUE, .config.minmaxUnsigned = { 1, MAX_SUPPORTED_RC_CHANNEL_COUNT }, PG_OSD_CONFIG, offsetof(osdConfig_t, aux_channel) },
    { "osd_aux_scale",              VAR_UINT16 | MASTER_VALUE, .config.minmaxUnsigned = { 1, 1000 }, PG_OSD_CONFIG, offsetof(osdConfig_t, aux_scale) },
    { "osd_aux_symbol",             VAR_UINT8  | MASTER_VALUE, .config.minmaxUnsigned = { 0, 255 },  PG_OSD_CONFIG, offsetof(osdConfig_t, aux_symbol) },
#ifdef OSD_CANVAS_SIZE_DEBUG
    { "osd_canvas_width",           VAR_UINT8  | MASTER_VALUE, .config.minmaxUnsigned = { 0, 63 }, PG_OSD_CONFIG, offsetof(osdConfig_t, canvas_cols) },
    { "osd_canvas_height",          VAR_UINT8  | MASTER_VALUE, .config.minmaxUnsigned = { 0, 31 }, PG_OSD_CONFIG, offsetof(osdConfig_t, canvas_rows) },
#endif
#ifdef USE_CRAFTNAME_MSGS
    { "osd_craftname_msgs",   VAR_UINT8  | MASTER_VALUE | MODE_LOOKUP, .config.lookup = { TABLE_OFF_ON }, PG_OSD_CONFIG, offsetof(osdConfig_t, osd_craftname_msgs) },
#endif //USE_CRAFTNAME_MSGS
{ "osd_autopilot_throttle_hover_value_pos",  VAR_UINT16  | MASTER_VALUE, .config.minmaxUnsigned = { 0, OSD_POSCFG_MAX }, PG_OSD_ELEMENT_CONFIG, offsetof(osdElementConfig_t, item_pos[OSD_AUTOPILOT_HOVER_THROTTLE]) },
{ "osd_autopilot_target_altitude_pos",       VAR_UINT16  | MASTER_VALUE, .config.minmaxUnsigned = { 0, OSD_POSCFG_MAX }, PG_OSD_ELEMENT_CONFIG, offsetof(osdElementConfig_t, item_pos[OSD_AUTOPILOT_TARGET_ALTITUDE]) },
{ "osd_autopilot_out_throttle_pos",          VAR_UINT16  | MASTER_VALUE, .config.minmaxUnsigned = { 0, OSD_POSCFG_MAX }, PG_OSD_ELEMENT_CONFIG, offsetof(osdElementConfig_t, item_pos[OSD_AUTOPILOT_OUT_THROTTLE]) },
#endif // end of #ifdef USE_OSD

// PG_SYSTEM_CONFIG
#if defined(STM32F4) || defined(STM32G4) || defined(APM32F4)
    { "system_hse_mhz",             VAR_UINT8  | HARDWARE_VALUE, .config.minmaxUnsigned = { 0, 30 }, PG_SYSTEM_CONFIG, offsetof(systemConfig_t, hseMhz) },
#endif
    { "task_statistics",            VAR_INT8   | MASTER_VALUE | MODE_LOOKUP, .config.lookup = { TABLE_OFF_ON }, PG_SYSTEM_CONFIG, offsetof(systemConfig_t, task_statistics) },
    { PARAM_NAME_DEBUG_MODE,        VAR_UINT8  | MASTER_VALUE | MODE_LOOKUP, .config.lookup = { TABLE_DEBUG }, PG_SYSTEM_CONFIG, offsetof(systemConfig_t, debug_mode) },
    { "rate_6pos_switch",           VAR_UINT8  | MASTER_VALUE | MODE_LOOKUP, .config.lookup = { TABLE_OFF_ON }, PG_SYSTEM_CONFIG, offsetof(systemConfig_t, rateProfile6PosSwitch) },
#ifdef USE_OVERCLOCK
    { "cpu_overclock",              VAR_UINT8  | MASTER_VALUE | MODE_LOOKUP, .config.lookup = { TABLE_OVERCLOCK }, PG_SYSTEM_CONFIG, offsetof(systemConfig_t, cpu_overclock) },
#endif
    { "pwr_on_arm_grace",           VAR_UINT8  | MASTER_VALUE, .config.minmaxUnsigned = { 0, 30 }, PG_SYSTEM_CONFIG, offsetof(systemConfig_t, powerOnArmingGraceTime) },
    { "enable_stick_arming",        VAR_UINT8  | MASTER_VALUE | MODE_LOOKUP, .config.lookup = { TABLE_OFF_ON }, PG_SYSTEM_CONFIG, offsetof(systemConfig_t, enableStickArming) },

// PG_VTX_CONFIG
#ifdef USE_VTX_COMMON
    { "vtx_band",                   VAR_UINT8  | MASTER_VALUE, .config.minmaxUnsigned = { 0, VTX_TABLE_MAX_BANDS }, PG_VTX_SETTINGS_CONFIG, offsetof(vtxSettingsConfig_t, band) },
    { "vtx_channel",                VAR_UINT8  | MASTER_VALUE, .config.minmaxUnsigned = { 0, VTX_TABLE_MAX_CHANNELS }, PG_VTX_SETTINGS_CONFIG, offsetof(vtxSettingsConfig_t, channel) },
    { "vtx_power",                  VAR_UINT8  | MASTER_VALUE, .config.minmaxUnsigned = { 0, VTX_TABLE_MAX_POWER_LEVELS - 1 }, PG_VTX_SETTINGS_CONFIG, offsetof(vtxSettingsConfig_t, power) },
    { "vtx_low_power_disarm",       VAR_UINT8  | MASTER_VALUE | MODE_LOOKUP, .config.lookup = { TABLE_VTX_LOW_POWER_DISARM }, PG_VTX_SETTINGS_CONFIG, offsetof(vtxSettingsConfig_t, lowPowerDisarm) },
    { "vtx_softserial_alt",         VAR_UINT8  | MASTER_VALUE | MODE_LOOKUP, .config.lookup = { TABLE_OFF_ON }, PG_VTX_SETTINGS_CONFIG, offsetof(vtxSettingsConfig_t, softserialAlt) },
#ifdef VTX_SETTINGS_FREQCMD
    { "vtx_freq",                   VAR_UINT16 | MASTER_VALUE, .config.minmaxUnsigned = { 0, VTX_SETTINGS_MAX_FREQUENCY_MHZ }, PG_VTX_SETTINGS_CONFIG, offsetof(vtxSettingsConfig_t, freq) },
    { "vtx_pit_mode_freq",          VAR_UINT16 | MASTER_VALUE, .config.minmaxUnsigned = { 0, VTX_SETTINGS_MAX_FREQUENCY_MHZ }, PG_VTX_SETTINGS_CONFIG, offsetof(vtxSettingsConfig_t, pitModeFreq) },
#endif
#endif

// PG_VTX_CONFIG
#if defined(USE_VTX_CONTROL) && defined(USE_VTX_COMMON)
    { "vtx_halfduplex",             VAR_UINT8  | MASTER_VALUE | MODE_LOOKUP, .config.lookup = { TABLE_OFF_ON }, PG_VTX_CONFIG, offsetof(vtxConfig_t, halfDuplex) },
#endif

// PG_VTX_IO
#ifdef USE_VTX_RTC6705
    { "vtx_spi_bus",                VAR_UINT8  | HARDWARE_VALUE | MASTER_VALUE, .config.minmaxUnsigned = { 0, SPIDEV_COUNT }, PG_VTX_IO_CONFIG, offsetof(vtxIOConfig_t, spiDevice) },
#endif

// PG_VCD_CONFIG
#if defined(USE_VIDEO_SYSTEM)
    { "vcd_video_system",           VAR_UINT8   | MASTER_VALUE | MODE_LOOKUP, .config.lookup = { TABLE_VIDEO_SYSTEM }, PG_VCD_CONFIG, offsetof(vcdProfile_t, video_system) },
#endif
#if defined(USE_MAX7456)
    { "vcd_h_offset",               VAR_INT8    | MASTER_VALUE, .config.minmax = { -32, 31 }, PG_VCD_CONFIG, offsetof(vcdProfile_t, h_offset) },
    { "vcd_v_offset",               VAR_INT8    | MASTER_VALUE, .config.minmax = { -15, 16 }, PG_VCD_CONFIG, offsetof(vcdProfile_t, v_offset) },
#endif

// PG_MAX7456_CONFIG
#ifdef USE_MAX7456
    { "max7456_clock",              VAR_UINT8   | HARDWARE_VALUE | MODE_LOOKUP, .config.lookup = { TABLE_MAX7456_CLOCK }, PG_MAX7456_CONFIG, offsetof(max7456Config_t, clockConfig) },
    { "max7456_spi_bus",            VAR_UINT8   | HARDWARE_VALUE, .config.minmaxUnsigned = { 0, SPIDEV_COUNT }, PG_MAX7456_CONFIG, offsetof(max7456Config_t, spiDevice) },
    { "max7456_preinit_opu",        VAR_UINT8   | HARDWARE_VALUE | MODE_LOOKUP, .config.lookup = { TABLE_OFF_ON }, PG_MAX7456_CONFIG, offsetof(max7456Config_t, preInitOPU) },
#endif

// PG_DISPLAY_PORT_MSP_CONFIG
#ifdef USE_MSP_DISPLAYPORT
    { "displayport_msp_col_adjust", VAR_INT8    | MASTER_VALUE, .config.minmax = { -6, 0 }, PG_DISPLAY_PORT_MSP_CONFIG, offsetof(displayPortProfile_t, colAdjust) },
    { "displayport_msp_row_adjust", VAR_INT8    | MASTER_VALUE, .config.minmax = { -3, 0 }, PG_DISPLAY_PORT_MSP_CONFIG, offsetof(displayPortProfile_t, rowAdjust) },
    { "displayport_msp_fonts",      VAR_UINT8   | MASTER_VALUE | MODE_ARRAY, .config.array.length = 4, PG_DISPLAY_PORT_MSP_CONFIG, offsetof(displayPortProfile_t, fontSelection) },
    { "displayport_msp_use_device_blink",   VAR_UINT8   | MASTER_VALUE | MODE_LOOKUP, .config.lookup = { TABLE_OFF_ON }, PG_DISPLAY_PORT_MSP_CONFIG, offsetof(displayPortProfile_t, useDeviceBlink) },
#endif

// PG_DISPLAY_PORT_MSP_CONFIG
#ifdef USE_MAX7456
    { "displayport_max7456_col_adjust", VAR_INT8| MASTER_VALUE, .config.minmax = { -6, 0 }, PG_DISPLAY_PORT_MAX7456_CONFIG, offsetof(displayPortProfile_t, colAdjust) },
    { "displayport_max7456_row_adjust", VAR_INT8| MASTER_VALUE, .config.minmax = { -3, 0 }, PG_DISPLAY_PORT_MAX7456_CONFIG, offsetof(displayPortProfile_t, rowAdjust) },
    { "displayport_max7456_inv",        VAR_UINT8| MASTER_VALUE | MODE_LOOKUP, .config.lookup = { TABLE_OFF_ON }, PG_DISPLAY_PORT_MAX7456_CONFIG, offsetof(displayPortProfile_t, invert) },
    { "displayport_max7456_blk",        VAR_UINT8| MASTER_VALUE, .config.minmaxUnsigned = { 0, 3 }, PG_DISPLAY_PORT_MAX7456_CONFIG, offsetof(displayPortProfile_t, blackBrightness) },
    { "displayport_max7456_wht",        VAR_UINT8| MASTER_VALUE, .config.minmaxUnsigned = { 0, 3 }, PG_DISPLAY_PORT_MAX7456_CONFIG, offsetof(displayPortProfile_t, whiteBrightness) },
#endif

#ifdef USE_ESC_SENSOR
    { "esc_sensor_halfduplex",          VAR_UINT8   | MASTER_VALUE | MODE_LOOKUP, .config.lookup = { TABLE_OFF_ON }, PG_ESC_SENSOR_CONFIG, offsetof(escSensorConfig_t, halfDuplex) },
    { "esc_sensor_current_offset",      VAR_UINT16  | MASTER_VALUE, .config.minmaxUnsigned = { 0, 16000 }, PG_ESC_SENSOR_CONFIG, offsetof(escSensorConfig_t, offset) },
#endif

#ifdef USE_RX_FRSKY_SPI
    { "frsky_spi_autobind",             VAR_UINT8   | MASTER_VALUE | MODE_LOOKUP, .config.lookup = { TABLE_OFF_ON }, PG_RX_CC2500_SPI_CONFIG, offsetof(rxCc2500SpiConfig_t, autoBind) },
    { "frsky_spi_tx_id",                VAR_UINT8   | MASTER_VALUE | MODE_ARRAY, .config.array.length = 3, PG_RX_CC2500_SPI_CONFIG, offsetof(rxCc2500SpiConfig_t, bindTxId) },
    { "frsky_spi_offset",               VAR_INT8    | MASTER_VALUE, .config.minmax = { -127, 127 }, PG_RX_CC2500_SPI_CONFIG, offsetof(rxCc2500SpiConfig_t, bindOffset) },
    { "frsky_spi_bind_hop_data",        VAR_UINT8   | MASTER_VALUE | MODE_ARRAY, .config.array.length = 50, PG_RX_CC2500_SPI_CONFIG, offsetof(rxCc2500SpiConfig_t, bindHopData) },
    { "frsky_x_rx_num",                 VAR_UINT8   | MASTER_VALUE, .config.minmaxUnsigned = { 0, UINT8_MAX }, PG_RX_CC2500_SPI_CONFIG, offsetof(rxCc2500SpiConfig_t, rxNum) },
    { "frsky_spi_a1_source",            VAR_UINT8   | MASTER_VALUE | MODE_LOOKUP, .config.lookup = { TABLE_RX_FRSKY_SPI_A1_SOURCE }, PG_RX_CC2500_SPI_CONFIG, offsetof(rxCc2500SpiConfig_t, a1Source) },
    { "cc2500_spi_chip_detect",         VAR_UINT8   | HARDWARE_VALUE | MODE_LOOKUP, .config.lookup = { TABLE_OFF_ON }, PG_RX_CC2500_SPI_CONFIG, offsetof(rxCc2500SpiConfig_t, chipDetectEnabled) },
#endif
    { "led_inversion",                  VAR_UINT8  | HARDWARE_VALUE, .config.minmaxUnsigned = { 0, ((1 << STATUS_LED_NUMBER) - 1) }, PG_STATUS_LED_CONFIG, offsetof(statusLedConfig_t, inversion) },
#ifdef USE_DASHBOARD
    { "dashboard_i2c_bus",           VAR_UINT8  | HARDWARE_VALUE, .config.minmaxUnsigned = { 0, I2CDEV_COUNT }, PG_DASHBOARD_CONFIG, offsetof(dashboardConfig_t, device) },
    { "dashboard_i2c_addr",          VAR_UINT8  | HARDWARE_VALUE, .config.minmaxUnsigned = { I2C_ADDR7_MIN, I2C_ADDR7_MAX }, PG_DASHBOARD_CONFIG, offsetof(dashboardConfig_t, address) },
#endif

// PG_CAMERA_CONTROL_CONFIG
#ifdef USE_CAMERA_CONTROL
    { "camera_control_mode", VAR_UINT8 | MASTER_VALUE | MODE_LOOKUP, .config.lookup = { TABLE_CAMERA_CONTROL_MODE }, PG_CAMERA_CONTROL_CONFIG, offsetof(cameraControlConfig_t, mode) },
    { "camera_control_ref_voltage", VAR_UINT16 | MASTER_VALUE, .config.minmaxUnsigned = { 200, 400 }, PG_CAMERA_CONTROL_CONFIG, offsetof(cameraControlConfig_t, refVoltage) },
    { "camera_control_key_delay", VAR_UINT16 | MASTER_VALUE, .config.minmaxUnsigned = { 100, 500 }, PG_CAMERA_CONTROL_CONFIG, offsetof(cameraControlConfig_t, keyDelayMs) },
    { "camera_control_internal_resistance", VAR_UINT16 | MASTER_VALUE, .config.minmaxUnsigned = { 10, 1000 }, PG_CAMERA_CONTROL_CONFIG, offsetof(cameraControlConfig_t, internalResistance) },
    { "camera_control_button_resistance",   VAR_UINT16 | MASTER_VALUE | MODE_ARRAY, .config.array.length = CAMERA_CONTROL_KEYS_COUNT, PG_CAMERA_CONTROL_CONFIG, offsetof(cameraControlConfig_t, buttonResistanceValues) },
    { "camera_control_inverted", VAR_UINT8 | MASTER_VALUE | MODE_LOOKUP, .config.lookup = { TABLE_OFF_ON }, PG_CAMERA_CONTROL_CONFIG, offsetof(cameraControlConfig_t, inverted) },
#endif

// PG_RANGEFINDER_CONFIG
#ifdef USE_RANGEFINDER
    { "rangefinder_hardware", VAR_UINT8 | MASTER_VALUE | MODE_LOOKUP, .config.lookup = { TABLE_RANGEFINDER_HARDWARE }, PG_RANGEFINDER_CONFIG, offsetof(rangefinderConfig_t, rangefinder_hardware) },
    { "rangefinder_trust"   , VAR_UINT8 | MASTER_VALUE,               .config.minmaxUnsigned = { 0, 100 }            , PG_RANGEFINDER_CONFIG, offsetof(rangefinderConfig_t, rangefinder_trust) },
#endif

// PG_PINIO_CONFIG
#ifdef USE_PINIO
    { "pinio_config", VAR_UINT8 | HARDWARE_VALUE | MODE_ARRAY, .config.array.length = PINIO_COUNT, PG_PINIO_CONFIG, offsetof(pinioConfig_t, config) },
#ifdef USE_PINIOBOX
    { "pinio_box", VAR_UINT8 | HARDWARE_VALUE | MODE_ARRAY, .config.array.length = PINIO_COUNT, PG_PINIOBOX_CONFIG, offsetof(pinioBoxConfig_t, permanentId) },
#endif
#endif

//PG USB
#ifdef USE_USB_CDC_HID
    { "usb_hid_cdc", VAR_UINT8 | MASTER_VALUE | MODE_LOOKUP, .config.lookup = { TABLE_OFF_ON }, PG_USB_CONFIG, offsetof(usbDev_t, type) },
#endif
#ifdef USE_USB_MSC
    { "usb_msc_pin_pullup", VAR_UINT8 | HARDWARE_VALUE | MODE_LOOKUP, .config.lookup = { TABLE_OFF_ON }, PG_USB_CONFIG, offsetof(usbDev_t, mscButtonUsePullup) },
#endif
// PG_FLASH_CONFIG
#ifdef USE_FLASH_SPI
    { "flash_spi_bus", VAR_UINT8 | HARDWARE_VALUE, .config.minmaxUnsigned = { 0, SPIDEV_COUNT }, PG_FLASH_CONFIG, offsetof(flashConfig_t, spiDevice) },
#endif
// RCDEVICE
#ifdef USE_RCDEVICE
    { "rcdevice_init_dev_attempts", VAR_UINT8 | MASTER_VALUE, .config.minmaxUnsigned = { 0, 10 }, PG_RCDEVICE_CONFIG, offsetof(rcdeviceConfig_t, initDeviceAttempts) },
    { "rcdevice_init_dev_attempt_interval", VAR_UINT32 | MASTER_VALUE, .config.u32Max = 5000, PG_RCDEVICE_CONFIG, offsetof(rcdeviceConfig_t, initDeviceAttemptInterval) },
    { "rcdevice_protocol_version", VAR_UINT8 | MASTER_VALUE, .config.minmax = { 0, 1 }, PG_RCDEVICE_CONFIG, offsetof(rcdeviceConfig_t, protocolVersion) },
    { "rcdevice_feature", VAR_UINT16 | MASTER_VALUE, .config.minmaxUnsigned = {0, 65535}, PG_RCDEVICE_CONFIG, offsetof(rcdeviceConfig_t, feature) },
#endif

// PG_GYRO_DEVICE_CONFIG
    { "gyro_1_bustype", VAR_UINT8 | HARDWARE_VALUE | MODE_LOOKUP, .config.lookup = { TABLE_BUS_TYPE }, PG_GYRO_DEVICE_CONFIG, PG_ARRAY_ELEMENT_OFFSET(gyroDeviceConfig_t, 0, busType) },
    { "gyro_1_spibus",  VAR_UINT8 | HARDWARE_VALUE, .config.minmaxUnsigned = { 0, SPIDEV_COUNT }, PG_GYRO_DEVICE_CONFIG, PG_ARRAY_ELEMENT_OFFSET(gyroDeviceConfig_t, 0, spiBus) },
    { "gyro_1_i2cBus",  VAR_UINT8 | HARDWARE_VALUE, .config.minmaxUnsigned = { 0, I2CDEV_COUNT }, PG_GYRO_DEVICE_CONFIG, PG_ARRAY_ELEMENT_OFFSET(gyroDeviceConfig_t, 0, i2cBus) },
    { "gyro_1_i2c_address", VAR_UINT8  | HARDWARE_VALUE, .config.minmaxUnsigned = { 0, I2C_ADDR7_MAX }, PG_GYRO_DEVICE_CONFIG, PG_ARRAY_ELEMENT_OFFSET(gyroDeviceConfig_t, 0, i2cAddress) },
    { "gyro_1_sensor_align", VAR_UINT8  | HARDWARE_VALUE | MODE_LOOKUP, .config.lookup = { TABLE_ALIGNMENT }, PG_GYRO_DEVICE_CONFIG, PG_ARRAY_ELEMENT_OFFSET(gyroDeviceConfig_t, 0, alignment) },
    { "gyro_1_align_roll", VAR_INT16  | HARDWARE_VALUE, .config.minmax = { -3600, 3600 }, PG_GYRO_DEVICE_CONFIG, PG_ARRAY_ELEMENT_OFFSET(gyroDeviceConfig_t, 0, customAlignment.roll) },
    { "gyro_1_align_pitch", VAR_INT16  | HARDWARE_VALUE, .config.minmax = { -3600, 3600 }, PG_GYRO_DEVICE_CONFIG, PG_ARRAY_ELEMENT_OFFSET(gyroDeviceConfig_t, 0, customAlignment.pitch) },
    { "gyro_1_align_yaw", VAR_INT16  | HARDWARE_VALUE, .config.minmax = { -3600, 3600 }, PG_GYRO_DEVICE_CONFIG, PG_ARRAY_ELEMENT_OFFSET(gyroDeviceConfig_t, 0, customAlignment.yaw) },
#ifdef USE_MULTI_GYRO
    { "gyro_2_bustype", VAR_UINT8 | HARDWARE_VALUE | MODE_LOOKUP, .config.lookup = { TABLE_BUS_TYPE }, PG_GYRO_DEVICE_CONFIG, PG_ARRAY_ELEMENT_OFFSET(gyroDeviceConfig_t, 1, busType) },
    { "gyro_2_spibus",  VAR_UINT8 | HARDWARE_VALUE, .config.minmaxUnsigned = { 0, SPIDEV_COUNT }, PG_GYRO_DEVICE_CONFIG, PG_ARRAY_ELEMENT_OFFSET(gyroDeviceConfig_t, 1, spiBus) },
    { "gyro_2_i2cBus",  VAR_UINT8 | HARDWARE_VALUE, .config.minmaxUnsigned = { 0, I2CDEV_COUNT }, PG_GYRO_DEVICE_CONFIG, PG_ARRAY_ELEMENT_OFFSET(gyroDeviceConfig_t, 1, i2cBus) },
    { "gyro_2_i2c_address", VAR_UINT8  | HARDWARE_VALUE, .config.minmaxUnsigned = { 0, I2C_ADDR7_MAX }, PG_GYRO_DEVICE_CONFIG, PG_ARRAY_ELEMENT_OFFSET(gyroDeviceConfig_t, 1, i2cAddress) },
    { "gyro_2_sensor_align", VAR_UINT8  | HARDWARE_VALUE | MODE_LOOKUP, .config.lookup = { TABLE_ALIGNMENT }, PG_GYRO_DEVICE_CONFIG, PG_ARRAY_ELEMENT_OFFSET(gyroDeviceConfig_t, 1, alignment) },
    { "gyro_2_align_roll", VAR_INT16  | HARDWARE_VALUE, .config.minmax = { -3600, 3600 }, PG_GYRO_DEVICE_CONFIG, PG_ARRAY_ELEMENT_OFFSET(gyroDeviceConfig_t, 1, customAlignment.roll) },
    { "gyro_2_align_pitch", VAR_INT16  | HARDWARE_VALUE, .config.minmax = { -3600, 3600 }, PG_GYRO_DEVICE_CONFIG, PG_ARRAY_ELEMENT_OFFSET(gyroDeviceConfig_t, 1, customAlignment.pitch) },
    { "gyro_2_align_yaw", VAR_INT16  | HARDWARE_VALUE, .config.minmax = { -3600, 3600 }, PG_GYRO_DEVICE_CONFIG, PG_ARRAY_ELEMENT_OFFSET(gyroDeviceConfig_t, 1, customAlignment.yaw) },
#endif
#ifdef I2C_FULL_RECONFIGURABILITY
#ifdef USE_I2C_DEVICE_1
    { "i2c1_pullup",    VAR_UINT8  | HARDWARE_VALUE | MODE_LOOKUP, .config.lookup = { TABLE_OFF_ON }, PG_I2C_CONFIG, PG_ARRAY_ELEMENT_OFFSET(i2cConfig_t, 0, pullUp) },
    { "i2c1_clockspeed_khz", VAR_UINT16 | HARDWARE_VALUE, .config.minmax = { I2C_CLOCKSPEED_MIN_KHZ, I2C_CLOCKSPEED_MAX_KHZ }, PG_I2C_CONFIG, PG_ARRAY_ELEMENT_OFFSET(i2cConfig_t, 0, clockSpeed) },
#endif
#ifdef USE_I2C_DEVICE_2
    { "i2c2_pullup",    VAR_UINT8  | HARDWARE_VALUE | MODE_LOOKUP, .config.lookup = { TABLE_OFF_ON }, PG_I2C_CONFIG, PG_ARRAY_ELEMENT_OFFSET(i2cConfig_t, 1, pullUp) },
    { "i2c2_clockspeed_khz", VAR_UINT16 | HARDWARE_VALUE, .config.minmax = { I2C_CLOCKSPEED_MIN_KHZ, I2C_CLOCKSPEED_MAX_KHZ }, PG_I2C_CONFIG, PG_ARRAY_ELEMENT_OFFSET(i2cConfig_t, 1, clockSpeed) },
#endif
#ifdef USE_I2C_DEVICE_3
    { "i2c3_pullup",    VAR_UINT8  | HARDWARE_VALUE | MODE_LOOKUP, .config.lookup = { TABLE_OFF_ON }, PG_I2C_CONFIG, PG_ARRAY_ELEMENT_OFFSET(i2cConfig_t, 2, pullUp) },
    { "i2c3_clockspeed_khz", VAR_UINT16 | HARDWARE_VALUE, .config.minmax = { I2C_CLOCKSPEED_MIN_KHZ, I2C_CLOCKSPEED_MAX_KHZ }, PG_I2C_CONFIG, PG_ARRAY_ELEMENT_OFFSET(i2cConfig_t, 2, clockSpeed) },
#endif
#ifdef USE_I2C_DEVICE_4
    { "i2c4_pullup",    VAR_UINT8  | HARDWARE_VALUE | MODE_LOOKUP, .config.lookup = { TABLE_OFF_ON }, PG_I2C_CONFIG, PG_ARRAY_ELEMENT_OFFSET(i2cConfig_t, 3, pullUp) },
    { "i2c4_clockspeed_khz", VAR_UINT16 | HARDWARE_VALUE, .config.minmax = { I2C_CLOCKSPEED_MIN_KHZ, I2C_CLOCKSPEED_MAX_KHZ }, PG_I2C_CONFIG, PG_ARRAY_ELEMENT_OFFSET(i2cConfig_t, 3, clockSpeed) },
#endif
#endif
#ifdef USE_MCO
#ifdef STM32G4
    { "mco_on_pa8",     VAR_UINT8  | HARDWARE_VALUE | MODE_LOOKUP, .config.lookup = { TABLE_OFF_ON }, PG_MCO_CONFIG, PG_ARRAY_ELEMENT_OFFSET(mcoConfig_t, 0, enabled) },
    { "mco_source",     VAR_UINT8  | HARDWARE_VALUE, .config.minmaxUnsigned = { 0, MCO_SOURCE_COUNT - 1 }, PG_MCO_CONFIG, PG_ARRAY_ELEMENT_OFFSET(mcoConfig_t, 0, source) },
    { "mco_divider",    VAR_UINT8  | HARDWARE_VALUE, .config.minmaxUnsigned = { 0, MCO_DIVIDER_COUNT - 1 }, PG_MCO_CONFIG, PG_ARRAY_ELEMENT_OFFSET(mcoConfig_t, 0, divider) },
#else
    { "mco2_on_pc9",    VAR_UINT8  | HARDWARE_VALUE | MODE_LOOKUP, .config.lookup = { TABLE_OFF_ON }, PG_MCO_CONFIG, PG_ARRAY_ELEMENT_OFFSET(mcoConfig_t, 1, enabled) },
#endif
#endif
#ifdef USE_RX_SPEKTRUM
    { "spektrum_spi_protocol",     VAR_UINT8 | MASTER_VALUE, .config.minmaxUnsigned = { 0, UINT8_MAX }, PG_RX_SPEKTRUM_SPI_CONFIG, offsetof(spektrumConfig_t, protocol) },
    { "spektrum_spi_mfg_id",       VAR_UINT8 | MASTER_VALUE | MODE_ARRAY, .config.array.length = 4, PG_RX_SPEKTRUM_SPI_CONFIG, offsetof(spektrumConfig_t, mfgId) },
    { "spektrum_spi_num_channels", VAR_UINT8 | MASTER_VALUE, .config.minmaxUnsigned = { 0, DSM_MAX_CHANNEL_COUNT }, PG_RX_SPEKTRUM_SPI_CONFIG, offsetof(spektrumConfig_t, numChannels) },
#endif
#ifdef USE_RX_EXPRESSLRS
    { "expresslrs_uid",         VAR_UINT8 | MASTER_VALUE | MODE_ARRAY, .config.array.length = 6, PG_RX_EXPRESSLRS_SPI_CONFIG, offsetof(rxExpressLrsSpiConfig_t, UID) },
    { "expresslrs_domain",      VAR_UINT8 | MASTER_VALUE | MODE_LOOKUP, .config.lookup = { TABLE_FREQ_DOMAIN }, PG_RX_EXPRESSLRS_SPI_CONFIG, offsetof(rxExpressLrsSpiConfig_t, domain) },
    { "expresslrs_model_id",    VAR_UINT8 | MASTER_VALUE, .config.minmaxUnsigned = { 0, UINT8_MAX }, PG_RX_EXPRESSLRS_SPI_CONFIG, offsetof(rxExpressLrsSpiConfig_t, modelId) },
#endif

    { "scheduler_relax_rx",  VAR_UINT16  | HARDWARE_VALUE, .config.minmaxUnsigned = { 0, 500 }, PG_SCHEDULER_CONFIG, PG_ARRAY_ELEMENT_OFFSET(schedulerConfig_t, 0, rxRelaxDeterminism) },
    { "scheduler_relax_osd", VAR_UINT16  | HARDWARE_VALUE, .config.minmaxUnsigned = { 0, 500 }, PG_SCHEDULER_CONFIG, PG_ARRAY_ELEMENT_OFFSET(schedulerConfig_t, 0, osdRelaxDeterminism) },

    { "scheduler_debug_task", VAR_UINT16  | HARDWARE_VALUE, .config.minmaxUnsigned = { 0, TASK_COUNT }, PG_SCHEDULER_CONFIG, PG_ARRAY_ELEMENT_OFFSET(schedulerConfig_t, 0, debugTask) },

#ifdef USE_LATE_TASK_STATISTICS
    { "cpu_late_limit_permille", VAR_UINT8 | MASTER_VALUE, .config.minmaxUnsigned = { 0, 100 }, PG_SCHEDULER_CONFIG, offsetof(schedulerConfig_t, cpuLatePercentageLimit) },
#endif

    { "serialmsp_halfduplex", VAR_UINT8  | MASTER_VALUE | MODE_LOOKUP, .config.lookup = { TABLE_OFF_ON }, PG_MSP_CONFIG, offsetof(mspConfig_t, halfDuplex) },

// PG_TIMECONFIG
#ifdef USE_RTC_TIME
    { "timezone_offset_minutes",  VAR_INT16 | MASTER_VALUE, .config.minmax = { TIMEZONE_OFFSET_MINUTES_MIN, TIMEZONE_OFFSET_MINUTES_MAX }, PG_TIME_CONFIG, offsetof(timeConfig_t, tz_offsetMinutes) },
#endif

#ifdef USE_RPM_FILTER
    { PARAM_NAME_RPM_FILTER_HARMONICS,     VAR_UINT8 | MASTER_VALUE, .config.minmaxUnsigned = { 0, 3 }, PG_RPM_FILTER_CONFIG, offsetof(rpmFilterConfig_t, rpm_filter_harmonics) },
    { PARAM_NAME_RPM_FILTER_WEIGHTS,       VAR_UINT8 | MASTER_VALUE | MODE_ARRAY, .config.array.length = RPM_FILTER_HARMONICS_MAX, PG_RPM_FILTER_CONFIG, offsetof(rpmFilterConfig_t, rpm_filter_weights) },
    { PARAM_NAME_RPM_FILTER_Q,             VAR_UINT16 | MASTER_VALUE, .config.minmaxUnsigned = { 250, 3000 }, PG_RPM_FILTER_CONFIG, offsetof(rpmFilterConfig_t, rpm_filter_q) },
    { PARAM_NAME_RPM_FILTER_MIN_HZ,        VAR_UINT8 | MASTER_VALUE, .config.minmaxUnsigned = { 30, 200 }, PG_RPM_FILTER_CONFIG, offsetof(rpmFilterConfig_t, rpm_filter_min_hz) },
    { PARAM_NAME_RPM_FILTER_FADE_RANGE_HZ, VAR_UINT16 | MASTER_VALUE, .config.minmaxUnsigned = { 0, 1000 }, PG_RPM_FILTER_CONFIG, offsetof(rpmFilterConfig_t, rpm_filter_fade_range_hz) },
    { PARAM_NAME_RPM_FILTER_LPF_HZ,        VAR_UINT16 | MASTER_VALUE, .config.minmaxUnsigned = { 100, 500 }, PG_RPM_FILTER_CONFIG, offsetof(rpmFilterConfig_t, rpm_filter_lpf_hz) },
#endif

#ifdef USE_RX_FLYSKY
    { "flysky_spi_tx_id",       VAR_UINT32 | MASTER_VALUE, .config.u32Max = UINT32_MAX, PG_FLYSKY_CONFIG, offsetof(flySkyConfig_t, txId) },
    { "flysky_spi_rf_channels", VAR_UINT8 | MASTER_VALUE | MODE_ARRAY, .config.array.length = 16, PG_FLYSKY_CONFIG, offsetof(flySkyConfig_t, rfChannelMap) },
#endif

#ifdef USE_PERSISTENT_STATS
    { "stats_min_armed_time_s",   VAR_INT8   | MASTER_VALUE, .config.minmax = { STATS_OFF, INT8_MAX }, PG_STATS_CONFIG, offsetof(statsConfig_t, stats_min_armed_time_s) },
    { "stats_total_flights",    VAR_UINT32 | MASTER_VALUE, .config.u32Max = UINT32_MAX, PG_STATS_CONFIG, offsetof(statsConfig_t, stats_total_flights) },

    { "stats_total_time_s",     VAR_UINT32 | MASTER_VALUE, .config.u32Max = UINT32_MAX, PG_STATS_CONFIG, offsetof(statsConfig_t, stats_total_time_s) },
    { "stats_total_dist_m",     VAR_UINT32 | MASTER_VALUE, .config.u32Max = UINT32_MAX, PG_STATS_CONFIG, offsetof(statsConfig_t, stats_total_dist_m) },
    { "stats_save_move_limit",  VAR_UINT8  | MASTER_VALUE, .config.minmaxUnsigned = { 0, UINT8_MAX }, PG_STATS_CONFIG, offsetof(statsConfig_t, statsSaveMoveLimit) },
#ifdef USE_BATTERY_CONTINUE
    { "stats_mah_used",     VAR_UINT32 | MASTER_VALUE, .config.u32Max = UINT32_MAX, PG_STATS_CONFIG, offsetof(statsConfig_t, stats_mah_used) },
#endif

#endif // USE_PERSISTENT_STATS

    { "craft_name",   VAR_UINT8  | MASTER_VALUE | MODE_STRING, .config.string = { 1, MAX_NAME_LENGTH, STRING_FLAGS_NONE }, PG_PILOT_CONFIG, offsetof(pilotConfig_t, craftName) },
#ifdef USE_OSD
    { "pilot_name",   VAR_UINT8  | MASTER_VALUE | MODE_STRING, .config.string = { 1, MAX_NAME_LENGTH, STRING_FLAGS_NONE }, PG_PILOT_CONFIG, offsetof(pilotConfig_t, pilotName) },
#endif

// PG_POSITION
    { PARAM_NAME_ALTITUDE_SOURCE,       VAR_INT8   | MASTER_VALUE | MODE_LOOKUP, .config.lookup = { TABLE_POSITION_ALT_SOURCE }, PG_POSITION, offsetof(positionConfig_t, altitude_source) },
    { PARAM_NAME_ALTITUDE_PREFER_BARO,  VAR_INT8   | MASTER_VALUE, .config.minmaxUnsigned = { 0, 100 }, PG_POSITION, offsetof(positionConfig_t, altitude_prefer_baro) },
    { PARAM_NAME_ALTITUDE_LPF,          VAR_UINT16 | MASTER_VALUE, .config.minmaxUnsigned = { 10, 1000 }, PG_POSITION, offsetof(positionConfig_t, altitude_lpf) },
    { PARAM_NAME_ALTITUDE_D_LPF,        VAR_UINT16 | MASTER_VALUE, .config.minmaxUnsigned = { 10, 1000 }, PG_POSITION, offsetof(positionConfig_t, altitude_d_lpf) },

// PG_AUTOPILOT
    { PARAM_NAME_LANDING_ALTITUDE,    VAR_UINT8  | MASTER_VALUE, .config.minmaxUnsigned = { 0, 200 },     PG_AUTOPILOT, offsetof(autopilotConfig_t, landing_altitude_m) },
    { PARAM_NAME_HOVER_THROTTLE,      VAR_UINT16 | MASTER_VALUE, .config.minmaxUnsigned = { 1100, 1700 }, PG_AUTOPILOT, offsetof(autopilotConfig_t, hover_throttle) },
    { PARAM_NAME_THROTTLE_MIN,        VAR_UINT16 | MASTER_VALUE, .config.minmaxUnsigned = { 1050, 1400 }, PG_AUTOPILOT, offsetof(autopilotConfig_t, throttle_min) },
    { PARAM_NAME_THROTTLE_MAX,        VAR_UINT16 | MASTER_VALUE, .config.minmaxUnsigned = { 1400, 2000 }, PG_AUTOPILOT, offsetof(autopilotConfig_t, throttle_max) },
    { PARAM_NAME_ALTITUDE_P,          VAR_UINT8  | MASTER_VALUE, .config.minmaxUnsigned = { 0, 200 },     PG_AUTOPILOT, offsetof(autopilotConfig_t, altitude_P) },
    { PARAM_NAME_ALTITUDE_I,          VAR_UINT8  | MASTER_VALUE, .config.minmaxUnsigned = { 0, 200 },     PG_AUTOPILOT, offsetof(autopilotConfig_t, altitude_I) },
    { PARAM_NAME_ALTITUDE_D,          VAR_UINT8  | MASTER_VALUE, .config.minmaxUnsigned = { 0, 200 },     PG_AUTOPILOT, offsetof(autopilotConfig_t, altitude_D) },
    { PARAM_NAME_ALTITUDE_F,          VAR_UINT8  | MASTER_VALUE, .config.minmaxUnsigned = { 0, 200 },     PG_AUTOPILOT, offsetof(autopilotConfig_t, altitude_F) },
    { PARAM_NAME_AUTOPILOT_MAX_ADJ_DOWN_RAT,   VAR_UINT8 | MASTER_VALUE, .config.minmaxUnsigned = { 0  , 100  }, PG_AUTOPILOT, offsetof(autopilotConfig_t, altitude_Adj_Down_ratio) },
<<<<<<< HEAD
=======
    { PARAM_NAME_AUTOPILOT_MAX_BATTERY_LEVEL,  VAR_UINT16| MASTER_VALUE, .config.minmaxUnsigned = { 500, 4000 }, PG_AUTOPILOT, offsetof(autopilotConfig_t, max_battery_level) },
    { PARAM_NAME_AUTOPILOT_BATTERY_DROP_SCALE, VAR_UINT8 | MASTER_VALUE, .config.minmaxUnsigned = { 0  , 200  }, PG_AUTOPILOT, offsetof(autopilotConfig_t, battery_drop_scale) },
>>>>>>> 559ff4e3

// PG_MODE_ACTIVATION_CONFIG
#if defined(USE_CUSTOM_BOX_NAMES)
    { "box_user_1_name", VAR_UINT8 | HARDWARE_VALUE | MODE_STRING, .config.string = { 1, MAX_BOX_USER_NAME_LENGTH, STRING_FLAGS_NONE }, PG_MODE_ACTIVATION_CONFIG, offsetof(modeActivationConfig_t, box_user_names[0]) },
    { "box_user_2_name", VAR_UINT8 | HARDWARE_VALUE | MODE_STRING, .config.string = { 1, MAX_BOX_USER_NAME_LENGTH, STRING_FLAGS_NONE }, PG_MODE_ACTIVATION_CONFIG, offsetof(modeActivationConfig_t, box_user_names[1]) },
    { "box_user_3_name", VAR_UINT8 | HARDWARE_VALUE | MODE_STRING, .config.string = { 1, MAX_BOX_USER_NAME_LENGTH, STRING_FLAGS_NONE }, PG_MODE_ACTIVATION_CONFIG, offsetof(modeActivationConfig_t, box_user_names[2]) },
    { "box_user_4_name", VAR_UINT8 | HARDWARE_VALUE | MODE_STRING, .config.string = { 1, MAX_BOX_USER_NAME_LENGTH, STRING_FLAGS_NONE }, PG_MODE_ACTIVATION_CONFIG, offsetof(modeActivationConfig_t, box_user_names[3]) },
#endif
};

const uint16_t valueTableEntryCount = ARRAYLEN(valueTable);

STATIC_ASSERT(LOOKUP_TABLE_COUNT == ARRAYLEN(lookupTables), LOOKUP_TABLE_COUNT_incorrect);<|MERGE_RESOLUTION|>--- conflicted
+++ resolved
@@ -1586,9 +1586,6 @@
 #ifdef USE_CRAFTNAME_MSGS
     { "osd_craftname_msgs",   VAR_UINT8  | MASTER_VALUE | MODE_LOOKUP, .config.lookup = { TABLE_OFF_ON }, PG_OSD_CONFIG, offsetof(osdConfig_t, osd_craftname_msgs) },
 #endif //USE_CRAFTNAME_MSGS
-{ "osd_autopilot_throttle_hover_value_pos",  VAR_UINT16  | MASTER_VALUE, .config.minmaxUnsigned = { 0, OSD_POSCFG_MAX }, PG_OSD_ELEMENT_CONFIG, offsetof(osdElementConfig_t, item_pos[OSD_AUTOPILOT_HOVER_THROTTLE]) },
-{ "osd_autopilot_target_altitude_pos",       VAR_UINT16  | MASTER_VALUE, .config.minmaxUnsigned = { 0, OSD_POSCFG_MAX }, PG_OSD_ELEMENT_CONFIG, offsetof(osdElementConfig_t, item_pos[OSD_AUTOPILOT_TARGET_ALTITUDE]) },
-{ "osd_autopilot_out_throttle_pos",          VAR_UINT16  | MASTER_VALUE, .config.minmaxUnsigned = { 0, OSD_POSCFG_MAX }, PG_OSD_ELEMENT_CONFIG, offsetof(osdElementConfig_t, item_pos[OSD_AUTOPILOT_OUT_THROTTLE]) },
 #endif // end of #ifdef USE_OSD
 
 // PG_SYSTEM_CONFIG
@@ -1844,11 +1841,8 @@
     { PARAM_NAME_ALTITUDE_D,          VAR_UINT8  | MASTER_VALUE, .config.minmaxUnsigned = { 0, 200 },     PG_AUTOPILOT, offsetof(autopilotConfig_t, altitude_D) },
     { PARAM_NAME_ALTITUDE_F,          VAR_UINT8  | MASTER_VALUE, .config.minmaxUnsigned = { 0, 200 },     PG_AUTOPILOT, offsetof(autopilotConfig_t, altitude_F) },
     { PARAM_NAME_AUTOPILOT_MAX_ADJ_DOWN_RAT,   VAR_UINT8 | MASTER_VALUE, .config.minmaxUnsigned = { 0  , 100  }, PG_AUTOPILOT, offsetof(autopilotConfig_t, altitude_Adj_Down_ratio) },
-<<<<<<< HEAD
-=======
     { PARAM_NAME_AUTOPILOT_MAX_BATTERY_LEVEL,  VAR_UINT16| MASTER_VALUE, .config.minmaxUnsigned = { 500, 4000 }, PG_AUTOPILOT, offsetof(autopilotConfig_t, max_battery_level) },
     { PARAM_NAME_AUTOPILOT_BATTERY_DROP_SCALE, VAR_UINT8 | MASTER_VALUE, .config.minmaxUnsigned = { 0  , 200  }, PG_AUTOPILOT, offsetof(autopilotConfig_t, battery_drop_scale) },
->>>>>>> 559ff4e3
 
 // PG_MODE_ACTIVATION_CONFIG
 #if defined(USE_CUSTOM_BOX_NAMES)
