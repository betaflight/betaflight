/*
 * This file is part of Cleanflight and Betaflight.
 *
 * Cleanflight and Betaflight are free software. You can redistribute
 * this software and/or modify this software under the terms of the
 * GNU General Public License as published by the Free Software
 * Foundation, either version 3 of the License, or (at your option)
 * any later version.
 *
 * Cleanflight and Betaflight are distributed in the hope that they
 * will be useful, but WITHOUT ANY WARRANTY; without even the implied
 * warranty of MERCHANTABILITY or FITNESS FOR A PARTICULAR PURPOSE.
 * See the GNU General Public License for more details.
 *
 * You should have received a copy of the GNU General Public License
 * along with this software.
 *
 * If not, see <http://www.gnu.org/licenses/>.
 */

#include <stdbool.h>
#include <stdint.h>
#include <stdlib.h>
#include <stdarg.h>
#include <string.h>
#include <math.h>
#include <ctype.h>

#include "platform.h"

// FIXME remove this for targets that don't need a CLI.  Perhaps use a no-op macro when USE_CLI is not enabled
// signal that we're in cli mode
bool cliMode = false;

#ifdef USE_CLI

#include "blackbox/blackbox.h"

#include "build/build_config.h"
#include "build/debug.h"
#include "build/version.h"

#include "cli/settings.h"

#include "cms/cms.h"

#include "common/axis.h"
#include "common/color.h"
#include "common/maths.h"
#include "common/printf.h"
#include "common/printf_serial.h"
#include "common/strtol.h"
#include "common/time.h"
#include "common/typeconversion.h"
#include "common/utils.h"

#include "config/config.h"
#include "config/config_eeprom.h"
#include "config/feature.h"
#include "config/simplified_tuning.h"

#include "drivers/accgyro/accgyro.h"
#include "drivers/adc.h"
#include "drivers/buf_writer.h"
#include "drivers/bus_i2c.h"
#include "drivers/bus_spi.h"
#include "drivers/dma.h"
#include "drivers/dma_reqmap.h"
#include "drivers/dshot.h"
#include "drivers/dshot_command.h"
#include "drivers/dshot_dpwm.h"
#include "drivers/pwm_output_dshot_shared.h"
#include "drivers/camera_control_impl.h"
#include "drivers/compass/compass.h"
#include "drivers/display.h"
#include "drivers/dma.h"
#include "drivers/flash.h"
#include "drivers/inverter.h"
#include "drivers/io.h"
#include "drivers/io_impl.h"
#include "drivers/light_led.h"
#include "drivers/motor.h"
#include "drivers/rangefinder/rangefinder_hcsr04.h"
#include "drivers/resource.h"
#include "drivers/sdcard.h"
#include "drivers/sensor.h"
#include "drivers/serial.h"
#include "drivers/serial_escserial.h"
#include "drivers/sound_beeper.h"
#include "drivers/stack_check.h"
#include "drivers/system.h"
#include "drivers/time.h"
#include "drivers/timer.h"
#include "drivers/transponder_ir.h"
#include "drivers/usb_msc.h"
#include "drivers/vtx_common.h"
#include "drivers/vtx_table.h"

#include "fc/board_info.h"
#include "fc/controlrate_profile.h"
#include "fc/core.h"
#include "fc/rc.h"
#include "fc/rc_adjustments.h"
#include "fc/rc_controls.h"
#include "fc/runtime_config.h"

#include "flight/failsafe.h"
#include "flight/imu.h"
#include "flight/mixer.h"
#include "flight/pid.h"
#include "flight/position.h"
#include "flight/servos.h"

#include "io/asyncfatfs/asyncfatfs.h"
#include "io/beeper.h"
#include "io/flashfs.h"
#include "io/gimbal.h"
#include "io/gps.h"
#include "io/ledstrip.h"
#include "io/serial.h"
#include "io/transponder_ir.h"
#include "io/usb_msc.h"
#include "io/vtx_control.h"
#include "io/vtx.h"

#include "msp/msp.h"
#include "msp/msp_box.h"
#include "msp/msp_protocol.h"

#include "osd/osd.h"

#include "pg/adc.h"
#include "pg/beeper.h"
#include "pg/beeper_dev.h"
#include "pg/board.h"
#include "pg/bus_i2c.h"
#include "pg/bus_spi.h"
#include "pg/gyrodev.h"
#include "pg/max7456.h"
#include "pg/mco.h"
#include "pg/motor.h"
#include "pg/pinio.h"
#include "pg/pin_pull_up_down.h"
#include "pg/pg.h"
#include "pg/pg_ids.h"
#include "pg/rx.h"
#include "pg/rx_pwm.h"
#include "pg/rx_spi_cc2500.h"
#include "pg/rx_spi_expresslrs.h"
#include "pg/serial_uart.h"
#include "pg/sdio.h"
#include "pg/timerio.h"
#include "pg/timerup.h"
#include "pg/usb.h"
#include "pg/vtx_table.h"

#include "rx/rx_bind.h"
#include "rx/rx_spi.h"

#include "scheduler/scheduler.h"

#include "sensors/acceleration.h"
#include "sensors/adcinternal.h"
#include "sensors/barometer.h"
#include "sensors/battery.h"
#include "sensors/boardalignment.h"
#include "sensors/compass.h"
#include "sensors/gyro.h"
#include "sensors/gyro_init.h"
#include "sensors/sensors.h"

#include "telemetry/frsky_hub.h"
#include "telemetry/telemetry.h"

#include "cli.h"

static serialPort_t *cliPort = NULL;

// Space required to set array parameters
#define CLI_IN_BUFFER_SIZE 256
#define CLI_OUT_BUFFER_SIZE 64

static bufWriter_t cliWriterDesc;
static bufWriter_t *cliWriter = NULL;
static bufWriter_t *cliErrorWriter = NULL;
static uint8_t cliWriteBuffer[CLI_OUT_BUFFER_SIZE];

static char cliBuffer[CLI_IN_BUFFER_SIZE];
static uint32_t bufferIndex = 0;

static bool configIsInCopy = false;

#define CURRENT_PROFILE_INDEX -1
static int8_t pidProfileIndexToUse = CURRENT_PROFILE_INDEX;
static int8_t rateProfileIndexToUse = CURRENT_PROFILE_INDEX;

#ifdef USE_CLI_BATCH
static bool commandBatchActive = false;
static bool commandBatchError = false;
#endif

#if defined(USE_BOARD_INFO)
static bool boardInformationUpdated = false;
#if defined(USE_SIGNATURE)
static bool signatureUpdated = false;
#endif
#endif // USE_BOARD_INFO

static const char* const emptyName = "-";
static const char* const emptyString = "";

#define MAX_CHANGESET_ID_LENGTH 8
#define MAX_DATE_LENGTH 20

#define ERROR_INVALID_NAME "INVALID NAME: %s"
#define ERROR_MESSAGE "%s CANNOT BE CHANGED. CURRENT VALUE: '%s'"

#ifndef USE_QUAD_MIXER_ONLY
// sync this with mixerMode_e
static const char * const mixerNames[] = {
    "TRI", "QUADP", "QUADX", "BI",
    "GIMBAL", "Y6", "HEX6",
    "FLYING_WING", "Y4", "HEX6X", "OCTOX8", "OCTOFLATP", "OCTOFLATX",
    "AIRPLANE", "HELI_120_CCPM", "HELI_90_DEG", "VTAIL4",
    "HEX6H", "PPM_TO_SERVO", "DUALCOPTER", "SINGLECOPTER",
    "ATAIL4", "CUSTOM", "CUSTOMAIRPLANE", "CUSTOMTRI", "QUADX1234", NULL
};
#endif

// sync this with features_e
static const char * const featureNames[] = {
    "RX_PPM", "", "INFLIGHT_ACC_CAL", "RX_SERIAL", "MOTOR_STOP",
    "SERVO_TILT", "SOFTSERIAL", "GPS", "",
    "RANGEFINDER", "TELEMETRY", "", "3D", "RX_PARALLEL_PWM",
    "RX_MSP", "RSSI_ADC", "LED_STRIP", "DISPLAY", "OSD",
    "", "CHANNEL_FORWARDING", "TRANSPONDER", "AIRMODE",
    "", "", "RX_SPI", "", "ESC_SENSOR", "ANTI_GRAVITY", "", NULL
};

// sync this with rxFailsafeChannelMode_e
static const char rxFailsafeModeCharacters[] = "ahs";

static const rxFailsafeChannelMode_e rxFailsafeModesTable[RX_FAILSAFE_TYPE_COUNT][RX_FAILSAFE_MODE_COUNT] = {
    { RX_FAILSAFE_MODE_AUTO, RX_FAILSAFE_MODE_HOLD, RX_FAILSAFE_MODE_SET },
    { RX_FAILSAFE_MODE_INVALID, RX_FAILSAFE_MODE_HOLD, RX_FAILSAFE_MODE_SET }
};

#if defined(USE_SENSOR_NAMES)
// sync this with sensors_e
static const char *const sensorTypeNames[] = {
    "GYRO", "ACC", "BARO", "MAG", "RANGEFINDER", "GPS", "GPS+MAG", NULL
};

#define SENSOR_NAMES_MASK (SENSOR_GYRO | SENSOR_ACC | SENSOR_BARO | SENSOR_MAG | SENSOR_RANGEFINDER)

static const char * const *sensorHardwareNames[] = {
    lookupTableGyroHardware, lookupTableAccHardware, lookupTableBaroHardware, lookupTableMagHardware, lookupTableRangefinderHardware
};
#endif // USE_SENSOR_NAMES

// Needs to be aligned with mcuTypeId_e
static const char *mcuTypeNames[] = {
    "SIMULATOR",
    "F40X",
    "F411",
    "F446",
    "F722",
    "F745",
    "F746",
    "F765",
    "H750",
    "H743 (Rev Unknown)",
    "H743 (Rev.Y)",
    "H743 (Rev.X)",
    "H743 (Rev.V)",
    "H7A3",
    "H723/H725",
    "G474",
    "H730",
    "AT32F435"
};

static const char *configurationStates[] = { "UNCONFIGURED", "CUSTOM DEFAULTS", "CONFIGURED" };

typedef enum dumpFlags_e {
    DUMP_MASTER = (1 << 0),
    DUMP_PROFILE = (1 << 1),
    DUMP_RATES = (1 << 2),
    DUMP_ALL = (1 << 3),
    DO_DIFF = (1 << 4),
    SHOW_DEFAULTS = (1 << 5),
    HIDE_UNUSED = (1 << 6),
    HARDWARE_ONLY = (1 << 7),
    BARE = (1 << 8),
} dumpFlags_t;

typedef bool printFn(dumpFlags_t dumpMask, bool equalsDefault, const char *format, ...);

typedef enum {
    REBOOT_TARGET_FIRMWARE,
    REBOOT_TARGET_BOOTLOADER_ROM,
    REBOOT_TARGET_BOOTLOADER_FLASH,
} rebootTarget_e;

typedef struct serialPassthroughPort_s {
    int id;
    uint32_t baud;
    unsigned mode;
    serialPort_t *port;
} serialPassthroughPort_t;

static void cliWriterFlushInternal(bufWriter_t *writer)
{
    if (writer) {
        bufWriterFlush(writer);
    }
}

static void cliPrintInternal(bufWriter_t *writer, const char *str)
{
    if (writer) {
        while (*str) {
            bufWriterAppend(writer, *str++);
        }
        cliWriterFlushInternal(writer);
    }
}

static void cliWriterFlush(void)
{
    cliWriterFlushInternal(cliWriter);
}

void cliPrint(const char *str)
{
    cliPrintInternal(cliWriter, str);
}

void cliPrintLinefeed(void)
{
    cliPrint("\r\n");
}

void cliPrintLine(const char *str)
{
    cliPrint(str);
    cliPrintLinefeed();
}

#ifdef MINIMAL_CLI
#define cliPrintHashLine(str)
#else
static void cliPrintHashLine(const char *str)
{
    cliPrint("\r\n# ");
    cliPrintLine(str);
}
#endif

static void cliPutp(void *p, char ch)
{
    bufWriterAppend(p, ch);
}

static void cliPrintfva(const char *format, va_list va)
{
    if (cliWriter) {
        tfp_format(cliWriter, cliPutp, format, va);
        cliWriterFlush();
    }
}

static bool cliDumpPrintLinef(dumpFlags_t dumpMask, bool equalsDefault, const char *format, ...)
{
    if (!((dumpMask & DO_DIFF) && equalsDefault)) {
        va_list va;
        va_start(va, format);
        cliPrintfva(format, va);
        va_end(va);
        cliPrintLinefeed();
        return true;
    } else {
        return false;
    }
}

static void cliWrite(uint8_t ch)
{
    if (cliWriter) {
        bufWriterAppend(cliWriter, ch);
    }
}

static bool cliDefaultPrintLinef(dumpFlags_t dumpMask, bool equalsDefault, const char *format, ...)
{
    if ((dumpMask & SHOW_DEFAULTS) && !equalsDefault) {
        cliWrite('#');

        va_list va;
        va_start(va, format);
        cliPrintfva(format, va);
        va_end(va);
        cliPrintLinefeed();
        return true;
    } else {
        return false;
    }
}

void cliPrintf(const char *format, ...)
{
    va_list va;
    va_start(va, format);
    cliPrintfva(format, va);
    va_end(va);
}


void cliPrintLinef(const char *format, ...)
{
    va_list va;
    va_start(va, format);
    cliPrintfva(format, va);
    va_end(va);
    cliPrintLinefeed();
}

static void cliPrintErrorVa(const char *cmdName, const char *format, va_list va)
{
    if (cliErrorWriter) {
        cliPrintInternal(cliErrorWriter, "###ERROR IN ");
        cliPrintInternal(cliErrorWriter, cmdName);
        cliPrintInternal(cliErrorWriter, ": ");

        tfp_format(cliErrorWriter, cliPutp, format, va);
        va_end(va);

        cliPrintInternal(cliErrorWriter, "###");
    }

#ifdef USE_CLI_BATCH
    if (commandBatchActive) {
        commandBatchError = true;
    }
#endif
}

static void cliPrintError(const char *cmdName, const char *format, ...)
{
    va_list va;
    va_start(va, format);
    cliPrintErrorVa(cmdName, format, va);

    if (!cliWriter) {
        // Supply our own linefeed in case we are printing inside a custom defaults operation
        // TODO: Fix this by rewriting the entire CLI to have self contained line feeds
        // instead of expecting the directly following command to supply the line feed.
        cliPrintInternal(cliErrorWriter, "\r\n");
    }
}

static void cliPrintErrorLinef(const char *cmdName, const char *format, ...)
{
    va_list va;
    va_start(va, format);
    cliPrintErrorVa(cmdName, format, va);
    cliPrintInternal(cliErrorWriter, "\r\n");
}

static void getMinMax(const clivalue_t *var, int *min, int *max)
{
    switch (var->type & VALUE_TYPE_MASK) {
    case VAR_UINT8:
    case VAR_UINT16:
        *min = var->config.minmaxUnsigned.min;
        *max = var->config.minmaxUnsigned.max;

        break;
    default:
        *min = var->config.minmax.min;
        *max = var->config.minmax.max;

        break;
    }
}

static void printValuePointer(const char *cmdName, const clivalue_t *var, const void *valuePointer, bool full)
{
    if ((var->type & VALUE_MODE_MASK) == MODE_ARRAY) {
        for (int i = 0; i < var->config.array.length; i++) {
            switch (var->type & VALUE_TYPE_MASK) {
            default:
            case VAR_UINT8:
                // uint8_t array
                cliPrintf("%d", ((uint8_t *)valuePointer)[i]);
                break;

            case VAR_INT8:
                // int8_t array
                cliPrintf("%d", ((int8_t *)valuePointer)[i]);
                break;

            case VAR_UINT16:
                // uin16_t array
                cliPrintf("%d", ((uint16_t *)valuePointer)[i]);
                break;

            case VAR_INT16:
                // int16_t array
                cliPrintf("%d", ((int16_t *)valuePointer)[i]);
                break;

            case VAR_UINT32:
                // uin32_t array
                cliPrintf("%u", ((uint32_t *)valuePointer)[i]);
                break;

            case VAR_INT32:
                // in32_t array
                cliPrintf("%d", ((int32_t *)valuePointer)[i]);
                break;
            }

            if (i < var->config.array.length - 1) {
                cliPrint(",");
            }
        }
    } else {
        int value = 0;

        switch (var->type & VALUE_TYPE_MASK) {
        case VAR_UINT8:
            value = *(uint8_t *)valuePointer;

            break;
        case VAR_INT8:
            value = *(int8_t *)valuePointer;

            break;
        case VAR_UINT16:
            value = *(uint16_t *)valuePointer;

            break;
        case VAR_INT16:
            value = *(int16_t *)valuePointer;

            break;
        case VAR_UINT32:
            value = *(uint32_t *)valuePointer;

            break;
        case VAR_INT32:
            value = *(int32_t *)valuePointer;

            break;
        }

        bool valueIsCorrupted = false;
        switch (var->type & VALUE_MODE_MASK) {
        case MODE_DIRECT:
            if ((var->type & VALUE_TYPE_MASK) == VAR_UINT32) {
                cliPrintf("%u", (uint32_t)value);
                if ((uint32_t)value > var->config.u32Max) {
                    valueIsCorrupted = true;
                } else if (full) {
                    cliPrintf(" 0 %u", var->config.u32Max);
                }
            } else if ((var->type & VALUE_TYPE_MASK) == VAR_INT32) {
                cliPrintf("%d", (int32_t)value);
                if ((int32_t)value > var->config.d32Max || (int32_t)value < -var->config.d32Max) {
                    valueIsCorrupted = true;
                } else if (full) {
                    cliPrintf(" 0 %u", var->config.u32Max);
                }
            } else {
                int min;
                int max;
                getMinMax(var, &min, &max);

                cliPrintf("%d", value);
                if ((value < min) || (value > max)) {
                    valueIsCorrupted = true;
                } else if (full) {
                    cliPrintf(" %d %d", min, max);
                }
            }
            break;
        case MODE_LOOKUP:
            if (value < lookupTables[var->config.lookup.tableIndex].valueCount) {
                cliPrint(lookupTables[var->config.lookup.tableIndex].values[value]);
            } else {
                valueIsCorrupted = true;
            }
            break;
        case MODE_BITSET:
            if (value & 1 << var->config.bitpos) {
                cliPrintf("ON");
            } else {
                cliPrintf("OFF");
            }
            break;
        case MODE_STRING:
            cliPrintf("%s", (strlen((char *)valuePointer) == 0) ? "-" : (char *)valuePointer);
            break;
        }

        if (valueIsCorrupted) {
            cliPrintLinefeed();
            cliPrintError(cmdName, "CORRUPTED CONFIG: %s = %d", var->name, value);
        }
    }
}


static bool valuePtrEqualsDefault(const clivalue_t *var, const void *ptr, const void *ptrDefault)
{
    bool result = true;
    int elementCount = 1;
    uint32_t mask = 0xffffffff;

    if ((var->type & VALUE_MODE_MASK) == MODE_ARRAY) {
        elementCount = var->config.array.length;
    }
    if ((var->type & VALUE_MODE_MASK) == MODE_BITSET) {
        mask = 1 << var->config.bitpos;
    }
    for (int i = 0; i < elementCount; i++) {
        switch (var->type & VALUE_TYPE_MASK) {
        case VAR_UINT8:
            result = result && (((uint8_t *)ptr)[i] & mask) == (((uint8_t *)ptrDefault)[i] & mask);
            break;

        case VAR_INT8:
            result = result && ((int8_t *)ptr)[i] == ((int8_t *)ptrDefault)[i];
            break;

        case VAR_UINT16:
            result = result && (((uint16_t *)ptr)[i] & mask) == (((uint16_t *)ptrDefault)[i] & mask);
            break;
        case VAR_INT16:
            result = result && ((int16_t *)ptr)[i] == ((int16_t *)ptrDefault)[i];
            break;
        case VAR_UINT32:
            result = result && (((uint32_t *)ptr)[i] & mask) == (((uint32_t *)ptrDefault)[i] & mask);
            break;
        case VAR_INT32:
            result = result && (((int32_t *)ptr)[i] & mask) == (((int32_t *)ptrDefault)[i] & mask);
            break;
        }
    }

    return result;
}

static const char *cliPrintSectionHeading(dumpFlags_t dumpMask, bool outputFlag, const char *headingStr)
{
    if (headingStr && (!(dumpMask & DO_DIFF) || outputFlag)) {
        cliPrintHashLine(headingStr);
        return NULL;
    } else {
        return headingStr;
    }
}

static void backupPgConfig(const pgRegistry_t *pg)
{
    memcpy(pg->copy, pg->address, pg->size);
}

static void restorePgConfig(const pgRegistry_t *pg, uint16_t notToRestoreGroupId)
{
    if (!notToRestoreGroupId || pgN(pg) != notToRestoreGroupId) {
        memcpy(pg->address, pg->copy, pg->size);
    }
}

static void backupConfigs(void)
{
    if (configIsInCopy) {
        return;
    }

    PG_FOREACH(pg) {
        backupPgConfig(pg);
    }

    configIsInCopy = true;
}

static void restoreConfigs(uint16_t notToRestoreGroupId)
{
    if (!configIsInCopy) {
        return;
    }

    PG_FOREACH(pg) {
        restorePgConfig(pg, notToRestoreGroupId);
    }

    configIsInCopy = false;
}

#if defined(USE_RESOURCE_MGMT) || defined(USE_TIMER_MGMT)
static bool isReadingConfigFromCopy(void)
{
    return configIsInCopy;
}
#endif

static bool isWritingConfigToCopy(void)
{
    return configIsInCopy;
}

static void backupAndResetConfigs(void)
{
    backupConfigs();
    // reset all configs to defaults to do differencing
    resetConfig();
}

static uint8_t getPidProfileIndexToUse(void)
{
    return pidProfileIndexToUse == CURRENT_PROFILE_INDEX ? getCurrentPidProfileIndex() : pidProfileIndexToUse;
}

static uint8_t getRateProfileIndexToUse(void)
{
    return rateProfileIndexToUse == CURRENT_PROFILE_INDEX ? getCurrentControlRateProfileIndex() : rateProfileIndexToUse;
}


static uint16_t getValueOffset(const clivalue_t *value)
{
    switch (value->type & VALUE_SECTION_MASK) {
    case MASTER_VALUE:
    case HARDWARE_VALUE:
        return value->offset;
    case PROFILE_VALUE:
        return value->offset + sizeof(pidProfile_t) * getPidProfileIndexToUse();
    case PROFILE_RATE_VALUE:
        return value->offset + sizeof(controlRateConfig_t) * getRateProfileIndexToUse();
    }
    return 0;
}

STATIC_UNIT_TESTED void *cliGetValuePointer(const clivalue_t *value)
{
    const pgRegistry_t* rec = pgFind(value->pgn);
    if (isWritingConfigToCopy()) {
        return CONST_CAST(void *, rec->copy + getValueOffset(value));
    } else {
        return CONST_CAST(void *, rec->address + getValueOffset(value));
    }
}

static const char *dumpPgValue(const char *cmdName, const clivalue_t *value, dumpFlags_t dumpMask, const char *headingStr)
{
    const pgRegistry_t *pg = pgFind(value->pgn);
#ifdef DEBUG
    if (!pg) {
        cliPrintLinef("VALUE %s ERROR", value->name);
        return headingStr; // if it's not found, the pgn shouldn't be in the value table!
    }
#endif

    const char *format = "set %s = ";
    const char *defaultFormat = "#set %s = ";
    const int valueOffset = getValueOffset(value);
    const bool equalsDefault = valuePtrEqualsDefault(value, pg->copy + valueOffset, pg->address + valueOffset);

    headingStr = cliPrintSectionHeading(dumpMask, !equalsDefault, headingStr);
    if (((dumpMask & DO_DIFF) == 0) || !equalsDefault) {
        if (dumpMask & SHOW_DEFAULTS && !equalsDefault) {
            cliPrintf(defaultFormat, value->name);
            printValuePointer(cmdName, value, (uint8_t*)pg->address + valueOffset, false);
            cliPrintLinefeed();
        }
        cliPrintf(format, value->name);
        printValuePointer(cmdName, value, pg->copy + valueOffset, false);
        cliPrintLinefeed();
    }
    return headingStr;
}

static void dumpAllValues(const char *cmdName, uint16_t valueSection, dumpFlags_t dumpMask, const char *headingStr)
{
    headingStr = cliPrintSectionHeading(dumpMask, false, headingStr);

    for (uint32_t i = 0; i < valueTableEntryCount; i++) {
        const clivalue_t *value = &valueTable[i];
        cliWriterFlush();
        if ((value->type & VALUE_SECTION_MASK) == valueSection || ((valueSection == MASTER_VALUE) && (value->type & VALUE_SECTION_MASK) == HARDWARE_VALUE)) {
            headingStr = dumpPgValue(cmdName, value, dumpMask, headingStr);
        }
    }
}

static void cliPrintVar(const char *cmdName, const clivalue_t *var, bool full)
{
    const void *ptr = cliGetValuePointer(var);

    printValuePointer(cmdName, var, ptr, full);
}

static void cliPrintVarRange(const clivalue_t *var)
{
    switch (var->type & VALUE_MODE_MASK) {
    case (MODE_DIRECT): {
        switch (var->type & VALUE_TYPE_MASK) {
        case VAR_UINT32:
            cliPrintLinef("Allowed range: 0 - %u", var->config.u32Max);

            break;
        case VAR_INT32:
            cliPrintLinef("Allowed range: %d - %d", -var->config.d32Max, var->config.d32Max);

            break;
        case VAR_UINT8:
        case VAR_UINT16:
            cliPrintLinef("Allowed range: %d - %d", var->config.minmaxUnsigned.min, var->config.minmaxUnsigned.max);

            break;
        default:
            cliPrintLinef("Allowed range: %d - %d", var->config.minmax.min, var->config.minmax.max);

            break;
        }
    }
    break;
    case (MODE_LOOKUP): {
        const lookupTableEntry_t *tableEntry = &lookupTables[var->config.lookup.tableIndex];
        cliPrint("Allowed values: ");
        bool firstEntry = true;
        for (unsigned i = 0; i < tableEntry->valueCount; i++) {
            if (tableEntry->values[i]) {
                if (!firstEntry) {
                    cliPrint(", ");
                }
                cliPrintf("%s", tableEntry->values[i]);
                firstEntry = false;
            }
        }
        cliPrintLinefeed();
    }
    break;
    case (MODE_ARRAY): {
        cliPrintLinef("Array length: %d", var->config.array.length);
    }
    break;
    case (MODE_STRING): {
        cliPrintLinef("String length: %d - %d", var->config.string.minlength, var->config.string.maxlength);
    }
    break;
    case (MODE_BITSET): {
        cliPrintLinef("Allowed values: OFF, ON");
    }
    break;
    }
}

static void cliSetVar(const clivalue_t *var, const uint32_t value)
{
    void *ptr = cliGetValuePointer(var);
    uint32_t workValue;
    uint32_t mask;

    if ((var->type & VALUE_MODE_MASK) == MODE_BITSET) {
        switch (var->type & VALUE_TYPE_MASK) {
        case VAR_UINT8:
            mask = (1 << var->config.bitpos) & 0xff;
            if (value) {
                workValue = *(uint8_t *)ptr | mask;
            } else {
                workValue = *(uint8_t *)ptr & ~mask;
            }
            *(uint8_t *)ptr = workValue;
            break;

        case VAR_UINT16:
            mask = (1 << var->config.bitpos) & 0xffff;
            if (value) {
                workValue = *(uint16_t *)ptr | mask;
            } else {
                workValue = *(uint16_t *)ptr & ~mask;
            }
            *(uint16_t *)ptr = workValue;
            break;

        case VAR_UINT32:
            mask = 1 << var->config.bitpos;
            if (value) {
                workValue = *(uint32_t *)ptr | mask;
            } else {
                workValue = *(uint32_t *)ptr & ~mask;
            }
            *(uint32_t *)ptr = workValue;
            break;

        case VAR_INT32:
            mask = 1 << var->config.bitpos;
            if (value) {
                workValue = *(int32_t *)ptr | mask;
            } else {
                workValue = *(int32_t *)ptr & ~mask;
            }
            *(int32_t *)ptr = workValue;
            break;
        }
    } else {
        switch (var->type & VALUE_TYPE_MASK) {
        case VAR_UINT8:
            *(uint8_t *)ptr = value;
            break;

        case VAR_INT8:
            *(int8_t *)ptr = value;
            break;

        case VAR_UINT16:
            *(uint16_t *)ptr = value;
            break;

        case VAR_INT16:
            *(int16_t *)ptr = value;
            break;

        case VAR_UINT32:
            *(uint32_t *)ptr = value;
            break;

        case VAR_INT32:
            *(int32_t *)ptr = value;
            break;
        }
    }
}

#if defined(USE_RESOURCE_MGMT) && !defined(MINIMAL_CLI)
static void cliRepeat(char ch, uint8_t len)
{
    if (cliWriter) {
        for (int i = 0; i < len; i++) {
            bufWriterAppend(cliWriter, ch);
        }
        cliPrintLinefeed();
    }
}
#endif

static void cliPrompt(void)
{
    cliPrint("\r\n# ");
}

static void cliShowParseError(const char *cmdName)
{
    cliPrintErrorLinef(cmdName, "PARSING FAILED");
}

static void cliShowInvalidArgumentCountError(const char *cmdName)
{
    cliPrintErrorLinef(cmdName, "INVALID ARGUMENT COUNT", cmdName);
}

static void cliShowArgumentRangeError(const char *cmdName, char *name, int min, int max)
{
    if (name) {
        cliPrintErrorLinef(cmdName, "%s NOT BETWEEN %d AND %d", name, min, max);
    } else {
        cliPrintErrorLinef(cmdName, "ARGUMENT OUT OF RANGE");
    }
}

static const char *nextArg(const char *currentArg)
{
    const char *ptr = strchr(currentArg, ' ');
    while (ptr && *ptr == ' ') {
        ptr++;
    }

    return ptr;
}

static const char *processChannelRangeArgs(const char *ptr, channelRange_t *range, uint8_t *validArgumentCount)
{
    for (uint32_t argIndex = 0; argIndex < 2; argIndex++) {
        ptr = nextArg(ptr);
        if (ptr) {
            int val = atoi(ptr);
            val = CHANNEL_VALUE_TO_STEP(val);
            if (val >= MIN_MODE_RANGE_STEP && val <= MAX_MODE_RANGE_STEP) {
                if (argIndex == 0) {
                    range->startStep = val;
                } else {
                    range->endStep = val;
                }
                (*validArgumentCount)++;
            }
        }
    }

    return ptr;
}

// Check if a string's length is zero
static bool isEmpty(const char *string)
{
    return (string == NULL || *string == '\0') ? true : false;
}

static void printRxFailsafe(dumpFlags_t dumpMask, const rxFailsafeChannelConfig_t *rxFailsafeChannelConfigs, const rxFailsafeChannelConfig_t *defaultRxFailsafeChannelConfigs, const char *headingStr)
{
    // print out rxConfig failsafe settings
    headingStr = cliPrintSectionHeading(dumpMask, false, headingStr);
    for (uint32_t channel = 0; channel < MAX_SUPPORTED_RC_CHANNEL_COUNT; channel++) {
        const rxFailsafeChannelConfig_t *channelFailsafeConfig = &rxFailsafeChannelConfigs[channel];
        const rxFailsafeChannelConfig_t *defaultChannelFailsafeConfig = &defaultRxFailsafeChannelConfigs[channel];
        const bool equalsDefault = !memcmp(channelFailsafeConfig, defaultChannelFailsafeConfig, sizeof(*channelFailsafeConfig));
        const bool requireValue = channelFailsafeConfig->mode == RX_FAILSAFE_MODE_SET;
        headingStr = cliPrintSectionHeading(dumpMask, !equalsDefault, headingStr);
        if (requireValue) {
            const char *format = "rxfail %u %c %d";
            cliDefaultPrintLinef(dumpMask, equalsDefault, format,
                channel,
                rxFailsafeModeCharacters[defaultChannelFailsafeConfig->mode],
                RXFAIL_STEP_TO_CHANNEL_VALUE(defaultChannelFailsafeConfig->step)
            );
            cliDumpPrintLinef(dumpMask, equalsDefault, format,
                channel,
                rxFailsafeModeCharacters[channelFailsafeConfig->mode],
                RXFAIL_STEP_TO_CHANNEL_VALUE(channelFailsafeConfig->step)
            );
        } else {
            const char *format = "rxfail %u %c";
            cliDefaultPrintLinef(dumpMask, equalsDefault, format,
                channel,
                rxFailsafeModeCharacters[defaultChannelFailsafeConfig->mode]
            );
            cliDumpPrintLinef(dumpMask, equalsDefault, format,
                channel,
                rxFailsafeModeCharacters[channelFailsafeConfig->mode]
            );
        }
    }
}

static void cliRxFailsafe(const char *cmdName, char *cmdline)
{
    uint8_t channel;
    char buf[3];

    if (isEmpty(cmdline)) {
        // print out rxConfig failsafe settings
        for (channel = 0; channel < MAX_SUPPORTED_RC_CHANNEL_COUNT; channel++) {
            cliRxFailsafe(cmdName, itoa(channel, buf, 10));
        }
    } else {
        const char *ptr = cmdline;
        channel = atoi(ptr++);
        if ((channel < MAX_SUPPORTED_RC_CHANNEL_COUNT)) {

            rxFailsafeChannelConfig_t *channelFailsafeConfig = rxFailsafeChannelConfigsMutable(channel);

            const rxFailsafeChannelType_e type = (channel < NON_AUX_CHANNEL_COUNT) ? RX_FAILSAFE_TYPE_FLIGHT : RX_FAILSAFE_TYPE_AUX;
            rxFailsafeChannelMode_e mode = channelFailsafeConfig->mode;
            bool requireValue = channelFailsafeConfig->mode == RX_FAILSAFE_MODE_SET;

            ptr = nextArg(ptr);
            if (ptr) {
                const char *p = strchr(rxFailsafeModeCharacters, *(ptr));
                if (p) {
                    const uint8_t requestedMode = p - rxFailsafeModeCharacters;
                    mode = rxFailsafeModesTable[type][requestedMode];
                } else {
                    mode = RX_FAILSAFE_MODE_INVALID;
                }
                if (mode == RX_FAILSAFE_MODE_INVALID) {
                    cliShowParseError(cmdName);
                    return;
                }

                requireValue = mode == RX_FAILSAFE_MODE_SET;

                ptr = nextArg(ptr);
                if (ptr) {
                    if (!requireValue) {
                        cliShowParseError(cmdName);
                        return;
                    }
                    uint16_t value = atoi(ptr);
                    value = CHANNEL_VALUE_TO_RXFAIL_STEP(value);
                    if (value > MAX_RXFAIL_RANGE_STEP) {
                        cliPrintErrorLinef(cmdName, "value out of range: %d", value);
                        return;
                    }

                    channelFailsafeConfig->step = value;
                } else if (requireValue) {
                    cliShowInvalidArgumentCountError(cmdName);
                    return;
                }
                channelFailsafeConfig->mode = mode;
            }

            char modeCharacter = rxFailsafeModeCharacters[channelFailsafeConfig->mode];

            // double use of cliPrintf below
            // 1. acknowledge interpretation on command,
            // 2. query current setting on single item,

            if (requireValue) {
                cliPrintLinef("rxfail %u %c %d",
                    channel,
                    modeCharacter,
                    RXFAIL_STEP_TO_CHANNEL_VALUE(channelFailsafeConfig->step)
                );
            } else {
                cliPrintLinef("rxfail %u %c",
                    channel,
                    modeCharacter
                );
            }
        } else {
            cliShowArgumentRangeError(cmdName, "CHANNEL", 0, MAX_SUPPORTED_RC_CHANNEL_COUNT - 1);
        }
    }
}

static void printAux(dumpFlags_t dumpMask, const modeActivationCondition_t *modeActivationConditions, const modeActivationCondition_t *defaultModeActivationConditions, const char *headingStr)
{
    const char *format = "aux %u %u %u %u %u %u %u";
    // print out aux channel settings
    headingStr = cliPrintSectionHeading(dumpMask, false, headingStr);
    for (uint32_t i = 0; i < MAX_MODE_ACTIVATION_CONDITION_COUNT; i++) {
        const modeActivationCondition_t *mac = &modeActivationConditions[i];
        bool equalsDefault = false;
        if (defaultModeActivationConditions) {
            const modeActivationCondition_t *macDefault = &defaultModeActivationConditions[i];
            equalsDefault = !isModeActivationConditionConfigured(mac, macDefault);
            headingStr = cliPrintSectionHeading(dumpMask, !equalsDefault, headingStr);
            const box_t *box = findBoxByBoxId(macDefault->modeId);
            const box_t *linkedTo = findBoxByBoxId(macDefault->linkedTo);
            if (box) {
                cliDefaultPrintLinef(dumpMask, equalsDefault, format,
                    i,
                    box->permanentId,
                    macDefault->auxChannelIndex,
                    MODE_STEP_TO_CHANNEL_VALUE(macDefault->range.startStep),
                    MODE_STEP_TO_CHANNEL_VALUE(macDefault->range.endStep),
                    macDefault->modeLogic,
                    linkedTo ? linkedTo->permanentId : 0
                );
            }
        }
        const box_t *box = findBoxByBoxId(mac->modeId);
        const box_t *linkedTo = findBoxByBoxId(mac->linkedTo);
        if (box) {
            cliDumpPrintLinef(dumpMask, equalsDefault, format,
                i,
                box->permanentId,
                mac->auxChannelIndex,
                MODE_STEP_TO_CHANNEL_VALUE(mac->range.startStep),
                MODE_STEP_TO_CHANNEL_VALUE(mac->range.endStep),
                mac->modeLogic,
                linkedTo ? linkedTo->permanentId : 0
            );
        }
    }
}

static void cliAux(const char *cmdName, char *cmdline)
{
    int i, val = 0;
    const char *ptr;

    if (isEmpty(cmdline)) {
        printAux(DUMP_MASTER, modeActivationConditions(0), NULL, NULL);
    } else {
        ptr = cmdline;
        i = atoi(ptr++);
        if (i < MAX_MODE_ACTIVATION_CONDITION_COUNT) {
            modeActivationCondition_t *mac = modeActivationConditionsMutable(i);
            uint8_t validArgumentCount = 0;
            ptr = nextArg(ptr);
            if (ptr) {
                val = atoi(ptr);
                const box_t *box = findBoxByPermanentId(val);
                if (box) {
                    mac->modeId = box->boxId;
                    validArgumentCount++;
                }
            }
            ptr = nextArg(ptr);
            if (ptr) {
                val = atoi(ptr);
                if (val >= 0 && val < MAX_AUX_CHANNEL_COUNT) {
                    mac->auxChannelIndex = val;
                    validArgumentCount++;
                }
            }
            ptr = processChannelRangeArgs(ptr, &mac->range, &validArgumentCount);
            ptr = nextArg(ptr);
            if (ptr) {
                val = atoi(ptr);
                if (val == MODELOGIC_OR || val == MODELOGIC_AND) {
                    mac->modeLogic = val;
                    validArgumentCount++;
                }
            }
            ptr = nextArg(ptr);
            if (ptr) {
                val = atoi(ptr);
                const box_t *box = findBoxByPermanentId(val);
                if (box) {
                    mac->linkedTo = box->boxId;
                    validArgumentCount++;
                }
            }
            if (validArgumentCount == 4) { // for backwards compatibility
                mac->modeLogic = MODELOGIC_OR;
                mac->linkedTo = 0;
            } else if (validArgumentCount == 5) { // for backwards compatibility
                mac->linkedTo = 0;
            } else if (validArgumentCount != 6) {
                memset(mac, 0, sizeof(modeActivationCondition_t));
            }
            analyzeModeActivationConditions();
            cliPrintLinef( "aux %u %u %u %u %u %u %u",
                i,
                findBoxByBoxId(mac->modeId)->permanentId,
                mac->auxChannelIndex,
                MODE_STEP_TO_CHANNEL_VALUE(mac->range.startStep),
                MODE_STEP_TO_CHANNEL_VALUE(mac->range.endStep),
                mac->modeLogic,
                findBoxByBoxId(mac->linkedTo)->permanentId
            );
        } else {
            cliShowArgumentRangeError(cmdName, "INDEX", 0, MAX_MODE_ACTIVATION_CONDITION_COUNT - 1);
        }
    }
}

static void printSerial(dumpFlags_t dumpMask, const serialConfig_t *serialConfig, const serialConfig_t *serialConfigDefault, const char *headingStr)
{
    const char *format = "serial %d %d %ld %ld %ld %ld";
    headingStr = cliPrintSectionHeading(dumpMask, false, headingStr);
    for (uint32_t i = 0; i < SERIAL_PORT_COUNT; i++) {
        if (!serialIsPortAvailable(serialConfig->portConfigs[i].identifier)) {
            continue;
        };
        bool equalsDefault = false;
        if (serialConfigDefault) {
            equalsDefault = !memcmp(&serialConfig->portConfigs[i], &serialConfigDefault->portConfigs[i], sizeof(serialConfig->portConfigs[i]));
            headingStr = cliPrintSectionHeading(dumpMask, !equalsDefault, headingStr);
            cliDefaultPrintLinef(dumpMask, equalsDefault, format,
                serialConfigDefault->portConfigs[i].identifier,
                serialConfigDefault->portConfigs[i].functionMask,
                baudRates[serialConfigDefault->portConfigs[i].msp_baudrateIndex],
                baudRates[serialConfigDefault->portConfigs[i].gps_baudrateIndex],
                baudRates[serialConfigDefault->portConfigs[i].telemetry_baudrateIndex],
                baudRates[serialConfigDefault->portConfigs[i].blackbox_baudrateIndex]
            );
        }
        cliDumpPrintLinef(dumpMask, equalsDefault, format,
            serialConfig->portConfigs[i].identifier,
            serialConfig->portConfigs[i].functionMask,
            baudRates[serialConfig->portConfigs[i].msp_baudrateIndex],
            baudRates[serialConfig->portConfigs[i].gps_baudrateIndex],
            baudRates[serialConfig->portConfigs[i].telemetry_baudrateIndex],
            baudRates[serialConfig->portConfigs[i].blackbox_baudrateIndex]
            );
    }
}

static void cliSerial(const char *cmdName, char *cmdline)
{
    const char *format = "serial %d %d %ld %ld %ld %ld";
    if (isEmpty(cmdline)) {
        printSerial(DUMP_MASTER, serialConfig(), NULL, NULL);
        return;
    }
    serialPortConfig_t portConfig;
    memset(&portConfig, 0 , sizeof(portConfig));


    uint8_t validArgumentCount = 0;

    const char *ptr = cmdline;

    int val = atoi(ptr++);
    serialPortConfig_t *currentConfig = serialFindPortConfigurationMutable(val);

    if (currentConfig) {
        portConfig.identifier = val;
        validArgumentCount++;
    }

    ptr = nextArg(ptr);
    if (ptr) {
        val = strtoul(ptr, NULL, 10);
        portConfig.functionMask = val;
        validArgumentCount++;
    }

    for (int i = 0; i < 4; i ++) {
        ptr = nextArg(ptr);
        if (!ptr) {
            break;
        }

        val = atoi(ptr);

        uint8_t baudRateIndex = lookupBaudRateIndex(val);
        if (baudRates[baudRateIndex] != (uint32_t) val) {
            break;
        }

        switch (i) {
        case 0:
            if (baudRateIndex < BAUD_9600 || baudRateIndex > BAUD_1000000) {
                continue;
            }
            portConfig.msp_baudrateIndex = baudRateIndex;
            break;
        case 1:
            if (baudRateIndex < BAUD_9600 || baudRateIndex > BAUD_115200) {
                continue;
            }
            portConfig.gps_baudrateIndex = baudRateIndex;
            break;
        case 2:
            if (baudRateIndex != BAUD_AUTO && baudRateIndex > BAUD_115200) {
                continue;
            }
            portConfig.telemetry_baudrateIndex = baudRateIndex;
            break;
        case 3:
            if (baudRateIndex < BAUD_19200 || baudRateIndex > BAUD_2470000) {
                continue;
            }
            portConfig.blackbox_baudrateIndex = baudRateIndex;
            break;
        }

        validArgumentCount++;
    }

    if (validArgumentCount < 6) {
        cliShowInvalidArgumentCountError(cmdName);
        return;
    }

    memcpy(currentConfig, &portConfig, sizeof(portConfig));

    cliDumpPrintLinef(0, false, format,
        portConfig.identifier,
        portConfig.functionMask,
        baudRates[portConfig.msp_baudrateIndex],
        baudRates[portConfig.gps_baudrateIndex],
        baudRates[portConfig.telemetry_baudrateIndex],
        baudRates[portConfig.blackbox_baudrateIndex]
        );

}

#if defined(USE_SERIAL_PASSTHROUGH)
static void cbCtrlLine(void *context, uint16_t ctrl)
{
#ifdef USE_PINIO
    int contextValue = (int)(long)context;
    if (contextValue) {
        pinioSet(contextValue - 1, !(ctrl & CTRL_LINE_STATE_DTR));
    } else
#endif /* USE_PINIO */
    UNUSED(context);

    if (!(ctrl & CTRL_LINE_STATE_DTR)) {
        systemReset();
    }
}

static int cliParseSerialMode(const char *tok)
{
    int mode = 0;

    if (strcasestr(tok, "rx")) {
        mode |= MODE_RX;
    }
    if (strcasestr(tok, "tx")) {
        mode |= MODE_TX;
    }

    return mode;
}

static void cliSerialPassthrough(const char *cmdName, char *cmdline)
{
    if (isEmpty(cmdline)) {
        cliShowInvalidArgumentCountError(cmdName);
        return;
    }

    serialPassthroughPort_t ports[2] = { {SERIAL_PORT_NONE, 0, 0, NULL}, {cliPort->identifier, 0, 0, cliPort} };
    bool enableBaudCb = false;
    int port1PinioDtr = 0;
    bool port1ResetOnDtr = false;
#ifdef USE_PWM_OUTPUT
    bool escSensorPassthrough = false;
#endif
    char *saveptr;
    char* tok = strtok_r(cmdline, " ", &saveptr);
    int index = 0;

    while (tok != NULL) {
        switch (index) {
        case 0:
            if (strcasestr(tok, "esc_sensor")) {
#ifdef USE_PWM_OUTPUT
                escSensorPassthrough = true;
#endif
                const serialPortConfig_t *portConfig = findSerialPortConfig(FUNCTION_ESC_SENSOR);
                ports[0].id = portConfig->identifier;
            } else {
                ports[0].id = atoi(tok);
            }
            break;
        case 1:
            ports[0].baud = atoi(tok);
            break;
        case 2:
            ports[0].mode = cliParseSerialMode(tok);
            break;
        case 3:
            if (strncasecmp(tok, "reset", strlen(tok)) == 0) {
                port1ResetOnDtr = true;
#ifdef USE_PINIO
            } else if (strncasecmp(tok, "none", strlen(tok)) == 0) {
                port1PinioDtr = 0;
            } else {
                port1PinioDtr = atoi(tok);
                if (port1PinioDtr < 0 || port1PinioDtr > PINIO_COUNT) {
                    cliPrintLinef("Invalid PinIO number %d", port1PinioDtr);
                    return ;
                }
#endif /* USE_PINIO */
            }
            break;
        case 4:
            ports[1].id = atoi(tok);
            ports[1].port = NULL;
            break;
        case 5:
            ports[1].baud = atoi(tok);
            break;
        case 6:
            ports[1].mode = cliParseSerialMode(tok);
            break;
        }
        index++;
        tok = strtok_r(NULL, " ", &saveptr);
    }

    // Port checks
    if (ports[0].id == ports[1].id) {
        cliPrintLinef("Port1 and port2 are same");
        return ;
    }

    for (int i = 0; i < 2; i++) {
        if (findSerialPortIndexByIdentifier(ports[i].id) == -1) {
            cliPrintLinef("Invalid port%d %d", i + 1, ports[i].id);
            return ;
        } else {
            cliPrintLinef("Port%d: %d ", i + 1, ports[i].id);
        }
    }

    if (ports[0].baud == 0 && ports[1].id == SERIAL_PORT_USB_VCP) {
        enableBaudCb = true;
    }

    for (int i = 0; i < 2; i++) {
        serialPort_t **port = &(ports[i].port);
        if (*port != NULL) {
            continue;
        }

        int portIndex = i + 1;
        serialPortUsage_t *portUsage = findSerialPortUsageByIdentifier(ports[i].id);
        if (!portUsage || portUsage->serialPort == NULL) {
            bool isUseDefaultBaud = false;
            if (ports[i].baud == 0) {
                // Set default baud
                ports[i].baud = 57600;
                isUseDefaultBaud = true;
            }

            if (!ports[i].mode) {
                ports[i].mode = MODE_RXTX;
            }

            *port = openSerialPort(ports[i].id, FUNCTION_NONE, NULL, NULL,
                                            ports[i].baud, ports[i].mode,
                                            SERIAL_NOT_INVERTED);
            if (!*port) {
                cliPrintLinef("Port%d could not be opened.", portIndex);
                return;
            }

            if (isUseDefaultBaud) {
                cliPrintf("Port%d opened, default baud = %d.\r\n", portIndex, ports[i].baud);
            } else {
                cliPrintf("Port%d opened, baud = %d.\r\n", portIndex, ports[i].baud);
            }
        } else {
            *port = portUsage->serialPort;
            // If the user supplied a mode, override the port's mode, otherwise
            // leave the mode unchanged. serialPassthrough() handles one-way ports.
            // Set the baud rate if specified
            if (ports[i].baud) {
                cliPrintf("Port%d is already open, setting baud = %d.\r\n", portIndex, ports[i].baud);
                serialSetBaudRate(*port, ports[i].baud);
            } else {
                cliPrintf("Port%d is already open, baud = %d.\r\n", portIndex, (*port)->baudRate);
            }

            if (ports[i].mode && (*port)->mode != ports[i].mode) {
                cliPrintf("Port%d mode changed from %d to %d.\r\n",
                    portIndex, (*port)->mode, ports[i].mode);
                serialSetMode(*port, ports[i].mode);
            }

            // If this port has a rx callback associated we need to remove it now.
            // Otherwise no data will be pushed in the serial port buffer!
            if ((*port)->rxCallback) {
                (*port)->rxCallback = NULL;
            }
        }
    }

    // If no baud rate is specified allow to be set via USB
    if (enableBaudCb) {
        cliPrintLine("Port1 baud rate change over USB enabled.");
        // Register the right side baud rate setting routine with the left side which allows setting of the UART
        // baud rate over USB without setting it using the serialpassthrough command
        serialSetBaudRateCb(ports[1].port, serialSetBaudRate, ports[0].port);
    }

    char *resetMessage = "";
    if (port1ResetOnDtr && ports[1].id == SERIAL_PORT_USB_VCP) {
        resetMessage = "or drop DTR ";
    }

    cliPrintLinef("Forwarding, power cycle %sto exit.", resetMessage);

    if ((ports[1].id == SERIAL_PORT_USB_VCP) && (port1ResetOnDtr
#ifdef USE_PINIO
        || port1PinioDtr
#endif /* USE_PINIO */
        )) {
        // Register control line state callback
        serialSetCtrlLineStateCb(ports[0].port, cbCtrlLine, (void *)(intptr_t)(port1PinioDtr));
    }

// XXX Review ESC pass through under refactored motor handling
#ifdef USE_PWM_OUTPUT
    if (escSensorPassthrough) {
        // pwmDisableMotors();
        motorDisable();
        delay(5);
        for (unsigned i = 0; i < getMotorCount(); i++) {
            const ioTag_t tag = motorConfig()->dev.ioTags[i];
            if (tag) {
                const timerHardware_t *timerHardware = timerGetConfiguredByTag(tag);
                if (timerHardware) {
                    IO_t io = IOGetByTag(tag);
                    IOInit(io, OWNER_MOTOR, 0);
                    IOConfigGPIO(io, IOCFG_OUT_PP);
                    if (timerHardware->output & TIMER_OUTPUT_INVERTED) {
                        IOLo(io);
                    } else {
                        IOHi(io);
                    }
                }
            }
        }
    }
#endif

    serialPassthrough(ports[0].port, ports[1].port, NULL, NULL);
}
#endif

static void printAdjustmentRange(dumpFlags_t dumpMask, const adjustmentRange_t *adjustmentRanges, const adjustmentRange_t *defaultAdjustmentRanges, const char *headingStr)
{
    const char *format = "adjrange %u 0 %u %u %u %u %u %u %u";
    // print out adjustment ranges channel settings
    headingStr = cliPrintSectionHeading(dumpMask, false, headingStr);
    for (uint32_t i = 0; i < MAX_ADJUSTMENT_RANGE_COUNT; i++) {
        const adjustmentRange_t *ar = &adjustmentRanges[i];
        bool equalsDefault = false;
        if (defaultAdjustmentRanges) {
            const adjustmentRange_t *arDefault = &defaultAdjustmentRanges[i];
            equalsDefault = !memcmp(ar, arDefault, sizeof(*ar));
            headingStr = cliPrintSectionHeading(dumpMask, !equalsDefault, headingStr);
            cliDefaultPrintLinef(dumpMask, equalsDefault, format,
                i,
                arDefault->auxChannelIndex,
                MODE_STEP_TO_CHANNEL_VALUE(arDefault->range.startStep),
                MODE_STEP_TO_CHANNEL_VALUE(arDefault->range.endStep),
                arDefault->adjustmentConfig,
                arDefault->auxSwitchChannelIndex,
                arDefault->adjustmentCenter,
                arDefault->adjustmentScale
            );
        }
        cliDumpPrintLinef(dumpMask, equalsDefault, format,
            i,
            ar->auxChannelIndex,
            MODE_STEP_TO_CHANNEL_VALUE(ar->range.startStep),
            MODE_STEP_TO_CHANNEL_VALUE(ar->range.endStep),
            ar->adjustmentConfig,
            ar->auxSwitchChannelIndex,
            ar->adjustmentCenter,
            ar->adjustmentScale
        );
    }
}

static void cliAdjustmentRange(const char *cmdName, char *cmdline)
{
    const char *format = "adjrange %u 0 %u %u %u %u %u %u %u";
    int i, val = 0;
    const char *ptr;

    if (isEmpty(cmdline)) {
        printAdjustmentRange(DUMP_MASTER, adjustmentRanges(0), NULL, NULL);
    } else {
        ptr = cmdline;
        i = atoi(ptr++);
        if (i < MAX_ADJUSTMENT_RANGE_COUNT) {
            adjustmentRange_t *ar = adjustmentRangesMutable(i);
            uint8_t validArgumentCount = 0;

            ptr = nextArg(ptr);
            if (ptr) {
                val = atoi(ptr);
                // Was: slot
                // Keeping the parameter to retain backwards compatibility for the command format.
                validArgumentCount++;
            }
            ptr = nextArg(ptr);
            if (ptr) {
                val = atoi(ptr);
                if (val >= 0 && val < MAX_AUX_CHANNEL_COUNT) {
                    ar->auxChannelIndex = val;
                    validArgumentCount++;
                }
            }

            ptr = processChannelRangeArgs(ptr, &ar->range, &validArgumentCount);

            ptr = nextArg(ptr);
            if (ptr) {
                val = atoi(ptr);
                if (val >= 0 && val < ADJUSTMENT_FUNCTION_COUNT) {
                    ar->adjustmentConfig = val;
                    validArgumentCount++;
                }
            }
            ptr = nextArg(ptr);
            if (ptr) {
                val = atoi(ptr);
                if (val >= 0 && val < MAX_AUX_CHANNEL_COUNT) {
                    ar->auxSwitchChannelIndex = val;
                    validArgumentCount++;
                }
            }

            if (validArgumentCount != 6) {
                memset(ar, 0, sizeof(adjustmentRange_t));
                cliShowInvalidArgumentCountError(cmdName);
                return;
            }

            // Optional arguments
            ar->adjustmentCenter = 0;
            ar->adjustmentScale = 0;

            ptr = nextArg(ptr);
            if (ptr) {
                val = atoi(ptr);
                ar->adjustmentCenter = val;
                validArgumentCount++;
            }
            ptr = nextArg(ptr);
            if (ptr) {
                val = atoi(ptr);
                ar->adjustmentScale = val;
                validArgumentCount++;
            }

            activeAdjustmentRangeReset();

            cliDumpPrintLinef(0, false, format,
                i,
                ar->auxChannelIndex,
                MODE_STEP_TO_CHANNEL_VALUE(ar->range.startStep),
                MODE_STEP_TO_CHANNEL_VALUE(ar->range.endStep),
                ar->adjustmentConfig,
                ar->auxSwitchChannelIndex,
                ar->adjustmentCenter,
                ar->adjustmentScale
            );

        } else {
            cliShowArgumentRangeError(cmdName, "INDEX", 0, MAX_ADJUSTMENT_RANGE_COUNT - 1);
        }
    }
}

#ifndef USE_QUAD_MIXER_ONLY
static void printMotorMix(dumpFlags_t dumpMask, const motorMixer_t *customMotorMixer, const motorMixer_t *defaultCustomMotorMixer, const char *headingStr)
{
    const char *format = "mmix %d %s %s %s %s";
    char buf0[FTOA_BUFFER_LENGTH];
    char buf1[FTOA_BUFFER_LENGTH];
    char buf2[FTOA_BUFFER_LENGTH];
    char buf3[FTOA_BUFFER_LENGTH];
    for (uint32_t i = 0; i < MAX_SUPPORTED_MOTORS; i++) {
        if (customMotorMixer[i].throttle == 0.0f)
            break;
        const float thr = customMotorMixer[i].throttle;
        const float roll = customMotorMixer[i].roll;
        const float pitch = customMotorMixer[i].pitch;
        const float yaw = customMotorMixer[i].yaw;
        bool equalsDefault = false;
        if (defaultCustomMotorMixer) {
            const float thrDefault = defaultCustomMotorMixer[i].throttle;
            const float rollDefault = defaultCustomMotorMixer[i].roll;
            const float pitchDefault = defaultCustomMotorMixer[i].pitch;
            const float yawDefault = defaultCustomMotorMixer[i].yaw;
            const bool equalsDefault = thr == thrDefault && roll == rollDefault && pitch == pitchDefault && yaw == yawDefault;

            headingStr = cliPrintSectionHeading(dumpMask, !equalsDefault, headingStr);
            cliDefaultPrintLinef(dumpMask, equalsDefault, format,
                i,
                ftoa(thrDefault, buf0),
                ftoa(rollDefault, buf1),
                ftoa(pitchDefault, buf2),
                ftoa(yawDefault, buf3));
        }
        cliDumpPrintLinef(dumpMask, equalsDefault, format,
            i,
            ftoa(thr, buf0),
            ftoa(roll, buf1),
            ftoa(pitch, buf2),
            ftoa(yaw, buf3));
    }
}
#endif // USE_QUAD_MIXER_ONLY

static void cliMotorMix(const char *cmdName, char *cmdline)
{
#ifdef USE_QUAD_MIXER_ONLY
    UNUSED(cmdName);
    UNUSED(cmdline);
#else
    int check = 0;
    uint8_t len;
    const char *ptr;

    if (isEmpty(cmdline)) {
        printMotorMix(DUMP_MASTER, customMotorMixer(0), NULL, NULL);
    } else if (strncasecmp(cmdline, "reset", 5) == 0) {
        // erase custom mixer
        for (uint32_t i = 0; i < MAX_SUPPORTED_MOTORS; i++) {
            customMotorMixerMutable(i)->throttle = 0.0f;
        }
    } else if (strncasecmp(cmdline, "load", 4) == 0) {
        ptr = nextArg(cmdline);
        if (ptr) {
            len = strlen(ptr);
            for (uint32_t i = 0; ; i++) {
                if (mixerNames[i] == NULL) {
                    cliPrintErrorLinef(cmdName, ERROR_INVALID_NAME, cmdline);
                    break;
                }
                if (strncasecmp(ptr, mixerNames[i], len) == 0) {
                    mixerLoadMix(i, customMotorMixerMutable(0));
                    cliPrintLinef("Loaded %s", mixerNames[i]);
                    cliMotorMix(cmdName, "");
                    break;
                }
            }
        }
    } else {
        ptr = cmdline;
        uint32_t i = atoi(ptr); // get motor number
        if (i < MAX_SUPPORTED_MOTORS) {
            ptr = nextArg(ptr);
            if (ptr) {
                customMotorMixerMutable(i)->throttle = fastA2F(ptr);
                check++;
            }
            ptr = nextArg(ptr);
            if (ptr) {
                customMotorMixerMutable(i)->roll = fastA2F(ptr);
                check++;
            }
            ptr = nextArg(ptr);
            if (ptr) {
                customMotorMixerMutable(i)->pitch = fastA2F(ptr);
                check++;
            }
            ptr = nextArg(ptr);
            if (ptr) {
                customMotorMixerMutable(i)->yaw = fastA2F(ptr);
                check++;
            }
            if (check != 4) {
                cliShowInvalidArgumentCountError(cmdName);
            } else {
                printMotorMix(DUMP_MASTER, customMotorMixer(0), NULL, NULL);
            }
        } else {
            cliShowArgumentRangeError(cmdName, "INDEX", 0, MAX_SUPPORTED_MOTORS - 1);
        }
    }
#endif
}

static void printRxRange(dumpFlags_t dumpMask, const rxChannelRangeConfig_t *channelRangeConfigs, const rxChannelRangeConfig_t *defaultChannelRangeConfigs, const char *headingStr)
{
    const char *format = "rxrange %u %u %u";
    headingStr = cliPrintSectionHeading(dumpMask, false, headingStr);
    for (uint32_t i = 0; i < NON_AUX_CHANNEL_COUNT; i++) {
        bool equalsDefault = false;
        if (defaultChannelRangeConfigs) {
            equalsDefault = !memcmp(&channelRangeConfigs[i], &defaultChannelRangeConfigs[i], sizeof(channelRangeConfigs[i]));
            headingStr = cliPrintSectionHeading(dumpMask, !equalsDefault, headingStr);
            cliDefaultPrintLinef(dumpMask, equalsDefault, format,
                i,
                defaultChannelRangeConfigs[i].min,
                defaultChannelRangeConfigs[i].max
            );
        }
        cliDumpPrintLinef(dumpMask, equalsDefault, format,
            i,
            channelRangeConfigs[i].min,
            channelRangeConfigs[i].max
        );
    }
}

static void cliRxRange(const char *cmdName, char *cmdline)
{
    const char *format = "rxrange %u %u %u";
    int i, validArgumentCount = 0;
    const char *ptr;

    if (isEmpty(cmdline)) {
        printRxRange(DUMP_MASTER, rxChannelRangeConfigs(0), NULL, NULL);
    } else if (strcasecmp(cmdline, "reset") == 0) {
        resetAllRxChannelRangeConfigurations(rxChannelRangeConfigsMutable(0));
    } else {
        ptr = cmdline;
        i = atoi(ptr);
        if (i >= 0 && i < NON_AUX_CHANNEL_COUNT) {
            int rangeMin = PWM_PULSE_MIN, rangeMax = PWM_PULSE_MAX;

            ptr = nextArg(ptr);
            if (ptr) {
                rangeMin = atoi(ptr);
                validArgumentCount++;
            }

            ptr = nextArg(ptr);
            if (ptr) {
                rangeMax = atoi(ptr);
                validArgumentCount++;
            }

            if (validArgumentCount != 2) {
                cliShowInvalidArgumentCountError(cmdName);
            } else if (rangeMin < PWM_PULSE_MIN || rangeMin > PWM_PULSE_MAX || rangeMax < PWM_PULSE_MIN || rangeMax > PWM_PULSE_MAX) {
                cliShowArgumentRangeError(cmdName, "range min/max", PWM_PULSE_MIN, PWM_PULSE_MAX);
            } else {
                rxChannelRangeConfig_t *channelRangeConfig = rxChannelRangeConfigsMutable(i);
                channelRangeConfig->min = rangeMin;
                channelRangeConfig->max = rangeMax;
                cliDumpPrintLinef(0, false, format,
                    i,
                    channelRangeConfig->min,
                    channelRangeConfig->max
                );

            }
        } else {
            cliShowArgumentRangeError(cmdName, "CHANNEL", 0, NON_AUX_CHANNEL_COUNT - 1);
        }
    }
}

#ifdef USE_LED_STRIP_STATUS_MODE
static void printLed(dumpFlags_t dumpMask, const ledConfig_t *ledConfigs, const ledConfig_t *defaultLedConfigs, const char *headingStr)
{
    const char *format = "led %u %s";
    char ledConfigBuffer[20];
    char ledConfigDefaultBuffer[20];
    headingStr = cliPrintSectionHeading(dumpMask, false, headingStr);
    for (uint32_t i = 0; i < LED_MAX_STRIP_LENGTH; i++) {
        ledConfig_t ledConfig = ledConfigs[i];
        generateLedConfig(&ledConfig, ledConfigBuffer, sizeof(ledConfigBuffer));
        bool equalsDefault = false;
        if (defaultLedConfigs) {
            ledConfig_t ledConfigDefault = defaultLedConfigs[i];
            equalsDefault = ledConfig == ledConfigDefault;
            headingStr = cliPrintSectionHeading(dumpMask, !equalsDefault, headingStr);
            generateLedConfig(&ledConfigDefault, ledConfigDefaultBuffer, sizeof(ledConfigDefaultBuffer));
            cliDefaultPrintLinef(dumpMask, equalsDefault, format, i, ledConfigDefaultBuffer);
        }
        cliDumpPrintLinef(dumpMask, equalsDefault, format, i, ledConfigBuffer);
    }
}

static void cliLed(const char *cmdName, char *cmdline)
{
    const char *format = "led %u %s";
    char ledConfigBuffer[20];
    int i;
    const char *ptr;

    if (isEmpty(cmdline)) {
        printLed(DUMP_MASTER, ledStripStatusModeConfig()->ledConfigs, NULL, NULL);
    } else {
        ptr = cmdline;
        i = atoi(ptr);
        if (i >= 0 && i < LED_MAX_STRIP_LENGTH) {
            ptr = nextArg(cmdline);
            if (parseLedStripConfig(i, ptr)) {
                generateLedConfig((ledConfig_t *)&ledStripStatusModeConfig()->ledConfigs[i], ledConfigBuffer, sizeof(ledConfigBuffer));
                cliDumpPrintLinef(0, false, format, i, ledConfigBuffer);
            } else {
                cliShowParseError(cmdName);
            }
        } else {
            cliShowArgumentRangeError(cmdName, "INDEX", 0, LED_MAX_STRIP_LENGTH - 1);
        }
    }
}

static void printColor(dumpFlags_t dumpMask, const hsvColor_t *colors, const hsvColor_t *defaultColors, const char *headingStr)
{
    const char *format = "color %u %d,%u,%u";
    headingStr = cliPrintSectionHeading(dumpMask, false, headingStr);
    for (uint32_t i = 0; i < LED_CONFIGURABLE_COLOR_COUNT; i++) {
        const hsvColor_t *color = &colors[i];
        bool equalsDefault = false;
        if (defaultColors) {
            const hsvColor_t *colorDefault = &defaultColors[i];
            equalsDefault = !memcmp(color, colorDefault, sizeof(*color));
            headingStr = cliPrintSectionHeading(dumpMask, !equalsDefault, headingStr);
            cliDefaultPrintLinef(dumpMask, equalsDefault, format, i,colorDefault->h, colorDefault->s, colorDefault->v);
        }
        cliDumpPrintLinef(dumpMask, equalsDefault, format, i, color->h, color->s, color->v);
    }
}

static void cliColor(const char *cmdName, char *cmdline)
{
    const char *format = "color %u %d,%u,%u";
    if (isEmpty(cmdline)) {
        printColor(DUMP_MASTER, ledStripStatusModeConfig()->colors, NULL, NULL);
    } else {
        const char *ptr = cmdline;
        const int i = atoi(ptr);
        if (i < LED_CONFIGURABLE_COLOR_COUNT) {
            ptr = nextArg(cmdline);
            if (parseColor(i, ptr)) {
                const hsvColor_t *color = &ledStripStatusModeConfig()->colors[i];
                cliDumpPrintLinef(0, false, format, i, color->h, color->s, color->v);
            } else {
                cliShowParseError(cmdName);
            }
        } else {
            cliShowArgumentRangeError(cmdName, "INDEX", 0, LED_CONFIGURABLE_COLOR_COUNT - 1);
        }
    }
}

static void printModeColor(dumpFlags_t dumpMask, const ledStripStatusModeConfig_t *ledStripStatusModeConfig, const ledStripStatusModeConfig_t *defaultLedStripConfig, const char *headingStr)
{
    const char *format = "mode_color %u %u %u";
    headingStr = cliPrintSectionHeading(dumpMask, false, headingStr);
    for (uint32_t i = 0; i < LED_MODE_COUNT; i++) {
        for (uint32_t j = 0; j < LED_DIRECTION_COUNT; j++) {
            int colorIndex = ledStripStatusModeConfig->modeColors[i].color[j];
            bool equalsDefault = false;
            if (defaultLedStripConfig) {
                int colorIndexDefault = defaultLedStripConfig->modeColors[i].color[j];
                equalsDefault = colorIndex == colorIndexDefault;
                headingStr = cliPrintSectionHeading(dumpMask, !equalsDefault, headingStr);
                cliDefaultPrintLinef(dumpMask, equalsDefault, format, i, j, colorIndexDefault);
            }
            cliDumpPrintLinef(dumpMask, equalsDefault, format, i, j, colorIndex);
        }
    }

    for (uint32_t j = 0; j < LED_SPECIAL_COLOR_COUNT; j++) {
        const int colorIndex = ledStripStatusModeConfig->specialColors.color[j];
        bool equalsDefault = false;
        if (defaultLedStripConfig) {
            const int colorIndexDefault = defaultLedStripConfig->specialColors.color[j];
            equalsDefault = colorIndex == colorIndexDefault;
            headingStr = cliPrintSectionHeading(dumpMask, !equalsDefault, headingStr);
            cliDefaultPrintLinef(dumpMask, equalsDefault, format, LED_SPECIAL, j, colorIndexDefault);
        }
        cliDumpPrintLinef(dumpMask, equalsDefault, format, LED_SPECIAL, j, colorIndex);
    }

    const int ledStripAuxChannel = ledStripStatusModeConfig->ledstrip_aux_channel;
    bool equalsDefault = false;
    if (defaultLedStripConfig) {
        const int ledStripAuxChannelDefault = defaultLedStripConfig->ledstrip_aux_channel;
        equalsDefault = ledStripAuxChannel == ledStripAuxChannelDefault;
        headingStr = cliPrintSectionHeading(dumpMask, !equalsDefault, headingStr);
        cliDefaultPrintLinef(dumpMask, equalsDefault, format, LED_AUX_CHANNEL, 0, ledStripAuxChannelDefault);
    }
    cliDumpPrintLinef(dumpMask, equalsDefault, format, LED_AUX_CHANNEL, 0, ledStripAuxChannel);
}

static void cliModeColor(const char *cmdName, char *cmdline)
{
    if (isEmpty(cmdline)) {
        printModeColor(DUMP_MASTER, ledStripStatusModeConfig(), NULL, NULL);
    } else {
        enum {MODE = 0, FUNCTION, COLOR, ARGS_COUNT};
        int args[ARGS_COUNT];
        int argNo = 0;
        char *saveptr;
        const char* ptr = strtok_r(cmdline, " ", &saveptr);
        while (ptr && argNo < ARGS_COUNT) {
            args[argNo++] = atoi(ptr);
            ptr = strtok_r(NULL, " ", &saveptr);
        }

        if (ptr != NULL || argNo != ARGS_COUNT) {
            cliShowInvalidArgumentCountError(cmdName);
            return;
        }

        int modeIdx  = args[MODE];
        int funIdx = args[FUNCTION];
        int color = args[COLOR];
        if (!setModeColor(modeIdx, funIdx, color)) {
            cliShowParseError(cmdName);
            return;
        }
        // values are validated
        cliPrintLinef("mode_color %u %u %u", modeIdx, funIdx, color);
    }
}
#endif

#ifdef USE_SERVOS
static void printServo(dumpFlags_t dumpMask, const servoParam_t *servoParams, const servoParam_t *defaultServoParams, const char *headingStr)
{
    // print out servo settings
    const char *format = "servo %u %d %d %d %d %d";
    headingStr = cliPrintSectionHeading(dumpMask, false, headingStr);
    for (uint32_t i = 0; i < MAX_SUPPORTED_SERVOS; i++) {
        const servoParam_t *servoConf = &servoParams[i];
        bool equalsDefault = false;
        if (defaultServoParams) {
            const servoParam_t *defaultServoConf = &defaultServoParams[i];
            equalsDefault = !memcmp(servoConf, defaultServoConf, sizeof(*servoConf));
            headingStr = cliPrintSectionHeading(dumpMask, !equalsDefault, headingStr);
            cliDefaultPrintLinef(dumpMask, equalsDefault, format,
                i,
                defaultServoConf->min,
                defaultServoConf->max,
                defaultServoConf->middle,
                defaultServoConf->rate,
                defaultServoConf->forwardFromChannel
            );
        }
        cliDumpPrintLinef(dumpMask, equalsDefault, format,
            i,
            servoConf->min,
            servoConf->max,
            servoConf->middle,
            servoConf->rate,
            servoConf->forwardFromChannel
        );
    }
    // print servo directions
    for (uint32_t i = 0; i < MAX_SUPPORTED_SERVOS; i++) {
        const char *format = "smix reverse %d %d r";
        const servoParam_t *servoConf = &servoParams[i];
        const servoParam_t *servoConfDefault = &defaultServoParams[i];
        if (defaultServoParams) {
            bool equalsDefault = servoConf->reversedSources == servoConfDefault->reversedSources;
            for (uint32_t channel = 0; channel < INPUT_SOURCE_COUNT; channel++) {
                equalsDefault = ~(servoConf->reversedSources ^ servoConfDefault->reversedSources) & (1 << channel);
                if (servoConfDefault->reversedSources & (1 << channel)) {
                    cliDefaultPrintLinef(dumpMask, equalsDefault, format, i , channel);
                }
                if (servoConf->reversedSources & (1 << channel)) {
                    cliDumpPrintLinef(dumpMask, equalsDefault, format, i , channel);
                }
            }
        } else {
            for (uint32_t channel = 0; channel < INPUT_SOURCE_COUNT; channel++) {
                if (servoConf->reversedSources & (1 << channel)) {
                    cliDumpPrintLinef(dumpMask, true, format, i , channel);
                }
            }
        }
    }
}

static void cliServo(const char *cmdName, char *cmdline)
{
    const char *format = "servo %u %d %d %d %d %d";
    enum { SERVO_ARGUMENT_COUNT = 6 };
    int16_t arguments[SERVO_ARGUMENT_COUNT];

    servoParam_t *servo;

    int i;
    char *ptr;

    if (isEmpty(cmdline)) {
        printServo(DUMP_MASTER, servoParams(0), NULL, NULL);
    } else {
        int validArgumentCount = 0;

        ptr = cmdline;

        // Command line is integers (possibly negative) separated by spaces, no other characters allowed.

        // If command line doesn't fit the format, don't modify the config
        while (*ptr) {
            if (*ptr == '-' || (*ptr >= '0' && *ptr <= '9')) {
                if (validArgumentCount >= SERVO_ARGUMENT_COUNT) {
                    cliShowInvalidArgumentCountError(cmdName);
                    return;
                }

                arguments[validArgumentCount++] = atoi(ptr);

                do {
                    ptr++;
                } while (*ptr >= '0' && *ptr <= '9');
            } else if (*ptr == ' ') {
                ptr++;
            } else {
                cliShowParseError(cmdName);
                return;
            }
        }

        enum {INDEX = 0, MIN, MAX, MIDDLE, RATE, FORWARD};

        i = arguments[INDEX];

        // Check we got the right number of args and the servo index is correct (don't validate the other values)
        if (validArgumentCount != SERVO_ARGUMENT_COUNT || i < 0 || i >= MAX_SUPPORTED_SERVOS) {
            cliShowInvalidArgumentCountError(cmdName);
            return;
        }

        servo = servoParamsMutable(i);

        if (
            arguments[MIN] < PWM_PULSE_MIN || arguments[MIN] > PWM_PULSE_MAX ||
            arguments[MAX] < PWM_PULSE_MIN || arguments[MAX] > PWM_PULSE_MAX ||
            arguments[MIDDLE] < arguments[MIN] || arguments[MIDDLE] > arguments[MAX] ||
            arguments[MIN] > arguments[MAX] ||
            arguments[RATE] < -100 || arguments[RATE] > 100 ||
            arguments[FORWARD] >= MAX_SUPPORTED_RC_CHANNEL_COUNT
        ) {
            cliShowArgumentRangeError(cmdName, NULL, 0, 0);
            return;
        }

        servo->min = arguments[MIN];
        servo->max = arguments[MAX];
        servo->middle = arguments[MIDDLE];
        servo->rate = arguments[RATE];
        servo->forwardFromChannel = arguments[FORWARD];

        cliDumpPrintLinef(0, false, format,
            i,
            servo->min,
            servo->max,
            servo->middle,
            servo->rate,
            servo->forwardFromChannel
        );

    }
}
#endif

#ifdef USE_SERVOS
static void printServoMix(dumpFlags_t dumpMask, const servoMixer_t *customServoMixers, const servoMixer_t *defaultCustomServoMixers, const char *headingStr)
{
    const char *format = "smix %d %d %d %d %d %d %d %d";
    headingStr = cliPrintSectionHeading(dumpMask, false, headingStr);
    for (uint32_t i = 0; i < MAX_SERVO_RULES; i++) {
        const servoMixer_t customServoMixer = customServoMixers[i];
        if (customServoMixer.rate == 0) {
            break;
        }

        bool equalsDefault = false;
        if (defaultCustomServoMixers) {
            servoMixer_t customServoMixerDefault = defaultCustomServoMixers[i];
            equalsDefault = !memcmp(&customServoMixer, &customServoMixerDefault, sizeof(customServoMixer));

            headingStr = cliPrintSectionHeading(dumpMask, !equalsDefault, headingStr);
            cliDefaultPrintLinef(dumpMask, equalsDefault, format,
                i,
                customServoMixerDefault.targetChannel,
                customServoMixerDefault.inputSource,
                customServoMixerDefault.rate,
                customServoMixerDefault.speed,
                customServoMixerDefault.min,
                customServoMixerDefault.max,
                customServoMixerDefault.box
            );
        }
        cliDumpPrintLinef(dumpMask, equalsDefault, format,
            i,
            customServoMixer.targetChannel,
            customServoMixer.inputSource,
            customServoMixer.rate,
            customServoMixer.speed,
            customServoMixer.min,
            customServoMixer.max,
            customServoMixer.box
        );
    }
}

static void cliServoMix(const char *cmdName, char *cmdline)
{
    int args[8], check = 0;
    int len = strlen(cmdline);

    if (len == 0) {
        printServoMix(DUMP_MASTER, customServoMixers(0), NULL, NULL);
    } else if (strncasecmp(cmdline, "reset", 5) == 0) {
        // erase custom mixer
        memset(customServoMixers_array(), 0, sizeof(*customServoMixers_array()));
        for (uint32_t i = 0; i < MAX_SUPPORTED_SERVOS; i++) {
            servoParamsMutable(i)->reversedSources = 0;
        }
    } else if (strncasecmp(cmdline, "load", 4) == 0) {
        const char *ptr = nextArg(cmdline);
        if (ptr) {
            len = strlen(ptr);
            for (uint32_t i = 0; ; i++) {
                if (mixerNames[i] == NULL) {
                    cliPrintErrorLinef(cmdName, ERROR_INVALID_NAME, cmdline);
                    break;
                }
                if (strncasecmp(ptr, mixerNames[i], len) == 0) {
                    servoMixerLoadMix(i);
                    cliPrintLinef("Loaded %s", mixerNames[i]);
                    cliServoMix(cmdName, "");
                    break;
                }
            }
        }
    } else if (strncasecmp(cmdline, "reverse", 7) == 0) {
        enum {SERVO = 0, INPUT, REVERSE, ARGS_COUNT};
        char *ptr = strchr(cmdline, ' ');

        if (ptr == NULL) {
            cliPrintf("s");
            for (uint32_t inputSource = 0; inputSource < INPUT_SOURCE_COUNT; inputSource++)
                cliPrintf("\ti%d", inputSource);
            cliPrintLinefeed();

            for (uint32_t servoIndex = 0; servoIndex < MAX_SUPPORTED_SERVOS; servoIndex++) {
                cliPrintf("%d", servoIndex);
                for (uint32_t inputSource = 0; inputSource < INPUT_SOURCE_COUNT; inputSource++) {
                    cliPrintf("\t%s  ", (servoParams(servoIndex)->reversedSources & (1 << inputSource)) ? "r" : "n");
                }
                cliPrintLinefeed();
            }
            return;
        }

        char *saveptr;
        ptr = strtok_r(ptr, " ", &saveptr);
        while (ptr != NULL && check < ARGS_COUNT - 1) {
            args[check++] = atoi(ptr);
            ptr = strtok_r(NULL, " ", &saveptr);
        }

        if (ptr == NULL || check != ARGS_COUNT - 1) {
            cliShowInvalidArgumentCountError(cmdName);
            return;
        }

        if (args[SERVO] >= 0 && args[SERVO] < MAX_SUPPORTED_SERVOS
                && args[INPUT] >= 0 && args[INPUT] < INPUT_SOURCE_COUNT
                && (*ptr == 'r' || *ptr == 'n')) {
            if (*ptr == 'r') {
                servoParamsMutable(args[SERVO])->reversedSources |= 1 << args[INPUT];
            } else {
                servoParamsMutable(args[SERVO])->reversedSources &= ~(1 << args[INPUT]);
            }
        } else {
            cliShowArgumentRangeError(cmdName, "servo", 0, MAX_SUPPORTED_SERVOS);
            return;
        }

        cliServoMix(cmdName, "reverse");
    } else {
        enum {RULE = 0, TARGET, INPUT, RATE, SPEED, MIN, MAX, BOX, ARGS_COUNT};
        char *saveptr;
        char *ptr = strtok_r(cmdline, " ", &saveptr);
        while (ptr != NULL && check < ARGS_COUNT) {
            args[check++] = atoi(ptr);
            ptr = strtok_r(NULL, " ", &saveptr);
        }

        if (ptr != NULL || check != ARGS_COUNT) {
            cliShowInvalidArgumentCountError(cmdName);
            return;
        }

        int32_t i = args[RULE];
        if (i >= 0 && i < MAX_SERVO_RULES &&
            args[TARGET] >= 0 && args[TARGET] < MAX_SUPPORTED_SERVOS &&
            args[INPUT] >= 0 && args[INPUT] < INPUT_SOURCE_COUNT &&
            args[RATE] >= -100 && args[RATE] <= 100 &&
            args[SPEED] >= 0 && args[SPEED] <= MAX_SERVO_SPEED &&
            args[MIN] >= 0 && args[MIN] <= 100 &&
            args[MAX] >= 0 && args[MAX] <= 100 && args[MIN] < args[MAX] &&
            args[BOX] >= 0 && args[BOX] <= MAX_SERVO_BOXES) {
            customServoMixersMutable(i)->targetChannel = args[TARGET];
            customServoMixersMutable(i)->inputSource = args[INPUT];
            customServoMixersMutable(i)->rate = args[RATE];
            customServoMixersMutable(i)->speed = args[SPEED];
            customServoMixersMutable(i)->min = args[MIN];
            customServoMixersMutable(i)->max = args[MAX];
            customServoMixersMutable(i)->box = args[BOX];
            cliServoMix(cmdName, "");
        } else {
            cliShowArgumentRangeError(cmdName, NULL, 0, 0);
        }
    }
}
#endif

#ifdef USE_SDCARD

static void cliWriteBytes(const uint8_t *buffer, int count)
{
    while (count > 0) {
        cliWrite(*buffer);
        buffer++;
        count--;
    }
}

static void cliSdInfo(const char *cmdName, char *cmdline)
{
    UNUSED(cmdName);
    UNUSED(cmdline);

    cliPrint("SD card: ");

    if (sdcardConfig()->mode == SDCARD_MODE_NONE) {
        cliPrintLine("Not configured");

        return;
    }

    if (!sdcard_isInserted()) {
        cliPrintLine("None inserted");
        return;
    }

    if (!sdcard_isFunctional() || !sdcard_isInitialized()) {
        cliPrintLine("Startup failed");
        return;
    }

    const sdcardMetadata_t *metadata = sdcard_getMetadata();

    cliPrintf("Manufacturer 0x%x, %ukB, %02d/%04d, v%d.%d, '",
        metadata->manufacturerID,
        metadata->numBlocks / 2, /* One block is half a kB */
        metadata->productionMonth,
        metadata->productionYear,
        metadata->productRevisionMajor,
        metadata->productRevisionMinor
    );

    cliWriteBytes((uint8_t*)metadata->productName, sizeof(metadata->productName));

    cliPrint("'\r\n" "Filesystem: ");

    switch (afatfs_getFilesystemState()) {
    case AFATFS_FILESYSTEM_STATE_READY:
        cliPrint("Ready");
        break;
    case AFATFS_FILESYSTEM_STATE_INITIALIZATION:
        cliPrint("Initializing");
        break;
    case AFATFS_FILESYSTEM_STATE_UNKNOWN:
    case AFATFS_FILESYSTEM_STATE_FATAL:
        cliPrint("Fatal");

        switch (afatfs_getLastError()) {
        case AFATFS_ERROR_BAD_MBR:
            cliPrint(" - no FAT MBR partitions");
            break;
        case AFATFS_ERROR_BAD_FILESYSTEM_HEADER:
            cliPrint(" - bad FAT header");
            break;
        case AFATFS_ERROR_GENERIC:
        case AFATFS_ERROR_NONE:
            ; // Nothing more detailed to print
            break;
        }
        break;
    }
    cliPrintLinefeed();
}

#endif

#ifdef USE_FLASH_CHIP
static void cliFlashInfo(const char *cmdName, char *cmdline)
{
    UNUSED(cmdName);
    UNUSED(cmdline);

    const flashGeometry_t *layout = flashGetGeometry();

    cliPrintLinef("Flash sectors=%u, sectorSize=%u, pagesPerSector=%u, pageSize=%u, totalSize=%u JEDEC ID=0x%08x",
            layout->sectors, layout->sectorSize, layout->pagesPerSector, layout->pageSize, layout->totalSize, layout->jedecId);

    for (uint8_t index = 0; index < FLASH_MAX_PARTITIONS; index++) {
        const flashPartition_t *partition;
        if (index == 0) {
            cliPrintLine("Partitions:");
        }
        partition = flashPartitionFindByIndex(index);
        if (!partition) {
            break;
        }
        cliPrintLinef("  %d: %s %u %u", index, flashPartitionGetTypeName(partition->type), partition->startSector, partition->endSector);
    }
#ifdef USE_FLASHFS
    const flashPartition_t *flashPartition = flashPartitionFindByType(FLASH_PARTITION_TYPE_FLASHFS);

    cliPrintLinef("FlashFS size=%u, usedSize=%u",
            FLASH_PARTITION_SECTOR_COUNT(flashPartition) * layout->sectorSize,
            flashfsGetOffset()
    );
#endif
}
#endif // USE_FLASH_CHIP

#if defined(USE_FLASHFS) && defined(USE_FLASH_CHIP)
static void cliFlashErase(const char *cmdName, char *cmdline)
{
    UNUSED(cmdName);
    UNUSED(cmdline);

    if (!flashfsIsSupported()) {
        return;
    }

#ifndef MINIMAL_CLI
    uint32_t i = 0;
    cliPrintLine("Erasing, please wait ... ");
#else
    cliPrintLine("Erasing,");
#endif

    cliWriterFlush();
    flashfsEraseCompletely();

    while (!flashfsIsReady()) {
#ifndef MINIMAL_CLI
        cliPrintf(".");
        if (i++ > 120) {
            i=0;
            cliPrintLinefeed();
        }

        cliWriterFlush();
#endif
        delay(100);
    }
    beeper(BEEPER_BLACKBOX_ERASE);
    cliPrintLinefeed();
    cliPrintLine("Done.");
}

#ifdef USE_FLASH_TOOLS
static void cliFlashVerify(const char *cmdName, char *cmdline)
{
    UNUSED(cmdline);

    cliPrintLine("Verifying");
    if (flashfsVerifyEntireFlash()) {
        cliPrintLine("Success");
    } else {
        cliPrintErrorLinef(cmdName, "Failed");
    }
}

static void cliFlashWrite(const char *cmdName, char *cmdline)
{
    const uint32_t address = atoi(cmdline);
    const char *text = strchr(cmdline, ' ');

    if (!text) {
        cliShowInvalidArgumentCountError(cmdName);
    } else {
        flashfsSeekAbs(address);
        flashfsWrite((uint8_t*)text, strlen(text), true);
        flashfsFlushSync();

        cliPrintLinef("Wrote %u bytes at %u.", strlen(text), address);
    }
}

static void cliFlashRead(const char *cmdName, char *cmdline)
{
    uint32_t address = atoi(cmdline);

    const char *nextArg = strchr(cmdline, ' ');

    if (!nextArg) {
        cliShowInvalidArgumentCountError(cmdName);
    } else {
        uint32_t length = atoi(nextArg);

        cliPrintLinef("Reading %u bytes at %u:", length, address);

        uint8_t buffer[32];
        while (length > 0) {
            int bytesRead = flashfsReadAbs(address, buffer, length < sizeof(buffer) ? length : sizeof(buffer));

            for (int i = 0; i < bytesRead; i++) {
                cliWrite(buffer[i]);
            }

            length -= bytesRead;
            address += bytesRead;

            if (bytesRead == 0) {
                //Assume we reached the end of the volume or something fatal happened
                break;
            }
        }
        cliPrintLinefeed();
    }
}
#endif // USE_FLASH_TOOLS
#endif // USE_FLASHFS

#ifdef USE_VTX_CONTROL
static void printVtx(dumpFlags_t dumpMask, const vtxConfig_t *vtxConfig, const vtxConfig_t *vtxConfigDefault, const char *headingStr)
{
    // print out vtx channel settings
    const char *format = "vtx %u %u %u %u %u %u %u";
    headingStr = cliPrintSectionHeading(dumpMask, false, headingStr);
    bool equalsDefault = false;
    for (uint32_t i = 0; i < MAX_CHANNEL_ACTIVATION_CONDITION_COUNT; i++) {
        const vtxChannelActivationCondition_t *cac = &vtxConfig->vtxChannelActivationConditions[i];
        if (vtxConfigDefault) {
            const vtxChannelActivationCondition_t *cacDefault = &vtxConfigDefault->vtxChannelActivationConditions[i];
            equalsDefault = !memcmp(cac, cacDefault, sizeof(*cac));
            headingStr = cliPrintSectionHeading(dumpMask, !equalsDefault, headingStr);
            cliDefaultPrintLinef(dumpMask, equalsDefault, format,
                i,
                cacDefault->auxChannelIndex,
                cacDefault->band,
                cacDefault->channel,
                cacDefault->power,
                MODE_STEP_TO_CHANNEL_VALUE(cacDefault->range.startStep),
                MODE_STEP_TO_CHANNEL_VALUE(cacDefault->range.endStep)
            );
        }
        cliDumpPrintLinef(dumpMask, equalsDefault, format,
            i,
            cac->auxChannelIndex,
            cac->band,
            cac->channel,
            cac->power,
            MODE_STEP_TO_CHANNEL_VALUE(cac->range.startStep),
            MODE_STEP_TO_CHANNEL_VALUE(cac->range.endStep)
        );
    }
}

static void cliVtx(const char *cmdName, char *cmdline)
{
    const char *format = "vtx %u %u %u %u %u %u %u";
    int i, val = 0;
    const char *ptr;

    if (isEmpty(cmdline)) {
        printVtx(DUMP_MASTER, vtxConfig(), NULL, NULL);
    } else {
#ifdef USE_VTX_TABLE
        const uint8_t maxBandIndex = vtxTableConfig()->bands;
        const uint8_t maxChannelIndex = vtxTableConfig()->channels;
        const uint8_t maxPowerIndex = vtxTableConfig()->powerLevels;
#else
        const uint8_t maxBandIndex = VTX_TABLE_MAX_BANDS;
        const uint8_t maxChannelIndex = VTX_TABLE_MAX_CHANNELS;
        const uint8_t maxPowerIndex = VTX_TABLE_MAX_POWER_LEVELS;
#endif
        ptr = cmdline;
        i = atoi(ptr++);
        if (i < MAX_CHANNEL_ACTIVATION_CONDITION_COUNT) {
            vtxChannelActivationCondition_t *cac = &vtxConfigMutable()->vtxChannelActivationConditions[i];
            uint8_t validArgumentCount = 0;
            ptr = nextArg(ptr);
            if (ptr) {
                val = atoi(ptr);
                if (val >= 0 && val < MAX_AUX_CHANNEL_COUNT) {
                    cac->auxChannelIndex = val;
                    validArgumentCount++;
                }
            }
            ptr = nextArg(ptr);
            if (ptr) {
                val = atoi(ptr);
                if (val >= 0 && val <= maxBandIndex) {
                    cac->band = val;
                    validArgumentCount++;
                }
            }
            ptr = nextArg(ptr);
            if (ptr) {
                val = atoi(ptr);
                if (val >= 0 && val <= maxChannelIndex) {
                    cac->channel = val;
                    validArgumentCount++;
                }
            }
            ptr = nextArg(ptr);
            if (ptr) {
                val = atoi(ptr);
                if (val >= 0 && val <= maxPowerIndex) {
                    cac->power= val;
                    validArgumentCount++;
                }
            }
            ptr = processChannelRangeArgs(ptr, &cac->range, &validArgumentCount);

            if (validArgumentCount != 6) {
                memset(cac, 0, sizeof(vtxChannelActivationCondition_t));
                cliShowInvalidArgumentCountError(cmdName);
            } else {
                cliDumpPrintLinef(0, false, format,
                    i,
                    cac->auxChannelIndex,
                    cac->band,
                    cac->channel,
                    cac->power,
                    MODE_STEP_TO_CHANNEL_VALUE(cac->range.startStep),
                    MODE_STEP_TO_CHANNEL_VALUE(cac->range.endStep)
                );
            }
        } else {
            cliShowArgumentRangeError(cmdName, "INDEX", 0, MAX_CHANNEL_ACTIVATION_CONDITION_COUNT - 1);
        }
    }
}

#endif // VTX_CONTROL

#ifdef USE_VTX_TABLE

static char *formatVtxTableBandFrequency(const bool isFactory, const uint16_t *frequency, int channels)
{
    static char freqbuf[5 * VTX_TABLE_MAX_CHANNELS + 8 + 1];
    char freqtmp[5 + 1];
    freqbuf[0] = 0;
    strcat(freqbuf, isFactory ? " FACTORY" : " CUSTOM ");
    for (int channel = 0; channel < channels; channel++) {
        tfp_sprintf(freqtmp, " %4d", frequency[channel]);
        strcat(freqbuf, freqtmp);
    }
    return freqbuf;
}

static const char *printVtxTableBand(dumpFlags_t dumpMask, int band, const vtxTableConfig_t *currentConfig, const vtxTableConfig_t *defaultConfig, const char *headingStr)
{
    char *fmt = "vtxtable band %d %s %c%s";
    bool equalsDefault = false;

    if (defaultConfig) {
        equalsDefault = true;
        if (strcasecmp(currentConfig->bandNames[band], defaultConfig->bandNames[band])) {
            equalsDefault = false;
        }
        if (currentConfig->bandLetters[band] != defaultConfig->bandLetters[band]) {
            equalsDefault = false;
        }
        for (int channel = 0; channel < VTX_TABLE_MAX_CHANNELS; channel++) {
            if (currentConfig->frequency[band][channel] != defaultConfig->frequency[band][channel]) {
                equalsDefault = false;
              }
        }
        headingStr = cliPrintSectionHeading(dumpMask, !equalsDefault, headingStr);
        char *freqbuf = formatVtxTableBandFrequency(defaultConfig->isFactoryBand[band], defaultConfig->frequency[band], defaultConfig->channels);
        cliDefaultPrintLinef(dumpMask, equalsDefault, fmt, band + 1, defaultConfig->bandNames[band], defaultConfig->bandLetters[band], freqbuf);
    }

    char *freqbuf = formatVtxTableBandFrequency(currentConfig->isFactoryBand[band], currentConfig->frequency[band], currentConfig->channels);
    cliDumpPrintLinef(dumpMask, equalsDefault, fmt, band + 1, currentConfig->bandNames[band], currentConfig->bandLetters[band], freqbuf);
    return headingStr;
}

static char *formatVtxTablePowerValues(const uint16_t *levels, int count)
{
    // (max 4 digit + 1 space) per level
    static char pwrbuf[5 * VTX_TABLE_MAX_POWER_LEVELS + 1];
    char pwrtmp[5 + 1];
    pwrbuf[0] = 0;
    for (int pwrindex = 0; pwrindex < count; pwrindex++) {
        tfp_sprintf(pwrtmp, " %d", levels[pwrindex]);
        strcat(pwrbuf, pwrtmp);
    }
    return pwrbuf;
}

static const char *printVtxTablePowerValues(dumpFlags_t dumpMask, const vtxTableConfig_t *currentConfig, const vtxTableConfig_t *defaultConfig, const char *headingStr)
{
    char *fmt = "vtxtable powervalues%s";
    bool equalsDefault = false;
    if (defaultConfig) {
        equalsDefault = true;
        for (int pwrindex = 0; pwrindex < VTX_TABLE_MAX_POWER_LEVELS; pwrindex++) {
            if (defaultConfig->powerValues[pwrindex] != currentConfig->powerValues[pwrindex]) {
                equalsDefault = false;
            }
        }
        headingStr = cliPrintSectionHeading(dumpMask, !equalsDefault, headingStr);
        char *pwrbuf = formatVtxTablePowerValues(defaultConfig->powerValues, VTX_TABLE_MAX_POWER_LEVELS);
        cliDefaultPrintLinef(dumpMask, equalsDefault, fmt, pwrbuf);
    }

    char *pwrbuf = formatVtxTablePowerValues(currentConfig->powerValues, currentConfig->powerLevels);
    cliDumpPrintLinef(dumpMask, equalsDefault, fmt, pwrbuf);
    return headingStr;
}

static char *formatVtxTablePowerLabels(const char labels[VTX_TABLE_MAX_POWER_LEVELS][VTX_TABLE_POWER_LABEL_LENGTH + 1], int count)
{
    static char pwrbuf[(VTX_TABLE_POWER_LABEL_LENGTH + 1) * VTX_TABLE_MAX_POWER_LEVELS + 1];
    char pwrtmp[(VTX_TABLE_POWER_LABEL_LENGTH + 1) + 1];
    pwrbuf[0] = 0;
    for (int pwrindex = 0; pwrindex < count; pwrindex++) {
        strcat(pwrbuf, " ");
        strcpy(pwrtmp, labels[pwrindex]);
        // trim trailing space
        char *sp;
        while ((sp = strchr(pwrtmp, ' '))) {
            *sp = 0;
        }
        strcat(pwrbuf, pwrtmp);
    }
    return pwrbuf;
}

static const char *printVtxTablePowerLabels(dumpFlags_t dumpMask, const vtxTableConfig_t *currentConfig, const vtxTableConfig_t *defaultConfig, const char *headingStr)
{
    char *fmt = "vtxtable powerlabels%s";
    bool equalsDefault = false;
    if (defaultConfig) {
        equalsDefault = true;
        for (int pwrindex = 0; pwrindex < VTX_TABLE_MAX_POWER_LEVELS; pwrindex++) {
            if (strcasecmp(defaultConfig->powerLabels[pwrindex], currentConfig->powerLabels[pwrindex])) {
                equalsDefault = false;
            }
        }
        headingStr = cliPrintSectionHeading(dumpMask, !equalsDefault, headingStr);
        char *pwrbuf = formatVtxTablePowerLabels(defaultConfig->powerLabels, VTX_TABLE_MAX_POWER_LEVELS);
        cliDefaultPrintLinef(dumpMask, equalsDefault, fmt, pwrbuf);
    }

    char *pwrbuf = formatVtxTablePowerLabels(currentConfig->powerLabels, currentConfig->powerLevels);
    cliDumpPrintLinef(dumpMask, equalsDefault, fmt, pwrbuf);
    return headingStr;
}

static void printVtxTable(dumpFlags_t dumpMask, const vtxTableConfig_t *currentConfig, const vtxTableConfig_t *defaultConfig, const char *headingStr)
{
    bool equalsDefault;
    char *fmt;

    headingStr = cliPrintSectionHeading(dumpMask, false, headingStr);

    // bands
    equalsDefault = false;
    fmt = "vtxtable bands %d";
    if (defaultConfig) {
        equalsDefault = (defaultConfig->bands == currentConfig->bands);
        headingStr = cliPrintSectionHeading(dumpMask, !equalsDefault, headingStr);
        cliDefaultPrintLinef(dumpMask, equalsDefault, fmt, defaultConfig->bands);
    }
    cliDumpPrintLinef(dumpMask, equalsDefault, fmt, currentConfig->bands);

    // channels
    equalsDefault = false;
    fmt = "vtxtable channels %d";
    if (defaultConfig) {
        equalsDefault = (defaultConfig->channels == currentConfig->channels);
        headingStr = cliPrintSectionHeading(dumpMask, !equalsDefault, headingStr);
        cliDefaultPrintLinef(dumpMask, equalsDefault, fmt, defaultConfig->channels);
    }
    cliDumpPrintLinef(dumpMask, equalsDefault, fmt, currentConfig->channels);

    // band

    for (int band = 0; band < currentConfig->bands; band++) {
        headingStr = printVtxTableBand(dumpMask, band, currentConfig, defaultConfig, headingStr);
    }

    // powerlevels

    equalsDefault = false;
    fmt = "vtxtable powerlevels %d";
    if (defaultConfig) {
        equalsDefault = (defaultConfig->powerLevels == currentConfig->powerLevels);
        headingStr = cliPrintSectionHeading(dumpMask, !equalsDefault, headingStr);
        cliDefaultPrintLinef(dumpMask, equalsDefault, fmt, defaultConfig->powerLevels);
    }
    cliDumpPrintLinef(dumpMask, equalsDefault, fmt, currentConfig->powerLevels);

    // powervalues

    // powerlabels
    headingStr = printVtxTablePowerValues(dumpMask, currentConfig, defaultConfig, headingStr);
    headingStr = printVtxTablePowerLabels(dumpMask, currentConfig, defaultConfig, headingStr);
}

static void cliVtxTable(const char *cmdName, char *cmdline)
{
    char *tok;
    char *saveptr;

    // Band number or nothing
    tok  = strtok_r(cmdline, " ", &saveptr);

    if (!tok) {
        printVtxTable(DUMP_MASTER | HIDE_UNUSED, vtxTableConfigMutable(), NULL, NULL);
        return;
    }

    if (strcasecmp(tok, "bands") == 0) {
        tok = strtok_r(NULL, " ", &saveptr);
        int bands = atoi(tok);
        if (bands < 0 || bands > VTX_TABLE_MAX_BANDS) {
            cliShowArgumentRangeError(cmdName, "BAND COUNT", 0, VTX_TABLE_MAX_BANDS);
            return;
        }
        if (bands < vtxTableConfigMutable()->bands) {
            for (int i = bands; i < vtxTableConfigMutable()->bands; i++) {
                vtxTableConfigClearBand(vtxTableConfigMutable(), i);
             }
        }
        vtxTableConfigMutable()->bands = bands;

    } else if (strcasecmp(tok, "channels") == 0) {
        tok = strtok_r(NULL, " ", &saveptr);

        int channels = atoi(tok);
        if (channels < 0 || channels > VTX_TABLE_MAX_CHANNELS) {
            cliShowArgumentRangeError(cmdName, "CHANNEL COUNT", 0, VTX_TABLE_MAX_CHANNELS);
            return;
        }
        if (channels < vtxTableConfigMutable()->channels) {
            for (int i = 0; i < VTX_TABLE_MAX_BANDS; i++) {
                vtxTableConfigClearChannels(vtxTableConfigMutable(), i, channels);
            }
        }
        vtxTableConfigMutable()->channels = channels;

    } else if (strcasecmp(tok, "powerlevels") == 0) {
        // Number of power levels
        tok = strtok_r(NULL, " ", &saveptr);
        if (tok) {
            int levels = atoi(tok);
            if (levels < 0 || levels > VTX_TABLE_MAX_POWER_LEVELS) {
                cliShowArgumentRangeError(cmdName, "POWER LEVEL COUNT", 0, VTX_TABLE_MAX_POWER_LEVELS);
            } else {
                if (levels < vtxTableConfigMutable()->powerLevels) {
                    vtxTableConfigClearPowerValues(vtxTableConfigMutable(), levels);
                    vtxTableConfigClearPowerLabels(vtxTableConfigMutable(), levels);
                }
                vtxTableConfigMutable()->powerLevels = levels;
            }
        } else {
            // XXX Show current level count?
        }
        return;

    } else if (strcasecmp(tok, "powervalues") == 0) {
        // Power values
        uint16_t power[VTX_TABLE_MAX_POWER_LEVELS];
        int count;
        int levels = vtxTableConfigMutable()->powerLevels;

        memset(power, 0, sizeof(power));

        for (count = 0; count < levels && (tok = strtok_r(NULL, " ", &saveptr)); count++) {
            int value = atoi(tok);
            power[count] = value;
        }

        // Check remaining tokens

        if (count < levels) {
            cliPrintErrorLinef(cmdName, "NOT ENOUGH VALUES (EXPECTED %d)", levels);
            return;
        } else if ((tok = strtok_r(NULL, " ", &saveptr))) {
            cliPrintErrorLinef(cmdName, "TOO MANY VALUES (EXPECTED %d)", levels);
            return;
        }

        for (int i = 0; i < VTX_TABLE_MAX_POWER_LEVELS; i++) {
            vtxTableConfigMutable()->powerValues[i] = power[i];
        }

    } else if (strcasecmp(tok, "powerlabels") == 0) {
        // Power labels
        char label[VTX_TABLE_MAX_POWER_LEVELS][VTX_TABLE_POWER_LABEL_LENGTH + 1];
        int levels = vtxTableConfigMutable()->powerLevels;
        int count;
        for (count = 0; count < levels && (tok = strtok_r(NULL, " ", &saveptr)); count++) {
            strncpy(label[count], tok, VTX_TABLE_POWER_LABEL_LENGTH);
            for (unsigned i = 0; i < strlen(label[count]); i++) {
                label[count][i] = toupper(label[count][i]);
            }
        }

        // Check remaining tokens

        if (count < levels) {
            cliPrintErrorLinef(cmdName, "NOT ENOUGH LABELS (EXPECTED %d)", levels);
            return;
        } else if ((tok = strtok_r(NULL, " ", &saveptr))) {
            cliPrintErrorLinef(cmdName, "TOO MANY LABELS (EXPECTED %d)", levels);
            return;
        }

        for (int i = 0; i < count; i++) {
            vtxTableStrncpyWithPad(vtxTableConfigMutable()->powerLabels[i], label[i], VTX_TABLE_POWER_LABEL_LENGTH);
        }
    } else if (strcasecmp(tok, "band") == 0) {

        int bands = vtxTableConfigMutable()->bands;

        tok = strtok_r(NULL, " ", &saveptr);
        if (!tok) {
            return;
        }

        int band = atoi(tok);
        --band;

        if (band < 0 || band >= bands) {
            cliShowArgumentRangeError(cmdName, "BAND NUMBER", 1, bands);
            return;
        }

        // Band name
        tok  = strtok_r(NULL, " ", &saveptr);

        if (!tok) {
            return;
        }

        char bandname[VTX_TABLE_BAND_NAME_LENGTH + 1];
        memset(bandname, 0, VTX_TABLE_BAND_NAME_LENGTH + 1);
        strncpy(bandname, tok, VTX_TABLE_BAND_NAME_LENGTH);
        for (unsigned i = 0; i < strlen(bandname); i++) {
            bandname[i] = toupper(bandname[i]);
        }

        // Band letter
        tok  = strtok_r(NULL, " ", &saveptr);

        if (!tok) {
            return;
        }

        char bandletter = toupper(tok[0]);

        uint16_t bandfreq[VTX_TABLE_MAX_CHANNELS];
        int channel = 0;
        int channels = vtxTableConfigMutable()->channels;
        bool isFactory = false;

        for (channel = 0; channel <  channels && (tok  = strtok_r(NULL, " ", &saveptr)); channel++) {
            if (channel == 0 && !isdigit(tok[0])) {
                channel -= 1;
                if (strcasecmp(tok, "FACTORY") == 0) {
                    isFactory = true;
                } else if (strcasecmp(tok, "CUSTOM") == 0) {
                    isFactory = false;
                } else {
                    cliPrintErrorLinef(cmdName, "INVALID FACTORY FLAG %s (EXPECTED FACTORY OR CUSTOM)", tok);
                    return;
                }
            }
            int freq = atoi(tok);
            if (freq < 0) {
                cliPrintErrorLinef(cmdName, "INVALID FREQUENCY %s", tok);
                return;
            }
            bandfreq[channel] = freq;
        }

        if (channel < channels) {
            cliPrintErrorLinef(cmdName, "NOT ENOUGH FREQUENCIES (EXPECTED %d)", channels);
            return;
        } else if ((tok = strtok_r(NULL, " ", &saveptr))) {
            cliPrintErrorLinef(cmdName, "TOO MANY FREQUENCIES (EXPECTED %d)", channels);
            return;
        }

        vtxTableStrncpyWithPad(vtxTableConfigMutable()->bandNames[band], bandname, VTX_TABLE_BAND_NAME_LENGTH);
        vtxTableConfigMutable()->bandLetters[band] = bandletter;

        for (int i = 0; i < channel; i++) {
            vtxTableConfigMutable()->frequency[band][i] = bandfreq[i];
        }
        vtxTableConfigMutable()->isFactoryBand[band] = isFactory;
    } else {
        // Bad subcommand
        cliPrintErrorLinef(cmdName, "INVALID SUBCOMMAND %s", tok);
    }
}

static void cliVtxInfo(const char *cmdName, char *cmdline)
{
    UNUSED(cmdline);

    // Display the available power levels
    uint16_t levels[VTX_TABLE_MAX_POWER_LEVELS];
    uint16_t powers[VTX_TABLE_MAX_POWER_LEVELS];
    vtxDevice_t *vtxDevice = vtxCommonDevice();
    if (vtxDevice) {
        uint8_t level_count = vtxCommonGetVTXPowerLevels(vtxDevice, levels, powers);

        if (level_count) {
            for (int i = 0; i < level_count; i++) {
                cliPrintLinef("level %d dBm, power %d mW", levels[i], powers[i]);
            }
        } else {
            cliPrintErrorLinef(cmdName, "NO POWER VALUES DEFINED");
        }
    } else {
        cliPrintErrorLinef(cmdName, "NO VTX");
    }
}
#endif // USE_VTX_TABLE

#if defined(USE_SIMPLIFIED_TUNING)
static void applySimplifiedTuningAllProfiles(void)
{
    for (unsigned pidProfileIndex = 0; pidProfileIndex < PID_PROFILE_COUNT; pidProfileIndex++) {
        applySimplifiedTuning(pidProfilesMutable(pidProfileIndex), gyroConfigMutable());
    }
}

static void cliSimplifiedTuning(const char *cmdName, char *cmdline)
{
    if (strcasecmp(cmdline, "apply") == 0) {
        applySimplifiedTuningAllProfiles();

        cliPrintLine("Applied simplified tuning.");
    } else if (strcasecmp(cmdline, "disable") == 0) {
        for (unsigned pidProfileIndex = 0; pidProfileIndex < PID_PROFILE_COUNT; pidProfileIndex++) {
            disableSimplifiedTuning(pidProfilesMutable(pidProfileIndex), gyroConfigMutable());
        }

        cliPrintLine("Disabled simplified tuning.");
    } else {
        cliShowParseError(cmdName);
    }
}
#endif

static void printCraftName(dumpFlags_t dumpMask, const pilotConfig_t *pilotConfig)
{
    const bool equalsDefault = strlen(pilotConfig->craftName) == 0;
    cliDumpPrintLinef(dumpMask, equalsDefault, "\r\n# name: %s", equalsDefault ? emptyName : pilotConfig->craftName);
}

#if defined(USE_BOARD_INFO)

static void printBoardName(dumpFlags_t dumpMask)
{
    if (!(dumpMask & DO_DIFF) || strlen(getBoardName())) {
        cliPrintLinef("board_name %s", getBoardName());
    }
}

static void cliBoardName(const char *cmdName, char *cmdline)
{
    const unsigned int len = strlen(cmdline);
    const char *boardName = getBoardName();
    if (len > 0 && strlen(boardName) != 0 && boardInformationIsSet() && (len != strlen(boardName) || strncmp(boardName, cmdline, len))) {
        cliPrintErrorLinef(cmdName, ERROR_MESSAGE, "BOARD_NAME", boardName);
    } else {
        if (len > 0 && !configIsInCopy && setBoardName(cmdline)) {
            boardInformationUpdated = true;

            cliPrintHashLine("Set board_name.");
        }
        printBoardName(DUMP_ALL);
    }
}

static void printManufacturerId(dumpFlags_t dumpMask)
{
    if (!(dumpMask & DO_DIFF) || strlen(getManufacturerId())) {
        cliPrintLinef("manufacturer_id %s", getManufacturerId());
    }
}

static void cliManufacturerId(const char *cmdName, char *cmdline)
{
    const unsigned int len = strlen(cmdline);
    const char *manufacturerId = getManufacturerId();
    if (len > 0 && boardInformationIsSet() && strlen(manufacturerId) != 0 && (len != strlen(manufacturerId) || strncmp(manufacturerId, cmdline, len))) {
        cliPrintErrorLinef(cmdName, ERROR_MESSAGE, "MANUFACTURER_ID", manufacturerId);
    } else {
        if (len > 0 && !configIsInCopy && setManufacturerId(cmdline)) {
            boardInformationUpdated = true;

            cliPrintHashLine("Set manufacturer_id.");
        }
        printManufacturerId(DUMP_ALL);
    }
}

#if defined(USE_SIGNATURE)
static void writeSignature(char *signatureStr, uint8_t *signature)
{
    for (unsigned i = 0; i < SIGNATURE_LENGTH; i++) {
        tfp_sprintf(&signatureStr[2 * i], "%02x", signature[i]);
    }
}

static void cliSignature(const char *cmdName, char *cmdline)
{
    const int len = strlen(cmdline);

    uint8_t signature[SIGNATURE_LENGTH] = {0};
    if (len > 0) {
        if (len != 2 * SIGNATURE_LENGTH) {
            cliPrintErrorLinef(cmdName, "INVALID LENGTH: %d (EXPECTED: %d)", len, 2 * SIGNATURE_LENGTH);

            return;
        }

#define BLOCK_SIZE 2
        for (unsigned i = 0; i < SIGNATURE_LENGTH; i++) {
            char temp[BLOCK_SIZE + 1];
            strncpy(temp, &cmdline[i * BLOCK_SIZE], BLOCK_SIZE);
            temp[BLOCK_SIZE] = '\0';
            char *end;
            unsigned result = strtoul(temp, &end, 16);
            if (end == &temp[BLOCK_SIZE]) {
                signature[i] = result;
            } else {
                cliPrintErrorLinef(cmdName, "INVALID CHARACTER FOUND: %c", end[0]);

                return;
            }
        }
#undef BLOCK_SIZE
    }

    char signatureStr[SIGNATURE_LENGTH * 2 + 1] = {0};
    if (len > 0 && signatureIsSet() && memcmp(signature, getSignature(), SIGNATURE_LENGTH)) {
        writeSignature(signatureStr, getSignature());
        cliPrintErrorLinef(cmdName, ERROR_MESSAGE, "SIGNATURE", signatureStr);
    } else {
        if (len > 0 && !configIsInCopy && setSignature(signature)) {
            signatureUpdated = true;

            writeSignature(signatureStr, getSignature());

            cliPrintHashLine("Set signature.");
        } else if (signatureUpdated || signatureIsSet()) {
            writeSignature(signatureStr, getSignature());
        }

        cliPrintLinef("signature %s", signatureStr);
    }
}
#endif

#undef ERROR_MESSAGE

#endif // USE_BOARD_INFO

static void cliMcuId(const char *cmdName, char *cmdline)
{
    UNUSED(cmdName);
    UNUSED(cmdline);

    cliPrintLinef("mcu_id %08x%08x%08x", U_ID_0, U_ID_1, U_ID_2);
}

static void printFeature(dumpFlags_t dumpMask, const uint32_t mask, const uint32_t defaultMask, const char *headingStr)
{
    headingStr = cliPrintSectionHeading(dumpMask, false, headingStr);
    for (uint32_t i = 0; featureNames[i]; i++) { // disabled features first
        if (strcmp(featureNames[i], emptyString) != 0) { //Skip unused
            const char *format = "feature -%s";
            const bool equalsDefault = (~defaultMask | mask) & (1 << i);
            headingStr = cliPrintSectionHeading(dumpMask, !equalsDefault, headingStr);
            cliDefaultPrintLinef(dumpMask, (defaultMask | ~mask) & (1 << i), format, featureNames[i]);
            cliDumpPrintLinef(dumpMask, equalsDefault, format, featureNames[i]);
        }
    }
    for (uint32_t i = 0; featureNames[i]; i++) {  // enabled features
        if (strcmp(featureNames[i], emptyString) != 0) { //Skip unused
            const char *format = "feature %s";
            if (defaultMask & (1 << i)) {
                cliDefaultPrintLinef(dumpMask, (~defaultMask | mask) & (1 << i), format, featureNames[i]);
            }
            if (mask & (1 << i)) {
                const bool equalsDefault = (defaultMask | ~mask) & (1 << i);
                headingStr = cliPrintSectionHeading(dumpMask, !equalsDefault, headingStr);
                cliDumpPrintLinef(dumpMask, equalsDefault, format, featureNames[i]);
            }
        }
    }
}

static void cliFeature(const char *cmdName, char *cmdline)
{
    uint32_t len = strlen(cmdline);
    const uint32_t mask = featureConfig()->enabledFeatures;
    if (len == 0) {
        cliPrint("Enabled: ");
        for (uint32_t i = 0; ; i++) {
            if (featureNames[i] == NULL) {
                break;
            }
            if (mask & (1 << i)) {
                cliPrintf("%s ", featureNames[i]);
            }
        }
        cliPrintLinefeed();
    } else if (strncasecmp(cmdline, "list", len) == 0) {
        cliPrint("Available:");
        for (uint32_t i = 0; ; i++) {
            if (featureNames[i] == NULL)
                break;
            if (strcmp(featureNames[i], emptyString) != 0) //Skip unused
                cliPrintf(" %s", featureNames[i]);
        }
        cliPrintLinefeed();
        return;
    } else {
        uint32_t feature;

        bool remove = false;
        if (cmdline[0] == '-') {
            // remove feature
            remove = true;
            cmdline++; // skip over -
            len--;
        }

        for (uint32_t i = 0; ; i++) {
            if (featureNames[i] == NULL) {
                cliPrintErrorLinef(cmdName, ERROR_INVALID_NAME, cmdline);
                break;
            }

            if (strncasecmp(cmdline, featureNames[i], len) == 0) {
                feature = 1 << i;
#ifndef USE_GPS
                if (feature & FEATURE_GPS) {
                    cliPrintLine("unavailable");
                    break;
                }
#endif
#ifndef USE_RANGEFINDER
                if (feature & FEATURE_RANGEFINDER) {
                    cliPrintLine("unavailable");
                    break;
                }
#endif
                if (remove) {
                    featureConfigClear(feature);
                    cliPrint("Disabled");
                } else {
                    featureConfigSet(feature);
                    cliPrint("Enabled");
                }
                cliPrintLinef(" %s", featureNames[i]);
                break;
            }
        }
    }
}

#if defined(USE_BEEPER)
static void printBeeper(dumpFlags_t dumpMask, const uint32_t offFlags, const uint32_t offFlagsDefault, const char *name, const uint32_t allowedFlags, const char *headingStr)
{
    headingStr = cliPrintSectionHeading(dumpMask, false, headingStr);
    const uint8_t beeperCount = beeperTableEntryCount();
    for (int32_t i = 0; i < beeperCount - 1; i++) {
        if (beeperModeMaskForTableIndex(i) & allowedFlags) {
            const char *formatOff = "%s -%s";
            const char *formatOn = "%s %s";
            const uint32_t beeperModeMask = beeperModeMaskForTableIndex(i);
            cliDefaultPrintLinef(dumpMask, ~(offFlags ^ offFlagsDefault) & beeperModeMask, offFlags & beeperModeMask ? formatOn : formatOff, name, beeperNameForTableIndex(i));
            const bool equalsDefault = ~(offFlags ^ offFlagsDefault) & beeperModeMask;
            headingStr = cliPrintSectionHeading(dumpMask, !equalsDefault, headingStr);
            cliDumpPrintLinef(dumpMask, equalsDefault, offFlags & beeperModeMask ? formatOff : formatOn, name, beeperNameForTableIndex(i));
        }
    }
}

static void processBeeperCommand(const char *cmdName, char *cmdline, uint32_t *offFlags, const uint32_t allowedFlags)
{
    uint32_t len = strlen(cmdline);
    uint8_t beeperCount = beeperTableEntryCount();

    if (len == 0) {
        cliPrintf("Disabled:");
        for (int32_t i = 0; ; i++) {
            if (i == beeperCount - 1) {
                if (*offFlags == 0)
                    cliPrint("  none");
                break;
            }

            if (beeperModeMaskForTableIndex(i) & *offFlags)
                cliPrintf("  %s", beeperNameForTableIndex(i));
        }
        cliPrintLinefeed();
    } else if (strncasecmp(cmdline, "list", len) == 0) {
        cliPrint("Available:");
        for (uint32_t i = 0; i < beeperCount; i++) {
            if (beeperModeMaskForTableIndex(i) & allowedFlags) {
                cliPrintf(" %s", beeperNameForTableIndex(i));
            }
        }
        cliPrintLinefeed();
    } else {
        bool remove = false;
        if (cmdline[0] == '-') {
            remove = true;     // this is for beeper OFF condition
            cmdline++;
            len--;
        }

        for (uint32_t i = 0; ; i++) {
            if (i == beeperCount) {
                cliPrintErrorLinef(cmdName, ERROR_INVALID_NAME, cmdline);
                break;
            }
            if (strncasecmp(cmdline, beeperNameForTableIndex(i), len) == 0 && beeperModeMaskForTableIndex(i) & (allowedFlags | BEEPER_GET_FLAG(BEEPER_ALL))) {
                if (remove) { // beeper off
                    if (i == BEEPER_ALL - 1) {
                        *offFlags = allowedFlags;
                    } else {
                        *offFlags |= beeperModeMaskForTableIndex(i);
                    }
                    cliPrint("Disabled");
                }
                else { // beeper on
                    if (i == BEEPER_ALL - 1) {
                        *offFlags = 0;
                    } else {
                        *offFlags &= ~beeperModeMaskForTableIndex(i);
                    }
                    cliPrint("Enabled");
                }
            cliPrintLinef(" %s", beeperNameForTableIndex(i));
            break;
            }
        }
    }
}

#if defined(USE_DSHOT)
static void cliBeacon(const char *cmdName, char *cmdline)
{
    processBeeperCommand(cmdName, cmdline, &(beeperConfigMutable()->dshotBeaconOffFlags), DSHOT_BEACON_ALLOWED_MODES);
}
#endif

static void cliBeeper(const char *cmdName, char *cmdline)
{
    processBeeperCommand(cmdName, cmdline, &(beeperConfigMutable()->beeper_off_flags), BEEPER_ALLOWED_MODES);
}
#endif

#if defined(USE_RX_BIND)
static void cliRxBind(const char *cmdName, char *cmdline)
{
    UNUSED(cmdline);
    if (!startRxBind()) {
        cliPrintErrorLinef(cmdName, "Not supported.");
    } else {
        cliPrintLinef("Binding...");
    }
}
#endif

static void printMap(dumpFlags_t dumpMask, const rxConfig_t *rxConfig, const rxConfig_t *defaultRxConfig, const char *headingStr)
{
    bool equalsDefault = true;
    char buf[16];
    char bufDefault[16];
    uint32_t i;

    headingStr = cliPrintSectionHeading(dumpMask, false, headingStr);
    for (i = 0; i < RX_MAPPABLE_CHANNEL_COUNT; i++) {
        buf[rxConfig->rcmap[i]] = rcChannelLetters[i];
        if (defaultRxConfig) {
            bufDefault[defaultRxConfig->rcmap[i]] = rcChannelLetters[i];
            equalsDefault = equalsDefault && (rxConfig->rcmap[i] == defaultRxConfig->rcmap[i]);
        }
    }
    buf[i] = '\0';

    headingStr = cliPrintSectionHeading(dumpMask, !equalsDefault, headingStr);
    const char *formatMap = "map %s";
    if (defaultRxConfig) {
        bufDefault[i] = '\0';
        cliDefaultPrintLinef(dumpMask, equalsDefault, formatMap, bufDefault);
    }
    cliDumpPrintLinef(dumpMask, equalsDefault, formatMap, buf);
}


static void cliMap(const char *cmdName, char *cmdline)
{
    uint32_t i;
    char buf[RX_MAPPABLE_CHANNEL_COUNT + 1];

    uint32_t len = strlen(cmdline);
    if (len == RX_MAPPABLE_CHANNEL_COUNT) {

        for (i = 0; i < RX_MAPPABLE_CHANNEL_COUNT; i++) {
            buf[i] = toupper((unsigned char)cmdline[i]);
        }
        buf[i] = '\0';

        for (i = 0; i < RX_MAPPABLE_CHANNEL_COUNT; i++) {
            buf[i] = toupper((unsigned char)cmdline[i]);

            if (strchr(rcChannelLetters, buf[i]) && !strchr(buf + i + 1, buf[i]))
                continue;

            cliShowParseError(cmdName);
            return;
        }
        parseRcChannels(buf, rxConfigMutable());
    } else if (len > 0) {
        cliShowInvalidArgumentCountError(cmdName);
        return;
    }

    for (i = 0; i < RX_MAPPABLE_CHANNEL_COUNT; i++) {
        buf[rxConfig()->rcmap[i]] = rcChannelLetters[i];
    }

    buf[i] = '\0';
    cliPrintLinef("map %s", buf);
}

static char *skipSpace(char *buffer)
{
    while (*(buffer) == ' ') {
        buffer++;
    }

    return buffer;
}

static char *checkCommand(char *cmdline, const char *command)
{
    if (!strncasecmp(cmdline, command, strlen(command))   // command names match
        && (isspace((unsigned)cmdline[strlen(command)]) || cmdline[strlen(command)] == 0)) {
        return skipSpace(cmdline + strlen(command) + 1);
    } else {
        return 0;
    }
}

static void cliRebootEx(rebootTarget_e rebootTarget)
{
    cliPrint("\r\nRebooting");
    cliWriterFlush();
    waitForSerialPortToFinishTransmitting(cliPort);
    motorShutdown();

    switch (rebootTarget) {
    case REBOOT_TARGET_BOOTLOADER_ROM:
        systemResetToBootloader(BOOTLOADER_REQUEST_ROM);

        break;
#if defined(USE_FLASH_BOOT_LOADER)
    case REBOOT_TARGET_BOOTLOADER_FLASH:
        systemResetToBootloader(BOOTLOADER_REQUEST_FLASH);

        break;
#endif
    case REBOOT_TARGET_FIRMWARE:
    default:
        systemReset();

        break;
    }
}

static void cliReboot(void)
{
    cliRebootEx(REBOOT_TARGET_FIRMWARE);
}

static void cliBootloader(const char *cmdName, char *cmdline)
{
    rebootTarget_e rebootTarget;
    if (
#if !defined(USE_FLASH_BOOT_LOADER)
        isEmpty(cmdline) ||
#endif
        strncasecmp(cmdline, "rom", 3) == 0) {
        rebootTarget = REBOOT_TARGET_BOOTLOADER_ROM;

        cliPrintHashLine("restarting in ROM bootloader mode");
#if defined(USE_FLASH_BOOT_LOADER)
    } else if (isEmpty(cmdline) || strncasecmp(cmdline, "flash", 5) == 0) {
        rebootTarget = REBOOT_TARGET_BOOTLOADER_FLASH;

        cliPrintHashLine("restarting in flash bootloader mode");
#endif
    } else {
        cliPrintErrorLinef(cmdName, "Invalid option");

        return;
    }

    cliRebootEx(rebootTarget);
}

static void cliExit(const char *cmdName, char *cmdline)
{
    UNUSED(cmdName);
    UNUSED(cmdline);

    cliPrintHashLine("leaving CLI mode, unsaved changes lost");
    cliWriterFlush();

    *cliBuffer = '\0';
    bufferIndex = 0;
    cliMode = false;
    // incase a motor was left running during motortest, clear it here
    mixerResetDisarmedMotors();
    cliReboot();
}

#ifdef USE_GPS
static void cliGpsPassthrough(const char *cmdName, char *cmdline)
{
    UNUSED(cmdName);
    UNUSED(cmdline);

    gpsEnablePassthrough(cliPort);
}
#endif

#if defined(USE_GYRO_REGISTER_DUMP) && !defined(SIMULATOR_BUILD)
static void cliPrintGyroRegisters(uint8_t whichSensor)
{
    cliPrintLinef("# WHO_AM_I    0x%X", gyroReadRegister(whichSensor, MPU_RA_WHO_AM_I));
    cliPrintLinef("# CONFIG      0x%X", gyroReadRegister(whichSensor, MPU_RA_CONFIG));
    cliPrintLinef("# GYRO_CONFIG 0x%X", gyroReadRegister(whichSensor, MPU_RA_GYRO_CONFIG));
}

static void cliDumpGyroRegisters(const char *cmdName, char *cmdline)
{
    UNUSED(cmdName);
    UNUSED(cmdline);

#ifdef USE_MULTI_GYRO
    if ((gyroConfig()->gyro_to_use == GYRO_CONFIG_USE_GYRO_1) || (gyroConfig()->gyro_to_use == GYRO_CONFIG_USE_GYRO_BOTH)) {
        cliPrintLinef("\r\n# Gyro 1");
        cliPrintGyroRegisters(GYRO_CONFIG_USE_GYRO_1);
    }
    if ((gyroConfig()->gyro_to_use == GYRO_CONFIG_USE_GYRO_2) || (gyroConfig()->gyro_to_use == GYRO_CONFIG_USE_GYRO_BOTH)) {
        cliPrintLinef("\r\n# Gyro 2");
        cliPrintGyroRegisters(GYRO_CONFIG_USE_GYRO_2);
    }
#else
    cliPrintGyroRegisters(GYRO_CONFIG_USE_GYRO_1);
#endif
}
#endif


static int parseOutputIndex(const char *cmdName, char *pch, bool allowAllEscs)
{
    int outputIndex = atoi(pch);
    if ((outputIndex >= 0) && (outputIndex < getMotorCount())) {
        cliPrintLinef("Using output %d.", outputIndex);
    } else if (allowAllEscs && outputIndex == ALL_MOTORS) {
        cliPrintLinef("Using all outputs.");
    } else {
        cliPrintErrorLinef(cmdName, "INVALID OUTPUT NUMBER. RANGE: 0 - %d.", getMotorCount() - 1);

        return -1;
    }

    return outputIndex;
}

#if defined(USE_DSHOT)
#if defined(USE_ESC_SENSOR) && defined(USE_ESC_SENSOR_INFO)

#define ESC_INFO_KISS_V1_EXPECTED_FRAME_SIZE 15
#define ESC_INFO_KISS_V2_EXPECTED_FRAME_SIZE 21
#define ESC_INFO_BLHELI32_EXPECTED_FRAME_SIZE 64

enum {
    ESC_INFO_KISS_V1,
    ESC_INFO_KISS_V2,
    ESC_INFO_BLHELI32
};

#define ESC_INFO_VERSION_POSITION 12

static void printEscInfo(const char *cmdName, const uint8_t *escInfoBuffer, uint8_t bytesRead)
{
    bool escInfoReceived = false;
    if (bytesRead > ESC_INFO_VERSION_POSITION) {
        uint8_t escInfoVersion;
        uint8_t frameLength;
        if (escInfoBuffer[ESC_INFO_VERSION_POSITION] == 254) {
            escInfoVersion = ESC_INFO_BLHELI32;
            frameLength = ESC_INFO_BLHELI32_EXPECTED_FRAME_SIZE;
        } else if (escInfoBuffer[ESC_INFO_VERSION_POSITION] == 255) {
            escInfoVersion = ESC_INFO_KISS_V2;
            frameLength = ESC_INFO_KISS_V2_EXPECTED_FRAME_SIZE;
        } else {
            escInfoVersion = ESC_INFO_KISS_V1;
            frameLength = ESC_INFO_KISS_V1_EXPECTED_FRAME_SIZE;
        }

        if (bytesRead == frameLength) {
            escInfoReceived = true;

            if (calculateCrc8(escInfoBuffer, frameLength - 1) == escInfoBuffer[frameLength - 1]) {
                uint8_t firmwareVersion = 0;
                uint8_t firmwareSubVersion = 0;
                uint8_t escType = 0;
                switch (escInfoVersion) {
                case ESC_INFO_KISS_V1:
                    firmwareVersion = escInfoBuffer[12];
                    firmwareSubVersion = (escInfoBuffer[13] & 0x1f) + 97;
                    escType = (escInfoBuffer[13] & 0xe0) >> 5;

                    break;
                case ESC_INFO_KISS_V2:
                    firmwareVersion = escInfoBuffer[13];
                    firmwareSubVersion = escInfoBuffer[14];
                    escType = escInfoBuffer[15];

                    break;
                case ESC_INFO_BLHELI32:
                    firmwareVersion = escInfoBuffer[13];
                    firmwareSubVersion = escInfoBuffer[14];
                    escType = escInfoBuffer[15];

                    break;
                }

                cliPrint("ESC Type: ");
                switch (escInfoVersion) {
                case ESC_INFO_KISS_V1:
                case ESC_INFO_KISS_V2:
                    switch (escType) {
                    case 1:
                        cliPrintLine("KISS8A");

                        break;
                    case 2:
                        cliPrintLine("KISS16A");

                        break;
                    case 3:
                        cliPrintLine("KISS24A");

                        break;
                    case 5:
                        cliPrintLine("KISS Ultralite");

                        break;
                    default:
                        cliPrintLine("unknown");

                        break;
                    }

                    break;
                case ESC_INFO_BLHELI32:
                    {
                        char *escType = (char *)(escInfoBuffer + 31);
                        escType[32] = 0;
                        cliPrintLine(escType);
                    }

                    break;
                }

                cliPrint("MCU Serial No: 0x");
                for (int i = 0; i < 12; i++) {
                    if (i && (i % 3 == 0)) {
                        cliPrint("-");
                    }
                    cliPrintf("%02x", escInfoBuffer[i]);
                }
                cliPrintLinefeed();

                switch (escInfoVersion) {
                case ESC_INFO_KISS_V1:
                case ESC_INFO_KISS_V2:
                    cliPrintLinef("Firmware Version: %d.%02d%c", firmwareVersion / 100, firmwareVersion % 100, (char)firmwareSubVersion);

                    break;
                case ESC_INFO_BLHELI32:
                    cliPrintLinef("Firmware Version: %d.%02d%", firmwareVersion, firmwareSubVersion);

                    break;
                }
                if (escInfoVersion == ESC_INFO_KISS_V2 || escInfoVersion == ESC_INFO_BLHELI32) {
                    cliPrintLinef("Rotation Direction: %s", escInfoBuffer[16] ? "reversed" : "normal");
                    cliPrintLinef("3D: %s", escInfoBuffer[17] ? "on" : "off");
                    if (escInfoVersion == ESC_INFO_BLHELI32) {
                        uint8_t setting = escInfoBuffer[18];
                        cliPrint("Low voltage Limit: ");
                        switch (setting) {
                        case 0:
                            cliPrintLine("off");

                            break;
                        case 255:
                            cliPrintLine("unsupported");

                            break;
                        default:
                            cliPrintLinef("%d.%01d", setting / 10, setting % 10);

                            break;
                        }

                        setting = escInfoBuffer[19];
                        cliPrint("Current Limit: ");
                        switch (setting) {
                        case 0:
                            cliPrintLine("off");

                            break;
                        case 255:
                            cliPrintLine("unsupported");

                            break;
                        default:
                            cliPrintLinef("%d", setting);

                            break;
                        }

                        for (int i = 0; i < 4; i++) {
                            setting = escInfoBuffer[i + 20];
                            cliPrintLinef("LED %d: %s", i, setting ? (setting == 255) ? "unsupported" : "on" : "off");
                        }
                    }
                }
            } else {
                cliPrintErrorLinef(cmdName, "CHECKSUM ERROR.");
            }
        }
    }

    if (!escInfoReceived) {
        cliPrintLine("No Info.");
    }
}

static void executeEscInfoCommand(const char *cmdName, uint8_t escIndex)
{
    cliPrintLinef("Info for ESC %d:", escIndex);

    uint8_t escInfoBuffer[ESC_INFO_BLHELI32_EXPECTED_FRAME_SIZE];

    startEscDataRead(escInfoBuffer, ESC_INFO_BLHELI32_EXPECTED_FRAME_SIZE);

    dshotCommandWrite(escIndex, getMotorCount(), DSHOT_CMD_ESC_INFO, DSHOT_CMD_TYPE_BLOCKING);

    delay(10);

    printEscInfo(cmdName, escInfoBuffer, getNumberEscBytesRead());
}
#endif // USE_ESC_SENSOR && USE_ESC_SENSOR_INFO

static void cliDshotProg(const char *cmdName, char *cmdline)
{
    if (isEmpty(cmdline) || !isMotorProtocolDshot()) {
        cliShowParseError(cmdName);

        return;
    }

    char *saveptr;
    char *pch = strtok_r(cmdline, " ", &saveptr);
    int pos = 0;
    int escIndex = 0;
    bool firstCommand = true;
    while (pch != NULL) {
        switch (pos) {
        case 0:
            escIndex = parseOutputIndex(cmdName, pch, true);
            if (escIndex == -1) {
                return;
            }

            break;
        default:
            {
                int command = atoi(pch);
                if (command >= 0 && command < DSHOT_MIN_THROTTLE) {
                    if (firstCommand) {
                        // pwmDisableMotors();
                        motorDisable();

                        firstCommand = false;
                    }

                    if (command != DSHOT_CMD_ESC_INFO) {
                        dshotCommandWrite(escIndex, getMotorCount(), command, DSHOT_CMD_TYPE_BLOCKING);
                    } else {
#if defined(USE_ESC_SENSOR) && defined(USE_ESC_SENSOR_INFO)
                        if (featureIsEnabled(FEATURE_ESC_SENSOR)) {
                            if (escIndex != ALL_MOTORS) {
                                executeEscInfoCommand(cmdName, escIndex);
                            } else {
                                for (uint8_t i = 0; i < getMotorCount(); i++) {
                                    executeEscInfoCommand(cmdName, i);
                                }
                            }
                        } else
#endif
                        {
                            cliPrintLine("Not supported.");
                        }
                    }

                    cliPrintLinef("Command Sent: %d", command);

                } else {
                    cliPrintErrorLinef(cmdName, "INVALID COMMAND. RANGE: 1 - %d.", DSHOT_MIN_THROTTLE - 1);
                }
            }

            break;
        }

        pos++;
        pch = strtok_r(NULL, " ", &saveptr);
    }

    motorEnable();
}
#endif // USE_DSHOT

#ifdef USE_ESCSERIAL
static void cliEscPassthrough(const char *cmdName, char *cmdline)
{
    if (isEmpty(cmdline)) {
        cliShowInvalidArgumentCountError(cmdName);

        return;
    }

    char *saveptr;
    char *pch = strtok_r(cmdline, " ", &saveptr);
    int pos = 0;
    uint8_t mode = 0;
    int escIndex = 0;
    while (pch != NULL) {
        switch (pos) {
        case 0:
            if (strncasecmp(pch, "sk", strlen(pch)) == 0) {
                mode = PROTOCOL_SIMONK;
            } else if (strncasecmp(pch, "bl", strlen(pch)) == 0) {
                mode = PROTOCOL_BLHELI;
            } else if (strncasecmp(pch, "ki", strlen(pch)) == 0) {
                mode = PROTOCOL_KISS;
            } else if (strncasecmp(pch, "cc", strlen(pch)) == 0) {
                mode = PROTOCOL_KISSALL;
            } else {
                cliShowParseError(cmdName);

                return;
            }
            break;
        case 1:
            escIndex = parseOutputIndex(cmdName, pch, mode == PROTOCOL_KISS);
            if (escIndex == -1) {
                return;
            }

            break;
        default:
            cliShowInvalidArgumentCountError(cmdName);

            return;

            break;

        }
        pos++;
        pch = strtok_r(NULL, " ", &saveptr);
    }

    if (!escEnablePassthrough(cliPort, &motorConfig()->dev, escIndex, mode)) {
        cliPrintErrorLinef(cmdName, "Error starting ESC connection");
    }
}
#endif

#ifndef USE_QUAD_MIXER_ONLY
static void cliMixer(const char *cmdName, char *cmdline)
{
    int len;

    len = strlen(cmdline);

    if (len == 0) {
        cliPrintLinef("Mixer: %s", mixerNames[mixerConfig()->mixerMode - 1]);
        return;
    } else if (strncasecmp(cmdline, "list", len) == 0) {
        cliPrint("Available:");
        for (uint32_t i = 0; ; i++) {
            if (mixerNames[i] == NULL)
                break;
            cliPrintf(" %s", mixerNames[i]);
        }
        cliPrintLinefeed();
        return;
    }

    for (uint32_t i = 0; ; i++) {
        if (mixerNames[i] == NULL) {
            cliPrintErrorLinef(cmdName, ERROR_INVALID_NAME, cmdline);
            return;
        }
        if (strncasecmp(cmdline, mixerNames[i], len) == 0) {
            mixerConfigMutable()->mixerMode = i + 1;
            break;
        }
    }

    cliMixer(cmdName, "");
}
#endif

static void cliMotor(const char *cmdName, char *cmdline)
{
    if (isEmpty(cmdline)) {
        cliShowInvalidArgumentCountError(cmdName);

        return;
    }

    int motorIndex = 0;
    int motorValue = 0;

    char *saveptr;
    char *pch = strtok_r(cmdline, " ", &saveptr);
    int index = 0;
    while (pch != NULL) {
        switch (index) {
        case 0:
            motorIndex = parseOutputIndex(cmdName, pch, true);
            if (motorIndex == -1) {
                return;
            }

            break;
        case 1:
            motorValue = atoi(pch);

            break;
        }
        index++;
        pch = strtok_r(NULL, " ", &saveptr);
    }

    if (index == 2) {
        if (motorValue < PWM_RANGE_MIN || motorValue > PWM_RANGE_MAX) {
            cliShowArgumentRangeError(cmdName, "VALUE", 1000, 2000);
        } else {
            uint32_t motorOutputValue = motorConvertFromExternal(motorValue);

            if (motorIndex != ALL_MOTORS) {
                motor_disarmed[motorIndex] = motorOutputValue;

                cliPrintLinef("motor %d: %d", motorIndex, motorOutputValue);
            } else  {
                for (int i = 0; i < getMotorCount(); i++) {
                    motor_disarmed[i] = motorOutputValue;
                }

                cliPrintLinef("all motors: %d", motorOutputValue);
            }
        }
    } else {
        cliShowInvalidArgumentCountError(cmdName);
    }
}

#ifndef MINIMAL_CLI
static void cliPlaySound(const char *cmdName, char *cmdline)
{
    int i;
    const char *name;
    static int lastSoundIdx = -1;

    if (isEmpty(cmdline)) {
        i = lastSoundIdx + 1;     //next sound index
        if ((name=beeperNameForTableIndex(i)) == NULL) {
            while (true) {   //no name for index; try next one
                if (++i >= beeperTableEntryCount())
                    i = 0;   //if end then wrap around to first entry
                if ((name=beeperNameForTableIndex(i)) != NULL)
                    break;   //if name OK then play sound below
                if (i == lastSoundIdx + 1) {     //prevent infinite loop
                    cliPrintErrorLinef(cmdName, "ERROR PLAYING SOUND");
                    return;
                }
            }
        }
    } else {       //index value was given
        i = atoi(cmdline);
        if ((name=beeperNameForTableIndex(i)) == NULL) {
            cliPrintLinef("No sound for index %d", i);
            return;
        }
    }
    lastSoundIdx = i;
    beeperSilence();
    cliPrintLinef("Playing sound %d: %s", i, name);
    beeper(beeperModeForTableIndex(i));
}
#endif

static void cliProfile(const char *cmdName, char *cmdline)
{
    if (isEmpty(cmdline)) {
        cliPrintLinef("profile %d", getPidProfileIndexToUse());
        return;
    } else {
        const int i = atoi(cmdline);
        if (i >= 0 && i < PID_PROFILE_COUNT) {
            changePidProfile(i);
            cliProfile(cmdName, "");
        } else {
            cliPrintErrorLinef(cmdName, "PROFILE OUTSIDE OF [0..%d]", PID_PROFILE_COUNT - 1);
        }
    }
}

static void cliRateProfile(const char *cmdName, char *cmdline)
{
    if (isEmpty(cmdline)) {
        cliPrintLinef("rateprofile %d", getRateProfileIndexToUse());
        return;
    } else {
        const int i = atoi(cmdline);
        if (i >= 0 && i < CONTROL_RATE_PROFILE_COUNT) {
            changeControlRateProfile(i);
            cliRateProfile(cmdName, "");
        } else {
            cliPrintErrorLinef(cmdName, "RATE PROFILE OUTSIDE OF [0..%d]", CONTROL_RATE_PROFILE_COUNT - 1);
        }
    }
}

static void cliDumpPidProfile(const char *cmdName, uint8_t pidProfileIndex, dumpFlags_t dumpMask)
{
    if (pidProfileIndex >= PID_PROFILE_COUNT) {
        // Faulty values
        return;
    }

    pidProfileIndexToUse = pidProfileIndex;

    cliPrintLinefeed();
    cliProfile(cmdName, "");

    char profileStr[10];
    tfp_sprintf(profileStr, "profile %d", pidProfileIndex);
    dumpAllValues(cmdName, PROFILE_VALUE, dumpMask, profileStr);

    pidProfileIndexToUse = CURRENT_PROFILE_INDEX;
}

static void cliDumpRateProfile(const char *cmdName, uint8_t rateProfileIndex, dumpFlags_t dumpMask)
{
    if (rateProfileIndex >= CONTROL_RATE_PROFILE_COUNT) {
        // Faulty values
        return;
    }

    rateProfileIndexToUse = rateProfileIndex;

    cliPrintLinefeed();
    cliRateProfile(cmdName, "");

    char rateProfileStr[14];
    tfp_sprintf(rateProfileStr, "rateprofile %d", rateProfileIndex);
    dumpAllValues(cmdName, PROFILE_RATE_VALUE, dumpMask, rateProfileStr);

    rateProfileIndexToUse = CURRENT_PROFILE_INDEX;
}

#ifdef USE_CLI_BATCH
static void cliPrintCommandBatchWarning(const char *cmdName, const char *warning)
{
    cliPrintErrorLinef(cmdName, "ERRORS WERE DETECTED - PLEASE REVIEW BEFORE CONTINUING");
    if (warning) {
        cliPrintErrorLinef(cmdName, warning);
    }
}

static void resetCommandBatch(void)
{
    commandBatchActive = false;
    commandBatchError = false;
}

static void cliBatch(const char *cmdName, char *cmdline)
{
    if (strncasecmp(cmdline, "start", 5) == 0) {
        if (!commandBatchActive) {
            commandBatchActive = true;
            commandBatchError = false;
        }
        cliPrintLine("Command batch started");
    } else if (strncasecmp(cmdline, "end", 3) == 0) {
        if (commandBatchActive && commandBatchError) {
            cliPrintCommandBatchWarning(cmdName, NULL);
        } else {
            cliPrintLine("Command batch ended");
        }
        resetCommandBatch();
    } else {
        cliPrintErrorLinef(cmdName, "Invalid option");
    }
}
#endif

static bool prepareSave(void)
{

#ifdef USE_CLI_BATCH
    if (commandBatchActive && commandBatchError) {
        return false;
    }
#endif

#if defined(USE_BOARD_INFO)
    if (boardInformationUpdated) {
        persistBoardInformation();
    }
#if defined(USE_SIGNATURE)
    if (signatureUpdated) {
        persistSignature();
    }
#endif
#endif // USE_BOARD_INFO

    return true;
}

bool tryPrepareSave(const char *cmdName)
{
    bool success = prepareSave();
#if defined(USE_CLI_BATCH)
    if (!success) {
        cliPrintCommandBatchWarning(cmdName, "PLEASE FIX ERRORS THEN 'SAVE'");
        resetCommandBatch();

        return false;
    }
#else
    UNUSED(cmdName);
    UNUSED(success);
#endif

    return true;
}

static void cliSave(const char *cmdName, char *cmdline)
{
    UNUSED(cmdline);

    if (tryPrepareSave(cmdName)) {
        writeEEPROM();
        cliPrintHashLine("saving");

        cliReboot();
    }
}

static void cliDefaults(const char *cmdName, char *cmdline)
{
    bool saveConfigs = true;
    uint16_t parameterGroupId = 0;

    char *saveptr;
    char* tok = strtok_r(cmdline, " ", &saveptr);
    int index = 0;
    bool expectParameterGroupId = false;
    while (tok != NULL) {
        if (expectParameterGroupId) {
            parameterGroupId = atoi(tok);
            expectParameterGroupId = false;

            if (!parameterGroupId) {
                cliShowParseError(cmdName);
                return;
            }
        } else if (strcasestr(tok, "group_id")) {
            expectParameterGroupId = true;
        } else if (strcasestr(tok, "nosave")) {
            saveConfigs = false;
        } else {
            cliShowParseError(cmdName);

            return;
        }

        index++;
        tok = strtok_r(NULL, " ", &saveptr);
    }

    if (expectParameterGroupId) {
        cliShowParseError(cmdName);

        return;
    }

    if (parameterGroupId) {
        cliPrintLinef("\r\n# resetting group %d to defaults", parameterGroupId);
        backupConfigs();
    } else {
        cliPrintHashLine("resetting to defaults");
    }

    resetConfig();

#ifdef USE_CLI_BATCH
    // Reset only the error state and allow the batch active state to remain.
    // This way if a "defaults nosave" was issued after the "batch on" we'll
    // only reset the current error state but the batch will still be active
    // for subsequent commands.
    commandBatchError = false;
#endif

#if defined(USE_SIMPLIFIED_TUNING)
    applySimplifiedTuningAllProfiles();
#endif

    if (parameterGroupId) {
        restoreConfigs(parameterGroupId);
    }

    if (saveConfigs && tryPrepareSave(cmdName)) {
        writeUnmodifiedConfigToEEPROM();

        cliReboot();
    }
}

static void cliPrintVarDefault(const char *cmdName, const clivalue_t *value)
{
    const pgRegistry_t *pg = pgFind(value->pgn);
    if (pg) {
        const char *defaultFormat = "Default value: ";
        const int valueOffset = getValueOffset(value);
        const bool equalsDefault = valuePtrEqualsDefault(value, pg->copy + valueOffset, pg->address + valueOffset);
        if (!equalsDefault) {
            cliPrintf(defaultFormat, value->name);
            printValuePointer(cmdName, value, (uint8_t*)pg->address + valueOffset, false);
            cliPrintLinefeed();
        }
    }
}

STATIC_UNIT_TESTED void cliGet(const char *cmdName, char *cmdline)
{
    const clivalue_t *val;
    int matchedCommands = 0;

    pidProfileIndexToUse = getCurrentPidProfileIndex();
    rateProfileIndexToUse = getCurrentControlRateProfileIndex();

    backupAndResetConfigs();

    for (uint32_t i = 0; i < valueTableEntryCount; i++) {
        if (strcasestr(valueTable[i].name, cmdline)) {
            val = &valueTable[i];
            if (matchedCommands > 0) {
                cliPrintLinefeed();
            }
            cliPrintf("%s = ", valueTable[i].name);
            cliPrintVar(cmdName, val, 0);
            cliPrintLinefeed();
            switch (val->type & VALUE_SECTION_MASK) {
            case PROFILE_VALUE:
                cliProfile(cmdName, "");

                break;
            case PROFILE_RATE_VALUE:
                cliRateProfile(cmdName, "");

                break;
            default:

                break;
            }
            cliPrintVarRange(val);
            cliPrintVarDefault(cmdName, val);

            matchedCommands++;
        }
    }

    restoreConfigs(0);

    pidProfileIndexToUse = CURRENT_PROFILE_INDEX;
    rateProfileIndexToUse = CURRENT_PROFILE_INDEX;

    if (!matchedCommands) {
        cliPrintErrorLinef(cmdName, ERROR_INVALID_NAME, cmdline);
    }
}

static uint8_t getWordLength(char *bufBegin, char *bufEnd)
{
    while (*(bufEnd - 1) == ' ') {
        bufEnd--;
    }

    return bufEnd - bufBegin;
}

uint16_t cliGetSettingIndex(char *name, uint8_t length)
{
    for (uint32_t i = 0; i < valueTableEntryCount; i++) {
        const char *settingName = valueTable[i].name;

        // ensure exact match when setting to prevent setting variables with shorter names
        if (strncasecmp(name, settingName, strlen(settingName)) == 0 && length == strlen(settingName)) {
            return i;
        }
    }
    return valueTableEntryCount;
}

STATIC_UNIT_TESTED void cliSet(const char *cmdName, char *cmdline)
{
    const uint32_t len = strlen(cmdline);
    char *eqptr;

    if (len == 0 || (len == 1 && cmdline[0] == '*')) {
        cliPrintLine("Current settings: ");

        for (uint32_t i = 0; i < valueTableEntryCount; i++) {
            const clivalue_t *val = &valueTable[i];
            cliPrintf("%s = ", valueTable[i].name);
            cliPrintVar(cmdName, val, len); // when len is 1 (when * is passed as argument), it will print min/max values as well, for gui
            cliPrintLinefeed();
        }
    } else if ((eqptr = strstr(cmdline, "=")) != NULL) {
        // has equals

        uint8_t variableNameLength = getWordLength(cmdline, eqptr);

        // skip the '=' and any ' ' characters
        eqptr++;
        eqptr = skipSpace(eqptr);

        const uint16_t index = cliGetSettingIndex(cmdline, variableNameLength);
        if (index >= valueTableEntryCount) {
            cliPrintErrorLinef(cmdName, ERROR_INVALID_NAME, cmdline);
            return;
        }
        const clivalue_t *val = &valueTable[index];

        bool valueChanged = false;
        int16_t value  = 0;
        switch (val->type & VALUE_MODE_MASK) {
        case MODE_DIRECT: {
                if ((val->type & VALUE_TYPE_MASK) == VAR_UINT32) {
                    uint32_t value = strtoul(eqptr, NULL, 10);

                    if (value <= val->config.u32Max) {
                        cliSetVar(val, value);
                        valueChanged = true;
                    }
                } else if ((val->type & VALUE_TYPE_MASK) == VAR_INT32) {
                    int32_t value = strtol(eqptr, NULL, 10);

                    // INT32s are limited to being symmetric, so we test both bounds with the same magnitude
                    if (value <= val->config.d32Max && value >= -val->config.d32Max) {
                        cliSetVar(val, value);
                        valueChanged = true;
                    }
                } else {
                    int value = atoi(eqptr);

                    int min;
                    int max;
                    getMinMax(val, &min, &max);

                    if (value >= min && value <= max) {
                        cliSetVar(val, value);
                        valueChanged = true;
                    }
                }
            }

            break;
        case MODE_LOOKUP:
        case MODE_BITSET: {
                int tableIndex;
                if ((val->type & VALUE_MODE_MASK) == MODE_BITSET) {
                    tableIndex = TABLE_OFF_ON;
                } else {
                    tableIndex = val->config.lookup.tableIndex;
                }
                const lookupTableEntry_t *tableEntry = &lookupTables[tableIndex];
                bool matched = false;
                for (uint32_t tableValueIndex = 0; tableValueIndex < tableEntry->valueCount && !matched; tableValueIndex++) {
                    matched = tableEntry->values[tableValueIndex] && strcasecmp(tableEntry->values[tableValueIndex], eqptr) == 0;

                    if (matched) {
                        value = tableValueIndex;

                        cliSetVar(val, value);
                        valueChanged = true;
                    }
                }
            }

            break;

        case MODE_ARRAY: {
                const uint8_t arrayLength = val->config.array.length;
                char *valPtr = eqptr;

                int i = 0;
                while (i < arrayLength && valPtr != NULL) {
                    // skip spaces
                    valPtr = skipSpace(valPtr);

                    // process substring starting at valPtr
                    // note: no need to copy substrings for atoi()
                    //       it stops at the first character that cannot be converted...
                    switch (val->type & VALUE_TYPE_MASK) {
                    default:
                    case VAR_UINT8:
                        {
                            // fetch data pointer
                            uint8_t *data = (uint8_t *)cliGetValuePointer(val) + i;
                            // store value
                            *data = (uint8_t)atoi((const char*) valPtr);
                        }

                        break;
                    case VAR_INT8:
                        {
                            // fetch data pointer
                            int8_t *data = (int8_t *)cliGetValuePointer(val) + i;
                            // store value
                            *data = (int8_t)atoi((const char*) valPtr);
                        }

                        break;
                    case VAR_UINT16:
                        {
                            // fetch data pointer
                            uint16_t *data = (uint16_t *)cliGetValuePointer(val) + i;
                            // store value
                            *data = (uint16_t)atoi((const char*) valPtr);
                        }

                        break;
                    case VAR_INT16:
                        {
                            // fetch data pointer
                            int16_t *data = (int16_t *)cliGetValuePointer(val) + i;
                            // store value
                            *data = (int16_t)atoi((const char*) valPtr);
                        }

                        break;
                    case VAR_UINT32:
                        {
                            // fetch data pointer
                            uint32_t *data = (uint32_t *)cliGetValuePointer(val) + i;
                            // store value
                            *data = (uint32_t)strtoul((const char*) valPtr, NULL, 10);
                        }

                        break;
                    case VAR_INT32:
                        {
                            // fetch data pointer
                            int32_t *data = (int32_t *)cliGetValuePointer(val) + i;
                            // store value
                            *data = (int32_t)strtol((const char*) valPtr, NULL, 10);
                        }

                        break;
                    }

                    // find next comma (or end of string)
                    valPtr = strchr(valPtr, ',') + 1;

                    i++;
                }
            }

            // mark as changed
            valueChanged = true;

            break;
        case MODE_STRING: {
                char *valPtr = eqptr;
                valPtr = skipSpace(valPtr);

                const unsigned int len = strlen(valPtr);
                const uint8_t min = val->config.string.minlength;
                const uint8_t max = val->config.string.maxlength;
                const bool updatable = ((val->config.string.flags & STRING_FLAGS_WRITEONCE) == 0 ||
                                        strlen((char *)cliGetValuePointer(val)) == 0 ||
                                        strncmp(valPtr, (char *)cliGetValuePointer(val), len) == 0);

                if (updatable && len > 0 && len <= max) {
                    memset((char *)cliGetValuePointer(val), 0, max);
                    if (len >= min && strncmp(valPtr, emptyName, len)) {
                        strncpy((char *)cliGetValuePointer(val), valPtr, len);
                    }
                    valueChanged = true;
                } else {
                    cliPrintErrorLinef(cmdName, "STRING MUST BE 1-%d CHARACTERS OR '-' FOR EMPTY", max);
                }
            }
            break;
        }

        if (valueChanged) {
            cliPrintf("%s set to ", val->name);
            cliPrintVar(cmdName, val, 0);
        } else {
            cliPrintErrorLinef(cmdName, "INVALID VALUE");
            cliPrintVarRange(val);
        }

        return;
    } else {
        // no equals, check for matching variables.
        cliGet(cmdName, cmdline);
    }
}

static const char *getMcuTypeById(mcuTypeId_e id)
{
    if (id < ARRAYLEN(mcuTypeNames)) {
        return mcuTypeNames[id];
    } else {
        return "UNKNOWN";
    }
}

static void cliStatus(const char *cmdName, char *cmdline)
{
    UNUSED(cmdName);
    UNUSED(cmdline);

    // MCU type, clock, vrefint, core temperature

    cliPrintf("MCU %s Clock=%dMHz", getMcuTypeById(getMcuTypeId()), (SystemCoreClock / 1000000));

#if defined(STM32F4) || defined(STM32G4)
    // Only F4 and G4 is capable of switching between HSE/HSI (for now)
    int sysclkSource = SystemSYSCLKSource();

    const char *SYSCLKSource[] = { "HSI", "HSE", "PLLP", "PLLR" };
    const char *PLLSource[] = { "-HSI", "-HSE" };

    int pllSource;

    if (sysclkSource >= 2) {
        pllSource = SystemPLLSource();
    }

    cliPrintf(" (%s%s)", SYSCLKSource[sysclkSource], (sysclkSource < 2) ? "" : PLLSource[pllSource]);
#endif

#ifdef USE_ADC_INTERNAL
    uint16_t vrefintMv = getVrefMv();
    int16_t coretemp = getCoreTemperatureCelsius();
    cliPrintLinef(", Vref=%d.%2dV, Core temp=%ddegC", vrefintMv / 1000, (vrefintMv % 1000) / 10, coretemp);
#else
    cliPrintLinefeed();
#endif

    // Stack and config sizes and usages

    cliPrintf("Stack size: %d, Stack address: 0x%x", stackTotalSize(), stackHighMem());
#ifdef USE_STACK_CHECK
    cliPrintf(", Stack used: %d", stackUsedSize());
#endif
    cliPrintLinefeed();

    cliPrintLinef("Configuration: %s, size: %d, max available: %d", configurationStates[systemConfigMutable()->configurationState], getEEPROMConfigSize(), getEEPROMStorageSize());

    // Devices
#if defined(USE_SPI) || defined(USE_I2C)
    cliPrint("Devices detected:");
#if defined(USE_SPI)
    cliPrintf(" SPI:%d", spiGetRegisteredDeviceCount());
#if defined(USE_I2C)
    cliPrint(",");
#endif
#endif
#if defined(USE_I2C)
    cliPrintf(" I2C:%d", i2cGetRegisteredDeviceCount());
#endif
    cliPrintLinefeed();
#endif

    // Sensors
    cliPrint("Gyros detected:");
    bool found = false;
    for (unsigned pos = 0; pos < 7; pos++) {
        if (gyroConfig()->gyrosDetected & BIT(pos)) {
            if (found) {
                cliPrint(",");
            } else {
                found = true;
            }
            cliPrintf(" gyro %d", pos + 1);
        }
    }
#ifdef USE_SPI
    if (gyroActiveDev()->gyroModeSPI != GYRO_EXTI_NO_INT) {
        cliPrintf(" locked");
    }
    if (gyroActiveDev()->gyroModeSPI == GYRO_EXTI_INT_DMA) {
        cliPrintf(" dma");
    }
    if (spiGetExtDeviceCount(&gyroActiveDev()->dev) > 1) {
        cliPrintf(" shared");
    }
#endif
    cliPrintLinefeed();

#if defined(USE_SENSOR_NAMES)
    const uint32_t detectedSensorsMask = sensorsMask();
    for (uint32_t i = 0; ; i++) {
        if (sensorTypeNames[i] == NULL) {
            break;
        }
        const uint32_t mask = (1 << i);
        if ((detectedSensorsMask & mask) && (mask & SENSOR_NAMES_MASK)) {
            const uint8_t sensorHardwareIndex = detectedSensors[i];
            const char *sensorHardware = sensorHardwareNames[i][sensorHardwareIndex];
            if (i) {
                cliPrint(", ");
            }
            cliPrintf("%s=%s", sensorTypeNames[i], sensorHardware);
#if defined(USE_ACC)
            if (mask == SENSOR_ACC && acc.dev.revisionCode) {
                cliPrintf(".%c", acc.dev.revisionCode);
            }
#endif
        }
    }
    cliPrintLinefeed();
#endif /* USE_SENSOR_NAMES */

#if defined(USE_OSD)
    osdDisplayPortDevice_e displayPortDeviceType;
    displayPort_t *osdDisplayPort = osdGetDisplayPort(&displayPortDeviceType);

    cliPrintLinef("OSD: %s (%u x %u)", lookupTableOsdDisplayPortDevice[displayPortDeviceType], osdDisplayPort->cols, osdDisplayPort->rows);
#endif

if (buildKey) {
    cliPrintf("BUILD KEY: %s", buildKey);
    if (releaseName) {
        cliPrintf(" (%s)", releaseName);
    }
    cliPrintLinefeed();
}
    // Uptime and wall clock

    cliPrintf("System Uptime: %d seconds", millis() / 1000);

#ifdef USE_RTC_TIME
    char buf[FORMATTED_DATE_TIME_BUFSIZE];
    dateTime_t dt;
    if (rtcGetDateTime(&dt)) {
        dateTimeFormatLocal(buf, &dt);
        cliPrintf(", Current Time: %s", buf);
    }
#endif
    cliPrintLinefeed();

    // Run status

    const int gyroRate = getTaskDeltaTimeUs(TASK_GYRO) == 0 ? 0 : (int)(1000000.0f / ((float)getTaskDeltaTimeUs(TASK_GYRO)));
    int rxRate = getCurrentRxIntervalUs();
    if (rxRate != 0) {
        rxRate = (int)(1000000.0f / ((float)rxRate));
    }
    const int systemRate = getTaskDeltaTimeUs(TASK_SYSTEM) == 0 ? 0 : (int)(1000000.0f / ((float)getTaskDeltaTimeUs(TASK_SYSTEM)));
    cliPrintLinef("CPU:%d%%, cycle time: %d, GYRO rate: %d, RX rate: %d, System rate: %d",
            constrain(getAverageSystemLoadPercent(), 0, LOAD_PERCENTAGE_ONE), getTaskDeltaTimeUs(TASK_GYRO), gyroRate, rxRate, systemRate);

    // Battery meter

    cliPrintLinef("Voltage: %d * 0.01V (%dS battery - %s)", getBatteryVoltage(), getBatteryCellCount(), getBatteryStateString());

    // Other devices and status

#ifdef USE_I2C
    const uint16_t i2cErrorCounter = i2cGetErrorCounter();
#else
    const uint16_t i2cErrorCounter = 0;
#endif
    cliPrintLinef("I2C Errors: %d", i2cErrorCounter);

#ifdef USE_SDCARD
    cliSdInfo(cmdName, "");
#endif

#ifdef USE_FLASH_CHIP
    const flashGeometry_t *layout = flashGetGeometry();
    if (layout->jedecId != 0) {
        cliPrintLinef("FLASH: JEDEC ID=0x%08x %uM", layout->jedecId, layout->totalSize >> 20);
    }
#endif

#ifdef USE_GPS
    cliPrint("GPS: ");
    if (featureIsEnabled(FEATURE_GPS)) {
        if (gpsIsHealthy()) {
            cliPrint("connected, ");
        } else {
            cliPrint("NOT CONNECTED, ");
        }
        if (gpsConfig()->provider == GPS_MSP) {
            cliPrint("MSP, ");
        } else {
            const serialPortConfig_t *gpsPortConfig = findSerialPortConfig(FUNCTION_GPS);
            if (!gpsPortConfig) {
                cliPrint("NO PORT, ");
            } else {
                cliPrintf("UART%d %ld (set to ", (gpsPortConfig->identifier + 1), baudRates[getGpsPortActualBaudRateIndex()]);
                if (gpsConfig()->autoBaud == GPS_AUTOBAUD_ON) {
                    cliPrint("AUTO");
                } else {
                    cliPrintf("%ld", baudRates[gpsPortConfig->gps_baudrateIndex]);
                }
                cliPrint("), ");
            }
        }
        if (!gpsIsHealthy()) {
            cliPrint("NOT CONFIGURED");
        } else {
            if (gpsConfig()->autoConfig == GPS_AUTOCONFIG_OFF) {
                cliPrint("auto config OFF");
            } else {
                cliPrint("configured");
            }
        }
    } else {
        cliPrint("NOT ENABLED");
    }
    cliPrintLinefeed();
#endif // USE_GPS

    cliPrint("Arming disable flags:");
    armingDisableFlags_e flags = getArmingDisableFlags();
    while (flags) {
        const int bitpos = ffs(flags) - 1;
        flags &= ~(1 << bitpos);
        cliPrintf(" %s", armingDisableFlagNames[bitpos]);
    }
    cliPrintLinefeed();
}

static void cliTasks(const char *cmdName, char *cmdline)
{
    UNUSED(cmdName);
    UNUSED(cmdline);
    int averageLoadSum = 0;

#ifndef MINIMAL_CLI
    if (systemConfig()->task_statistics) {
#if defined(USE_LATE_TASK_STATISTICS)
        cliPrintLine("Task list             rate/hz  max/us  avg/us maxload avgload  total/ms   late    run reqd/us");
#else
        cliPrintLine("Task list             rate/hz  max/us  avg/us maxload avgload  total/ms");
#endif
    } else {
        cliPrintLine("Task list");
    }
#endif
    for (taskId_e taskId = 0; taskId < TASK_COUNT; taskId++) {
        taskInfo_t taskInfo;
        getTaskInfo(taskId, &taskInfo);
        if (taskInfo.isEnabled) {
            int taskFrequency = taskInfo.averageDeltaTime10thUs == 0 ? 0 : lrintf(1e7f / taskInfo.averageDeltaTime10thUs);
            cliPrintf("%02d - (%15s) ", taskId, taskInfo.taskName);
            const int maxLoad = taskInfo.maxExecutionTimeUs == 0 ? 0 : (taskInfo.maxExecutionTimeUs * taskFrequency) / 1000;
            const int averageLoad = taskInfo.averageExecutionTime10thUs == 0 ? 0 : (taskInfo.averageExecutionTime10thUs * taskFrequency) / 10000;
            if (taskId != TASK_SERIAL) {
                averageLoadSum += averageLoad;
            }
            if (systemConfig()->task_statistics) {
#if defined(USE_LATE_TASK_STATISTICS)
                cliPrintLinef("%6d %7d %7d %4d.%1d%% %4d.%1d%% %9d %6d %6d %7d",
                        taskFrequency, taskInfo.maxExecutionTimeUs, taskInfo.averageExecutionTime10thUs / 10,
                        maxLoad/10, maxLoad%10, averageLoad/10, averageLoad%10,
                        taskInfo.totalExecutionTimeUs / 1000,
                        taskInfo.lateCount, taskInfo.runCount, taskInfo.execTime);
#else
                cliPrintLinef("%6d %7d %7d %4d.%1d%% %4d.%1d%% %9d",
                        taskFrequency, taskInfo.maxExecutionTimeUs, taskInfo.averageExecutionTime10thUs / 10,
                        maxLoad/10, maxLoad%10, averageLoad/10, averageLoad%10,
                        taskInfo.totalExecutionTimeUs / 1000);
#endif
            } else {
                cliPrintLinef("%6d", taskFrequency);
            }

            schedulerResetTaskMaxExecutionTime(taskId);
        }
    }
    if (systemConfig()->task_statistics) {
        cfCheckFuncInfo_t checkFuncInfo;
        getCheckFuncInfo(&checkFuncInfo);
        cliPrintLinef("RX Check Function %19d %7d %25d", checkFuncInfo.maxExecutionTimeUs, checkFuncInfo.averageExecutionTimeUs, checkFuncInfo.totalExecutionTimeUs / 1000);
        cliPrintLinef("Total (excluding SERIAL) %33d.%1d%%", averageLoadSum/10, averageLoadSum%10);
        if (debugMode == DEBUG_SCHEDULER_DETERMINISM) {
            extern int32_t schedLoopStartCycles, taskGuardCycles;

            cliPrintLinef("Scheduler start cycles %d guard cycles %d", schedLoopStartCycles, taskGuardCycles);
        }
        schedulerResetCheckFunctionMaxExecutionTime();
    }
}

static void printVersion(bool printBoardInfo)
{
    cliPrintf("# %s / %s (%s) %s %s / %s (%s) MSP API: %s",
        FC_FIRMWARE_NAME,
        targetName,
        systemConfig()->boardIdentifier,
        FC_VERSION_STRING,
        buildDate,
        buildTime,
        shortGitRevision,
        MSP_API_VERSION_STRING
    );

    cliPrintLinefeed();

#if defined(__CONFIG_REVISION__)
    cliPrintLinef("# config rev: %s", shortConfigGitRevision);
#endif

#if defined(USE_BOARD_INFO)
    if (printBoardInfo && strlen(getManufacturerId()) && strlen(getBoardName())) {
        cliPrintLinef("# board: manufacturer_id: %s, board_name: %s", getManufacturerId(), getBoardName());
    }
#else
    UNUSED(printBoardInfo);
#endif
}

static void cliVersion(const char *cmdName, char *cmdline)
{
    UNUSED(cmdName);
    UNUSED(cmdline);

    printVersion(true);
}

#ifdef USE_RC_SMOOTHING_FILTER
static void cliRcSmoothing(const char *cmdName, char *cmdline)
{
    UNUSED(cmdName);
    UNUSED(cmdline);
    rcSmoothingFilter_t *rcSmoothingData = getRcSmoothingData();
    cliPrint("# RC Smoothing Type: ");
    if (rxConfig()->rc_smoothing_mode) {
        cliPrintLine("FILTER");
        if (rcSmoothingAutoCalculate()) {
<<<<<<< HEAD
            const uint16_t smoothedRxFrequency = lrintf(rcSmoothingData->smoothedRxFrequencyHz);
            int rxInterval = getCurrentRxIntervalUs();
            cliPrint("# Detected Rx frequency: ");
            if (rxInterval == 0) {
                cliPrintLine("NO SIGNAL");
            } else {
                cliPrintLinef("%dHz", smoothedRxFrequency);
=======
            const uint16_t smoothedRxRateHz = lrintf(rcSmoothingData->smoothedRxRateHz);
            cliPrint("# Detected Rx frequency: ");
            if (getCurrentRxIntervalUs() == 0) {
                cliPrintLine("NO SIGNAL");
            } else {
                cliPrintLinef("%dHz", smoothedRxRateHz);
>>>>>>> 1485438c
            }
        }
        cliPrintf("# Active setpoint cutoff: %dhz ", rcSmoothingData->setpointCutoffFrequency);
        if (rcSmoothingData->setpointCutoffSetting) {
            cliPrintLine("(manual)");
        } else {
            cliPrintLine("(auto)");
        }
        cliPrintf("# Active FF cutoff: %dhz ", rcSmoothingData->feedforwardCutoffFrequency);
        if (rcSmoothingData->feedforwardCutoffSetting) {
            cliPrintLine("(manual)");
        } else {
            cliPrintLine("(auto)");
        }
        cliPrintf("# Active throttle cutoff: %dhz ", rcSmoothingData->throttleCutoffFrequency);
        if (rcSmoothingData->throttleCutoffSetting) {
            cliPrintLine("(manual)");
        } else {
            cliPrintLine("(auto)");
        }
    } else {
        cliPrintLine("OFF");
    }
}
#endif // USE_RC_SMOOTHING_FILTER

#if defined(USE_RESOURCE_MGMT)

#define RESOURCE_VALUE_MAX_INDEX(x) ((x) == 0 ? 1 : (x))

typedef struct {
    const uint8_t owner;
    pgn_t pgn;
    uint8_t stride;
    uint8_t offset;
    const uint8_t maxIndex;
} cliResourceValue_t;

// Handy macros for keeping the table tidy.
// DEFS : Single entry
// DEFA : Array of uint8_t (stride = 1)
// DEFW : Wider stride case; array of structs.

#define DEFS(owner, pgn, type, member) \
    { owner, pgn, 0, offsetof(type, member), 0 }

#define DEFA(owner, pgn, type, member, max) \
    { owner, pgn, sizeof(ioTag_t), offsetof(type, member), max }

#define DEFW(owner, pgn, type, member, max) \
    { owner, pgn, sizeof(type), offsetof(type, member), max }

const cliResourceValue_t resourceTable[] = {
#if defined(USE_BEEPER)
    DEFS( OWNER_BEEPER,        PG_BEEPER_DEV_CONFIG, beeperDevConfig_t, ioTag) ,
#endif
    DEFA( OWNER_MOTOR,         PG_MOTOR_CONFIG, motorConfig_t, dev.ioTags[0], MAX_SUPPORTED_MOTORS ),
#if defined(USE_SERVOS)
    DEFA( OWNER_SERVO,         PG_SERVO_CONFIG, servoConfig_t, dev.ioTags[0], MAX_SUPPORTED_SERVOS ),
#endif
#if defined(USE_RX_PPM)
    DEFS( OWNER_PPMINPUT,      PG_PPM_CONFIG, ppmConfig_t, ioTag ),
#endif
#if defined(USE_RX_PWM)
    DEFA( OWNER_PWMINPUT,      PG_PWM_CONFIG, pwmConfig_t, ioTags[0], PWM_INPUT_PORT_COUNT ),
#endif
#if defined(USE_RANGEFINDER_HCSR04)
    DEFS( OWNER_SONAR_TRIGGER, PG_SONAR_CONFIG, sonarConfig_t, triggerTag ),
    DEFS( OWNER_SONAR_ECHO,    PG_SONAR_CONFIG, sonarConfig_t, echoTag ),
#endif
#if defined(USE_LED_STRIP)
    DEFS( OWNER_LED_STRIP,     PG_LED_STRIP_CONFIG, ledStripConfig_t, ioTag ),
#endif
#ifdef USE_UART
    DEFA( OWNER_SERIAL_TX,     PG_SERIAL_PIN_CONFIG, serialPinConfig_t, ioTagTx[0], SERIAL_PORT_MAX_INDEX ),
    DEFA( OWNER_SERIAL_RX,     PG_SERIAL_PIN_CONFIG, serialPinConfig_t, ioTagRx[0], SERIAL_PORT_MAX_INDEX ),
#endif
#ifdef USE_INVERTER
    DEFA( OWNER_INVERTER,      PG_SERIAL_PIN_CONFIG, serialPinConfig_t, ioTagInverter[0], SERIAL_PORT_MAX_INDEX ),
#endif
#if defined(USE_SOFTSERIAL)
    DEFA( OWNER_SOFTSERIAL_TX,     PG_SOFTSERIAL_PIN_CONFIG, softSerialPinConfig_t, ioTagTx[0], SOFTSERIAL_COUNT ),
    DEFA( OWNER_SOFTSERIAL_RX,     PG_SOFTSERIAL_PIN_CONFIG, softSerialPinConfig_t, ioTagRx[0], SOFTSERIAL_COUNT ),
#endif
#ifdef USE_I2C
    DEFW( OWNER_I2C_SCL,       PG_I2C_CONFIG, i2cConfig_t, ioTagScl, I2CDEV_COUNT ),
    DEFW( OWNER_I2C_SDA,       PG_I2C_CONFIG, i2cConfig_t, ioTagSda, I2CDEV_COUNT ),
#endif
    DEFA( OWNER_LED,           PG_STATUS_LED_CONFIG, statusLedConfig_t, ioTags[0], STATUS_LED_NUMBER ),
#ifdef USE_SPEKTRUM_BIND
    DEFS( OWNER_RX_BIND,       PG_RX_CONFIG, rxConfig_t, spektrum_bind_pin_override_ioTag ),
    DEFS( OWNER_RX_BIND_PLUG,  PG_RX_CONFIG, rxConfig_t, spektrum_bind_plug_ioTag ),
#endif
#ifdef USE_TRANSPONDER
    DEFS( OWNER_TRANSPONDER,   PG_TRANSPONDER_CONFIG, transponderConfig_t, ioTag ),
#endif
#ifdef USE_SPI
    DEFW( OWNER_SPI_SCK,       PG_SPI_PIN_CONFIG, spiPinConfig_t, ioTagSck, SPIDEV_COUNT ),
    DEFW( OWNER_SPI_SDI,      PG_SPI_PIN_CONFIG, spiPinConfig_t, ioTagMiso, SPIDEV_COUNT ),
    DEFW( OWNER_SPI_SDO,      PG_SPI_PIN_CONFIG, spiPinConfig_t, ioTagMosi, SPIDEV_COUNT ),
#endif
#ifdef USE_ESCSERIAL
    DEFS( OWNER_ESCSERIAL,     PG_ESCSERIAL_CONFIG, escSerialConfig_t, ioTag ),
#endif
#ifdef USE_CAMERA_CONTROL
    DEFS( OWNER_CAMERA_CONTROL, PG_CAMERA_CONTROL_CONFIG, cameraControlConfig_t, ioTag ),
#endif
#ifdef USE_ADC
    DEFS( OWNER_ADC_BATT,      PG_ADC_CONFIG, adcConfig_t, vbat.ioTag ),
    DEFS( OWNER_ADC_RSSI,      PG_ADC_CONFIG, adcConfig_t, rssi.ioTag ),
    DEFS( OWNER_ADC_CURR,      PG_ADC_CONFIG, adcConfig_t, current.ioTag ),
    DEFS( OWNER_ADC_EXT,       PG_ADC_CONFIG, adcConfig_t, external1.ioTag ),
#endif
#ifdef USE_BARO
    DEFS( OWNER_BARO_CS,       PG_BAROMETER_CONFIG, barometerConfig_t, baro_spi_csn ),
    DEFS( OWNER_BARO_EOC,      PG_BAROMETER_CONFIG, barometerConfig_t, baro_eoc_tag ),
    DEFS( OWNER_BARO_XCLR,     PG_BAROMETER_CONFIG, barometerConfig_t, baro_xclr_tag ),
#endif
#ifdef USE_MAG
    DEFS( OWNER_COMPASS_CS,    PG_COMPASS_CONFIG, compassConfig_t, mag_spi_csn ),
#ifdef USE_MAG_DATA_READY_SIGNAL
    DEFS( OWNER_COMPASS_EXTI,  PG_COMPASS_CONFIG, compassConfig_t, interruptTag ),
#endif
#endif
#ifdef USE_SDCARD_SPI
    DEFS( OWNER_SDCARD_CS,     PG_SDCARD_CONFIG, sdcardConfig_t, chipSelectTag ),
#endif
#ifdef USE_SDCARD
    DEFS( OWNER_SDCARD_DETECT, PG_SDCARD_CONFIG, sdcardConfig_t, cardDetectTag ),
#endif
#if defined(STM32H7) && defined(USE_SDCARD_SDIO)
    DEFS( OWNER_SDIO_CK,       PG_SDIO_PIN_CONFIG, sdioPinConfig_t, CKPin ),
    DEFS( OWNER_SDIO_CMD,      PG_SDIO_PIN_CONFIG, sdioPinConfig_t, CMDPin ),
    DEFS( OWNER_SDIO_D0,       PG_SDIO_PIN_CONFIG, sdioPinConfig_t, D0Pin ),
    DEFS( OWNER_SDIO_D1,       PG_SDIO_PIN_CONFIG, sdioPinConfig_t, D1Pin ),
    DEFS( OWNER_SDIO_D2,       PG_SDIO_PIN_CONFIG, sdioPinConfig_t, D2Pin ),
    DEFS( OWNER_SDIO_D3,       PG_SDIO_PIN_CONFIG, sdioPinConfig_t, D3Pin ),
#endif
#ifdef USE_PINIO
    DEFA( OWNER_PINIO,         PG_PINIO_CONFIG, pinioConfig_t, ioTag, PINIO_COUNT ),
#endif
#if defined(USE_USB_MSC)
    DEFS( OWNER_USB_MSC_PIN,   PG_USB_CONFIG, usbDev_t, mscButtonPin ),
#endif
#ifdef USE_FLASH_CHIP
    DEFS( OWNER_FLASH_CS,      PG_FLASH_CONFIG, flashConfig_t, csTag ),
#endif
#ifdef USE_MAX7456
    DEFS( OWNER_OSD_CS,        PG_MAX7456_CONFIG, max7456Config_t, csTag ),
#endif
#ifdef USE_RX_SPI
    DEFS( OWNER_RX_SPI_CS,     PG_RX_SPI_CONFIG, rxSpiConfig_t, csnTag ),
    DEFS( OWNER_RX_SPI_EXTI,   PG_RX_SPI_CONFIG, rxSpiConfig_t, extiIoTag ),
    DEFS( OWNER_RX_SPI_BIND,   PG_RX_SPI_CONFIG, rxSpiConfig_t, bindIoTag ),
    DEFS( OWNER_RX_SPI_LED,    PG_RX_SPI_CONFIG, rxSpiConfig_t, ledIoTag ),
#if defined(USE_RX_CC2500) && defined(USE_RX_CC2500_SPI_PA_LNA)
    DEFS( OWNER_RX_SPI_CC2500_TX_EN,   PG_RX_CC2500_SPI_CONFIG, rxCc2500SpiConfig_t, txEnIoTag ),
    DEFS( OWNER_RX_SPI_CC2500_LNA_EN,  PG_RX_CC2500_SPI_CONFIG, rxCc2500SpiConfig_t, lnaEnIoTag ),
#if defined(USE_RX_CC2500_SPI_DIVERSITY)
    DEFS( OWNER_RX_SPI_CC2500_ANT_SEL, PG_RX_CC2500_SPI_CONFIG, rxCc2500SpiConfig_t, antSelIoTag ),
#endif
#endif
#if defined(USE_RX_EXPRESSLRS)
    DEFS( OWNER_RX_SPI_EXPRESSLRS_RESET, PG_RX_EXPRESSLRS_SPI_CONFIG, rxExpressLrsSpiConfig_t, resetIoTag ),
    DEFS( OWNER_RX_SPI_EXPRESSLRS_BUSY, PG_RX_EXPRESSLRS_SPI_CONFIG, rxExpressLrsSpiConfig_t, busyIoTag ),
#endif
#endif
    DEFW( OWNER_GYRO_EXTI,     PG_GYRO_DEVICE_CONFIG, gyroDeviceConfig_t, extiTag, MAX_GYRODEV_COUNT ),
    DEFW( OWNER_GYRO_CS,       PG_GYRO_DEVICE_CONFIG, gyroDeviceConfig_t, csnTag, MAX_GYRODEV_COUNT ),
#ifdef USE_USB_DETECT
    DEFS( OWNER_USB_DETECT,    PG_USB_CONFIG, usbDev_t, detectPin ),
#endif
#ifdef USE_VTX_RTC6705
    DEFS( OWNER_VTX_POWER,     PG_VTX_IO_CONFIG, vtxIOConfig_t, powerTag ),
    DEFS( OWNER_VTX_CS,        PG_VTX_IO_CONFIG, vtxIOConfig_t, csTag ),
    DEFS( OWNER_VTX_DATA,      PG_VTX_IO_CONFIG, vtxIOConfig_t, dataTag ),
    DEFS( OWNER_VTX_CLK,       PG_VTX_IO_CONFIG, vtxIOConfig_t, clockTag ),
#endif
#ifdef USE_PIN_PULL_UP_DOWN
    DEFA( OWNER_PULLUP,        PG_PULLUP_CONFIG,   pinPullUpDownConfig_t, ioTag, PIN_PULL_UP_DOWN_COUNT ),
    DEFA( OWNER_PULLDOWN,      PG_PULLDOWN_CONFIG, pinPullUpDownConfig_t, ioTag, PIN_PULL_UP_DOWN_COUNT ),
#endif
};

#undef DEFS
#undef DEFA
#undef DEFW

static ioTag_t *getIoTag(const cliResourceValue_t value, uint8_t index)
{
    const pgRegistry_t* rec = pgFind(value.pgn);
    return CONST_CAST(ioTag_t *, rec->address + value.stride * index + value.offset);
}

static void printResource(dumpFlags_t dumpMask, const char *headingStr)
{
    headingStr = cliPrintSectionHeading(dumpMask, false, headingStr);
    for (unsigned int i = 0; i < ARRAYLEN(resourceTable); i++) {
        const char* owner = ownerNames[resourceTable[i].owner];
        const pgRegistry_t* pg = pgFind(resourceTable[i].pgn);
        const void *currentConfig;
        const void *defaultConfig;
        if (isReadingConfigFromCopy()) {
            currentConfig = pg->copy;
            defaultConfig = pg->address;
        } else {
            currentConfig = pg->address;
            defaultConfig = NULL;
        }

        for (int index = 0; index < RESOURCE_VALUE_MAX_INDEX(resourceTable[i].maxIndex); index++) {
            const ioTag_t ioTag = *(ioTag_t *)((const uint8_t *)currentConfig + resourceTable[i].stride * index + resourceTable[i].offset);
            ioTag_t ioTagDefault = 0;
            if (defaultConfig) {
                ioTagDefault = *(ioTag_t *)((const uint8_t *)defaultConfig + resourceTable[i].stride * index + resourceTable[i].offset);
            }

            const bool equalsDefault = ioTag == ioTagDefault;
            const char *format = "resource %s %d %c%02d";
            const char *formatUnassigned = "resource %s %d NONE";
            headingStr = cliPrintSectionHeading(dumpMask, !equalsDefault, headingStr);
            if (ioTagDefault) {
                cliDefaultPrintLinef(dumpMask, equalsDefault, format, owner, RESOURCE_INDEX(index), IO_GPIOPortIdxByTag(ioTagDefault) + 'A', IO_GPIOPinIdxByTag(ioTagDefault));
            } else if (defaultConfig) {
                cliDefaultPrintLinef(dumpMask, equalsDefault, formatUnassigned, owner, RESOURCE_INDEX(index));
            }
            if (ioTag) {
                cliDumpPrintLinef(dumpMask, equalsDefault, format, owner, RESOURCE_INDEX(index), IO_GPIOPortIdxByTag(ioTag) + 'A', IO_GPIOPinIdxByTag(ioTag));
            } else if (!(dumpMask & HIDE_UNUSED)) {
                cliDumpPrintLinef(dumpMask, equalsDefault, formatUnassigned, owner, RESOURCE_INDEX(index));
            }
        }
    }
}

static void printResourceOwner(uint8_t owner, uint8_t index)
{
    cliPrintf("%s", ownerNames[resourceTable[owner].owner]);

    if (resourceTable[owner].maxIndex > 0) {
        cliPrintf(" %d", RESOURCE_INDEX(index));
    }
}

static void resourceCheck(uint8_t resourceIndex, uint8_t index, ioTag_t newTag)
{
    if (!newTag) {
        return;
    }

    const char * format = "\r\nNOTE: %c%02d already assigned to ";
    for (int r = 0; r < (int)ARRAYLEN(resourceTable); r++) {
        for (int i = 0; i < RESOURCE_VALUE_MAX_INDEX(resourceTable[r].maxIndex); i++) {
            ioTag_t *tag = getIoTag(resourceTable[r], i);
            if (*tag == newTag) {
                bool cleared = false;
                if (r == resourceIndex) {
                    if (i == index) {
                        continue;
                    }
                    *tag = IO_TAG_NONE;
                    cleared = true;
                }

                cliPrintf(format, DEFIO_TAG_GPIOID(newTag) + 'A', DEFIO_TAG_PIN(newTag));

                printResourceOwner(r, i);

                if (cleared) {
                    cliPrintf(". ");
                    printResourceOwner(r, i);
                    cliPrintf(" disabled");
                }

                cliPrintLine(".");
            }
        }
    }
}

static bool strToPin(char *ptr, ioTag_t *tag)
{
    if (strcasecmp(ptr, "NONE") == 0) {
        *tag = IO_TAG_NONE;

        return true;
    } else {
        const unsigned port = (*ptr >= 'a') ? *ptr - 'a' : *ptr - 'A';
        if (port < 8) {
            ptr++;

            char *end;
            const long pin = strtol(ptr, &end, 10);
            if (end != ptr && pin >= 0 && pin < 16) {
                *tag = DEFIO_TAG_MAKE(port, pin);

                return true;
            }
        }
    }

    return false;
}

#ifdef USE_DMA
static void showDma(void)
{
    cliPrintLinefeed();

#ifdef MINIMAL_CLI
    cliPrintLine("DMA:");
#else
    cliPrintLine("Currently active DMA:");
    cliRepeat('-', 20);
#endif
    for (int i = 1; i <= DMA_LAST_HANDLER; i++) {
        const resourceOwner_t *owner = dmaGetOwner(i);

        cliPrintf(DMA_OUTPUT_STRING, DMA_DEVICE_NO(i), DMA_DEVICE_INDEX(i));
        if (owner->resourceIndex > 0) {
            cliPrintLinef(" %s %d", ownerNames[owner->owner], owner->resourceIndex);
        } else {
            cliPrintLinef(" %s", ownerNames[owner->owner]);
        }
    }
}
#endif

#ifdef USE_DMA_SPEC

typedef struct dmaoptEntry_s {
    char *device;
    dmaPeripheral_e peripheral;
    pgn_t pgn;
    uint8_t stride;
    uint8_t offset;
    uint8_t maxIndex;
    uint32_t presenceMask;
} dmaoptEntry_t;

#define MASK_IGNORED (0)

// Handy macros for keeping the table tidy.
// DEFS : Single entry
// DEFA : Array of uint8_t (stride = 1)
// DEFW : Wider stride case; array of structs.

#define DEFS(device, peripheral, pgn, type, member) \
    { device, peripheral, pgn, 0,               offsetof(type, member), 0, MASK_IGNORED }

#define DEFA(device, peripheral, pgn, type, member, max, mask) \
    { device, peripheral, pgn, sizeof(uint8_t), offsetof(type, member), max, mask }

#define DEFW(device, peripheral, pgn, type, member, max, mask) \
    { device, peripheral, pgn, sizeof(type), offsetof(type, member), max, mask }

dmaoptEntry_t dmaoptEntryTable[] = {
    DEFW("SPI_SDO", DMA_PERIPH_SPI_SDO, PG_SPI_PIN_CONFIG,     spiPinConfig_t,     txDmaopt, SPIDEV_COUNT,                    MASK_IGNORED),
    DEFW("SPI_SDI", DMA_PERIPH_SPI_SDI, PG_SPI_PIN_CONFIG,     spiPinConfig_t,     rxDmaopt, SPIDEV_COUNT,                    MASK_IGNORED),
    // SPI_TX/SPI_RX for backwards compatibility with unified configs defined for 4.2.x
    DEFW("SPI_TX",   DMA_PERIPH_SPI_SDO, PG_SPI_PIN_CONFIG,     spiPinConfig_t,     txDmaopt, SPIDEV_COUNT,                    MASK_IGNORED),
    DEFW("SPI_RX",   DMA_PERIPH_SPI_SDI, PG_SPI_PIN_CONFIG,     spiPinConfig_t,     rxDmaopt, SPIDEV_COUNT,                    MASK_IGNORED),
    DEFA("ADC",      DMA_PERIPH_ADC,      PG_ADC_CONFIG,         adcConfig_t,        dmaopt,   ADCDEV_COUNT,                    MASK_IGNORED),
    DEFS("SDIO",     DMA_PERIPH_SDIO,     PG_SDIO_CONFIG,        sdioConfig_t,       dmaopt),
    DEFW("UART_TX",  DMA_PERIPH_UART_TX,  PG_SERIAL_UART_CONFIG, serialUartConfig_t, txDmaopt, UARTDEV_CONFIG_MAX,              MASK_IGNORED),
    DEFW("UART_RX",  DMA_PERIPH_UART_RX,  PG_SERIAL_UART_CONFIG, serialUartConfig_t, rxDmaopt, UARTDEV_CONFIG_MAX,              MASK_IGNORED),
#if defined(STM32H7) || defined(STM32G4)
    DEFW("TIMUP",    DMA_PERIPH_TIMUP,    PG_TIMER_UP_CONFIG,    timerUpConfig_t,    dmaopt,   HARDWARE_TIMER_DEFINITION_COUNT, TIMUP_TIMERS),
#endif
};

#undef DEFS
#undef DEFA
#undef DEFW

#define DMA_OPT_UI_INDEX(i) ((i) + 1)
#define DMA_OPT_STRING_BUFSIZE 5

#if defined(STM32H7) || defined(STM32G4)
#define DMA_CHANREQ_STRING "Request"
#else
#define DMA_CHANREQ_STRING "Channel"
#endif

#if defined(STM32F4) || defined(STM32F7) || defined(STM32H7)
#define DMA_STCH_STRING    "Stream"
#else
#define DMA_STCH_STRING    "Channel"
#endif

#define DMASPEC_FORMAT_STRING "DMA%d " DMA_STCH_STRING " %d " DMA_CHANREQ_STRING " %d"

static void optToString(int optval, char *buf)
{
    if (optval == DMA_OPT_UNUSED) {
        memcpy(buf, "NONE", DMA_OPT_STRING_BUFSIZE);
    } else {
        tfp_sprintf(buf, "%d", optval);
    }
}

static void printPeripheralDmaoptDetails(dmaoptEntry_t *entry, int index, const dmaoptValue_t dmaopt, const bool equalsDefault, const dumpFlags_t dumpMask, printFn *printValue)
{
    // We compute number to display for different peripherals in advance.
    // This is done to deal with TIMUP which numbered non-contiguously.
    // Note that using timerGetNumberByIndex is not a generic solution,
    // but we are lucky that TIMUP is the only peripheral with non-contiguous numbering.

    int uiIndex;

    if (entry->presenceMask) {
        uiIndex = timerGetNumberByIndex(index);
    } else {
        uiIndex = DMA_OPT_UI_INDEX(index);
    }

    if (dmaopt != DMA_OPT_UNUSED) {
        printValue(dumpMask, equalsDefault,
            "dma %s %d %d",
            entry->device, uiIndex, dmaopt);

        const dmaChannelSpec_t *dmaChannelSpec = dmaGetChannelSpecByPeripheral(entry->peripheral, index, dmaopt);
        dmaCode_t dmaCode = 0;
        if (dmaChannelSpec) {
            dmaCode = dmaChannelSpec->code;
        }
        printValue(dumpMask, equalsDefault,
            "# %s %d: " DMASPEC_FORMAT_STRING,
            entry->device, uiIndex, DMA_CODE_CONTROLLER(dmaCode), DMA_CODE_STREAM(dmaCode), DMA_CODE_CHANNEL(dmaCode));
    } else if (!(dumpMask & HIDE_UNUSED)) {
        printValue(dumpMask, equalsDefault,
            "dma %s %d NONE",
            entry->device, uiIndex);
    }
}

static const char *printPeripheralDmaopt(dmaoptEntry_t *entry, int index, dumpFlags_t dumpMask, const char *headingStr)
{
    const pgRegistry_t* pg = pgFind(entry->pgn);
    const void *currentConfig;
    const void *defaultConfig;

    if (isReadingConfigFromCopy()) {
        currentConfig = pg->copy;
        defaultConfig = pg->address;
    } else {
        currentConfig = pg->address;
        defaultConfig = NULL;
    }

    dmaoptValue_t currentOpt = *(dmaoptValue_t *)((uint8_t *)currentConfig + entry->stride * index + entry->offset);
    dmaoptValue_t defaultOpt;

    if (defaultConfig) {
        defaultOpt = *(dmaoptValue_t *)((uint8_t *)defaultConfig + entry->stride * index + entry->offset);
    } else {
        defaultOpt = DMA_OPT_UNUSED;
    }

    bool equalsDefault = currentOpt == defaultOpt;
    headingStr = cliPrintSectionHeading(dumpMask, !equalsDefault, headingStr);

    if (defaultConfig) {
        printPeripheralDmaoptDetails(entry, index, defaultOpt, equalsDefault, dumpMask, cliDefaultPrintLinef);
    }

    printPeripheralDmaoptDetails(entry, index, currentOpt, equalsDefault, dumpMask, cliDumpPrintLinef);
    return headingStr;
}

#if defined(USE_TIMER_MGMT)
static void printTimerDmaoptDetails(const ioTag_t ioTag, const timerHardware_t *timer, const dmaoptValue_t dmaopt, const bool equalsDefault, const dumpFlags_t dumpMask, printFn *printValue)
{
    const char *format = "dma pin %c%02d %d";

    if (dmaopt != DMA_OPT_UNUSED) {
        const bool printDetails = printValue(dumpMask, equalsDefault, format,
            IO_GPIOPortIdxByTag(ioTag) + 'A', IO_GPIOPinIdxByTag(ioTag),
            dmaopt
        );

        if (printDetails) {
            const dmaChannelSpec_t *dmaChannelSpec = dmaGetChannelSpecByTimerValue(timer->tim, timer->channel, dmaopt);
            dmaCode_t dmaCode = 0;
            if (dmaChannelSpec) {
                dmaCode = dmaChannelSpec->code;
                printValue(dumpMask, false,
                    "# pin %c%02d: " DMASPEC_FORMAT_STRING,
                    IO_GPIOPortIdxByTag(ioTag) + 'A', IO_GPIOPinIdxByTag(ioTag),
                    DMA_CODE_CONTROLLER(dmaCode), DMA_CODE_STREAM(dmaCode), DMA_CODE_CHANNEL(dmaCode)
                );
            }
        }
    } else if (!(dumpMask & HIDE_UNUSED)) {
        printValue(dumpMask, equalsDefault,
            "dma pin %c%02d NONE",
            IO_GPIOPortIdxByTag(ioTag) + 'A', IO_GPIOPinIdxByTag(ioTag)
        );
    }
}

static const char *printTimerDmaopt(const timerIOConfig_t *currentConfig, const timerIOConfig_t *defaultConfig, unsigned index, dumpFlags_t dumpMask, bool tagsInUse[], const char *headingStr)
{
    const ioTag_t ioTag = currentConfig[index].ioTag;

    if (!ioTag) {
        return headingStr;
    }

    const timerHardware_t *timer = timerGetByTagAndIndex(ioTag, currentConfig[index].index);
    const dmaoptValue_t dmaopt = currentConfig[index].dmaopt;

    dmaoptValue_t defaultDmaopt = DMA_OPT_UNUSED;
    bool equalsDefault = defaultDmaopt == dmaopt;
    if (defaultConfig) {
        for (unsigned i = 0; i < MAX_TIMER_PINMAP_COUNT; i++) {
            if (defaultConfig[i].ioTag == ioTag) {
                defaultDmaopt = defaultConfig[i].dmaopt;

                // We need to check timer as well here to get 'default' DMA options for non-default timers printed, because setting the timer resets the DMA option.
                equalsDefault = (defaultDmaopt == dmaopt) && (defaultConfig[i].index == currentConfig[index].index || dmaopt == DMA_OPT_UNUSED);

                tagsInUse[index] = true;

                break;
            }
        }
    }

    headingStr = cliPrintSectionHeading(dumpMask, !equalsDefault, headingStr);

    if (defaultConfig) {
        printTimerDmaoptDetails(ioTag, timer, defaultDmaopt, equalsDefault, dumpMask, cliDefaultPrintLinef);
    }

    printTimerDmaoptDetails(ioTag, timer, dmaopt, equalsDefault, dumpMask, cliDumpPrintLinef);
    return headingStr;
}
#endif

static void printDmaopt(dumpFlags_t dumpMask, const char *headingStr)
{
    headingStr = cliPrintSectionHeading(dumpMask, false, headingStr);
    for (size_t i = 0; i < ARRAYLEN(dmaoptEntryTable); i++) {
        dmaoptEntry_t *entry = &dmaoptEntryTable[i];
        for (int index = 0; index < entry->maxIndex; index++) {
            headingStr = printPeripheralDmaopt(entry, index, dumpMask, headingStr);
        }
    }

#if defined(USE_TIMER_MGMT)
    const pgRegistry_t* pg = pgFind(PG_TIMER_IO_CONFIG);
    const timerIOConfig_t *currentConfig;
    const timerIOConfig_t *defaultConfig;

    if (isReadingConfigFromCopy()) {
        currentConfig = (timerIOConfig_t *)pg->copy;
        defaultConfig = (timerIOConfig_t *)pg->address;
    } else {
        currentConfig = (timerIOConfig_t *)pg->address;
        defaultConfig = NULL;
    }

    bool tagsInUse[MAX_TIMER_PINMAP_COUNT] = { false };
    for (unsigned i = 0; i < MAX_TIMER_PINMAP_COUNT; i++) {
        headingStr = printTimerDmaopt(currentConfig, defaultConfig, i, dumpMask, tagsInUse, headingStr);
    }

    if (defaultConfig) {
        for (unsigned i = 0; i < MAX_TIMER_PINMAP_COUNT; i++) {
            if (!tagsInUse[i] && defaultConfig[i].ioTag && defaultConfig[i].dmaopt != DMA_OPT_UNUSED) {
                const timerHardware_t *timer = timerGetByTagAndIndex(defaultConfig[i].ioTag, defaultConfig[i].index);
                headingStr = cliPrintSectionHeading(dumpMask, true, headingStr);
                printTimerDmaoptDetails(defaultConfig[i].ioTag, timer, defaultConfig[i].dmaopt, false, dumpMask, cliDefaultPrintLinef);

                printTimerDmaoptDetails(defaultConfig[i].ioTag, timer, DMA_OPT_UNUSED, false, dumpMask, cliDumpPrintLinef);
            }
        }
    }
#endif
}

static void cliDmaopt(const char *cmdName, char *cmdline)
{
    char *pch = NULL;
    char *saveptr;

    // Peripheral name or command option
    pch = strtok_r(cmdline, " ", &saveptr);
    if (!pch) {
        printDmaopt(DUMP_MASTER | HIDE_UNUSED, NULL);

        return;
    } else if (strcasecmp(pch, "list") == 0) {
        cliPrintErrorLinef(cmdName, "NOT IMPLEMENTED YET");

        return;
    }

    dmaoptEntry_t *entry = NULL;
    for (unsigned i = 0; i < ARRAYLEN(dmaoptEntryTable); i++) {
        if (strcasecmp(pch, dmaoptEntryTable[i].device) == 0) {
            entry = &dmaoptEntryTable[i];
        }
    }

    if (!entry && strcasecmp(pch, "pin") != 0) {
        cliPrintErrorLinef(cmdName, "BAD DEVICE: %s", pch);
        return;
    }

    // Index
    dmaoptValue_t orgval = DMA_OPT_UNUSED;

    int index = 0;
    dmaoptValue_t *optaddr = NULL;

    ioTag_t ioTag = IO_TAG_NONE;
#if defined(USE_TIMER_MGMT)
    timerIOConfig_t *timerIoConfig = NULL;
#endif
    const timerHardware_t *timer = NULL;
    pch = strtok_r(NULL, " ", &saveptr);
    if (entry) {
        index = pch ? (atoi(pch) - 1) : -1;
        if (index < 0 || index >= entry->maxIndex || (entry->presenceMask != MASK_IGNORED && !(entry->presenceMask & BIT(index + 1)))) {
            cliPrintErrorLinef(cmdName, "BAD INDEX: '%s'", pch ? pch : "");
            return;
        }

        const pgRegistry_t* pg = pgFind(entry->pgn);
        const void *currentConfig;
        if (isWritingConfigToCopy()) {
            currentConfig = pg->copy;
        } else {
            currentConfig = pg->address;
        }
        optaddr = (dmaoptValue_t *)((uint8_t *)currentConfig + entry->stride * index + entry->offset);
        orgval = *optaddr;
    } else {
        // It's a pin
        if (!pch || !(strToPin(pch, &ioTag) && IOGetByTag(ioTag))) {
            cliPrintErrorLinef(cmdName, "INVALID PIN: '%s'", pch ? pch : "");

            return;
        }

        orgval = dmaoptByTag(ioTag);
#if defined(USE_TIMER_MGMT)
        timerIoConfig = timerIoConfigByTag(ioTag);
#endif
        timer = timerGetConfiguredByTag(ioTag);
    }

    // opt or list
    pch = strtok_r(NULL, " ", &saveptr);
    if (!pch) {
        if (entry) {
            printPeripheralDmaoptDetails(entry, index, *optaddr, true, DUMP_MASTER, cliDumpPrintLinef);
        }
#if defined(USE_TIMER_MGMT)
        else {
            printTimerDmaoptDetails(ioTag, timer, orgval, true, DUMP_MASTER, cliDumpPrintLinef);
        }
#endif

        return;
    } else if (strcasecmp(pch, "list") == 0) {
        // Show possible opts
        const dmaChannelSpec_t *dmaChannelSpec;
        if (entry) {
            for (int opt = 0; (dmaChannelSpec = dmaGetChannelSpecByPeripheral(entry->peripheral, index, opt)); opt++) {
                cliPrintLinef("# %d: " DMASPEC_FORMAT_STRING, opt, DMA_CODE_CONTROLLER(dmaChannelSpec->code), DMA_CODE_STREAM(dmaChannelSpec->code), DMA_CODE_CHANNEL(dmaChannelSpec->code));
            }
        } else {
            for (int opt = 0; (dmaChannelSpec = dmaGetChannelSpecByTimerValue(timer->tim, timer->channel, opt)); opt++) {
                cliPrintLinef("# %d: " DMASPEC_FORMAT_STRING, opt, DMA_CODE_CONTROLLER(dmaChannelSpec->code), DMA_CODE_STREAM(dmaChannelSpec->code), DMA_CODE_CHANNEL(dmaChannelSpec->code));
            }
        }

        return;
    } else if (pch) {
        int optval;
        if (strcasecmp(pch, "none") == 0) {
            optval = DMA_OPT_UNUSED;
        } else {
            optval = atoi(pch);

            if (entry) {
                if (!dmaGetChannelSpecByPeripheral(entry->peripheral, index, optval)) {
                    cliPrintErrorLinef(cmdName, "INVALID DMA OPTION FOR %s %d: '%s'", entry->device, DMA_OPT_UI_INDEX(index), pch);

                    return;
                }
            } else {
                if (!dmaGetChannelSpecByTimerValue(timer->tim, timer->channel, optval)) {
                    cliPrintErrorLinef(cmdName, "INVALID DMA OPTION FOR PIN %c%02d: '%s'", IO_GPIOPortIdxByTag(ioTag) + 'A', IO_GPIOPinIdxByTag(ioTag), pch);

                    return;
                }
            }
        }

        char optvalString[DMA_OPT_STRING_BUFSIZE];
        optToString(optval, optvalString);

        char orgvalString[DMA_OPT_STRING_BUFSIZE];
        optToString(orgval, orgvalString);

        if (optval != orgval) {
            if (entry) {
                *optaddr = optval;

                cliPrintLinef("# dma %s %d: changed from %s to %s", entry->device, DMA_OPT_UI_INDEX(index), orgvalString, optvalString);
            } else {
#if defined(USE_TIMER_MGMT)
                timerIoConfig->dmaopt = optval;
#endif

                cliPrintLinef("# dma pin %c%02d: changed from %s to %s", IO_GPIOPortIdxByTag(ioTag) + 'A', IO_GPIOPinIdxByTag(ioTag), orgvalString, optvalString);
            }
        } else {
            if (entry) {
                cliPrintLinef("# dma %s %d: no change: %s", entry->device, DMA_OPT_UI_INDEX(index), orgvalString);
            } else {
                cliPrintLinef("# dma %c%02d: no change: %s", IO_GPIOPortIdxByTag(ioTag) + 'A', IO_GPIOPinIdxByTag(ioTag),orgvalString);
            }
        }
    }
}
#endif // USE_DMA_SPEC

#ifdef USE_DMA
static void cliDma(const char *cmdName, char* cmdline)
{
    int len = strlen(cmdline);
    if (len && strncasecmp(cmdline, "show", len) == 0) {
        showDma();

        return;
    }

#if defined(USE_DMA_SPEC)
    cliDmaopt(cmdName, cmdline);
#else
    cliShowParseError(cmdName);
#endif
}
#endif
#endif // USE_RESOURCE_MGMT

#ifdef USE_TIMER_MGMT
static void printTimerDetails(const ioTag_t ioTag, const unsigned timerIndex, const bool equalsDefault, const dumpFlags_t dumpMask, printFn *printValue)
{
    const char *format = "timer %c%02d AF%d";
    const char *emptyFormat = "timer %c%02d NONE";

    if (timerIndex > 0) {
        const timerHardware_t *timer = timerGetByTagAndIndex(ioTag, timerIndex);
        const bool printDetails = printValue(dumpMask, equalsDefault, format,
            IO_GPIOPortIdxByTag(ioTag) + 'A',
            IO_GPIOPinIdxByTag(ioTag),
            timer->alternateFunction
        );
        if (printDetails) {
            printValue(dumpMask, false,
                "# pin %c%02d: TIM%d CH%d%s (AF%d)",
                IO_GPIOPortIdxByTag(ioTag) + 'A', IO_GPIOPinIdxByTag(ioTag),
                timerGetTIMNumber(timer->tim),
                CC_INDEX_FROM_CHANNEL(timer->channel) + 1,
                timer->output & TIMER_OUTPUT_N_CHANNEL ? "N" : "",
                timer->alternateFunction
            );
        }
    } else {
        printValue(dumpMask, equalsDefault, emptyFormat,
            IO_GPIOPortIdxByTag(ioTag) + 'A',
            IO_GPIOPinIdxByTag(ioTag)
        );
    }
}

static void printTimer(dumpFlags_t dumpMask, const char *headingStr)
{
    const pgRegistry_t* pg = pgFind(PG_TIMER_IO_CONFIG);
    const timerIOConfig_t *currentConfig;
    const timerIOConfig_t *defaultConfig;

    headingStr = cliPrintSectionHeading(dumpMask, false, headingStr);
    if (isReadingConfigFromCopy()) {
        currentConfig = (timerIOConfig_t *)pg->copy;
        defaultConfig = (timerIOConfig_t *)pg->address;
    } else {
        currentConfig = (timerIOConfig_t *)pg->address;
        defaultConfig = NULL;
    }

    bool tagsInUse[MAX_TIMER_PINMAP_COUNT] = { false };
    for (unsigned int i = 0; i < MAX_TIMER_PINMAP_COUNT; i++) {
        const ioTag_t ioTag = currentConfig[i].ioTag;

        if (!ioTag) {
            continue;
        }

        const uint8_t timerIndex = currentConfig[i].index;

        uint8_t defaultTimerIndex = 0;
        if (defaultConfig) {
            for (unsigned i = 0; i < MAX_TIMER_PINMAP_COUNT; i++) {
                if (defaultConfig[i].ioTag == ioTag) {
                    defaultTimerIndex = defaultConfig[i].index;
                    tagsInUse[i] = true;

                    break;
                }
            }
        }

        const bool equalsDefault = defaultTimerIndex == timerIndex;
        headingStr = cliPrintSectionHeading(dumpMask, !equalsDefault, headingStr);
        if (defaultConfig && defaultTimerIndex) {
            printTimerDetails(ioTag, defaultTimerIndex, equalsDefault, dumpMask, cliDefaultPrintLinef);
        }

        printTimerDetails(ioTag, timerIndex, equalsDefault, dumpMask, cliDumpPrintLinef);
    }

    if (defaultConfig) {
        for (unsigned i = 0; i < MAX_TIMER_PINMAP_COUNT; i++) {
            if (!tagsInUse[i] && defaultConfig[i].ioTag) {
                headingStr = cliPrintSectionHeading(DO_DIFF, true, headingStr);
                printTimerDetails(defaultConfig[i].ioTag, defaultConfig[i].index, false, dumpMask, cliDefaultPrintLinef);

                printTimerDetails(defaultConfig[i].ioTag, 0, false, dumpMask, cliDumpPrintLinef);
            }
        }
    }
}

#define TIMER_INDEX_UNDEFINED -1
#define TIMER_AF_STRING_BUFSIZE 5

static void alternateFunctionToString(const ioTag_t ioTag, const int index, char *buf)
{
    const timerHardware_t *timer = timerGetByTagAndIndex(ioTag, index + 1);
    if (!timer) {
        memcpy(buf, "NONE", TIMER_AF_STRING_BUFSIZE);
    } else {
        tfp_sprintf(buf, "AF%d", timer->alternateFunction);
    }
}

#ifdef USE_TIMER_MAP_PRINT
static void showTimerMap(void)
{
    cliPrintLinefeed();
    cliPrintLine("Timer Mapping:");
    for (unsigned int i = 0; i < MAX_TIMER_PINMAP_COUNT; i++) {
        const ioTag_t ioTag = timerIOConfig(i)->ioTag;

        if (!ioTag) {
            continue;
        }

        cliPrintLinef(" TIMER_PIN_MAP(%d, P%c%d, %d, %d)",
            i,
            IO_GPIOPortIdxByTag(ioTag) + 'A', IO_GPIOPinIdxByTag(ioTag),
            timerIOConfig(i)->index,
            timerIOConfig(i)->dmaopt
        );
    }
}
#endif

static void showTimers(void)
{
    cliPrintLinefeed();

#ifdef MINIMAL_CLI
    cliPrintLine("Timers:");
#else
    cliPrintLine("Currently active Timers:");
    cliRepeat('-', 23);
#endif

    int8_t timerNumber;
    for (int i = 0; (timerNumber = timerGetNumberByIndex(i)); i++) {
        cliPrintf("TIM%d:", timerNumber);
        bool timerUsed = false;
        for (unsigned timerIndex = 0; timerIndex < CC_CHANNELS_PER_TIMER; timerIndex++) {
            const timerHardware_t *timer = timerGetAllocatedByNumberAndChannel(timerNumber, CC_CHANNEL_FROM_INDEX(timerIndex));
            const resourceOwner_t *timerOwner = timerGetOwner(timer);
            if (timerOwner->owner) {
                if (!timerUsed) {
                    timerUsed = true;

                    cliPrintLinefeed();
                }

                if (timerOwner->resourceIndex > 0) {
                    cliPrintLinef("    CH%d%s: %s %d", timerIndex + 1, timer->output & TIMER_OUTPUT_N_CHANNEL ? "N" : " ", ownerNames[timerOwner->owner], timerOwner->resourceIndex);
                } else {
                    cliPrintLinef("    CH%d%s: %s", timerIndex + 1, timer->output & TIMER_OUTPUT_N_CHANNEL ? "N" : " ", ownerNames[timerOwner->owner]);
                }
            }
        }

        if (!timerUsed) {
            cliPrintLine(" FREE");
        }
    }
}

static void cliTimer(const char *cmdName, char *cmdline)
{
    int len = strlen(cmdline);

    if (len == 0) {
        printTimer(DUMP_MASTER, NULL);

        return;
    } else if (strncasecmp(cmdline, "list", len) == 0) {
        cliPrintErrorLinef(cmdName, "NOT IMPLEMENTED YET");

        return;
#ifdef USE_TIMER_MAP_PRINT
    } else if (strncasecmp(cmdline, "map", len) == 0) {
        showTimerMap();

        return;
#endif
    } else if (strncasecmp(cmdline, "show", len) == 0) {
        showTimers();

        return;
    }

    char *pch = NULL;
    char *saveptr;

    ioTag_t ioTag = IO_TAG_NONE;
    pch = strtok_r(cmdline, " ", &saveptr);
    if (!pch || !strToPin(pch, &ioTag)) {
        cliShowParseError(cmdName);

        return;
    } else if (!IOGetByTag(ioTag)) {
        cliPrintErrorLinef(cmdName, "PIN NOT USED ON BOARD.");

        return;
    }

    int timerIOIndex = TIMER_INDEX_UNDEFINED;
    bool isExistingTimerOpt = false;
    /* find existing entry, or go for next available */
    for (unsigned i = 0; i < MAX_TIMER_PINMAP_COUNT; i++) {
        if (timerIOConfig(i)->ioTag == ioTag) {
            timerIOIndex = i;
            isExistingTimerOpt = true;

            break;
        }

        /* first available empty slot */
        if (timerIOIndex < 0 && timerIOConfig(i)->ioTag == IO_TAG_NONE) {
            timerIOIndex = i;
        }
    }

    if (timerIOIndex < 0) {
        cliPrintErrorLinef(cmdName, "PIN TIMER MAP FULL.");

        return;
    }

    pch = strtok_r(NULL, " ", &saveptr);
    if (pch) {
        int timerIndex = TIMER_INDEX_UNDEFINED;
        if (strcasecmp(pch, "list") == 0) {
            /* output the list of available options */
            const timerHardware_t *timer;
            for (unsigned index = 0; (timer = timerGetByTagAndIndex(ioTag, index + 1)); index++) {
                cliPrintLinef("# AF%d: TIM%d CH%d%s",
                    timer->alternateFunction,
                    timerGetTIMNumber(timer->tim),
                    CC_INDEX_FROM_CHANNEL(timer->channel) + 1,
                    timer->output & TIMER_OUTPUT_N_CHANNEL ? "N" : ""
                );
            }

            return;
        } else if (strncasecmp(pch, "af", 2) == 0) {
            unsigned alternateFunction = atoi(&pch[2]);

            const timerHardware_t *timer;
            for (unsigned index = 0; (timer = timerGetByTagAndIndex(ioTag, index + 1)); index++) {
                if (timer->alternateFunction == alternateFunction) {
                    timerIndex = index;

                    break;
                }
            }

            if (!timer) {
                cliPrintErrorLinef(cmdName, "INVALID ALTERNATE FUNCTION FOR %c%02d: '%s'", IO_GPIOPortIdxByTag(ioTag) + 'A', IO_GPIOPinIdxByTag(ioTag), pch);

                return;
            }
        } else if (strcasecmp(pch, "none") != 0) {
            cliPrintErrorLinef(cmdName, "INVALID TIMER OPTION FOR %c%02d: '%s'", IO_GPIOPortIdxByTag(ioTag) + 'A', IO_GPIOPinIdxByTag(ioTag), pch);

            return;
        }

        int oldTimerIndex = isExistingTimerOpt ? timerIOConfig(timerIOIndex)->index - 1 : -1;
        timerIOConfigMutable(timerIOIndex)->ioTag = timerIndex == TIMER_INDEX_UNDEFINED ? IO_TAG_NONE : ioTag;
        timerIOConfigMutable(timerIOIndex)->index = timerIndex + 1;
        timerIOConfigMutable(timerIOIndex)->dmaopt = DMA_OPT_UNUSED;

        char optvalString[DMA_OPT_STRING_BUFSIZE];
        alternateFunctionToString(ioTag, timerIndex, optvalString);

        char orgvalString[DMA_OPT_STRING_BUFSIZE];
        alternateFunctionToString(ioTag, oldTimerIndex, orgvalString);

        if (timerIndex == oldTimerIndex) {
            cliPrintLinef("# timer %c%02d: no change: %s", IO_GPIOPortIdxByTag(ioTag) + 'A', IO_GPIOPinIdxByTag(ioTag), orgvalString);
        } else {
            cliPrintLinef("# timer %c%02d: changed from %s to %s", IO_GPIOPortIdxByTag(ioTag) + 'A', IO_GPIOPinIdxByTag(ioTag), orgvalString, optvalString);
        }

        return;
    } else {
        printTimerDetails(ioTag, timerIOConfig(timerIOIndex)->index, false, DUMP_MASTER, cliDumpPrintLinef);

        return;
    }
}
#endif

#if defined(USE_RESOURCE_MGMT)
static void cliResource(const char *cmdName, char *cmdline)
{
    char *pch = NULL;
    char *saveptr;

    pch = strtok_r(cmdline, " ", &saveptr);
    if (!pch) {
        printResource(DUMP_MASTER | HIDE_UNUSED, NULL);

        return;
    } else if (strcasecmp(pch, "show") == 0) {
#ifdef MINIMAL_CLI
        cliPrintLine("IO");
#else
        cliPrintLine("Currently active IO resource assignments:\r\n(reboot to update)");
        cliRepeat('-', 20);
#endif
        for (int i = 0; i < DEFIO_IO_USED_COUNT; i++) {
            const char* owner;
            owner = ownerNames[ioRecs[i].owner];

            cliPrintf("%c%02d: %s", IO_GPIOPortIdx(ioRecs + i) + 'A', IO_GPIOPinIdx(ioRecs + i), owner);
            if (ioRecs[i].index > 0) {
                cliPrintf(" %d", ioRecs[i].index);
            }
            cliPrintLinefeed();
        }

        pch = strtok_r(NULL, " ", &saveptr);
        if (strcasecmp(pch, "all") == 0) {
#if defined(USE_TIMER_MGMT)
            cliTimer(cmdName, "show");
#endif
#if defined(USE_DMA)
            cliDma(cmdName, "show");
#endif
        }

        return;
    }

    unsigned resourceIndex = 0;
    for (; ; resourceIndex++) {
        if (resourceIndex >= ARRAYLEN(resourceTable)) {
            cliPrintErrorLinef(cmdName, "INVALID RESOURCE NAME: '%s'", pch);
            return;
        }

        const char *resourceName = ownerNames[resourceTable[resourceIndex].owner];
        if (strncasecmp(pch, resourceName, strlen(resourceName)) == 0) {
            break;
        }
    }

    pch = strtok_r(NULL, " ", &saveptr);
    int index = atoi(pch);

    if (resourceTable[resourceIndex].maxIndex > 0 || index > 0) {
        if (index <= 0 || index > RESOURCE_VALUE_MAX_INDEX(resourceTable[resourceIndex].maxIndex)) {
            cliShowArgumentRangeError(cmdName, "INDEX", 1, RESOURCE_VALUE_MAX_INDEX(resourceTable[resourceIndex].maxIndex));
            return;
        }
        index -= 1;

        pch = strtok_r(NULL, " ", &saveptr);
    }

    ioTag_t *tag = getIoTag(resourceTable[resourceIndex], index);

    if (strlen(pch) > 0) {
        if (strToPin(pch, tag)) {
            if (*tag == IO_TAG_NONE) {
#ifdef MINIMAL_CLI
                cliPrintLine("Freed");
#else
                cliPrintLine("Resource is freed");
#endif
                return;
            } else {
                ioRec_t *rec = IO_Rec(IOGetByTag(*tag));
                if (rec) {
                    resourceCheck(resourceIndex, index, *tag);
#ifdef MINIMAL_CLI
                    cliPrintLinef(" %c%02d set", IO_GPIOPortIdx(rec) + 'A', IO_GPIOPinIdx(rec));
#else
                    cliPrintLinef("\r\nResource is set to %c%02d", IO_GPIOPortIdx(rec) + 'A', IO_GPIOPinIdx(rec));
#endif
                } else {
                    cliShowParseError(cmdName);
                }
                return;
            }
        }
    }

    cliShowParseError(cmdName);
}
#endif

#ifdef USE_DSHOT_TELEMETRY


static void cliDshotTelemetryInfo(const char *cmdName, char *cmdline)
{
    UNUSED(cmdName);
    UNUSED(cmdline);

    if (useDshotTelemetry) {
        cliPrintLinef("Dshot reads: %u", dshotTelemetryState.readCount);
        cliPrintLinef("Dshot invalid pkts: %u", dshotTelemetryState.invalidPacketCount);
        int32_t directionChangeCycles = cmp32(dshotDMAHandlerCycleCounters.changeDirectionCompletedAt, dshotDMAHandlerCycleCounters.irqAt);
        int32_t directionChangeDurationUs = clockCyclesToMicros(directionChangeCycles);
        cliPrintLinef("Dshot directionChange cycles: %u, micros: %u", directionChangeCycles, directionChangeDurationUs);
        cliPrintLinefeed();

#ifdef USE_DSHOT_TELEMETRY_STATS
        cliPrintLine("Motor    Type   eRPM    RPM     Hz Invalid   TEMP    VCC   CURR  ST/EV   DBG1   DBG2   DBG3");
        cliPrintLine("=====  ====== ====== ====== ====== ======= ====== ====== ====== ====== ====== ====== ======");
#else
        cliPrintLine("Motor    Type   eRPM    RPM     Hz   TEMP    VCC   CURR  ST/EV   DBG1   DBG2   DBG3");
        cliPrintLine("=====  ====== ====== ====== ====== ====== ====== ====== ====== ====== ====== ======");
#endif

        for (uint8_t i = 0; i < getMotorCount(); i++) {
            const uint16_t erpm = getDshotTelemetry(i);
            const uint16_t rpm = erpmToRpm(erpm);

            cliPrintf("%5d   %c%c%c%c%c %6d %6d %6d",
                    i + 1,
                    ((dshotTelemetryState.motorState[i].telemetryTypes & (1 << DSHOT_TELEMETRY_TYPE_eRPM)) ? 'R' : '-'),
                    ((dshotTelemetryState.motorState[i].telemetryTypes & (1 << DSHOT_TELEMETRY_TYPE_TEMPERATURE)) ? 'T' : '-'),
                    ((dshotTelemetryState.motorState[i].telemetryTypes & (1 << DSHOT_TELEMETRY_TYPE_VOLTAGE)) ? 'V' : '-'),
                    ((dshotTelemetryState.motorState[i].telemetryTypes & (1 << DSHOT_TELEMETRY_TYPE_CURRENT)) ? 'C' : '-'),
                    ((dshotTelemetryState.motorState[i].telemetryTypes & (1 << DSHOT_TELEMETRY_TYPE_STATE_EVENTS)) ? 'S' : '-'),
                    erpm * 100, rpm, rpm / 60);

#ifdef USE_DSHOT_TELEMETRY_STATS
            if (isDshotMotorTelemetryActive(i)) {
                int32_t calcPercent = getDshotTelemetryMotorInvalidPercent(i);
                cliPrintf(" %3d.%02d%%", calcPercent / 100, calcPercent % 100);
            } else {
                cliPrint(" NO DATA");
            }
#endif

            cliPrintLinef(" %6d %3d.%02d %6d %6d %6d %6d %6d",
                    dshotTelemetryState.motorState[i].telemetryData[DSHOT_TELEMETRY_TYPE_TEMPERATURE],
                    dshotTelemetryState.motorState[i].telemetryData[DSHOT_TELEMETRY_TYPE_VOLTAGE] / 4,
                    25 * (dshotTelemetryState.motorState[i].telemetryData[DSHOT_TELEMETRY_TYPE_VOLTAGE] % 4),
                    dshotTelemetryState.motorState[i].telemetryData[DSHOT_TELEMETRY_TYPE_CURRENT],
                    dshotTelemetryState.motorState[i].telemetryData[DSHOT_TELEMETRY_TYPE_STATE_EVENTS],
                    dshotTelemetryState.motorState[i].telemetryData[DSHOT_TELEMETRY_TYPE_DEBUG1],
                    dshotTelemetryState.motorState[i].telemetryData[DSHOT_TELEMETRY_TYPE_DEBUG2],
                    dshotTelemetryState.motorState[i].telemetryData[DSHOT_TELEMETRY_TYPE_DEBUG3]
            );
        }
        cliPrintLinefeed();

        const int len = MAX_GCR_EDGES;
#ifdef DEBUG_BBDECODE
        extern uint16_t bbBuffer[134];
        for (int i = 0; i < 134; i++) {
            cliPrintf("%u ", (int)bbBuffer[i]);
        }
        cliPrintLinefeed();
#endif
        for (int i = 0; i < len; i++) {
            cliPrintf("%u ", (int)dshotTelemetryState.inputBuffer[i]);
        }
        cliPrintLinefeed();
        for (int i = 1; i < len; i++) {
            cliPrintf("%u ", (int)(dshotTelemetryState.inputBuffer[i]  - dshotTelemetryState.inputBuffer[i-1]));
        }
        cliPrintLinefeed();
    } else {
        cliPrintLine("Dshot telemetry not enabled");
    }
}

#endif

static void printConfig(const char *cmdName, char *cmdline, bool doDiff)
{
    dumpFlags_t dumpMask = DUMP_MASTER;
    char *options;
    if ((options = checkCommand(cmdline, "master"))) {
        dumpMask = DUMP_MASTER; // only
    } else if ((options = checkCommand(cmdline, "profile"))) {
        dumpMask = DUMP_PROFILE; // only
    } else if ((options = checkCommand(cmdline, "rates"))) {
        dumpMask = DUMP_RATES; // only
    } else if ((options = checkCommand(cmdline, "hardware"))) {
        dumpMask = DUMP_MASTER | HARDWARE_ONLY;   // Show only hardware related settings (useful to generate unified target configs).
    } else if ((options = checkCommand(cmdline, "all"))) {
        dumpMask = DUMP_ALL;   // all profiles and rates
    } else {
        options = cmdline;
    }

    if (doDiff) {
        dumpMask = dumpMask | DO_DIFF;
    }

    if (checkCommand(options, "defaults")) {
        dumpMask = dumpMask | SHOW_DEFAULTS;   // add default values as comments for changed values
    } else if (checkCommand(options, "bare")) {
        dumpMask = dumpMask | BARE;   // show the diff / dump without extra commands and board specific data
    }

    backupAndResetConfigs();

#ifdef USE_CLI_BATCH
    bool batchModeEnabled = false;
#endif
    if ((dumpMask & DUMP_MASTER) || (dumpMask & DUMP_ALL)) {
        cliPrintHashLine("version");
        printVersion(false);

        if (!(dumpMask & BARE)) {
#ifdef USE_CLI_BATCH
            cliPrintHashLine("start the command batch");
            cliPrintLine("batch start");
            batchModeEnabled = true;
#endif

            if ((dumpMask & (DUMP_ALL | DO_DIFF)) == (DUMP_ALL | DO_DIFF)) {
                cliPrintHashLine("reset configuration to default settings");
                cliPrintLine("defaults nosave");
            }
        }

#if defined(USE_BOARD_INFO)
        cliPrintLinefeed();
        printBoardName(dumpMask);
        printManufacturerId(dumpMask);
#endif

        if ((dumpMask & DUMP_ALL) && !(dumpMask & BARE)) {
            cliMcuId(cmdName, "");
#if defined(USE_SIGNATURE)
            cliSignature(cmdName, "");
#endif
        }

        if (!(dumpMask & HARDWARE_ONLY)) {
            printCraftName(dumpMask, &pilotConfig_Copy);
        }

#ifdef USE_RESOURCE_MGMT
        printResource(dumpMask, "resources");
#if defined(USE_TIMER_MGMT)
        printTimer(dumpMask, "timer");
#endif
#ifdef USE_DMA_SPEC
        printDmaopt(dumpMask, "dma");
#endif
#endif

        printFeature(dumpMask, featureConfig_Copy.enabledFeatures, featureConfig()->enabledFeatures, "feature");

        printSerial(dumpMask, &serialConfig_Copy, serialConfig(), "serial");

        if (!(dumpMask & HARDWARE_ONLY)) {
#ifndef USE_QUAD_MIXER_ONLY
            const char *mixerHeadingStr = "mixer";
            const bool equalsDefault = mixerConfig_Copy.mixerMode == mixerConfig()->mixerMode;
            mixerHeadingStr = cliPrintSectionHeading(dumpMask, !equalsDefault, mixerHeadingStr);
            const char *formatMixer = "mixer %s";
            cliDefaultPrintLinef(dumpMask, equalsDefault, formatMixer, mixerNames[mixerConfig()->mixerMode - 1]);
            cliDumpPrintLinef(dumpMask, equalsDefault, formatMixer, mixerNames[mixerConfig_Copy.mixerMode - 1]);

            cliDumpPrintLinef(dumpMask, customMotorMixer(0)->throttle == 0.0f, "\r\nmmix reset\r\n");

            printMotorMix(dumpMask, customMotorMixer_CopyArray, customMotorMixer(0), mixerHeadingStr);

#ifdef USE_SERVOS
            printServo(dumpMask, servoParams_CopyArray, servoParams(0), "servo");

            const char *servoMixHeadingStr = "servo mixer";
            if (!(dumpMask & DO_DIFF) || customServoMixers(0)->rate != 0) {
                cliPrintHashLine(servoMixHeadingStr);
                cliPrintLine("smix reset\r\n");
                servoMixHeadingStr = NULL;
            }
            printServoMix(dumpMask, customServoMixers_CopyArray, customServoMixers(0), servoMixHeadingStr);
#endif
#endif

#if defined(USE_BEEPER)
            printBeeper(dumpMask, beeperConfig_Copy.beeper_off_flags, beeperConfig()->beeper_off_flags, "beeper", BEEPER_ALLOWED_MODES, "beeper");

#if defined(USE_DSHOT)
            printBeeper(dumpMask, beeperConfig_Copy.dshotBeaconOffFlags, beeperConfig()->dshotBeaconOffFlags, "beacon", DSHOT_BEACON_ALLOWED_MODES, "beacon");
#endif
#endif // USE_BEEPER

            printMap(dumpMask, &rxConfig_Copy, rxConfig(), "map");

#ifdef USE_LED_STRIP_STATUS_MODE
            printLed(dumpMask, ledStripStatusModeConfig_Copy.ledConfigs, ledStripStatusModeConfig()->ledConfigs, "led");

            printColor(dumpMask, ledStripStatusModeConfig_Copy.colors, ledStripStatusModeConfig()->colors, "color");

            printModeColor(dumpMask, &ledStripStatusModeConfig_Copy, ledStripStatusModeConfig(), "mode_color");
#endif

            printAux(dumpMask, modeActivationConditions_CopyArray, modeActivationConditions(0), "aux");

            printAdjustmentRange(dumpMask, adjustmentRanges_CopyArray, adjustmentRanges(0), "adjrange");

            printRxRange(dumpMask, rxChannelRangeConfigs_CopyArray, rxChannelRangeConfigs(0), "rxrange");

#ifdef USE_VTX_TABLE
            printVtxTable(dumpMask, &vtxTableConfig_Copy, vtxTableConfig(), "vtxtable");
#endif

#ifdef USE_VTX_CONTROL
            printVtx(dumpMask, &vtxConfig_Copy, vtxConfig(), "vtx");
#endif

            printRxFailsafe(dumpMask, rxFailsafeChannelConfigs_CopyArray, rxFailsafeChannelConfigs(0), "rxfail");
        }

        if (dumpMask & HARDWARE_ONLY) {
            dumpAllValues(cmdName, HARDWARE_VALUE, dumpMask, "master");
        } else {
            dumpAllValues(cmdName, MASTER_VALUE, dumpMask, "master");

            if (dumpMask & DUMP_ALL) {
                for (uint32_t pidProfileIndex = 0; pidProfileIndex < PID_PROFILE_COUNT; pidProfileIndex++) {
                    cliDumpPidProfile(cmdName, pidProfileIndex, dumpMask);
                }

                pidProfileIndexToUse = systemConfig_Copy.pidProfileIndex;

                if (!(dumpMask & BARE)) {
                    cliPrintHashLine("restore original profile selection");

                    cliProfile(cmdName, "");
                }

                pidProfileIndexToUse = CURRENT_PROFILE_INDEX;

                for (uint32_t rateIndex = 0; rateIndex < CONTROL_RATE_PROFILE_COUNT; rateIndex++) {
                    cliDumpRateProfile(cmdName, rateIndex, dumpMask);
                }

                rateProfileIndexToUse = systemConfig_Copy.activeRateProfile;

                if (!(dumpMask & BARE)) {
                    cliPrintHashLine("restore original rateprofile selection");

                    cliRateProfile(cmdName, "");

                    cliPrintHashLine("save configuration");
                    cliPrint("save");
#ifdef USE_CLI_BATCH
                    batchModeEnabled = false;
#endif
                }

                rateProfileIndexToUse = CURRENT_PROFILE_INDEX;
            } else {
                cliDumpPidProfile(cmdName, systemConfig_Copy.pidProfileIndex, dumpMask);

                cliDumpRateProfile(cmdName, systemConfig_Copy.activeRateProfile, dumpMask);
            }
        }
    } else if (dumpMask & DUMP_PROFILE) {
        cliDumpPidProfile(cmdName, systemConfig_Copy.pidProfileIndex, dumpMask);
    } else if (dumpMask & DUMP_RATES) {
        cliDumpRateProfile(cmdName, systemConfig_Copy.activeRateProfile, dumpMask);
    }

#ifdef USE_CLI_BATCH
    if (batchModeEnabled) {
        cliPrintHashLine("end the command batch");
        cliPrintLine("batch end");
    }
#endif

    // restore configs from copies
    restoreConfigs(0);
}

static void cliDump(const char *cmdName, char *cmdline)
{
    printConfig(cmdName, cmdline, false);
}

static void cliDiff(const char *cmdName, char *cmdline)
{
    printConfig(cmdName, cmdline, true);
}

#if defined(USE_USB_MSC)
static void cliMsc(const char *cmdName, char *cmdline)
{
    if (mscCheckFilesystemReady()) {
#ifdef USE_RTC_TIME
        int timezoneOffsetMinutes = timeConfig()->tz_offsetMinutes;
        if (!isEmpty(cmdline)) {
            timezoneOffsetMinutes = atoi(cmdline);
            if ((timezoneOffsetMinutes < TIMEZONE_OFFSET_MINUTES_MIN) || (timezoneOffsetMinutes > TIMEZONE_OFFSET_MINUTES_MAX)) {
                cliPrintErrorLinef(cmdName, "INVALID TIMEZONE OFFSET");
                return;
            }
        }
#else
        int timezoneOffsetMinutes = 0;
        UNUSED(cmdline);
#endif
        cliPrintHashLine("Restarting in mass storage mode");
        cliPrint("\r\nRebooting");
        cliWriterFlush();
        waitForSerialPortToFinishTransmitting(cliPort);
        motorShutdown();

        systemResetToMsc(timezoneOffsetMinutes);
    } else {
        cliPrintHashLine("Storage not present or failed to initialize!");
    }
}
#endif

typedef void cliCommandFn(const char* name, char *cmdline);

typedef struct {
    const char *name;
#ifndef MINIMAL_CLI
    const char *description;
    const char *args;
#endif
    cliCommandFn *cliCommand;
} clicmd_t;

#ifndef MINIMAL_CLI
#define CLI_COMMAND_DEF(name, description, args, cliCommand) \
{ \
    name , \
    description , \
    args , \
    cliCommand \
}
#else
#define CLI_COMMAND_DEF(name, description, args, cliCommand) \
{ \
    name, \
    cliCommand \
}
#endif

static void cliHelp(const char *cmdName, char *cmdline);

// should be sorted a..z for bsearch()
const clicmd_t cmdTable[] = {
    CLI_COMMAND_DEF("adjrange", "configure adjustment ranges", "<index> <unused> <range channel> <start> <end> <function> <select channel> [<center> <scale>]", cliAdjustmentRange),
    CLI_COMMAND_DEF("aux", "configure modes", "<index> <mode> <aux> <start> <end> <logic>", cliAux),
#ifdef USE_CLI_BATCH
    CLI_COMMAND_DEF("batch", "start or end a batch of commands", "start | end", cliBatch),
#endif
#if defined(USE_BEEPER)
#if defined(USE_DSHOT)
    CLI_COMMAND_DEF("beacon", "enable/disable Dshot beacon for a condition", "list\r\n"
        "\t<->[name]", cliBeacon),
#endif
    CLI_COMMAND_DEF("beeper", "enable/disable beeper for a condition", "list\r\n"
        "\t<->[name]", cliBeeper),
#endif // USE_BEEPER
#if defined(USE_RX_BIND)
    CLI_COMMAND_DEF("bind_rx", "initiate binding for RX SPI or SRXL2", NULL, cliRxBind),
#endif
#if defined(USE_FLASH_BOOT_LOADER)
    CLI_COMMAND_DEF("bl", "reboot into bootloader", "[flash|rom]", cliBootloader),
#else
    CLI_COMMAND_DEF("bl", "reboot into bootloader", "[rom]", cliBootloader),
#endif
#if defined(USE_BOARD_INFO)
    CLI_COMMAND_DEF("board_name", "get / set the name of the board model", "[board name]", cliBoardName),
#endif
#ifdef USE_LED_STRIP_STATUS_MODE
        CLI_COMMAND_DEF("color", "configure colors", NULL, cliColor),
#endif
    CLI_COMMAND_DEF("defaults", "reset to defaults and reboot", "{nosave}", cliDefaults),
    CLI_COMMAND_DEF("diff", "list configuration changes from default", "[master|profile|rates|hardware|all] {defaults|bare}", cliDiff),
#ifdef USE_RESOURCE_MGMT

#ifdef USE_DMA
#ifdef USE_DMA_SPEC
    CLI_COMMAND_DEF("dma", "show/set DMA assignments", "<> | <device> <index> list | <device> <index> [<option>|none] | list | show", cliDma),
#else
    CLI_COMMAND_DEF("dma", "show DMA assignments", "show", cliDma),
#endif
#endif

#endif
#ifdef USE_DSHOT_TELEMETRY
    CLI_COMMAND_DEF("dshot_telemetry_info", "display dshot telemetry info and stats", NULL, cliDshotTelemetryInfo),
#endif
#ifdef USE_DSHOT
    CLI_COMMAND_DEF("dshotprog", "program DShot ESC(s)", "<index> <command>+", cliDshotProg),
#endif
    CLI_COMMAND_DEF("dump", "dump configuration",
        "[master|profile|rates|hardware|all] {defaults|bare}", cliDump),
#ifdef USE_ESCSERIAL
    CLI_COMMAND_DEF("escprog", "passthrough esc to serial", "<mode [sk/bl/ki/cc]> <index>", cliEscPassthrough),
#endif
    CLI_COMMAND_DEF("exit", NULL, NULL, cliExit),
    CLI_COMMAND_DEF("feature", "configure features",
        "list\r\n"
        "\t<->[name]", cliFeature),
#ifdef USE_FLASH_CHIP
#ifdef USE_FLASHFS
    CLI_COMMAND_DEF("flash_erase", "erase flash chip", NULL, cliFlashErase),
#endif
    CLI_COMMAND_DEF("flash_info", "show flash chip info", NULL, cliFlashInfo),
#if defined(USE_FLASH_TOOLS) && defined(USE_FLASHFS)
    CLI_COMMAND_DEF("flash_read", NULL, "<length> <address>", cliFlashRead),
    CLI_COMMAND_DEF("flash_scan", "scan flash device for errors", NULL, cliFlashVerify),
    CLI_COMMAND_DEF("flash_write", NULL, "<address> <message>", cliFlashWrite),
#endif
#endif
    CLI_COMMAND_DEF("get", "get variable value", "[name]", cliGet),
#ifdef USE_GPS
    CLI_COMMAND_DEF("gpspassthrough", "passthrough gps to serial", NULL, cliGpsPassthrough),
#endif
#if defined(USE_GYRO_REGISTER_DUMP) && !defined(SIMULATOR_BUILD)
    CLI_COMMAND_DEF("gyroregisters", "dump gyro config registers contents", NULL, cliDumpGyroRegisters),
#endif
    CLI_COMMAND_DEF("help", "display command help", "[search string]", cliHelp),
#ifdef USE_LED_STRIP_STATUS_MODE
        CLI_COMMAND_DEF("led", "configure leds", NULL, cliLed),
#endif
#if defined(USE_BOARD_INFO)
    CLI_COMMAND_DEF("manufacturer_id", "get / set the id of the board manufacturer", "[manufacturer id]", cliManufacturerId),
#endif
    CLI_COMMAND_DEF("map", "configure rc channel order", "[<map>]", cliMap),
    CLI_COMMAND_DEF("mcu_id", "id of the microcontroller", NULL, cliMcuId),
#ifndef USE_QUAD_MIXER_ONLY
    CLI_COMMAND_DEF("mixer", "configure mixer", "list\r\n\t<name>", cliMixer),
#endif
    CLI_COMMAND_DEF("mmix", "custom motor mixer", NULL, cliMotorMix),
#ifdef USE_LED_STRIP_STATUS_MODE
    CLI_COMMAND_DEF("mode_color", "configure mode and special colors", NULL, cliModeColor),
#endif
    CLI_COMMAND_DEF("motor",  "get/set motor", "<index> [<value>]", cliMotor),
#ifdef USE_USB_MSC
#ifdef USE_RTC_TIME
    CLI_COMMAND_DEF("msc", "switch into msc mode", "[<timezone offset minutes>]", cliMsc),
#else
    CLI_COMMAND_DEF("msc", "switch into msc mode", NULL, cliMsc),
#endif
#endif
#ifndef MINIMAL_CLI
    CLI_COMMAND_DEF("play_sound", NULL, "[<index>]", cliPlaySound),
#endif
    CLI_COMMAND_DEF("profile", "change profile", "[<index>]", cliProfile),
    CLI_COMMAND_DEF("rateprofile", "change rate profile", "[<index>]", cliRateProfile),
#ifdef USE_RC_SMOOTHING_FILTER
    CLI_COMMAND_DEF("rc_smoothing_info", "show rc_smoothing operational settings", NULL, cliRcSmoothing),
#endif // USE_RC_SMOOTHING_FILTER
#ifdef USE_RESOURCE_MGMT
    CLI_COMMAND_DEF("resource", "show/set resources", "<> | <resource name> <index> [<pin>|none] | show [all]", cliResource),
#endif
    CLI_COMMAND_DEF("rxfail", "show/set rx failsafe settings", NULL, cliRxFailsafe),
    CLI_COMMAND_DEF("rxrange", "configure rx channel ranges", NULL, cliRxRange),
    CLI_COMMAND_DEF("save", "save and reboot", NULL, cliSave),
#ifdef USE_SDCARD
    CLI_COMMAND_DEF("sd_info", "sdcard info", NULL, cliSdInfo),
#endif
    CLI_COMMAND_DEF("serial", "configure serial ports", NULL, cliSerial),
#if defined(USE_SERIAL_PASSTHROUGH)
#if defined(USE_PINIO)
    CLI_COMMAND_DEF("serialpassthrough", "passthrough serial data data from port 1 to VCP / port 2", "<id1> [<baud1>] [<mode1>] [none|<dtr pinio>|reset] [<id2>] [<baud2>] [<mode2>]", cliSerialPassthrough),
#else
    CLI_COMMAND_DEF("serialpassthrough", "passthrough serial data from port 1 to VCP / port 2", "<id1> [<baud1>] [<mode1>] [none|reset] [<id2>] [<baud2>] [<mode2>]", cliSerialPassthrough),
#endif
#endif
#ifdef USE_SERVOS
    CLI_COMMAND_DEF("servo", "configure servos", NULL, cliServo),
#endif
    CLI_COMMAND_DEF("set", "change setting", "[<name>=<value>]", cliSet),
#if defined(USE_SIGNATURE)
    CLI_COMMAND_DEF("signature", "get / set the board type signature", "[signature]", cliSignature),
#endif
#if defined(USE_SIMPLIFIED_TUNING)
    CLI_COMMAND_DEF("simplified_tuning", "applies or disables simplified tuning", "apply | disable", cliSimplifiedTuning),
#endif
#ifdef USE_SERVOS
    CLI_COMMAND_DEF("smix", "servo mixer", "<rule> <servo> <source> <rate> <speed> <min> <max> <box>\r\n"
        "\treset\r\n"
        "\tload <mixer>\r\n"
        "\treverse <servo> <source> r|n", cliServoMix),
#endif
    CLI_COMMAND_DEF("status", "show status", NULL, cliStatus),
    CLI_COMMAND_DEF("tasks", "show task stats", NULL, cliTasks),
#ifdef USE_TIMER_MGMT
    CLI_COMMAND_DEF("timer", "show/set timers", "<> | <pin> list | <pin> [af<alternate function>|none|<option(deprecated)>] | list | show", cliTimer),
#endif
    CLI_COMMAND_DEF("version", "show version", NULL, cliVersion),
#ifdef USE_VTX_CONTROL
#ifdef MINIMAL_CLI
    CLI_COMMAND_DEF("vtx", "vtx channels on switch", NULL, cliVtx),
#else
    CLI_COMMAND_DEF("vtx", "vtx channels on switch", "<index> <aux_channel> <vtx_band> <vtx_channel> <vtx_power> <start_range> <end_range>", cliVtx),
#endif
#endif
#ifdef USE_VTX_TABLE
    CLI_COMMAND_DEF("vtx_info", "vtx power config dump", NULL, cliVtxInfo),
    CLI_COMMAND_DEF("vtxtable", "vtx frequency table", "<band> <bandname> <bandletter> [FACTORY|CUSTOM] <freq> ... <freq>\r\n", cliVtxTable),
#endif
};

static void cliHelp(const char *cmdName, char *cmdline)
{
    bool anyMatches = false;

    for (uint32_t i = 0; i < ARRAYLEN(cmdTable); i++) {
        bool printEntry = false;
        if (isEmpty(cmdline)) {
            printEntry = true;
        } else {
            if (strcasestr(cmdTable[i].name, cmdline)
#ifndef MINIMAL_CLI
                || strcasestr(cmdTable[i].description, cmdline)
#endif
               ) {
                printEntry = true;
            }
        }

        if (printEntry) {
            anyMatches = true;
            cliPrint(cmdTable[i].name);
#ifndef MINIMAL_CLI
            if (cmdTable[i].description) {
                cliPrintf(" - %s", cmdTable[i].description);
            }
            if (cmdTable[i].args) {
                cliPrintf("\r\n\t%s", cmdTable[i].args);
            }
#endif
            cliPrintLinefeed();
        }
    }
    if (!isEmpty(cmdline) && !anyMatches) {
        cliPrintErrorLinef(cmdName, "NO MATCHES FOR '%s'", cmdline);
    }
}

static void processCharacter(const char c)
{
    if (bufferIndex && (c == '\n' || c == '\r')) {
        // enter pressed
        cliPrintLinefeed();

        // Strip comment starting with # from line
        char *p = cliBuffer;
        p = strchr(p, '#');
        if (NULL != p) {
            bufferIndex = (uint32_t)(p - cliBuffer);
        }

        // Strip trailing whitespace
        while (bufferIndex > 0 && cliBuffer[bufferIndex - 1] == ' ') {
            bufferIndex--;
        }

        // Process non-empty lines
        if (bufferIndex > 0) {
            cliBuffer[bufferIndex] = 0; // null terminate

            const clicmd_t *cmd;
            char *options;
            for (cmd = cmdTable; cmd < cmdTable + ARRAYLEN(cmdTable); cmd++) {
                if ((options = checkCommand(cliBuffer, cmd->name))) {
                    break;
                }
            }
            if (cmd < cmdTable + ARRAYLEN(cmdTable)) {
                cmd->cliCommand(cmd->name, options);
            } else {
                cliPrintError("input", "UNKNOWN COMMAND, TRY 'HELP'");
            }
            bufferIndex = 0;
        }

        memset(cliBuffer, 0, sizeof(cliBuffer));

        // 'exit' will reset this flag, so we don't need to print prompt again
        if (!cliMode) {
            return;
        }

        cliPrompt();
    } else if (bufferIndex < sizeof(cliBuffer) && c >= 32 && c <= 126) {
        if (!bufferIndex && c == ' ')
            return; // Ignore leading spaces
        cliBuffer[bufferIndex++] = c;
        cliWrite(c);
    }
}

static void processCharacterInteractive(const char c)
{
    if (c == '\t' || c == '?') {
        // do tab completion
        const clicmd_t *cmd, *pstart = NULL, *pend = NULL;
        uint32_t i = bufferIndex;
        for (cmd = cmdTable; cmd < cmdTable + ARRAYLEN(cmdTable); cmd++) {
            if (bufferIndex && (strncasecmp(cliBuffer, cmd->name, bufferIndex) != 0)) {
                continue;
            }
            if (!pstart) {
                pstart = cmd;
            }
            pend = cmd;
        }
        if (pstart) {    /* Buffer matches one or more commands */
            for (; ; bufferIndex++) {
                if (pstart->name[bufferIndex] != pend->name[bufferIndex])
                    break;
                if (!pstart->name[bufferIndex] && bufferIndex < sizeof(cliBuffer) - 2) {
                    /* Unambiguous -- append a space */
                    cliBuffer[bufferIndex++] = ' ';
                    cliBuffer[bufferIndex] = '\0';
                    break;
                }
                cliBuffer[bufferIndex] = pstart->name[bufferIndex];
            }
        }
        if (!bufferIndex || pstart != pend) {
            /* Print list of ambiguous matches */
            cliPrint("\r\n\033[K");
            for (cmd = pstart; cmd <= pend; cmd++) {
                cliPrint(cmd->name);
                cliWrite('\t');
            }
            cliPrompt();
            i = 0;    /* Redraw prompt */
        }
        for (; i < bufferIndex; i++)
            cliWrite(cliBuffer[i]);
    } else if (!bufferIndex && c == 4) {   // CTRL-D
        cliExit("", cliBuffer);
        return;
    } else if (c == 12) {                  // NewPage / CTRL-L
        // clear screen
        cliPrint("\033[2J\033[1;1H");
        cliPrompt();
    } else if (c == 127) {
        // backspace
        if (bufferIndex) {
            cliBuffer[--bufferIndex] = 0;
            cliPrint("\010 \010");
        }
    } else {
        processCharacter(c);
    }
}

void cliProcess(void)
{
    if (!cliWriter) {
        return;
    }

    // Flush the buffer to get rid of any MSP data polls sent by configurator after CLI was invoked
    cliWriterFlush();

    while (serialRxBytesWaiting(cliPort)) {
        uint8_t c = serialRead(cliPort);

        processCharacterInteractive(c);
    }
}

void cliEnter(serialPort_t *serialPort)
{
    cliMode = true;
    cliPort = serialPort;
    setPrintfSerialPort(cliPort);
    bufWriterInit(&cliWriterDesc, cliWriteBuffer, sizeof(cliWriteBuffer), (bufWrite_t)serialWriteBufShim, serialPort);
    cliErrorWriter = cliWriter = &cliWriterDesc;

#ifndef MINIMAL_CLI
    cliPrintLine("\r\nEntering CLI Mode, type 'exit' to return, or 'help'");
#else
    cliPrintLine("\r\nCLI");
#endif
    setArmingDisabled(ARMING_DISABLED_CLI);

    cliPrompt();

#ifdef USE_CLI_BATCH
    resetCommandBatch();
#endif
}

#endif // USE_CLI<|MERGE_RESOLUTION|>--- conflicted
+++ resolved
@@ -4941,22 +4941,12 @@
     if (rxConfig()->rc_smoothing_mode) {
         cliPrintLine("FILTER");
         if (rcSmoothingAutoCalculate()) {
-<<<<<<< HEAD
-            const uint16_t smoothedRxFrequency = lrintf(rcSmoothingData->smoothedRxFrequencyHz);
-            int rxInterval = getCurrentRxIntervalUs();
-            cliPrint("# Detected Rx frequency: ");
-            if (rxInterval == 0) {
-                cliPrintLine("NO SIGNAL");
-            } else {
-                cliPrintLinef("%dHz", smoothedRxFrequency);
-=======
             const uint16_t smoothedRxRateHz = lrintf(rcSmoothingData->smoothedRxRateHz);
             cliPrint("# Detected Rx frequency: ");
             if (getCurrentRxIntervalUs() == 0) {
                 cliPrintLine("NO SIGNAL");
             } else {
                 cliPrintLinef("%dHz", smoothedRxRateHz);
->>>>>>> 1485438c
             }
         }
         cliPrintf("# Active setpoint cutoff: %dhz ", rcSmoothingData->setpointCutoffFrequency);
