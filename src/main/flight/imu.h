--- conflicted
+++ resolved
@@ -76,15 +76,8 @@
 #ifdef SIMULATOR_BUILD
 void imuSetAttitudeRPY(float roll, float pitch, float yaw);  // in deg
 void imuSetAttitudeQuat(float w, float x, float y, float z);
-<<<<<<< HEAD
-#endif
-#if defined(SIMULATOR_BUILD) && defined(SIMULATOR_IMU_SYNC)
-void imuSetHasNewData(uint32_t dt);
-#endif
-=======
 #if defined(SIMULATOR_IMU_SYNC)
 void imuSetHasNewData(uint32_t dt);
 #endif
 #endif
->>>>>>> 996e8b31
 
