/*
 * This file is part of Cleanflight.
 *
 * Cleanflight is free software: you can redistribute it and/or modify
 * it under the terms of the GNU General Public License as published by
 * the Free Software Foundation, either version 3 of the License, or
 * (at your option) any later version.
 *
 * Cleanflight is distributed in the hope that it will be useful,
 * but WITHOUT ANY WARRANTY; without even the implied warranty of
 * MERCHANTABILITY or FITNESS FOR A PARTICULAR PURPOSE.  See the
 * GNU General Public License for more details.
 *
 * You should have received a copy of the GNU General Public License
 * along with Cleanflight.  If not, see <http://www.gnu.org/licenses/>.
 */


#include <stdbool.h>
#include <stdint.h>
#include <stdlib.h>
#include <math.h>


#include <platform.h>

#include "debug.h"

#include "common/maths.h"
#include "common/axis.h"

#include "config/runtime_config.h"
#include "config/parameter_group.h"
#include "config/parameter_group_ids.h"

#include "drivers/sensor.h"
#include "drivers/accgyro.h"
#include "drivers/sonar_hcsr04.h"

#include "sensors/sensors.h"
#include "sensors/acceleration.h"
#include "sensors/barometer.h"
#include "sensors/sonar.h"

#include "rx/rx.h"

#include "io/rc_controls.h"
#include "io/motor_and_servo.h"

#include "flight/mixer.h"
#include "flight/pid.h"
#include "flight/imu.h"

#include "flight/altitudehold.h"

int32_t setVelocity = 0;
uint8_t velocityControl = 0;
int32_t errorVelocityI = 0;
int32_t altHoldThrottleAdjustment = 0;
int32_t AltHold;
int32_t vario = 0;                      // variometer in cm/s


#if defined(BARO) || defined(SONAR)

static int16_t initialRawThrottleHold;
static int16_t initialThrottleHold;
static int32_t EstAlt;                // in cm

PG_REGISTER_WITH_RESET_TEMPLATE(airplaneConfig_t, airplaneConfig, PG_AIRPLANE_ALT_HOLD_CONFIG, 0);

PG_RESET_TEMPLATE(airplaneConfig_t, airplaneConfig,
    .fixedwing_althold_dir = 1,
);

// 40hz update rate (20hz LPF on acc)
#define BARO_UPDATE_FREQUENCY_40HZ (1000 * 25)

#define DEGREES_80_IN_DECIDEGREES 800

static void applyMultirotorAltHold(void)
{
    static uint8_t isAltHoldChanged = 0;
    // multirotor alt hold
    if (rcControlsConfig()->alt_hold_fast_change) {
        // rapid alt changes
<<<<<<< HEAD
        if (ABS(rcData[THROTTLE] - initialThrottleHold) > rcControlsConfig()->alt_hold_deadband) {
            errorVelocityI = 0;
            isAltHoldChanged = 1;
            rcCommand[THROTTLE] += (rcData[THROTTLE] > initialThrottleHold) ? -rcControlsConfig()->alt_hold_deadband : rcControlsConfig()->alt_hold_deadband;
=======
        if (ABS(rcData[THROTTLE] - initialRawThrottleHold) > rcControlsConfig->alt_hold_deadband) {
            errorVelocityI = 0;
            isAltHoldChanged = 1;
            rcCommand[THROTTLE] += (rcData[THROTTLE] > initialRawThrottleHold) ? -rcControlsConfig->alt_hold_deadband : rcControlsConfig->alt_hold_deadband;
>>>>>>> 0b78f519
        } else {
            if (isAltHoldChanged) {
                AltHold = EstAlt;
                isAltHoldChanged = 0;
            }
            rcCommand[THROTTLE] = constrain(initialThrottleHold + altHoldThrottleAdjustment, motorAndServoConfig()->minthrottle, motorAndServoConfig()->maxthrottle);
        }
    } else {
        // slow alt changes, mostly used for aerial photography
<<<<<<< HEAD
        if (ABS(rcData[THROTTLE] - initialThrottleHold) > rcControlsConfig()->alt_hold_deadband) {
=======
        if (ABS(rcData[THROTTLE] - initialRawThrottleHold) > rcControlsConfig->alt_hold_deadband) {
>>>>>>> 0b78f519
            // set velocity proportional to stick movement +100 throttle gives ~ +50 cm/s
            setVelocity = (rcData[THROTTLE] - initialRawThrottleHold) / 2;
            velocityControl = 1;
            isAltHoldChanged = 1;
        } else if (isAltHoldChanged) {
            AltHold = EstAlt;
            velocityControl = 0;
            isAltHoldChanged = 0;
        }
        rcCommand[THROTTLE] = constrain(initialThrottleHold + altHoldThrottleAdjustment, motorAndServoConfig()->minthrottle, motorAndServoConfig()->maxthrottle);
    }
}

static void applyFixedWingAltHold(void)
{
    // handle fixedwing-related althold. UNTESTED! and probably wrong
    // most likely need to check changes on pitch channel and 'reset' althold similar to
    // how throttle does it on multirotor

    rcCommand[PITCH] += altHoldThrottleAdjustment * airplaneConfig()->fixedwing_althold_dir;
}

void applyAltHold(void)
{
    if (STATE(FIXED_WING)) {
        applyFixedWingAltHold();
    } else {
        applyMultirotorAltHold();
    }
}

void updateAltHoldState(void)
{
    // Baro alt hold activate
    if (!IS_RC_MODE_ACTIVE(BOXBARO)) {
        DISABLE_FLIGHT_MODE(BARO_MODE);
        return;
    }

    if (!FLIGHT_MODE(BARO_MODE)) {
        ENABLE_FLIGHT_MODE(BARO_MODE);
        AltHold = EstAlt;
        initialRawThrottleHold = rcData[THROTTLE];
        initialThrottleHold = rcCommand[THROTTLE];
        errorVelocityI = 0;
        altHoldThrottleAdjustment = 0;
    }
}

void updateSonarAltHoldState(void)
{
    // Sonar alt hold activate
    if (!IS_RC_MODE_ACTIVE(BOXSONAR)) {
        DISABLE_FLIGHT_MODE(SONAR_MODE);
        return;
    }

    if (!FLIGHT_MODE(SONAR_MODE)) {
        ENABLE_FLIGHT_MODE(SONAR_MODE);
        AltHold = EstAlt;
        initialRawThrottleHold = rcData[THROTTLE];
        initialThrottleHold = rcCommand[THROTTLE];
        errorVelocityI = 0;
        altHoldThrottleAdjustment = 0;
    }
}

bool isThrustFacingDownwards(attitudeEulerAngles_t *attitude)
{
    return ABS(attitude->values.roll) < DEGREES_80_IN_DECIDEGREES && ABS(attitude->values.pitch) < DEGREES_80_IN_DECIDEGREES;
}

int32_t calculateAltHoldThrottleAdjustment(int32_t vel_tmp, float accZ_tmp, float accZ_old)
{
    int32_t result = 0;
    int32_t error;
    int32_t setVel;

    if (!isThrustFacingDownwards(&attitude)) {
        return result;
    }

    // Altitude P-Controller

    if (!velocityControl) {
        error = constrain(AltHold - EstAlt, -500, 500);
        error = applyDeadband(error, 10); // remove small P parameter to reduce noise near zero position
        setVel = constrain((pidProfile()->P8[PIDALT] * error / 128), -300, +300); // limit velocity to +/- 3 m/s
    } else {
        setVel = setVelocity;
    }
    // Velocity PID-Controller

    // P
    error = setVel - vel_tmp;
    result = constrain((pidProfile()->P8[PIDVEL] * error / 32), -300, +300);

    // I
    errorVelocityI += (pidProfile()->I8[PIDVEL] * error);
    errorVelocityI = constrain(errorVelocityI, -(8192 * 200), (8192 * 200));
    result += errorVelocityI / 8192;     // I in range +/-200

    // D
    result -= constrain(pidProfile()->D8[PIDVEL] * (accZ_tmp + accZ_old) / 512, -150, 150);

    return result;
}

void calculateEstimatedAltitude(uint32_t currentTime)
{
    static uint32_t previousTime;
    uint32_t dTime;
    int32_t baroVel;
    float dt;
    float vel_acc;
    int32_t vel_tmp;
    float accZ_tmp;
    static float accZ_old = 0.0f;
    static float vel = 0.0f;
    static float accAlt = 0.0f;
    static int32_t lastBaroAlt;

#ifdef SONAR
    int32_t sonarAlt = SONAR_OUT_OF_RANGE;
    static int32_t baroAlt_offset = 0;
    float sonarTransition;
#endif

    dTime = currentTime - previousTime;
    if (dTime < BARO_UPDATE_FREQUENCY_40HZ)
        return;

    previousTime = currentTime;

#ifdef BARO
    if (!isBaroCalibrationComplete()) {
        performBaroCalibrationCycle();
        vel = 0;
        accAlt = 0;
    }

    BaroAlt = baroCalculateAltitude();
#else
    BaroAlt = 0;
#endif

#ifdef SONAR
    sonarAlt = sonarRead();
    sonarAlt = sonarCalculateAltitude(sonarAlt, getCosTiltAngle());

    if (sonarAlt > 0 && sonarAlt < sonarCfAltCm) {
        // just use the SONAR
        baroAlt_offset = BaroAlt - sonarAlt;
        BaroAlt = sonarAlt;
    } else {
        BaroAlt -= baroAlt_offset;
        if (sonarAlt > 0  && sonarAlt <= sonarMaxAltWithTiltCm) {
            // SONAR in range, so use complementary filter
            sonarTransition = (float)(sonarMaxAltWithTiltCm - sonarAlt) / (sonarMaxAltWithTiltCm - sonarCfAltCm);
            BaroAlt = sonarAlt * sonarTransition + BaroAlt * (1.0f - sonarTransition);
        }
    }
#endif

    dt = accTimeSum * 1e-6f; // delta acc reading time in seconds

    // Integrator - velocity, cm/sec
    if (accSumCount) {
        accZ_tmp = (float)accSum[2] / (float)accSumCount;
    } else {
        accZ_tmp = 0;
    }
    vel_acc = accZ_tmp * accVelScale * (float)accTimeSum;

    // Integrator - Altitude in cm
    accAlt += (vel_acc * 0.5f) * dt + vel * dt;                                                                 // integrate velocity to get distance (x= a/2 * t^2)
    accAlt = accAlt * barometerConfig()->baro_cf_alt + (float)BaroAlt * (1.0f - barometerConfig()->baro_cf_alt);    // complementary filter for altitude estimation (baro & acc)
    vel += vel_acc;

#ifdef DEBUG_ALT_HOLD
    debug[1] = accSum[2] / accSumCount; // acceleration
    debug[2] = vel;                     // velocity
    debug[3] = accAlt;                  // height
#endif

    imuResetAccelerationSum();

#ifdef BARO
    if (!isBaroCalibrationComplete()) {
        return;
    }
#endif

#ifdef SONAR
    if (sonarAlt > 0 && sonarAlt < sonarCfAltCm) {
        // the sonar has the best range
        EstAlt = BaroAlt;
    } else {
        EstAlt = accAlt;
    }
#else
    EstAlt = accAlt;
#endif

    baroVel = (BaroAlt - lastBaroAlt) * 1000000.0f / dTime;
    lastBaroAlt = BaroAlt;

    baroVel = constrain(baroVel, -1500, 1500);  // constrain baro velocity +/- 1500cm/s
    baroVel = applyDeadband(baroVel, 10);       // to reduce noise near zero

    // apply Complimentary Filter to keep the calculated velocity based on baro velocity (i.e. near real velocity).
    // By using CF it's possible to correct the drift of integrated accZ (velocity) without loosing the phase, i.e without delay
    vel = vel * barometerConfig()->baro_cf_vel + baroVel * (1.0f - barometerConfig()->baro_cf_vel);
    vel_tmp = lrintf(vel);

    // set vario
    vario = applyDeadband(vel_tmp, 5);

    altHoldThrottleAdjustment = calculateAltHoldThrottleAdjustment(vel_tmp, accZ_tmp, accZ_old);

    accZ_old = accZ_tmp;
}

int32_t altitudeHoldGetEstimatedAltitude(void)
{
    return EstAlt;
}

#endif
<|MERGE_RESOLUTION|>--- conflicted
+++ resolved
@@ -84,17 +84,10 @@
     // multirotor alt hold
     if (rcControlsConfig()->alt_hold_fast_change) {
         // rapid alt changes
-<<<<<<< HEAD
-        if (ABS(rcData[THROTTLE] - initialThrottleHold) > rcControlsConfig()->alt_hold_deadband) {
+        if (ABS(rcData[THROTTLE] - initialRawThrottleHold) > rcControlsConfig()->alt_hold_deadband) {
             errorVelocityI = 0;
             isAltHoldChanged = 1;
-            rcCommand[THROTTLE] += (rcData[THROTTLE] > initialThrottleHold) ? -rcControlsConfig()->alt_hold_deadband : rcControlsConfig()->alt_hold_deadband;
-=======
-        if (ABS(rcData[THROTTLE] - initialRawThrottleHold) > rcControlsConfig->alt_hold_deadband) {
-            errorVelocityI = 0;
-            isAltHoldChanged = 1;
-            rcCommand[THROTTLE] += (rcData[THROTTLE] > initialRawThrottleHold) ? -rcControlsConfig->alt_hold_deadband : rcControlsConfig->alt_hold_deadband;
->>>>>>> 0b78f519
+            rcCommand[THROTTLE] += (rcData[THROTTLE] > initialRawThrottleHold) ? -rcControlsConfig()->alt_hold_deadband : rcControlsConfig()->alt_hold_deadband;
         } else {
             if (isAltHoldChanged) {
                 AltHold = EstAlt;
@@ -104,11 +97,7 @@
         }
     } else {
         // slow alt changes, mostly used for aerial photography
-<<<<<<< HEAD
-        if (ABS(rcData[THROTTLE] - initialThrottleHold) > rcControlsConfig()->alt_hold_deadband) {
-=======
-        if (ABS(rcData[THROTTLE] - initialRawThrottleHold) > rcControlsConfig->alt_hold_deadband) {
->>>>>>> 0b78f519
+        if (ABS(rcData[THROTTLE] - initialRawThrottleHold) > rcControlsConfig()->alt_hold_deadband) {
             // set velocity proportional to stick movement +100 throttle gives ~ +50 cm/s
             setVelocity = (rcData[THROTTLE] - initialRawThrottleHold) / 2;
             velocityControl = 1;
