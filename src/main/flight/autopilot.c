/*
 * This file is part of Betaflight.
 *
 * Betaflight is free software: you can redistribute it and/or modify
 * it under the terms of the GNU General Public License as published by
 * the Free Software Foundation, either version 3 of the License, or
 * (at your option) any later version.
 *
 * Betaflight is distributed in the hope that it will be useful,
 * but WITHOUT ANY WARRANTY; without even the implied warranty of
 * MERCHANTABILITY or FITNESS FOR A PARTICULAR PURPOSE. See the
 * GNU General Public License for more details.
 *
 * You should have received a copy of the GNU General Public License
 * along with Betaflight. If not, see <http://www.gnu.org/licenses/>.
 */

#include <stdint.h>
#include <stdlib.h>
#include <stdbool.h>
#include <math.h>

#include "platform.h"
#include "build/debug.h"
#include "common/maths.h"

#include "flight/imu.h"
#include "flight/pid.h"
#include "flight/position.h"
#include "rx/rx.h"
#include "sensors/battery.h"

#include "autopilot.h"

#define ALTITUDE_P_SCALE  0.01f
#define ALTITUDE_I_SCALE  0.003f
#define ALTITUDE_D_SCALE  0.01f
#define ALTITUDE_F_SCALE  0.01f

static pidCoefficient_t altitudePidCoeffs;
static float altitudeI = 0.0f;
static float throttleOut = 0.0f;
static float hoverBatteryOffset = 0.0f;

void autopilotInit(const autopilotConfig_t *config)
{
    altitudePidCoeffs.Kp = config->altitude_P * ALTITUDE_P_SCALE;
    altitudePidCoeffs.Ki = config->altitude_I * ALTITUDE_I_SCALE;
    altitudePidCoeffs.Kd = config->altitude_D * ALTITUDE_D_SCALE;
    altitudePidCoeffs.Kf = config->altitude_F * ALTITUDE_F_SCALE;
}

void resetAltitudeControl (void) {
    altitudeI = 0.0f;
}

void altitudeControl(float targetAltitudeCm, float taskIntervalS, float verticalVelocity, float targetAltitudeStep) {

    const float altitudeErrorCm = targetAltitudeCm - getAltitudeCm();
    const float altitudeP = altitudeErrorCm * altitudePidCoeffs.Kp;

    // reduce the iTerm gain for errors greater than 200cm (2m), otherwise it winds up too much
    const float itermRelax = (fabsf(altitudeErrorCm) < 200.0f) ? 1.0f : 0.1f;
    altitudeI += altitudeErrorCm * altitudePidCoeffs.Ki * itermRelax * taskIntervalS;
    // limit iTerm to not more than 200 throttle units
    altitudeI = constrainf(altitudeI, -200.0f, 200.0f); 

    const float altitudeD = verticalVelocity * altitudePidCoeffs.Kd;

    const float altitudeF = targetAltitudeStep * altitudePidCoeffs.Kf;
    
    float throttleOffset = altitudeP + altitudeI - altitudeD + altitudeF;
    
<<<<<<< HEAD
    if (throttleOffset < 0) {
        throttleOffset *= (float)(autopilotConfig()->altitude_Adj_Down_ratio) / 100.0f;
    }

    const float hoverOffset = autopilotConfig()->hover_throttle - PWM_RANGE_MIN;
=======
    if(throttleOffset < 0) {
        throttleOffset *= (float)(autopilotConfig()->altitude_Adj_Down_ratio) / 100.0f;
    }

    if(autopilotConfig()->battery_drop_scale > 0){
        hoverBatteryOffset = getAutopilotHoverThrottleBatteryOffset(); 
    }

    const float hoverOffset = autopilotConfig()->hover_throttle + hoverBatteryOffset - PWM_RANGE_MIN;
    
>>>>>>> 559ff4e3
    throttleOffset += hoverOffset;

    const float tiltMultiplier = 2.0f - fmaxf(getCosTiltAngle(), 0.5f);
    // 1 = flat, 1.24 at 40 degrees, max 1.5 around 60 degrees, the default limit of Angle Mode
    // 2 - cos(x) is between 1/cos(x) and 1/sqrt(cos(x)) in this range
    throttleOffset *= tiltMultiplier;

    float newThrottle = PWM_RANGE_MIN + throttleOffset;
    newThrottle = constrainf(newThrottle, autopilotConfig()->throttle_min, autopilotConfig()->throttle_max);
    DEBUG_SET(DEBUG_AUTOPILOT_ALTITUDE, 0, lrintf(newThrottle)); // normal range 1000-2000 but is before constraint

    newThrottle = scaleRangef(newThrottle, MAX(rxConfig()->mincheck, PWM_RANGE_MIN), PWM_RANGE_MAX, 0.0f, 1.0f);

    throttleOut = constrainf(newThrottle, 0.0f, 1.0f);

    DEBUG_SET(DEBUG_AUTOPILOT_ALTITUDE, 1, lrintf(tiltMultiplier * 100));
    DEBUG_SET(DEBUG_AUTOPILOT_ALTITUDE, 3, lrintf(targetAltitudeCm));
    DEBUG_SET(DEBUG_AUTOPILOT_ALTITUDE, 4, lrintf(altitudeP));
    DEBUG_SET(DEBUG_AUTOPILOT_ALTITUDE, 5, lrintf(altitudeI));
    DEBUG_SET(DEBUG_AUTOPILOT_ALTITUDE, 6, lrintf(-altitudeD));
    DEBUG_SET(DEBUG_AUTOPILOT_ALTITUDE, 7, lrintf(altitudeF));
}

bool isBelowLandingAltitude(void)
{
    return getAltitudeCm() < 100.0f * autopilotConfig()->landing_altitude_m;
}

const pidCoefficient_t *getAltitudePidCoeffs(void)
{
    return &altitudePidCoeffs;
}

float getAutopilotThrottle(void)
{
    return throttleOut;
}

float getAutopilotHoverThrottleBatteryOffset(void){
    const float batteryVoltage = (float)getBatteryVoltage();    
    float hoverThrottleBatteryOffset = ((float)autopilotConfig()->battery_drop_scale * ((float)autopilotConfig()->max_battery_level - batteryVoltage)) / 100.0f;
    return hoverThrottleBatteryOffset;
}

int16_t getAutopilotThrottleHoverValue(void) {
    return lrintf(autopilotConfig()->hover_throttle + hoverBatteryOffset);
}<|MERGE_RESOLUTION|>--- conflicted
+++ resolved
@@ -71,14 +71,7 @@
     
     float throttleOffset = altitudeP + altitudeI - altitudeD + altitudeF;
     
-<<<<<<< HEAD
     if (throttleOffset < 0) {
-        throttleOffset *= (float)(autopilotConfig()->altitude_Adj_Down_ratio) / 100.0f;
-    }
-
-    const float hoverOffset = autopilotConfig()->hover_throttle - PWM_RANGE_MIN;
-=======
-    if(throttleOffset < 0) {
         throttleOffset *= (float)(autopilotConfig()->altitude_Adj_Down_ratio) / 100.0f;
     }
 
@@ -88,7 +81,6 @@
 
     const float hoverOffset = autopilotConfig()->hover_throttle + hoverBatteryOffset - PWM_RANGE_MIN;
     
->>>>>>> 559ff4e3
     throttleOffset += hoverOffset;
 
     const float tiltMultiplier = 2.0f - fmaxf(getCosTiltAngle(), 0.5f);
@@ -125,14 +117,4 @@
 float getAutopilotThrottle(void)
 {
     return throttleOut;
-}
-
-float getAutopilotHoverThrottleBatteryOffset(void){
-    const float batteryVoltage = (float)getBatteryVoltage();    
-    float hoverThrottleBatteryOffset = ((float)autopilotConfig()->battery_drop_scale * ((float)autopilotConfig()->max_battery_level - batteryVoltage)) / 100.0f;
-    return hoverThrottleBatteryOffset;
-}
-
-int16_t getAutopilotThrottleHoverValue(void) {
-    return lrintf(autopilotConfig()->hover_throttle + hoverBatteryOffset);
 }