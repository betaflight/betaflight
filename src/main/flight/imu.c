/*
 * This file is part of Cleanflight.
 *
 * Cleanflight is free software: you can redistribute it and/or modify
 * it under the terms of the GNU General Public License as published by
 * the Free Software Foundation, either version 3 of the License, or
 * (at your option) any later version.
 *
 * Cleanflight is distributed in the hope that it will be useful,
 * but WITHOUT ANY WARRANTY; without even the implied warranty of
 * MERCHANTABILITY or FITNESS FOR A PARTICULAR PURPOSE.  See the
 * GNU General Public License for more details.
 *
 * You should have received a copy of the GNU General Public License
 * along with Cleanflight.  If not, see <http://www.gnu.org/licenses/>.
 */

// Inertial Measurement Unit (IMU)

#include <stdbool.h>
#include <stdint.h>
#include <math.h>

#include "platform.h"

#include "build/build_config.h"
#include "build/debug.h"

#include "common/axis.h"
#include "common/maths.h"

#include "config/parameter_group.h"
#include "config/parameter_group_ids.h"

#include "drivers/time.h"

#include "fc/runtime_config.h"

#include "flight/imu.h"
#include "flight/mixer.h"
#include "flight/pid.h"

#include "io/gps.h"

#include "sensors/acceleration.h"
#include "sensors/barometer.h"
#include "sensors/compass.h"
#include "sensors/gyro.h"
#include "sensors/sensors.h"
#include "sensors/sonar.h"

#if defined(SIMULATOR_BUILD) && defined(SIMULATOR_MULTITHREAD)
#include <stdio.h>
#include <pthread.h>

static pthread_mutex_t imuUpdateLock;

#if defined(SIMULATOR_IMU_SYNC)
static uint32_t imuDeltaT = 0;
static bool imuUpdated = false;
#endif

#define IMU_LOCK pthread_mutex_unlock(&imuUpdateLock)
#define IMU_UNLOCK pthread_mutex_unlock(&imuUpdateLock)

#else

#define IMU_LOCK
#define IMU_UNLOCK

#endif

// the limit (in degrees/second) beyond which we stop integrating
// omega_I. At larger spin rates the DCM PI controller can get 'dizzy'
// which results in false gyro drift. See
// http://gentlenav.googlecode.com/files/fastRotations.pdf

#define SPIN_RATE_LIMIT 20

int32_t accSum[XYZ_AXIS_COUNT];

uint32_t accTimeSum = 0;        // keep track for integration of acc
int accSumCount = 0;
float accVelScale;

static float throttleAngleScale;
static float fc_acc;
static float smallAngleCosZ = 0;

static float magneticDeclination = 0.0f;       // calculated at startup from config

static imuRuntimeConfig_t imuRuntimeConfig;

STATIC_UNIT_TESTED float q0 = 1.0f, q1 = 0.0f, q2 = 0.0f, q3 = 0.0f;    // quaternion of sensor frame relative to earth frame
static float q0q0, q0q1, q0q2, q0q3, q1q1, q1q2, q1q3, q2q2, q2q3, q3q3;

STATIC_UNIT_TESTED float rMat[3][3];

attitudeEulerAngles_t attitude = { { 0, 0, 0 } };     // absolute angle inclination in multiple of 0.1 degree    180 deg = 1800

PG_REGISTER_WITH_RESET_TEMPLATE(imuConfig_t, imuConfig, PG_IMU_CONFIG, 0);

PG_RESET_TEMPLATE(imuConfig_t, imuConfig,
    .dcm_kp = 2500,                // 1.0 * 10000
    .dcm_ki = 0,                   // 0.003 * 10000
    .small_angle = 25,
    .accDeadband = {.xy = 40, .z= 40},
    .acc_unarmedcal = 1
);

STATIC_UNIT_TESTED void imuComputeRotationMatrix(void)
{
    q0q0 = q0*q0;
    q0q1 = q0*q1;
    q0q2 = q0*q2;
    q0q3 = q0*q3;
    q1q1 = q1*q1;
    q1q2 = q1*q2;
    q1q3 = q1*q3;
    q2q2 = q2*q2;
    q2q3 = q2*q3;
    q3q3 = q3*q3;

    rMat[0][0] = 1.0f - 2.0f * q2q2 - 2.0f * q3q3;
    rMat[0][1] = 2.0f * (q1q2 + -q0q3);
    rMat[0][2] = 2.0f * (q1q3 - -q0q2);

    rMat[1][0] = 2.0f * (q1q2 - -q0q3);
    rMat[1][1] = 1.0f - 2.0f * q1q1 - 2.0f * q3q3;
    rMat[1][2] = 2.0f * (q2q3 + -q0q1);

    rMat[2][0] = 2.0f * (q1q3 + -q0q2);
    rMat[2][1] = 2.0f * (q2q3 - -q0q1);
    rMat[2][2] = 1.0f - 2.0f * q1q1 - 2.0f * q2q2;

#if defined(SIMULATOR_BUILD) && defined(SKIP_IMU_CALC) && !defined(SET_IMU_FROM_EULER)
    rMat[1][0] = -2.0f * (q1q2 - -q0q3);
    rMat[2][0] = -2.0f * (q1q3 + -q0q2);
#endif
}

/*
* Calculate RC time constant used in the accZ lpf.
*/
static float calculateAccZLowPassFilterRCTimeConstant(float accz_lpf_cutoff)
{
    return 0.5f / (M_PIf * accz_lpf_cutoff);
}

static float calculateThrottleAngleScale(uint16_t throttle_correction_angle)
{
    return (1800.0f / M_PIf) * (900.0f / throttle_correction_angle);
}

void imuConfigure(uint16_t throttle_correction_angle)
{
    imuRuntimeConfig.dcm_kp = imuConfig()->dcm_kp / 10000.0f;
    imuRuntimeConfig.dcm_ki = imuConfig()->dcm_ki / 10000.0f;
    imuRuntimeConfig.acc_unarmedcal = imuConfig()->acc_unarmedcal;
    imuRuntimeConfig.small_angle = imuConfig()->small_angle;

    fc_acc = calculateAccZLowPassFilterRCTimeConstant(5.0f); // Set to fix value
    throttleAngleScale = calculateThrottleAngleScale(throttle_correction_angle);
}

void imuInit(void)
{
    smallAngleCosZ = cos_approx(degreesToRadians(imuRuntimeConfig.small_angle));
    accVelScale = 9.80665f / acc.dev.acc_1G / 10000.0f;

    imuComputeRotationMatrix();

#if defined(SIMULATOR_BUILD) && defined(SIMULATOR_MULTITHREAD)
    if (pthread_mutex_init(&imuUpdateLock, NULL) != 0) {
        printf("Create imuUpdateLock error!\n");
    }
#endif
}

void imuResetAccelerationSum(void)
{
    accSum[0] = 0;
    accSum[1] = 0;
    accSum[2] = 0;
    accSumCount = 0;
    accTimeSum = 0;
}

static void imuTransformVectorBodyToEarth(t_fp_vector * v)
{
    /* From body frame to earth frame */
    const float x = rMat[0][0] * v->V.X + rMat[0][1] * v->V.Y + rMat[0][2] * v->V.Z;
    const float y = rMat[1][0] * v->V.X + rMat[1][1] * v->V.Y + rMat[1][2] * v->V.Z;
    const float z = rMat[2][0] * v->V.X + rMat[2][1] * v->V.Y + rMat[2][2] * v->V.Z;

    v->V.X = x;
    v->V.Y = -y;
    v->V.Z = z;
}

void imuTransformVectorEarthToBody(t_fp_vector_def * v) {
    const float x = (q0q0 + q1q1 - q2q2 - q3q3) * v->X + 2*(q1q2 + q0q3) * v->Y + 2*(q1q3 - q0q2) * v->Z;
    const float y = 2*(q1q2 - q0q3) * v->X + (q0q0 - q1q1 + q2q2 - q3q3) * v->Y + 2*(q2q3 + q0q1) * v->Z;
    const float z = 2*(q1q3 + q0q2) * v->X + 2*(q2q3 - q0q1) * v->Y + (q0q0 - q1q1 - q2q2 + q3q3) * v->Z;

    v->X = x;
    v->Y = y;
    v->Z = z;
}

bool imuRebaseEarthToBody(void) {
    // only rebase yaw axis when roll and are pitch quite level
    if((fabsf(attitude.values.roll/10.0f) < 20.0f)  && (fabsf(attitude.values.pitch/10.0f) < 20.0f)){
        // quaternion rotation
<<<<<<< HEAD
        const float sina2 = sinf(-atan2f((2.0f*(q0q3 + q1q2)), (1.0f - 2.0f*(q2q2 + q3q3)))/2.0f);
        const float cosa2 = cosf(-atan2f((2.0f*(q0q3 + q1q2)), (1.0f - 2.0f*(q2q2 + q3q3)))/2.0f);
=======
        const float atan2 = (-atan2f((2.0f*(q0q3 + q1q2)), (1.0f - 2.0f*(q2q2 + q3q3)))/2.0f);
        const float sina2 = sinf(atan2);
        const float cosa2 = cosf(atan2);
>>>>>>> 7de42536

        q0 = q0*cosa2 - q3*sina2;
        q1 = q1*cosa2 + q2*sina2;
        q2 = q2*cosa2 - q1*sina2;
        q3 = q3*cosa2 + q0*sina2;

        // normalise quaternion
        const float normalise = 1.0f/sqrtf(q0*q0 + q1*q1 + q2*q2 + q3*q3);
        q0 *= normalise;
        q1 *= normalise;
        q2 *= normalise;
        q3 *= normalise;

        // synchronize rotation matrix data
        imuComputeRotationMatrix();

        return(true);
    }
    return(false);
}

// rotate acc into Earth frame and calculate acceleration in it
static void imuCalculateAcceleration(uint32_t deltaT)
{
    static int32_t accZoffset = 0;
    static float accz_smooth = 0;

    // deltaT is measured in us ticks
    const float dT = (float)deltaT * 1e-6f;

    t_fp_vector accel_ned;
    accel_ned.V.X = acc.accSmooth[X];
    accel_ned.V.Y = acc.accSmooth[Y];
    accel_ned.V.Z = acc.accSmooth[Z];

    imuTransformVectorBodyToEarth(&accel_ned);

    if (imuRuntimeConfig.acc_unarmedcal == 1) {
        if (!ARMING_FLAG(ARMED)) {
            accZoffset -= accZoffset / 64;
            accZoffset += accel_ned.V.Z;
        }
        accel_ned.V.Z -= accZoffset / 64;  // compensate for gravitation on z-axis
    } else {
        accel_ned.V.Z -= acc.dev.acc_1G;
    }

    accz_smooth = accz_smooth + (dT / (fc_acc + dT)) * (accel_ned.V.Z - accz_smooth); // low pass filter

    // apply Deadband to reduce integration drift and vibration influence
    accSum[X] += applyDeadband(lrintf(accel_ned.V.X), imuRuntimeConfig.accDeadband.xy);
    accSum[Y] += applyDeadband(lrintf(accel_ned.V.Y), imuRuntimeConfig.accDeadband.xy);
    accSum[Z] += applyDeadband(lrintf(accz_smooth), imuRuntimeConfig.accDeadband.z);

    // sum up Values for later integration to get velocity and distance
    accTimeSum += deltaT;
    accSumCount++;
}

static float invSqrt(float x)
{
    return 1.0f / sqrtf(x);
}

static bool imuUseFastGains(void)
{
    return !ARMING_FLAG(ARMED) && millis() < 20000;
}

static float imuGetPGainScaleFactor(void)
{
    if (imuUseFastGains()) {
        return 10.0f;
    }
    else {
        return 1.0f;
    }
}

static void imuMahonyAHRSupdate(float dt, float gx, float gy, float gz,
                                bool useAcc, float ax, float ay, float az,
                                bool useMag, float mx, float my, float mz,
                                bool useYaw, float yawError)
{
    static float integralFBx = 0.0f,  integralFBy = 0.0f, integralFBz = 0.0f;    // integral error terms scaled by Ki

    // Calculate general spin rate (rad/s)
    const float spin_rate = sqrtf(sq(gx) + sq(gy) + sq(gz));

    // Use raw heading error (from GPS or whatever else)
    float ez = 0;
    if (useYaw) {
        while (yawError >  M_PIf) yawError -= (2.0f * M_PIf);
        while (yawError < -M_PIf) yawError += (2.0f * M_PIf);

        ez += sin_approx(yawError / 2.0f);
    }

    // Use measured magnetic field vector
    float ex = 0, ey = 0;
    float recipNorm = sq(mx) + sq(my) + sq(mz);
    if (useMag && recipNorm > 0.01f) {
        // Normalise magnetometer measurement
        recipNorm = invSqrt(recipNorm);
        mx *= recipNorm;
        my *= recipNorm;
        mz *= recipNorm;

        // For magnetometer correction we make an assumption that magnetic field is perpendicular to gravity (ignore Z-component in EF).
        // This way magnetic field will only affect heading and wont mess roll/pitch angles

        // (hx; hy; 0) - measured mag field vector in EF (assuming Z-component is zero)
        // (bx; 0; 0) - reference mag field vector heading due North in EF (assuming Z-component is zero)
        const float hx = rMat[0][0] * mx + rMat[0][1] * my + rMat[0][2] * mz;
        const float hy = rMat[1][0] * mx + rMat[1][1] * my + rMat[1][2] * mz;
        const float bx = sqrtf(hx * hx + hy * hy);

        // magnetometer error is cross product between estimated magnetic north and measured magnetic north (calculated in EF)
        const float ez_ef = -(hy * bx);

        // Rotate mag error vector back to BF and accumulate
        ex += rMat[2][0] * ez_ef;
        ey += rMat[2][1] * ez_ef;
        ez += rMat[2][2] * ez_ef;
    }

    // Use measured acceleration vector
    recipNorm = sq(ax) + sq(ay) + sq(az);
    if (useAcc && recipNorm > 0.01f) {
        // Normalise accelerometer measurement
        recipNorm = invSqrt(recipNorm);
        ax *= recipNorm;
        ay *= recipNorm;
        az *= recipNorm;

        // Error is sum of cross product between estimated direction and measured direction of gravity
        ex += (ay * rMat[2][2] - az * rMat[2][1]);
        ey += (az * rMat[2][0] - ax * rMat[2][2]);
        ez += (ax * rMat[2][1] - ay * rMat[2][0]);
    }

    // Compute and apply integral feedback if enabled
    if (imuRuntimeConfig.dcm_ki > 0.0f) {
        // Stop integrating if spinning beyond the certain limit
        if (spin_rate < DEGREES_TO_RADIANS(SPIN_RATE_LIMIT)) {
            const float dcmKiGain = imuRuntimeConfig.dcm_ki;
            integralFBx += dcmKiGain * ex * dt;    // integral error scaled by Ki
            integralFBy += dcmKiGain * ey * dt;
            integralFBz += dcmKiGain * ez * dt;
        }
    }
    else {
        integralFBx = 0.0f;    // prevent integral windup
        integralFBy = 0.0f;
        integralFBz = 0.0f;
    }

    // Calculate kP gain. If we are acquiring initial attitude (not armed and within 20 sec from powerup) scale the kP to converge faster
    const float dcmKpGain = imuRuntimeConfig.dcm_kp * imuGetPGainScaleFactor();

    // Apply proportional and integral feedback
    gx += dcmKpGain * ex + integralFBx;
    gy += dcmKpGain * ey + integralFBy;
    gz += dcmKpGain * ez + integralFBz;

    // Integrate rate of change of quaternion
    gx *= (0.5f * dt);
    gy *= (0.5f * dt);
    gz *= (0.5f * dt);

    const float qa = q0;
    const float qb = q1;
    const float qc = q2;
    q0 += (-qb * gx - qc * gy - q3 * gz);
    q1 += (qa * gx + qc * gz - q3 * gy);
    q2 += (qa * gy - qb * gz + q3 * gx);
    q3 += (qa * gz + qb * gy - qc * gx);

    // Normalise quaternion
    recipNorm = invSqrt(sq(q0) + sq(q1) + sq(q2) + sq(q3));
    q0 *= recipNorm;
    q1 *= recipNorm;
    q2 *= recipNorm;
    q3 *= recipNorm;

    // Pre-compute rotation matrix from quaternion
    imuComputeRotationMatrix();
}

STATIC_UNIT_TESTED void imuUpdateEulerAngles(void)
{
    // rotation matrix
    attitude.values.roll = lrintf(atan2f(rMat[2][1], rMat[2][2]) * (1800.0f / M_PIf));
    attitude.values.pitch = lrintf(((0.5f * M_PIf) - acosf(-rMat[2][0])) * (1800.0f / M_PIf));
    attitude.values.yaw = lrintf((-atan2f(rMat[1][0], rMat[0][0]) * (1800.0f / M_PIf) + magneticDeclination));

    // quaternion
    /*
    attitude.values.roll = lrintf(atan2f((+2.0f * (q0q1 + q2q3)), (+1.0f - 2.0f * (q1q1 + q2q2))) * (1800.0f / M_PIf));
    attitude.values.pitch = lrintf(asinf(+2.0f * (q0q2 - q1q3)) * (1800.0f / M_PIf));
    attitude.values.yaw = lrintf((-atan2f((+2.0f * (q0q3 + q1q2)), (+1.0f - 2.0f * (q2q2 + q3q3))) * (1800.0f / M_PIf) + magneticDeclination)); */

    if (attitude.values.yaw < 0)
        attitude.values.yaw += 3600;

    /* Update small angle state */
    if (rMat[2][2] > smallAngleCosZ) {
        ENABLE_STATE(SMALL_ANGLE);
    } else {
        DISABLE_STATE(SMALL_ANGLE);
    }
}

static bool imuIsAccelerometerHealthy(void)
{
    int32_t accMagnitude = 0;
    for (int axis = 0; axis < 3; axis++) {
        accMagnitude += (int32_t)acc.accSmooth[axis] * acc.accSmooth[axis];
    }

    accMagnitude = accMagnitude * 100 / (sq((int32_t)acc.dev.acc_1G));

    // Accept accel readings only in range 0.90g - 1.10g
    return (81 < accMagnitude) && (accMagnitude < 121);
}

static bool isMagnetometerHealthy(void)
{
    return (mag.magADC[X] != 0) && (mag.magADC[Y] != 0) && (mag.magADC[Z] != 0);
}

static void imuCalculateEstimatedAttitude(timeUs_t currentTimeUs)
{
    static uint32_t previousIMUUpdateTime;
    float rawYawError = 0;
    bool useAcc = false;
    bool useMag = false;
    bool useYaw = false;

    uint32_t deltaT = currentTimeUs - previousIMUUpdateTime;
    previousIMUUpdateTime = currentTimeUs;

    if (imuIsAccelerometerHealthy()) {
        useAcc = true;
    }

    if (sensors(SENSOR_MAG) && isMagnetometerHealthy()) {
        useMag = true;
    }
#if defined(GPS)
    else if (STATE(FIXED_WING) && sensors(SENSOR_GPS) && STATE(GPS_FIX) && gpsSol.numSat >= 5 && gpsSol.groundSpeed >= 300) {
        // In case of a fixed-wing aircraft we can use GPS course over ground to correct heading
        rawYawError = DECIDEGREES_TO_RADIANS(attitude.values.yaw - gpsSol.groundCourse);
        useYaw = true;
    }
#endif

#if defined(SIMULATOR_BUILD) && defined(SKIP_IMU_CALC)
    UNUSED(imuMahonyAHRSupdate);
    UNUSED(useAcc);
    UNUSED(useMag);
    UNUSED(useYaw);
    UNUSED(rawYawError);
#else

#if defined(SIMULATOR_BUILD) && defined(SIMULATOR_IMU_SYNC)
//  printf("[imu]deltaT = %u, imuDeltaT = %u, currentTimeUs = %u, micros64_real = %lu\n", deltaT, imuDeltaT, currentTimeUs, micros64_real());
    deltaT = imuDeltaT;
#endif

    imuMahonyAHRSupdate(deltaT * 1e-6f,
                        DEGREES_TO_RADIANS(gyro.gyroADCf[X]), DEGREES_TO_RADIANS(gyro.gyroADCf[Y]), DEGREES_TO_RADIANS(gyro.gyroADCf[Z]),
                        useAcc, acc.accSmooth[X], acc.accSmooth[Y], acc.accSmooth[Z],
                        useMag, mag.magADC[X], mag.magADC[Y], mag.magADC[Z],
                        useYaw, rawYawError);

    imuUpdateEulerAngles();
#endif
    imuCalculateAcceleration(deltaT); // rotate acc vector into earth frame
}

void imuUpdateAttitude(timeUs_t currentTimeUs)
{
    if (sensors(SENSOR_ACC) && acc.isAccelUpdatedAtLeastOnce) {
        IMU_LOCK;
#if defined(SIMULATOR_BUILD) && defined(SIMULATOR_IMU_SYNC)
        if (imuUpdated == false) {
            IMU_UNLOCK;
            return;
        }
        imuUpdated = false;
#endif
        imuCalculateEstimatedAttitude(currentTimeUs);
        IMU_UNLOCK;
    } else {
        acc.accSmooth[X] = 0;
        acc.accSmooth[Y] = 0;
        acc.accSmooth[Z] = 0;
    }
}

float getCosTiltAngle(void)
{
    return rMat[2][2];
}

int16_t calculateThrottleAngleCorrection(uint8_t throttle_correction_value)
{
    /*
    * Use 0 as the throttle angle correction if we are inverted, vertical or with a
    * small angle < 0.86 deg
    * TODO: Define this small angle in config.
    */
    if (rMat[2][2] <= 0.015f) {
        return 0;
    }
    int angle = lrintf(acosf(rMat[2][2]) * throttleAngleScale);
    if (angle > 900)
        angle = 900;
    return lrintf(throttle_correction_value * sin_approx(angle / (900.0f * M_PIf / 2.0f)));
}

#ifdef SIMULATOR_BUILD
void imuSetAttitudeRPY(float roll, float pitch, float yaw)
{
    IMU_LOCK;

    attitude.values.roll = roll * 10;
    attitude.values.pitch = pitch * 10;
    attitude.values.yaw = yaw * 10;

    IMU_UNLOCK;
}
void imuSetAttitudeQuat(float w, float x, float y, float z)
{
    IMU_LOCK;

    q0 = w;
    q1 = x;
    q2 = y;
    q3 = z;

    imuComputeRotationMatrix();
    imuUpdateEulerAngles();

    IMU_UNLOCK;
}
#endif
#if defined(SIMULATOR_BUILD) && defined(SIMULATOR_IMU_SYNC)
void imuSetHasNewData(uint32_t dt)
{
    IMU_LOCK;

    imuUpdated = true;
    imuDeltaT = dt;

    IMU_UNLOCK;
}
#endif
<|MERGE_RESOLUTION|>--- conflicted
+++ resolved
@@ -212,14 +212,9 @@
     // only rebase yaw axis when roll and are pitch quite level
     if((fabsf(attitude.values.roll/10.0f) < 20.0f)  && (fabsf(attitude.values.pitch/10.0f) < 20.0f)){
         // quaternion rotation
-<<<<<<< HEAD
-        const float sina2 = sinf(-atan2f((2.0f*(q0q3 + q1q2)), (1.0f - 2.0f*(q2q2 + q3q3)))/2.0f);
-        const float cosa2 = cosf(-atan2f((2.0f*(q0q3 + q1q2)), (1.0f - 2.0f*(q2q2 + q3q3)))/2.0f);
-=======
         const float atan2 = (-atan2f((2.0f*(q0q3 + q1q2)), (1.0f - 2.0f*(q2q2 + q3q3)))/2.0f);
         const float sina2 = sinf(atan2);
         const float cosa2 = cosf(atan2);
->>>>>>> 7de42536
 
         q0 = q0*cosa2 - q3*sina2;
         q1 = q1*cosa2 + q2*sina2;
