--- conflicted
+++ resolved
@@ -426,15 +426,6 @@
         if (!ARMING_FLAG(ARMED)) throttlePrevious = rxConfig->midrc; // When disarmed set to mid_rc. It always results in positive direction after arming.
 
         if ((rcCommand[THROTTLE] <= (rxConfig->midrc - flight3DConfig->deadband3d_throttle))) { // Out of band handling
-<<<<<<< HEAD
-            throttleMax = flight3DConfig->deadband3d_low;
-            throttleMin = escAndServoConfig->minthrottle;
-            throttlePrevious = rcCommand[THROTTLE];
-            throttle = rcCommand[THROTTLE] + flight3DConfig->deadband3d_throttle;
-        } else if (rcCommand[THROTTLE] >= (rxConfig->midrc + flight3DConfig->deadband3d_throttle)) { // Positive handling
-            throttleMax = escAndServoConfig->maxthrottle;
-            throttleMin = flight3DConfig->deadband3d_high;
-=======
             motorOutputMax = deadbandMotor3dLow;
             motorOutputMin = minMotorOutputNormal;
             throttlePrevious = rcCommand[THROTTLE];
@@ -442,7 +433,6 @@
         } else if (rcCommand[THROTTLE] >= (rxConfig->midrc + flight3DConfig->deadband3d_throttle)) { // Positive handling
             motorOutputMax = maxMotorOutputNormal;
             motorOutputMin = deadbandMotor3dHigh;
->>>>>>> a8f14089
             throttlePrevious = rcCommand[THROTTLE];
             throttle = rcCommand[THROTTLE] - flight3DConfig->deadband3d_throttle;
         } else if ((throttlePrevious <= (rxConfig->midrc - flight3DConfig->deadband3d_throttle)))  { // Deadband handling from negative to positive
@@ -518,23 +508,14 @@
     }
 
     // Anti Desync feature for ESC's. Limit rapid throttle changes
-<<<<<<< HEAD
-    if (escAndServoConfig->maxEscThrottleJumpMs) {
-        const int16_t maxThrottleStep = constrain(escAndServoConfig->maxEscThrottleJumpMs / (1000 / targetPidLooptime), 2, 10000);
-=======
     if (motorConfig->maxEscThrottleJumpMs) {
         const int16_t maxThrottleStep = constrain(motorConfig->maxEscThrottleJumpMs / (1000 / targetPidLooptime), 2, 10000);
->>>>>>> a8f14089
 
         // Only makes sense when it's within the range
         if (maxThrottleStep < throttleRange) {
             static int16_t motorPrevious[MAX_SUPPORTED_MOTORS];
 
-<<<<<<< HEAD
-            motor[i] = constrain(motor[i], escAndServoConfig->minthrottle, motorPrevious[i] + maxThrottleStep);  // Only limit accelerating situation
-=======
             motor[i] = constrain(motor[i], motorOutputMin, motorPrevious[i] + maxThrottleStep);  // Only limit accelerating situation
->>>>>>> a8f14089
             motorPrevious[i] = motor[i];
         }
     }
