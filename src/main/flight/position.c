--- conflicted
+++ resolved
@@ -106,11 +106,7 @@
 
     int32_t baroAlt = 0;
     int32_t gpsAlt = 0;
-<<<<<<< HEAD
-    uint16_t gpsNumSat = 0;
-=======
     uint8_t gpsNumSat = 0;
->>>>>>> c6d09375
 
 #if defined(USE_GPS) && defined(USE_VARIO)
     int16_t gpsVertSpeed = 0;
@@ -155,21 +151,13 @@
 
     baroAlt -= baroAltOffset;
 
-<<<<<<< HEAD
-    int goodGpsSats = 999;
-    int badGpsSats = 0;
-
-    if (haveBaroAlt) {
-        goodGpsSats = 10;
-        badGpsSats = 7;
-=======
+
     int goodGpsSats = 0;
     int badGpsSats = -1;
 
     if (haveBaroAlt) {
         goodGpsSats = positionConfig()->altNumSatsGpsUse;
         badGpsSats = positionConfig()->altNumSatsBaroFallback;
->>>>>>> c6d09375
     }
 
     if (ARMING_FLAG(ARMED)) {
