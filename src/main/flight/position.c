/*
 * This file is part of Cleanflight and Betaflight.
 *
 * Cleanflight and Betaflight are free software. You can redistribute
 * this software and/or modify this software under the terms of the
 * GNU General Public License as published by the Free Software
 * Foundation, either version 3 of the License, or (at your option)
 * any later version.
 *
 * Cleanflight and Betaflight are distributed in the hope that they
 * will be useful, but WITHOUT ANY WARRANTY; without even the implied
 * warranty of MERCHANTABILITY or FITNESS FOR A PARTICULAR PURPOSE.
 * See the GNU General Public License for more details.
 *
 * You should have received a copy of the GNU General Public License
 * along with this software.
 *
 * If not, see <http://www.gnu.org/licenses/>.
 */

#include <stdbool.h>
#include <stdint.h>
#include <stdlib.h>
#include <math.h>
#include <limits.h>

#include "platform.h"

#include "build/debug.h"

#include "common/maths.h"
#include "common/filter.h"

#include "fc/runtime_config.h"

#include "flight/position.h"
#include "flight/imu.h"
#include "flight/pid.h"
#include "flight/kalman_filter_1d.h"
<<<<<<< HEAD
=======
#include "flight/altitude.h"
>>>>>>> 18c5d138

#include "io/gps.h"

#include "scheduler/scheduler.h"

#include "sensors/sensors.h"
#include "sensors/barometer.h"
#include "sensors/rangefinder.h"

#ifdef USE_RANGEFINDER
#include "sensors/rangefinder.h"
#endif

#include "pg/pg.h"
#include "pg/pg_ids.h"

static bool altitudeAvailable = false;

<<<<<<< HEAD
static float zeroedFusedAltitudeCm = 0.0f;
static float zeroedFusedAltitudeCmDerivative = 0.0f;

#ifdef USE_VARIO
static int16_t estimatedVario = 0; // in cm/s
#endif

void positionInit(void) {

=======

extern altitudeState_t altitudeState;



void positionInit(void) {
altSensorFusionInit();
>>>>>>> 18c5d138
}

typedef enum {
    DEFAULT = 0,
    BARO_ONLY,
    GPS_ONLY
} altitudeSource_e;

PG_REGISTER_WITH_RESET_TEMPLATE(positionConfig_t, positionConfig, PG_POSITION, 6);

PG_RESET_TEMPLATE(positionConfig_t, positionConfig,
    .altitude_source = DEFAULT,
    .altitude_prefer_baro = 100, // percentage 'trust' of baro data
    .altitude_lpf = 300,
    .altitude_d_lpf = 100,
);

#if defined(USE_BARO) || defined(USE_GPS) || defined(USE_RANGEFINDER)
void calculateEstimatedAltitude(void) {
<<<<<<< HEAD
    static bool wasArmed = false;
    static bool useZeroedGpsAltitude = false; // whether a zero for the GPS altitude value exists
    static float gpsAltCm = 0.0f; // will hold last value on transient loss of 3D fix
    static float gpsAltOffsetCm = 0.0f;
    static float baroAltOffsetCm = 0.0f;
    static float newBaroAltOffsetCm = 0.0f;
    static float zeroedGpsAltitudeCm = 0.0f;

    static KalmanFilter kf;
    static bool kfInitDone = false;
    float baroAltCm = 0.0f;
    bool haveBaroAlt = false; // true if baro exists and has been calibrated on power up
    bool haveGpsAlt = false; // true if GPS is connected and while it has a 3D fix, set each run to false
    bool haveRangefinderAlt = false; // true if rangefinder is connected and has a valid reading

    // *** Get sensor data
#ifdef USE_BARO
    static SensorMeasurement baroAltMeasurement = { .value = -1.0f, .variance = 100.0f };

    if (sensors(SENSOR_BARO)) {
        baroAltCm = getBaroAltitude();
        haveBaroAlt = true; // false only if there is no sensor on the board, or it has failed
    }

#endif

#ifdef USE_GPS
    static SensorMeasurement gpsAltMeasurement = { .value = -1.0f, .variance = 10000.0f };
    static uint32_t prevGpsTime = 0; // time of last GPS data
    bool gpsHasNewData = false; // true if GPS has new data since last run

    if (sensors(SENSOR_GPS) && STATE(GPS_FIX)) {
        // GPS_FIX means a 3D fix, which requires min 4 sats.
        // On loss of 3D fix, gpsAltCm remains at the last value, haveGpsAlt becomes false
        gpsAltCm = gpsSol.llh.altCm; // static, so hold last altitude value if 3D fix is lost to prevent fly to moon
        haveGpsAlt = true; // goes false and stays false if no 3D fix
        if (gpsSol.dop.pdop != 0) {
            // pDOP of 1.0 is good.  100 is very bad.  Our gpsSol.dop.pdop values are *100
            // *** TO DO - investigate if we should use vDOP or vACC with UBlox units;
            gpsAltMeasurement.variance = gpsSol.dop.pdop; // best variance is 100, worst 10000
        }
        if (gpsSol.time != prevGpsTime) {
            gpsHasNewData = true;
            prevGpsTime = gpsSol.time;
        }
    }
#endif

#ifdef USE_RANGEFINDER
    static SensorMeasurement rangefinderMeasurement = { .value = 0.0f, .variance = 1.0f };  // todo: rangefinder init variance
    rangefinderMeasurement.value = (float)rangefinderGetLatestAltitude();
    haveRangefinderAlt = rangefinderIsHealthy() && rangefinderMeasurement.value >= 0;
    static float rangefinderOffsetCm = 0.0f;
#endif

    if(!kfInitDone) { //first kf init
        kf_init(&kf, 0.0f, 0.5, 0.5); //to do: init variance
        kfInitDone = true;
    }
    
    //  ***  DISARMED  ***
    if (!ARMING_FLAG(ARMED)) {
        if (wasArmed) { // things to run once, on disarming, after being armed
            useZeroedGpsAltitude = false; // reset, and wait for valid GPS data to zero the GPS signal
            wasArmed = false;
        }

        newBaroAltOffsetCm = 0.2f * baroAltCm + 0.8f * newBaroAltOffsetCm; // smooth some recent baro samples
        displayAltitudeCm = baroAltCm - baroAltOffsetCm; // if no GPS altitude, show un-smoothed Baro altitude in OSD and sensors tab, using most recent offset.

        if (haveGpsAlt) { // watch for valid GPS altitude data to get a zero value from
            gpsAltOffsetCm = gpsAltCm; // update the zero offset value with the most recent valid gps altitude reading
            useZeroedGpsAltitude = true; // we can use this offset to zero the GPS altitude on arming
            if (!(positionConfig()->altitude_source == BARO_ONLY)) {
                displayAltitudeCm = gpsAltCm; // estimatedAltitude shows most recent ASL GPS altitude in OSD and sensors, while disarmed
            }
        }
        zeroedGpsAltitudeCm = 0.0f; // always hold relativeAltitude at zero while disarmed
        
        DEBUG_SET(DEBUG_ALTITUDE, 2, gpsAltCm / 100.0f); // Absolute altitude ASL in metres, max 32,767m

#ifdef USE_BARO
        updateBaroVariance(&baroAltMeasurement, baroAltCm); // update the baro variance while disarmed
#endif
    //  ***  ARMED  ***
    } else {
        if (!wasArmed) { // things to run once, on arming, after being disarmed
            baroAltOffsetCm = newBaroAltOffsetCm;
            wasArmed = true;
        }

        baroAltCm -= baroAltOffsetCm; // use smoothed baro with most recent zero from disarm period

        if (haveGpsAlt) { // update relativeAltitude with every new gpsAlt value, or hold the previous value until 3D lock recovers
            if (!useZeroedGpsAltitude && haveBaroAlt) { // armed without zero offset, can use baro values to zero later
                gpsAltOffsetCm = gpsAltCm - baroAltCm; // not very accurate
                useZeroedGpsAltitude = true;
            }
            if (useZeroedGpsAltitude) { // normal situation
                zeroedGpsAltitudeCm = gpsAltCm - gpsAltOffsetCm; // now that we have a GPS offset value, we can use it to zero relativeAltitude
            }
        }
    
        // apply Kalman filter on available sensors
        kf_update_variance(&kf);

#ifdef USE_RANGEFINDER
        if(haveRangefinderAlt) {
            kf_update(&kf, rangefinderMeasurement);
            // update the offset to shift the zeroedGpsAltitudeCm and the baroAltCm to match the rangefinder zero point
            if (haveBaroAlt) {
                rangefinderOffsetCm = 0.01 * (baroAltCm - rangefinderMeasurement.value)
                                    + 0.99 * rangefinderOffsetCm;
            }
        }
        zeroedGpsAltitudeCm -= rangefinderOffsetCm;
        baroAltCm           -= rangefinderOffsetCm;
#endif

#ifdef USE_BARO
        if (haveBaroAlt) {
            baroAltMeasurement.value = baroAltCm;
            kf_update(&kf, baroAltMeasurement);
        }
#endif

#ifdef USE_GPS
        if (haveGpsAlt && gpsHasNewData) {
            gpsAltMeasurement.value = zeroedGpsAltitudeCm;
            kf_update(&kf, gpsAltMeasurement);
        }
#endif

        zeroedFusedAltitudeCm = kf.estimatedValue;

}

    if (wasArmed) {
        displayAltitudeCm = zeroedFusedAltitudeCm; // while armed, show filtered relative altitude in OSD / sensors tab
    }

    // *** calculate Vario signal
    static float previousZeroedFusedAltitudeCm = 0.0f;
    zeroedFusedAltitudeCmDerivative = (zeroedFusedAltitudeCm - previousZeroedFusedAltitudeCm) * TASK_ALTITUDE_RATE_HZ; // cm/s
    previousZeroedFusedAltitudeCm = zeroedFusedAltitudeCm;

    // zeroedFusedAltitudeCmDerivative = pt2FilterApply(&altitudeDerivativeLpf, zeroedFusedAltitudeCmDerivative); // do we still need this ?

#ifdef USE_VARIO
    estimatedVario = lrintf(zeroedFusedAltitudeCmDerivative);
    estimatedVario = applyDeadband(estimatedVario, 10); // ignore climb rates less than 0.1 m/s
#endif
 
    // *** set debugs
#ifdef USE_BARO
    DEBUG_SET(DEBUG_ALTITUDE, 1, lrintf(baroAltCm / 10.0f)); // Relative altitude above takeoff, to 0.1m, rolls over at 3,276.7m
    DEBUG_SET(DEBUG_ALTITUDE, 5, lrintf(baroAltMeasurement.variance));
#endif

#ifdef USE_GPS
    DEBUG_SET(DEBUG_ALTITUDE, 6, lrintf(gpsAltMeasurement.variance));
#endif

#ifdef USE_RANGEFINDER
    DEBUG_SET(DEBUG_ALTITUDE, 0, lrintf(rangefinderOffsetCm));
    DEBUG_SET(DEBUG_ALTITUDE, 4, lrintf(rangefinderMeasurement.value  / 10.0f));
    DEBUG_SET(DEBUG_ALTITUDE, 7, lrintf(rangefinderMeasurement.variance));
#endif

#ifdef USE_VARIO
    DEBUG_SET(DEBUG_ALTITUDE, 3, estimatedVario);
#endif
    DEBUG_SET(DEBUG_ALTITUDE, 2, lrintf(zeroedGpsAltitudeCm / 10.0f)); // Relative altitude above takeoff, to 0.1m, rolls over at 3,276.7m
    DEBUG_SET(DEBUG_RTH, 1, lrintf(displayAltitudeCm / 10.0f));
    DEBUG_SET(DEBUG_AUTOPILOT_ALTITUDE, 2, lrintf(zeroedFusedAltitudeCm));

    altitudeAvailable = haveGpsAlt || haveBaroAlt || haveRangefinderAlt;
=======
    altitudeAvailable = altSensorFusionUpdate();
>>>>>>> 18c5d138
}

#endif //defined(USE_BARO) || defined(USE_GPS) || defined(USE_RANGEFINDER)

float getAltitudeCm(void)
{
<<<<<<< HEAD
    return zeroedFusedAltitudeCm;
=======
    return altitudeState.distCm;
>>>>>>> 18c5d138
}

float getAltitudeDerivative(void)
{
<<<<<<< HEAD
    return zeroedFusedAltitudeCmDerivative; // cm/s
=======
    return altitudeState.velocityCm; // cm/s
>>>>>>> 18c5d138
}

bool isAltitudeAvailable(void) {
    return altitudeAvailable;
}

int32_t getEstimatedAltitudeCm(void)
{
    return lrintf(altitudeState.distCm); //for now it is the same as the altitude one, later we can make a display one as before
}

#ifdef USE_GPS
float getAltitudeAsl(void)
{
    return gpsSol.llh.altCm;
}
#endif

#ifdef USE_VARIO
int16_t getEstimatedVario(void)
{
    return altitudeState.velocityCm;
}
#endif<|MERGE_RESOLUTION|>--- conflicted
+++ resolved
@@ -37,10 +37,7 @@
 #include "flight/imu.h"
 #include "flight/pid.h"
 #include "flight/kalman_filter_1d.h"
-<<<<<<< HEAD
-=======
 #include "flight/altitude.h"
->>>>>>> 18c5d138
 
 #include "io/gps.h"
 
@@ -50,34 +47,14 @@
 #include "sensors/barometer.h"
 #include "sensors/rangefinder.h"
 
-#ifdef USE_RANGEFINDER
-#include "sensors/rangefinder.h"
-#endif
-
 #include "pg/pg.h"
 #include "pg/pg_ids.h"
 
+
 static bool altitudeAvailable = false;
-
-<<<<<<< HEAD
-static float zeroedFusedAltitudeCm = 0.0f;
-static float zeroedFusedAltitudeCmDerivative = 0.0f;
-
-#ifdef USE_VARIO
-static int16_t estimatedVario = 0; // in cm/s
-#endif
-
-void positionInit(void) {
-
-=======
-
-extern altitudeState_t altitudeState;
-
-
 
 void positionInit(void) {
 altSensorFusionInit();
->>>>>>> 18c5d138
 }
 
 typedef enum {
@@ -97,207 +74,19 @@
 
 #if defined(USE_BARO) || defined(USE_GPS) || defined(USE_RANGEFINDER)
 void calculateEstimatedAltitude(void) {
-<<<<<<< HEAD
-    static bool wasArmed = false;
-    static bool useZeroedGpsAltitude = false; // whether a zero for the GPS altitude value exists
-    static float gpsAltCm = 0.0f; // will hold last value on transient loss of 3D fix
-    static float gpsAltOffsetCm = 0.0f;
-    static float baroAltOffsetCm = 0.0f;
-    static float newBaroAltOffsetCm = 0.0f;
-    static float zeroedGpsAltitudeCm = 0.0f;
-
-    static KalmanFilter kf;
-    static bool kfInitDone = false;
-    float baroAltCm = 0.0f;
-    bool haveBaroAlt = false; // true if baro exists and has been calibrated on power up
-    bool haveGpsAlt = false; // true if GPS is connected and while it has a 3D fix, set each run to false
-    bool haveRangefinderAlt = false; // true if rangefinder is connected and has a valid reading
-
-    // *** Get sensor data
-#ifdef USE_BARO
-    static SensorMeasurement baroAltMeasurement = { .value = -1.0f, .variance = 100.0f };
-
-    if (sensors(SENSOR_BARO)) {
-        baroAltCm = getBaroAltitude();
-        haveBaroAlt = true; // false only if there is no sensor on the board, or it has failed
-    }
-
-#endif
-
-#ifdef USE_GPS
-    static SensorMeasurement gpsAltMeasurement = { .value = -1.0f, .variance = 10000.0f };
-    static uint32_t prevGpsTime = 0; // time of last GPS data
-    bool gpsHasNewData = false; // true if GPS has new data since last run
-
-    if (sensors(SENSOR_GPS) && STATE(GPS_FIX)) {
-        // GPS_FIX means a 3D fix, which requires min 4 sats.
-        // On loss of 3D fix, gpsAltCm remains at the last value, haveGpsAlt becomes false
-        gpsAltCm = gpsSol.llh.altCm; // static, so hold last altitude value if 3D fix is lost to prevent fly to moon
-        haveGpsAlt = true; // goes false and stays false if no 3D fix
-        if (gpsSol.dop.pdop != 0) {
-            // pDOP of 1.0 is good.  100 is very bad.  Our gpsSol.dop.pdop values are *100
-            // *** TO DO - investigate if we should use vDOP or vACC with UBlox units;
-            gpsAltMeasurement.variance = gpsSol.dop.pdop; // best variance is 100, worst 10000
-        }
-        if (gpsSol.time != prevGpsTime) {
-            gpsHasNewData = true;
-            prevGpsTime = gpsSol.time;
-        }
-    }
-#endif
-
-#ifdef USE_RANGEFINDER
-    static SensorMeasurement rangefinderMeasurement = { .value = 0.0f, .variance = 1.0f };  // todo: rangefinder init variance
-    rangefinderMeasurement.value = (float)rangefinderGetLatestAltitude();
-    haveRangefinderAlt = rangefinderIsHealthy() && rangefinderMeasurement.value >= 0;
-    static float rangefinderOffsetCm = 0.0f;
-#endif
-
-    if(!kfInitDone) { //first kf init
-        kf_init(&kf, 0.0f, 0.5, 0.5); //to do: init variance
-        kfInitDone = true;
-    }
-    
-    //  ***  DISARMED  ***
-    if (!ARMING_FLAG(ARMED)) {
-        if (wasArmed) { // things to run once, on disarming, after being armed
-            useZeroedGpsAltitude = false; // reset, and wait for valid GPS data to zero the GPS signal
-            wasArmed = false;
-        }
-
-        newBaroAltOffsetCm = 0.2f * baroAltCm + 0.8f * newBaroAltOffsetCm; // smooth some recent baro samples
-        displayAltitudeCm = baroAltCm - baroAltOffsetCm; // if no GPS altitude, show un-smoothed Baro altitude in OSD and sensors tab, using most recent offset.
-
-        if (haveGpsAlt) { // watch for valid GPS altitude data to get a zero value from
-            gpsAltOffsetCm = gpsAltCm; // update the zero offset value with the most recent valid gps altitude reading
-            useZeroedGpsAltitude = true; // we can use this offset to zero the GPS altitude on arming
-            if (!(positionConfig()->altitude_source == BARO_ONLY)) {
-                displayAltitudeCm = gpsAltCm; // estimatedAltitude shows most recent ASL GPS altitude in OSD and sensors, while disarmed
-            }
-        }
-        zeroedGpsAltitudeCm = 0.0f; // always hold relativeAltitude at zero while disarmed
-        
-        DEBUG_SET(DEBUG_ALTITUDE, 2, gpsAltCm / 100.0f); // Absolute altitude ASL in metres, max 32,767m
-
-#ifdef USE_BARO
-        updateBaroVariance(&baroAltMeasurement, baroAltCm); // update the baro variance while disarmed
-#endif
-    //  ***  ARMED  ***
-    } else {
-        if (!wasArmed) { // things to run once, on arming, after being disarmed
-            baroAltOffsetCm = newBaroAltOffsetCm;
-            wasArmed = true;
-        }
-
-        baroAltCm -= baroAltOffsetCm; // use smoothed baro with most recent zero from disarm period
-
-        if (haveGpsAlt) { // update relativeAltitude with every new gpsAlt value, or hold the previous value until 3D lock recovers
-            if (!useZeroedGpsAltitude && haveBaroAlt) { // armed without zero offset, can use baro values to zero later
-                gpsAltOffsetCm = gpsAltCm - baroAltCm; // not very accurate
-                useZeroedGpsAltitude = true;
-            }
-            if (useZeroedGpsAltitude) { // normal situation
-                zeroedGpsAltitudeCm = gpsAltCm - gpsAltOffsetCm; // now that we have a GPS offset value, we can use it to zero relativeAltitude
-            }
-        }
-    
-        // apply Kalman filter on available sensors
-        kf_update_variance(&kf);
-
-#ifdef USE_RANGEFINDER
-        if(haveRangefinderAlt) {
-            kf_update(&kf, rangefinderMeasurement);
-            // update the offset to shift the zeroedGpsAltitudeCm and the baroAltCm to match the rangefinder zero point
-            if (haveBaroAlt) {
-                rangefinderOffsetCm = 0.01 * (baroAltCm - rangefinderMeasurement.value)
-                                    + 0.99 * rangefinderOffsetCm;
-            }
-        }
-        zeroedGpsAltitudeCm -= rangefinderOffsetCm;
-        baroAltCm           -= rangefinderOffsetCm;
-#endif
-
-#ifdef USE_BARO
-        if (haveBaroAlt) {
-            baroAltMeasurement.value = baroAltCm;
-            kf_update(&kf, baroAltMeasurement);
-        }
-#endif
-
-#ifdef USE_GPS
-        if (haveGpsAlt && gpsHasNewData) {
-            gpsAltMeasurement.value = zeroedGpsAltitudeCm;
-            kf_update(&kf, gpsAltMeasurement);
-        }
-#endif
-
-        zeroedFusedAltitudeCm = kf.estimatedValue;
-
-}
-
-    if (wasArmed) {
-        displayAltitudeCm = zeroedFusedAltitudeCm; // while armed, show filtered relative altitude in OSD / sensors tab
-    }
-
-    // *** calculate Vario signal
-    static float previousZeroedFusedAltitudeCm = 0.0f;
-    zeroedFusedAltitudeCmDerivative = (zeroedFusedAltitudeCm - previousZeroedFusedAltitudeCm) * TASK_ALTITUDE_RATE_HZ; // cm/s
-    previousZeroedFusedAltitudeCm = zeroedFusedAltitudeCm;
-
-    // zeroedFusedAltitudeCmDerivative = pt2FilterApply(&altitudeDerivativeLpf, zeroedFusedAltitudeCmDerivative); // do we still need this ?
-
-#ifdef USE_VARIO
-    estimatedVario = lrintf(zeroedFusedAltitudeCmDerivative);
-    estimatedVario = applyDeadband(estimatedVario, 10); // ignore climb rates less than 0.1 m/s
-#endif
- 
-    // *** set debugs
-#ifdef USE_BARO
-    DEBUG_SET(DEBUG_ALTITUDE, 1, lrintf(baroAltCm / 10.0f)); // Relative altitude above takeoff, to 0.1m, rolls over at 3,276.7m
-    DEBUG_SET(DEBUG_ALTITUDE, 5, lrintf(baroAltMeasurement.variance));
-#endif
-
-#ifdef USE_GPS
-    DEBUG_SET(DEBUG_ALTITUDE, 6, lrintf(gpsAltMeasurement.variance));
-#endif
-
-#ifdef USE_RANGEFINDER
-    DEBUG_SET(DEBUG_ALTITUDE, 0, lrintf(rangefinderOffsetCm));
-    DEBUG_SET(DEBUG_ALTITUDE, 4, lrintf(rangefinderMeasurement.value  / 10.0f));
-    DEBUG_SET(DEBUG_ALTITUDE, 7, lrintf(rangefinderMeasurement.variance));
-#endif
-
-#ifdef USE_VARIO
-    DEBUG_SET(DEBUG_ALTITUDE, 3, estimatedVario);
-#endif
-    DEBUG_SET(DEBUG_ALTITUDE, 2, lrintf(zeroedGpsAltitudeCm / 10.0f)); // Relative altitude above takeoff, to 0.1m, rolls over at 3,276.7m
-    DEBUG_SET(DEBUG_RTH, 1, lrintf(displayAltitudeCm / 10.0f));
-    DEBUG_SET(DEBUG_AUTOPILOT_ALTITUDE, 2, lrintf(zeroedFusedAltitudeCm));
-
-    altitudeAvailable = haveGpsAlt || haveBaroAlt || haveRangefinderAlt;
-=======
     altitudeAvailable = altSensorFusionUpdate();
->>>>>>> 18c5d138
 }
 
 #endif //defined(USE_BARO) || defined(USE_GPS) || defined(USE_RANGEFINDER)
 
 float getAltitudeCm(void)
 {
-<<<<<<< HEAD
-    return zeroedFusedAltitudeCm;
-=======
-    return altitudeState.distCm;
->>>>>>> 18c5d138
+    return getAltitudeState()->distCm;
 }
 
 float getAltitudeDerivative(void)
 {
-<<<<<<< HEAD
-    return zeroedFusedAltitudeCmDerivative; // cm/s
-=======
-    return altitudeState.velocityCm; // cm/s
->>>>>>> 18c5d138
+    return getAltitudeState()->velocityCm; // cm/s
 }
 
 bool isAltitudeAvailable(void) {
@@ -306,7 +95,7 @@
 
 int32_t getEstimatedAltitudeCm(void)
 {
-    return lrintf(altitudeState.distCm); //for now it is the same as the altitude one, later we can make a display one as before
+    return lrintf(getAltitudeState()->distCm); // TODO - this is the same as the fused value for now
 }
 
 #ifdef USE_GPS
@@ -319,6 +108,6 @@
 #ifdef USE_VARIO
 int16_t getEstimatedVario(void)
 {
-    return altitudeState.velocityCm;
+    return getAltitudeState()->velocityCm; // TODO - this is the same as the derivative for now
 }
 #endif