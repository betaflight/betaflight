--- conflicted
+++ resolved
@@ -137,10 +137,7 @@
         .throttle_boost = 0,
         .throttle_boost_cutoff = 15,
         .iterm_rotation = false,
-<<<<<<< HEAD
         .auxChannel = { {0} }
-=======
->>>>>>> f63edf1a
     );
 }
 
@@ -371,13 +368,13 @@
     // On each axis, check if there is an aux channel being used to override the P, I and/or D term
     for (int axis = FD_ROLL; axis <= FD_YAW; axis++) {
         if (pidUpdateRate(pidProfile, rcData, axis, TERM_P, &pidProfile->pid[axis].P)) {
-            Kp[axis] = PTERM_SCALE * pidProfile->pid[axis].P;
+            pidCoefficient[axis].Kp = PTERM_SCALE * pidProfile->pid[axis].P;
         }
         if (pidUpdateRate(pidProfile, rcData, axis, TERM_I, &pidProfile->pid[axis].I)) {
-            Ki[axis] = ITERM_SCALE * pidProfile->pid[axis].I;
+            pidCoefficient[axis].Ki = ITERM_SCALE * pidProfile->pid[axis].I;
         }
         if ((axis != FD_YAW) && pidUpdateRate(pidProfile, rcData, axis, TERM_D, &pidProfile->pid[axis].D)) {
-            Kd[axis] = DTERM_SCALE * pidProfile->pid[axis].D;
+            pidCoefficient[axis].Kd = DTERM_SCALE * pidProfile->pid[axis].D;
         }
     }
 }
