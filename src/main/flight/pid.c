--- conflicted
+++ resolved
@@ -110,12 +110,6 @@
         dtermNotchInitialised = true;
     }
 
-<<<<<<< HEAD
-    if (pidProfile->dterm_filter_type == FILTER_BIQUAD) {
-        if (pidProfile->dterm_lpf_hz && !dtermBiquadLpfInitialised) {
-            for (axis = 0; axis < 3; axis++) biquadFilterInitLPF(&dtermFilterLpf[axis], pidProfile->dterm_lpf_hz, targetPidLooptime);
-            dtermBiquadLpfInitialised = true;
-=======
     if ((pidProfile->dterm_filter_type != lowpassFilterType) && pidProfile->dterm_lpf_hz) {
         if (pidProfile->dterm_filter_type == FILTER_BIQUAD) {
             for (axis = 0; axis < 3; axis++) biquadFilterInitLPF(&dtermFilterLpf[axis], pidProfile->dterm_lpf_hz, targetPidLooptime);
@@ -123,7 +117,6 @@
 
         if (pidProfile->dterm_filter_type == FILTER_FIR) {
             for (axis = 0; axis < 3; axis++) firFilterDenoiseInit(&dtermDenoisingState[axis], pidProfile->dterm_lpf_hz, targetPidLooptime);
->>>>>>> a8f14089
         }
         lowpassFilterType = pidProfile->dterm_filter_type;
     }
@@ -256,12 +249,6 @@
 
         //-----calculate D-term (Yaw D not yet supported)
         if (axis != YAW) {
-<<<<<<< HEAD
-            if (pidProfile->setpointRelaxRatio < 100)
-                dynC = c[axis] * powerf(rcInput[axis], 2) * relaxFactor[axis] + c[axis] * (1-relaxFactor[axis]);
-            else
-                dynC = c[axis];
-=======
             static float previousSetpoint[3];
             dynC = c[axis];
             if (pidProfile->setpointRelaxRatio < 100) {
@@ -275,7 +262,6 @@
                 }
             }
             previousSetpoint[axis] = setpointRate[axis];
->>>>>>> a8f14089
             rD = dynC * setpointRate[axis] - PVRate;    // cr - y
             delta = rD - lastRateError[axis];
             lastRateError[axis] = rD;
@@ -300,18 +286,17 @@
             DTerm = Kd[axis] * delta * tpaFactor;
 
             // -----calculate total PID output
-<<<<<<< HEAD
-            axisPID[axis] = constrain(lrintf(PTerm + ITerm + DTerm), -800, 800);
+            axisPIDf[axis] = PTerm + ITerm + DTerm;
         } else {
             if (pidProfile->yaw_lpf_hz) PTerm = pt1FilterApply4(&yawFilter, PTerm, pidProfile->yaw_lpf_hz, getdT());
 
-            axisPID[axis] = lrintf(PTerm + ITerm);
+            axisPIDf[axis] = PTerm + ITerm;
 
             DTerm = 0.0f; // needed for blackbox
         }
 
         // Disable PID control at zero throttle
-        if (!pidStabilisationEnabled) axisPID[axis] = 0;
+        if (!pidStabilisationEnabled) axisPIDf[axis] = 0;
 
 #ifdef GTUNE
         if (FLIGHT_MODE(GTUNE_MODE) && ARMING_FLAG(ARMED)) {
@@ -325,160 +310,4 @@
         axisPID_D[axis] = DTerm;
 #endif
     }
-}
-#endif
-
-// Legacy pid controller betaflight evolved pid rewrite based on 2.9 releae. Good for fastest cycletimes for those who believe in that. Don't expect much development in the future
-static void pidLegacy(const pidProfile_t *pidProfile, uint16_t max_angle_inclination,
-        const rollAndPitchTrims_t *angleTrim, const rxConfig_t *rxConfig)
-{
-    int axis;
-    int32_t PTerm, ITerm, DTerm, delta;
-    static int32_t lastRateError[3];
-    int32_t AngleRateTmp = 0, RateError = 0, gyroRate = 0;
-
-    int8_t horizonLevelStrength = 100;
-
-    initFilters(pidProfile);
-
-    if (FLIGHT_MODE(HORIZON_MODE)) {
-        // Figure out the raw stick positions
-        const int32_t stickPosAil = ABS(getRcStickDeflection(FD_ROLL, rxConfig->midrc));
-        const int32_t stickPosEle = ABS(getRcStickDeflection(FD_PITCH, rxConfig->midrc));
-        const int32_t mostDeflectedPos = MAX(stickPosAil, stickPosEle);
-        // Progressively turn off the horizon self level strength as the stick is banged over
-        horizonLevelStrength = (500 - mostDeflectedPos) / 5;  // 100 at centre stick, 0 = max stick deflection
-        // Using Level D as a Sensitivity for Horizon. 0 more level to 255 more rate. Default value of 100 seems to work fine.
-        // For more rate mode increase D and slower flips and rolls will be possible
-        horizonLevelStrength = constrain((10 * (horizonLevelStrength - 100) * (10 * pidProfile->D8[PIDLEVEL] / 80) / 100) + 100, 0, 100);
-    }
-
-    // ----------PID controller----------
-    for (axis = 0; axis < 3; axis++) {
-
-        // -----Get the desired angle rate depending on flight mode
-        AngleRateTmp = (int32_t)setpointRate[axis];
-
-        if ((FLIGHT_MODE(ANGLE_MODE) || FLIGHT_MODE(HORIZON_MODE)) && axis != YAW) {
-            // calculate error angle and limit the angle to max configured inclination
-#ifdef GPS
-            const int32_t errorAngle = constrain(2 * rcCommand[axis] + GPS_angle[axis], -((int) max_angle_inclination),
-                +max_angle_inclination) - attitude.raw[axis] + angleTrim->raw[axis];
-#else
-            const int32_t errorAngle = constrain(2 * rcCommand[axis], -((int) max_angle_inclination),
-                +max_angle_inclination) - attitude.raw[axis] + angleTrim->raw[axis];
-#endif
-            if (FLIGHT_MODE(ANGLE_MODE)) {
-                // ANGLE mode - control is angle based, so control loop is needed
-                AngleRateTmp = (errorAngle * pidProfile->P8[PIDLEVEL]) >> 4;
-            } else {
-                // HORIZON mode - mix up angle error to desired AngleRateTmp to add a little auto-level feel,
-                // horizonLevelStrength is scaled to the stick input
-                AngleRateTmp =  AngleRateTmp + ((errorAngle * pidProfile->I8[PIDLEVEL] * horizonLevelStrength / 100) >> 4);
-            }
-        }
-
-        // --------low-level gyro-based PID. ----------
-        // Used in stand-alone mode for ACRO, controlled by higher level regulators in other modes
-        // -----calculate scaled error.AngleRates
-        // multiplication of rcCommand corresponds to changing the sticks scaling here
-        gyroRate = gyroADC[axis] / 4;
-
-        RateError = AngleRateTmp - gyroRate;
-
-        // -----calculate P component
-        PTerm = (RateError * pidProfile->P8[axis] * PIDweight[axis] / 100) >> 7;
-
-        // Constrain YAW by yaw_p_limit value if not servo driven in that case servolimits apply
-        if((motorCount >= 4 && pidProfile->yaw_p_limit) && axis == YAW) {
-            PTerm = constrain(PTerm, -pidProfile->yaw_p_limit, pidProfile->yaw_p_limit);
-        }
-
-        // -----calculate I component
-        // there should be no division before accumulating the error to integrator, because the precision would be reduced.
-        // Precision is critical, as I prevents from long-time drift. Thus, 32 bits integrator is used.
-        // Time correction (to avoid different I scaling for different builds based on average cycle time)
-        // is normalized to cycle time = 2048.
-        // Prevent Accumulation
-        uint16_t resetRate = (axis == YAW) ? pidProfile->yawItermIgnoreRate : pidProfile->rollPitchItermIgnoreRate;
-        uint16_t dynamicFactor = (1 << 8) - constrain(((ABS(AngleRateTmp) << 6) / resetRate), 0, 1 << 8);
-        uint16_t dynamicKi = (pidProfile->I8[axis] * dynamicFactor) >> 8;
-
-        errorGyroI[axis] = errorGyroI[axis] + ((RateError * (uint16_t)targetPidLooptime) >> 11) * dynamicKi;
-
-        // limit maximum integrator value to prevent WindUp - accumulating extreme values when system is saturated.
-        // I coefficient (I8) moved before integration to make limiting independent from PID settings
-        errorGyroI[axis] = constrain(errorGyroI[axis], (int32_t) - GYRO_I_MAX << 13, (int32_t) + GYRO_I_MAX << 13);
-
-        ITerm = errorGyroI[axis] >> 13;
-
-        //-----calculate D-term
-        if (axis != YAW) {
-            if (pidProfile->deltaMethod == DELTA_FROM_ERROR) {
-                delta = RateError - lastRateError[axis];
-                lastRateError[axis] = RateError;
-            } else {
-                delta = -(gyroRate - lastRateError[axis]);
-                lastRateError[axis] = gyroRate;
-            }
-
-            // Divide delta by targetLooptime to get differential (ie dr/dt)
-            delta = (delta * ((uint16_t) 0xFFFF / ((uint16_t)targetPidLooptime >> 4))) >> 5;
-
-            if (debugMode == DEBUG_DTERM_FILTER) debug[axis] = (delta * pidProfile->D8[axis] * PIDweight[axis] / 100) >> 8;
-
-            // Filter delta
-            if (pidProfile->dterm_lpf_hz) {
-                float deltaf = delta;  // single conversion
-                if (dtermBiquadLpfInitialised) {
-                    delta = biquadFilterApply(&dtermFilterLpf[axis], delta);
-                } else {
-                    delta = pt1FilterApply4(&deltaFilter[axis], delta, pidProfile->dterm_lpf_hz, getdT());
-                }
-                delta = lrintf(deltaf);
-            }
-=======
-            axisPIDf[axis] = PTerm + ITerm + DTerm;
-        } else {
-            if (pidProfile->yaw_lpf_hz) PTerm = pt1FilterApply4(&yawFilter, PTerm, pidProfile->yaw_lpf_hz, getdT());
->>>>>>> a8f14089
-
-            axisPIDf[axis] = PTerm + ITerm;
-
-<<<<<<< HEAD
-            // -----calculate total PID output
-            axisPID[axis] = PTerm + ITerm + DTerm;
-        } else {
-            if (pidProfile->yaw_lpf_hz) PTerm = pt1FilterApply4(&yawFilter, PTerm, pidProfile->yaw_lpf_hz, getdT());
-
-            axisPID[axis] = PTerm + ITerm;
-
-            if (motorCount >= 4) {
-                int16_t yaw_jump_prevention_limit = constrain(YAW_JUMP_PREVENTION_LIMIT_HIGH - (pidProfile->D8[axis] << 3), YAW_JUMP_PREVENTION_LIMIT_LOW, YAW_JUMP_PREVENTION_LIMIT_HIGH);
-
-                // prevent "yaw jump" during yaw correction
-                axisPID[YAW] = constrain(axisPID[YAW], -yaw_jump_prevention_limit - ABS(rcCommand[YAW]), yaw_jump_prevention_limit + ABS(rcCommand[YAW]));
-            }
-
-            DTerm = 0; // needed for blackbox
-=======
-            DTerm = 0.0f; // needed for blackbox
->>>>>>> a8f14089
-        }
-
-        // Disable PID control at zero throttle
-        if (!pidStabilisationEnabled) axisPIDf[axis] = 0;
-
-#ifdef GTUNE
-        if (FLIGHT_MODE(GTUNE_MODE) && ARMING_FLAG(ARMED)) {
-            calculate_Gtune(axis);
-        }
-#endif
-
-#ifdef BLACKBOX
-        axisPID_P[axis] = PTerm;
-        axisPID_I[axis] = ITerm;
-        axisPID_D[axis] = DTerm;
-#endif
-    }
 }