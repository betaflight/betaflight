/*
 * This file is part of Cleanflight and Betaflight.
 *
 * Cleanflight and Betaflight are free software. You can redistribute
 * this software and/or modify this software under the terms of the
 * GNU General Public License as published by the Free Software
 * Foundation, either version 3 of the License, or (at your option)
 * any later version.
 *
 * Cleanflight and Betaflight are distributed in the hope that they
 * will be useful, but WITHOUT ANY WARRANTY; without even the implied
 * warranty of MERCHANTABILITY or FITNESS FOR A PARTICULAR PURPOSE.
 * See the GNU General Public License for more details.
 *
 * You should have received a copy of the GNU General Public License
 * along with this software.
 *
 * If not, see <http://www.gnu.org/licenses/>.
 */

#include <stdbool.h>
#include <stdint.h>
#include <stdlib.h>
#include <string.h>
#include <math.h>

#include "platform.h"

#include "build/build_config.h"
#include "build/debug.h"

#include "common/axis.h"
#include "common/filter.h"

#include "config/config.h"
#include "config/config_reset.h"
#include "config/simplified_tuning.h"

#include "drivers/pwm_output.h"
#include "drivers/sound_beeper.h"
#include "drivers/time.h"

#include "fc/controlrate_profile.h"
#include "fc/core.h"
#include "fc/rc.h"
#include "fc/rc_controls.h"
#include "fc/runtime_config.h"

#include "flight/gps_rescue.h"
#include "flight/imu.h"
#include "flight/mixer.h"
#include "flight/rpm_filter.h"

#include "io/gps.h"

#include "pg/pg.h"
#include "pg/pg_ids.h"

#include "sensors/acceleration.h"
#include "sensors/battery.h"
#include "sensors/gyro.h"

#include "pid.h"

typedef enum {
    LEVEL_MODE_OFF = 0,
    LEVEL_MODE_R,
    LEVEL_MODE_RP,
} levelMode_e;

const char pidNames[] =
    "ROLL;"
    "PITCH;"
    "YAW;"
    "LEVEL;"
    "MAG;";

FAST_DATA_ZERO_INIT uint32_t targetPidLooptime;
FAST_DATA_ZERO_INIT pidAxisData_t pidData[XYZ_AXIS_COUNT];
FAST_DATA_ZERO_INIT pidRuntime_t pidRuntime;

#if defined(USE_ABSOLUTE_CONTROL)
STATIC_UNIT_TESTED FAST_DATA_ZERO_INIT float axisError[XYZ_AXIS_COUNT];
#endif

#if defined(USE_THROTTLE_BOOST)
FAST_DATA_ZERO_INIT float throttleBoost;
pt1Filter_t throttleLpf;
#endif

PG_REGISTER_WITH_RESET_TEMPLATE(pidConfig_t, pidConfig, PG_PID_CONFIG, 3);

#ifndef DEFAULT_PID_PROCESS_DENOM
#define DEFAULT_PID_PROCESS_DENOM       1
#endif

#ifdef USE_RUNAWAY_TAKEOFF
PG_RESET_TEMPLATE(pidConfig_t, pidConfig,
    .pid_process_denom = DEFAULT_PID_PROCESS_DENOM,
    .runaway_takeoff_prevention = true,
    .runaway_takeoff_deactivate_throttle = 20,  // throttle level % needed to accumulate deactivation time
    .runaway_takeoff_deactivate_delay = 500,    // Accumulated time (in milliseconds) before deactivation in successful takeoff
);
#else
PG_RESET_TEMPLATE(pidConfig_t, pidConfig,
    .pid_process_denom = DEFAULT_PID_PROCESS_DENOM,
);
#endif

#ifdef USE_ACRO_TRAINER
#define ACRO_TRAINER_LOOKAHEAD_RATE_LIMIT 500.0f  // Max gyro rate for lookahead time scaling
#define ACRO_TRAINER_SETPOINT_LIMIT       1000.0f // Limit the correcting setpoint
#endif // USE_ACRO_TRAINER

#define CRASH_RECOVERY_DETECTION_DELAY_US 1000000  // 1 second delay before crash recovery detection is active after entering a self-level mode

#define LAUNCH_CONTROL_YAW_ITERM_LIMIT 50 // yaw iterm windup limit when launch mode is "FULL" (all axes)

PG_REGISTER_ARRAY_WITH_RESET_FN(pidProfile_t, PID_PROFILE_COUNT, pidProfiles, PG_PID_PROFILE, 8);

void resetPidProfile(pidProfile_t *pidProfile)
{
    RESET_CONFIG(pidProfile_t, pidProfile,
        .pid = {
            [PID_ROLL] =  PID_ROLL_DEFAULT,
            [PID_PITCH] = PID_PITCH_DEFAULT,
            [PID_YAW] =   PID_YAW_DEFAULT,
            [PID_LEVEL] = { 50, 75, 75, 50 },
            [PID_MAG] =   { 40, 0, 0, 0 },
        },
        .pidSumLimit = PIDSUM_LIMIT,
        .pidSumLimitYaw = PIDSUM_LIMIT_YAW,
        .yaw_lowpass_hz = 100,
        .dterm_notch_hz = 0,
        .dterm_notch_cutoff = 0,
        .itermWindupPointPercent = 85,
        .pidAtMinThrottle = PID_STABILISATION_ON,
        .angle_limit = 60,
        .feedforward_transition = 0,
        .yawRateAccelLimit = 0,
        .rateAccelLimit = 0,
        .anti_gravity_gain = 80,
        .crash_time = 500,          // ms
        .crash_delay = 0,           // ms
        .crash_recovery_angle = 10, // degrees
        .crash_recovery_rate = 100, // degrees/second
        .crash_dthreshold = 50,     // degrees/second/second
        .crash_gthreshold = 400,    // degrees/second
        .crash_setpoint_threshold = 350, // degrees/second
        .crash_recovery = PID_CRASH_RECOVERY_OFF, // off by default
        .horizon_limit_degrees = 135,
        .horizon_ignore_sticks = false,
        .crash_limit_yaw = 200,
        .itermLimit = 400,
        .throttle_boost = 5,
        .throttle_boost_cutoff = 15,
        .iterm_rotation = false,
        .iterm_relax = ITERM_RELAX_RP,
        .iterm_relax_cutoff = ITERM_RELAX_CUTOFF_DEFAULT,
        .iterm_relax_type = ITERM_RELAX_SETPOINT,
        .acro_trainer_angle_limit = 20,
        .acro_trainer_lookahead_ms = 50,
        .acro_trainer_debug_axis = FD_ROLL,
        .acro_trainer_gain = 75,
        .abs_control_gain = 0,
        .abs_control_limit = 90,
        .abs_control_error_limit = 20,
        .abs_control_cutoff = 11,
        .dterm_lpf1_static_hz = DTERM_LPF1_DYN_MIN_HZ_DEFAULT,
            // NOTE: dynamic lpf is enabled by default so this setting is actually
            // overridden and the static lowpass 1 is disabled. We can't set this
            // value to 0 otherwise Configurator versions 10.4 and earlier will also
            // reset the lowpass filter type to PT1 overriding the desired BIQUAD setting.
        .dterm_lpf2_static_hz = DTERM_LPF2_HZ_DEFAULT,   // second Dterm LPF ON by default
        .dterm_lpf1_type = FILTER_PT1,
        .dterm_lpf2_type = FILTER_PT1,
        .dterm_lpf1_dyn_min_hz = DTERM_LPF1_DYN_MIN_HZ_DEFAULT,
        .dterm_lpf1_dyn_max_hz = DTERM_LPF1_DYN_MAX_HZ_DEFAULT,
        .launchControlMode = LAUNCH_CONTROL_MODE_NORMAL,
        .launchControlThrottlePercent = 20,
        .launchControlAngleLimit = 0,
        .launchControlGain = 40,
        .launchControlAllowTriggerReset = true,
        .use_integrated_yaw = false,
        .integrated_yaw_relax = 200,
        .thrustLinearization = 0,
        .d_min = D_MIN_DEFAULT,
        .d_min_gain = 37,
        .d_min_advance = 20,
        .motor_output_limit = 100,
        .auto_profile_cell_count = AUTO_PROFILE_CELL_COUNT_STAY,
        .transient_throttle_limit = 0,
        .profileName = { 0 },
        .dyn_idle_min_rpm = 0,
        .dyn_idle_p_gain = 50,
        .dyn_idle_i_gain = 50,
        .dyn_idle_d_gain = 50,
        .dyn_idle_max_increase = 150,
        .dyn_idle_start_increase = 50,
        .feedforward_averaging = FEEDFORWARD_AVERAGING_OFF,
        .feedforward_max_rate_limit = 90,
        .feedforward_smooth_factor = 25,
        .feedforward_jitter_factor = 7,
        .feedforward_boost = 15,
        .dterm_lpf1_dyn_expo = 5,
        .level_race_mode = false,
        .vbat_sag_compensation = 0,
        .simplified_pids_mode = PID_SIMPLIFIED_TUNING_RPY,
        .simplified_master_multiplier = SIMPLIFIED_TUNING_DEFAULT,
        .simplified_roll_pitch_ratio = SIMPLIFIED_TUNING_DEFAULT,
        .simplified_i_gain = SIMPLIFIED_TUNING_DEFAULT,
        .simplified_d_gain = SIMPLIFIED_TUNING_D_DEFAULT,
        .simplified_pi_gain = SIMPLIFIED_TUNING_DEFAULT,
        .simplified_dmin_ratio = SIMPLIFIED_TUNING_D_DEFAULT,
        .simplified_feedforward_gain = SIMPLIFIED_TUNING_DEFAULT,
        .simplified_pitch_pi_gain = SIMPLIFIED_TUNING_DEFAULT,
        .simplified_dterm_filter = true,
        .simplified_dterm_filter_multiplier = SIMPLIFIED_TUNING_DEFAULT,
        .anti_gravity_cutoff_hz = 5,
        .anti_gravity_p_gain = 100,
        .tpa_mode = TPA_MODE_D,
        .tpa_rate = 65,
        .tpa_breakpoint = 1350,
        .angle_feedforward_smoothing_ms = 80,
        .angle_earth_ref = 100,
        .horizon_delay_ms = 500, // 500ms time constant on any increase in horizon strength
<<<<<<< HEAD
        .tpa_rate_lower = 20,
        .tpa_breakpoint_lower = 1050,
        .tpa_breakpoint_lower_fade = 1,
        .ez_landing_threshold = 25,
        .ez_landing_limit = 5,
=======
        .tpa_low_rate = 20,
        .tpa_low_breakpoint = 1050,
        .tpa_low_always = 0,
>>>>>>> 380d39e5
    );

#ifndef USE_D_MIN
    pidProfile->pid[PID_ROLL].D = 30;
    pidProfile->pid[PID_PITCH].D = 32;
#endif
}

void pgResetFn_pidProfiles(pidProfile_t *pidProfiles)
{
    for (int i = 0; i < PID_PROFILE_COUNT; i++) {
        resetPidProfile(&pidProfiles[i]);
    }
}

// Scale factors to make best use of range with D_LPF debugging, aiming for max +/-16K as debug values are 16 bit
#define D_LPF_RAW_SCALE 25
#define D_LPF_PRE_TPA_SCALE 10


void pidSetItermAccelerator(float newItermAccelerator)
{
    pidRuntime.itermAccelerator = newItermAccelerator;
}

bool pidOsdAntiGravityActive(void)
{
    return (pidRuntime.itermAccelerator > pidRuntime.antiGravityOsdCutoff);
}

void pidStabilisationState(pidStabilisationState_e pidControllerState)
{
    pidRuntime.pidStabilisationEnabled = (pidControllerState == PID_STABILISATION_ON) ? true : false;
}

const angle_index_t rcAliasToAngleIndexMap[] = { AI_ROLL, AI_PITCH };

void pidResetIterm(void)
{
    for (int axis = 0; axis < 3; axis++) {
        pidData[axis].I = 0.0f;
#if defined(USE_ABSOLUTE_CONTROL)
        axisError[axis] = 0.0f;
#endif
    }
}

void pidUpdateTpaFactor(float throttle)
{
    static bool isTpaLowFaded = false;
    // don't permit throttle > 1 & throttle < 0 ? is this needed ? can throttle be > 1 or < 0 at this point
    throttle = constrainf(throttle, 0.0f, 1.0f);
    bool isThrottlePastTpaLowBreakpoint = (throttle < pidRuntime.tpaLowBreakpoint && pidRuntime.tpaLowBreakpoint > 0.01f) ? false : true;
    float tpaRate = 0.0f;
    if (isThrottlePastTpaLowBreakpoint || isTpaLowFaded) {
        tpaRate = pidRuntime.tpaMultiplier * fmaxf(throttle - pidRuntime.tpaBreakpoint, 0.0f);
        if (!pidRuntime.tpaLowAlways && !isTpaLowFaded) {
            isTpaLowFaded = true;
        }
    } else {
        tpaRate = pidRuntime.tpaLowMultiplier * (pidRuntime.tpaLowBreakpoint - throttle);
    }
    pidRuntime.tpaFactor = 1.0f - tpaRate;
}

void pidUpdateAntiGravityThrottleFilter(float throttle)
{
    static float previousThrottle = 0.0f;
    const float throttleInv = 1.0f - throttle;
    float throttleDerivative = fabsf(throttle - previousThrottle) * pidRuntime.pidFrequency;
    DEBUG_SET(DEBUG_ANTI_GRAVITY, 0, lrintf(throttleDerivative * 100));
    throttleDerivative *= throttleInv * throttleInv;
    // generally focus on the low throttle period
    if (throttle > previousThrottle) {
        throttleDerivative *= throttleInv * 0.5f;
        // when increasing throttle, focus even more on the low throttle range
    }
    previousThrottle = throttle;
    throttleDerivative = pt2FilterApply(&pidRuntime.antiGravityLpf, throttleDerivative);
    // lower cutoff suppresses peaks relative to troughs and prolongs the effects
    // PT2 smoothing of throttle derivative.
    // 6 is a typical value for the peak boost factor with default cutoff of 6Hz
    DEBUG_SET(DEBUG_ANTI_GRAVITY, 1, lrintf(throttleDerivative * 100));
    pidRuntime.antiGravityThrottleD = throttleDerivative;
}

#ifdef USE_ACRO_TRAINER
void pidAcroTrainerInit(void)
{
    pidRuntime.acroTrainerAxisState[FD_ROLL] = 0;
    pidRuntime.acroTrainerAxisState[FD_PITCH] = 0;
}
#endif // USE_ACRO_TRAINER

#ifdef USE_THRUST_LINEARIZATION
float pidCompensateThrustLinearization(float throttle)
{
    if (pidRuntime.thrustLinearization != 0.0f) {
        // for whoops where a lot of TL is needed, allow more throttle boost
        const float throttleReversed = (1.0f - throttle);
        throttle /= 1.0f + pidRuntime.throttleCompensateAmount * sq(throttleReversed);
    }
    return throttle;
}

float pidApplyThrustLinearization(float motorOutput)
{
    motorOutput *= 1.0f + pidRuntime.thrustLinearization * sq(1.0f - motorOutput);
    return motorOutput;
}
#endif

#if defined(USE_ACC)
// Calculate strength of horizon leveling; 0 = none, 1.0 = most leveling
STATIC_UNIT_TESTED FAST_CODE_NOINLINE float calcHorizonLevelStrength(void)
{
    const float currentInclination = MAX(abs(attitude.values.roll), abs(attitude.values.pitch)) * 0.1f;
    // 0 when level, 90 when vertical, 180 when inverted (degrees):
    float absMaxStickDeflection = MAX(fabsf(getRcDeflection(FD_ROLL)), fabsf(getRcDeflection(FD_PITCH)));
    // 0-1, smoothed if RC smoothing is enabled

    float horizonLevelStrength = MAX((pidRuntime.horizonLimitDegrees - currentInclination) * pidRuntime.horizonLimitDegreesInv, 0.0f);
    // 1.0 when attitude is 'flat', 0 when angle is equal to, or greater than, horizonLimitDegrees
    horizonLevelStrength *= MAX((pidRuntime.horizonLimitSticks - absMaxStickDeflection) * pidRuntime.horizonLimitSticksInv, pidRuntime.horizonIgnoreSticks);
    // use the value of horizonIgnoreSticks to enable/disable this effect.
    // value should be 1.0 at center stick, 0.0 at max stick deflection:
    horizonLevelStrength *= pidRuntime.horizonGain;

    if (pidRuntime.horizonDelayMs) {
        const float horizonLevelStrengthSmoothed = pt1FilterApply(&pidRuntime.horizonSmoothingPt1, horizonLevelStrength);
        horizonLevelStrength = MIN(horizonLevelStrength, horizonLevelStrengthSmoothed);
    }
    return horizonLevelStrength;
    // 1 means full levelling, 0 means none
}

// Use the FAST_CODE_NOINLINE directive to avoid this code from being inlined into ITCM RAM to avoid overflow.
// The impact is possibly slightly slower performance on F7/H7 but they have more than enough
// processing power that it should be a non-issue.
STATIC_UNIT_TESTED FAST_CODE_NOINLINE float pidLevel(int axis, const pidProfile_t *pidProfile, const rollAndPitchTrims_t *angleTrim,
                                                        float currentPidSetpoint, float horizonLevelStrength)
{
    // Applies only to axes that are in Angle mode
    // We now use Acro Rates, transformed into the range +/- 1, to provide setpoints
    const float angleLimit = pidProfile->angle_limit;
    float angleFeedforward = 0.0f;

#ifdef USE_FEEDFORWARD
    angleFeedforward = angleLimit * getFeedforward(axis) * pidRuntime.angleFeedforwardGain * pidRuntime.maxRcRateInv[axis];
    //  angle feedforward must be heavily filtered, at the PID loop rate, with limited user control over time constant
    // it MUST be very delayed to avoid early overshoot and being too aggressive
    angleFeedforward = pt3FilterApply(&pidRuntime.angleFeedforwardPt3[axis], angleFeedforward);
#endif

    float angleTarget = angleLimit * currentPidSetpoint * pidRuntime.maxRcRateInv[axis];
    // use acro rates for the angle target in both horizon and angle modes, converted to -1 to +1 range using maxRate

#ifdef USE_GPS_RESCUE
    angleTarget += gpsRescueAngle[axis] / 100.0f; // Angle is in centidegrees, stepped on roll at 10Hz but not on pitch
#endif
    const float currentAngle = (attitude.raw[axis] - angleTrim->raw[axis]) / 10.0f; // stepped at 500hz with some 4ms flat spots
    const float errorAngle = angleTarget - currentAngle;
    float angleRate = errorAngle * pidRuntime.angleGain + angleFeedforward;

    // minimise cross-axis wobble due to faster yaw responses than roll or pitch, and make co-ordinated yaw turns
    // by compensating for the effect of yaw on roll while pitched, and on pitch while rolled
    // earthRef code here takes about 76 cycles, if conditional on angleEarthRef it takes about 100.  sin_approx costs most of those cycles.
    float sinAngle = sin_approx(DEGREES_TO_RADIANS(pidRuntime.angleTarget[axis == FD_ROLL ? FD_PITCH : FD_ROLL]));
    sinAngle *= (axis == FD_ROLL) ? -1.0f : 1.0f; // must be negative for Roll
    const float earthRefGain = FLIGHT_MODE(GPS_RESCUE_MODE) ? 1.0f : pidRuntime.angleEarthRef;
    angleRate += pidRuntime.angleYawSetpoint * sinAngle * earthRefGain;
    pidRuntime.angleTarget[axis] = angleTarget;  // set target for alternate axis to current axis, for use in preceding calculation

    // smooth final angle rate output to clean up attitude signal steps (500hz), GPS steps (10 or 100hz), RC steps etc
    // this filter runs at ATTITUDE_CUTOFF_HZ, currently 50hz, so GPS roll may be a bit steppy
    angleRate = pt3FilterApply(&pidRuntime.attitudeFilter[axis], angleRate);

    if (FLIGHT_MODE(ANGLE_MODE) || FLIGHT_MODE(GPS_RESCUE_MODE)) {
        currentPidSetpoint = angleRate;
    } else {
        // can only be HORIZON mode - crossfade Angle rate and Acro rate
        currentPidSetpoint = currentPidSetpoint * (1.0f - horizonLevelStrength) + angleRate * horizonLevelStrength;
    }

    //logging
    if (axis == FD_ROLL) {
        DEBUG_SET(DEBUG_ANGLE_MODE, 0, lrintf(angleTarget * 10.0f)); // target angle
        DEBUG_SET(DEBUG_ANGLE_MODE, 1, lrintf(errorAngle * pidRuntime.angleGain * 10.0f)); // un-smoothed error correction in degrees
        DEBUG_SET(DEBUG_ANGLE_MODE, 2, lrintf(angleFeedforward * 10.0f)); // feedforward amount in degrees
        DEBUG_SET(DEBUG_ANGLE_MODE, 3, lrintf(currentAngle * 10.0f)); // angle returned

        DEBUG_SET(DEBUG_ANGLE_TARGET, 0, lrintf(angleTarget * 10.0f));
        DEBUG_SET(DEBUG_ANGLE_TARGET, 1, lrintf(sinAngle * 10.0f)); // modification factor from earthRef
        // debug ANGLE_TARGET 2 is yaw attenuation
        DEBUG_SET(DEBUG_ANGLE_TARGET, 3, lrintf(currentAngle * 10.0f)); // angle returned
    }

    DEBUG_SET(DEBUG_CURRENT_ANGLE, axis, lrintf(currentAngle * 10.0f)); // current angle
    return currentPidSetpoint;
}

static FAST_CODE_NOINLINE void handleCrashRecovery(
    const pidCrashRecovery_e crash_recovery, const rollAndPitchTrims_t *angleTrim,
    const int axis, const timeUs_t currentTimeUs, const float gyroRate, float *currentPidSetpoint, float *errorRate)
{
    if (pidRuntime.inCrashRecoveryMode && cmpTimeUs(currentTimeUs, pidRuntime.crashDetectedAtUs) > pidRuntime.crashTimeDelayUs) {
        if (crash_recovery == PID_CRASH_RECOVERY_BEEP) {
            BEEP_ON;
        }
        if (axis == FD_YAW) {
            *errorRate = constrainf(*errorRate, -pidRuntime.crashLimitYaw, pidRuntime.crashLimitYaw);
        } else {
            // on roll and pitch axes calculate currentPidSetpoint and errorRate to level the aircraft to recover from crash
            if (sensors(SENSOR_ACC)) {
                // errorAngle is deviation from horizontal
                const float errorAngle =  -(attitude.raw[axis] - angleTrim->raw[axis]) / 10.0f;
                *currentPidSetpoint = errorAngle * pidRuntime.angleGain;
                *errorRate = *currentPidSetpoint - gyroRate;
            }
        }
        // reset iterm, since accumulated error before crash is now meaningless
        // and iterm windup during crash recovery can be extreme, especially on yaw axis
        pidData[axis].I = 0.0f;
        if (cmpTimeUs(currentTimeUs, pidRuntime.crashDetectedAtUs) > pidRuntime.crashTimeLimitUs
            || (getMotorMixRange() < 1.0f
                   && fabsf(gyro.gyroADCf[FD_ROLL]) < pidRuntime.crashRecoveryRate
                   && fabsf(gyro.gyroADCf[FD_PITCH]) < pidRuntime.crashRecoveryRate
                   && fabsf(gyro.gyroADCf[FD_YAW]) < pidRuntime.crashRecoveryRate)) {
            if (sensors(SENSOR_ACC)) {
                // check aircraft nearly level
                if (abs(attitude.raw[FD_ROLL] - angleTrim->raw[FD_ROLL]) < pidRuntime.crashRecoveryAngleDeciDegrees
                   && abs(attitude.raw[FD_PITCH] - angleTrim->raw[FD_PITCH]) < pidRuntime.crashRecoveryAngleDeciDegrees) {
                    pidRuntime.inCrashRecoveryMode = false;
                    BEEP_OFF;
                }
            } else {
                pidRuntime.inCrashRecoveryMode = false;
                BEEP_OFF;
            }
        }
    }
}

static FAST_CODE_NOINLINE void detectAndSetCrashRecovery(
    const pidCrashRecovery_e crash_recovery, const int axis,
    const timeUs_t currentTimeUs, const float delta, const float errorRate)
{
    // if crash recovery is on and accelerometer enabled and there is no gyro overflow, then check for a crash
    // no point in trying to recover if the crash is so severe that the gyro overflows
    if ((crash_recovery || FLIGHT_MODE(GPS_RESCUE_MODE)) && !gyroOverflowDetected()) {
        if (ARMING_FLAG(ARMED)) {
            if (getMotorMixRange() >= 1.0f && !pidRuntime.inCrashRecoveryMode
                && fabsf(delta) > pidRuntime.crashDtermThreshold
                && fabsf(errorRate) > pidRuntime.crashGyroThreshold
                && fabsf(getSetpointRate(axis)) < pidRuntime.crashSetpointThreshold) {
                if (crash_recovery == PID_CRASH_RECOVERY_DISARM) {
                    setArmingDisabled(ARMING_DISABLED_CRASH_DETECTED);
                    disarm(DISARM_REASON_CRASH_PROTECTION);
                } else {
                    pidRuntime.inCrashRecoveryMode = true;
                    pidRuntime.crashDetectedAtUs = currentTimeUs;
                }
            }
            if (pidRuntime.inCrashRecoveryMode && cmpTimeUs(currentTimeUs, pidRuntime.crashDetectedAtUs) < pidRuntime.crashTimeDelayUs && (fabsf(errorRate) < pidRuntime.crashGyroThreshold
                || fabsf(getSetpointRate(axis)) > pidRuntime.crashSetpointThreshold)) {
                pidRuntime.inCrashRecoveryMode = false;
                BEEP_OFF;
            }
        } else if (pidRuntime.inCrashRecoveryMode) {
            pidRuntime.inCrashRecoveryMode = false;
            BEEP_OFF;
        }
    }
}
#endif // USE_ACC

#ifdef USE_ACRO_TRAINER

int acroTrainerSign(float x)
{
    return x > 0 ? 1 : -1;
}

// Acro Trainer - Manipulate the setPoint to limit axis angle while in acro mode
// There are three states:
// 1. Current angle has exceeded limit
//    Apply correction to return to limit (similar to pidLevel)
// 2. Future overflow has been projected based on current angle and gyro rate
//    Manage the setPoint to control the gyro rate as the actual angle  approaches the limit (try to prevent overshoot)
// 3. If no potential overflow is detected, then return the original setPoint

// Use the FAST_CODE_NOINLINE directive to avoid this code from being inlined into ITCM RAM. We accept the
// performance decrease when Acro Trainer mode is active under the assumption that user is unlikely to be
// expecting ultimate flight performance at very high loop rates when in this mode.
static FAST_CODE_NOINLINE float applyAcroTrainer(int axis, const rollAndPitchTrims_t *angleTrim, float setPoint)
{
    float ret = setPoint;

    if (!FLIGHT_MODE(ANGLE_MODE) && !FLIGHT_MODE(HORIZON_MODE) && !FLIGHT_MODE(GPS_RESCUE_MODE)) {
        bool resetIterm = false;
        float projectedAngle = 0;
        const int setpointSign = acroTrainerSign(setPoint);
        const float currentAngle = (attitude.raw[axis] - angleTrim->raw[axis]) / 10.0f;
        const int angleSign = acroTrainerSign(currentAngle);

        if ((pidRuntime.acroTrainerAxisState[axis] != 0) && (pidRuntime.acroTrainerAxisState[axis] != setpointSign)) {  // stick has reversed - stop limiting
            pidRuntime.acroTrainerAxisState[axis] = 0;
        }

        // Limit and correct the angle when it exceeds the limit
        if ((fabsf(currentAngle) > pidRuntime.acroTrainerAngleLimit) && (pidRuntime.acroTrainerAxisState[axis] == 0)) {
            if (angleSign == setpointSign) {
                pidRuntime.acroTrainerAxisState[axis] = angleSign;
                resetIterm = true;
            }
        }

        if (pidRuntime.acroTrainerAxisState[axis] != 0) {
            ret = constrainf(((pidRuntime.acroTrainerAngleLimit * angleSign) - currentAngle) * pidRuntime.acroTrainerGain, -ACRO_TRAINER_SETPOINT_LIMIT, ACRO_TRAINER_SETPOINT_LIMIT);
        } else {

        // Not currently over the limit so project the angle based on current angle and
        // gyro angular rate using a sliding window based on gyro rate (faster rotation means larger window.
        // If the projected angle exceeds the limit then apply limiting to minimize overshoot.
            // Calculate the lookahead window by scaling proportionally with gyro rate from 0-500dps
            float checkInterval = constrainf(fabsf(gyro.gyroADCf[axis]) / ACRO_TRAINER_LOOKAHEAD_RATE_LIMIT, 0.0f, 1.0f) * pidRuntime.acroTrainerLookaheadTime;
            projectedAngle = (gyro.gyroADCf[axis] * checkInterval) + currentAngle;
            const int projectedAngleSign = acroTrainerSign(projectedAngle);
            if ((fabsf(projectedAngle) > pidRuntime.acroTrainerAngleLimit) && (projectedAngleSign == setpointSign)) {
                ret = ((pidRuntime.acroTrainerAngleLimit * projectedAngleSign) - projectedAngle) * pidRuntime.acroTrainerGain;
                resetIterm = true;
            }
        }

        if (resetIterm) {
            pidData[axis].I = 0;
        }

        if (axis == pidRuntime.acroTrainerDebugAxis) {
            DEBUG_SET(DEBUG_ACRO_TRAINER, 0, lrintf(currentAngle * 10.0f));
            DEBUG_SET(DEBUG_ACRO_TRAINER, 1, pidRuntime.acroTrainerAxisState[axis]);
            DEBUG_SET(DEBUG_ACRO_TRAINER, 2, lrintf(ret));
            DEBUG_SET(DEBUG_ACRO_TRAINER, 3, lrintf(projectedAngle * 10.0f));
        }
    }

    return ret;
}
#endif // USE_ACRO_TRAINER

static float accelerationLimit(int axis, float currentPidSetpoint)
{
    static float previousSetpoint[XYZ_AXIS_COUNT];
    const float currentVelocity = currentPidSetpoint - previousSetpoint[axis];

    if (fabsf(currentVelocity) > pidRuntime.maxVelocity[axis]) {
        currentPidSetpoint = (currentVelocity > 0) ? previousSetpoint[axis] + pidRuntime.maxVelocity[axis] : previousSetpoint[axis] - pidRuntime.maxVelocity[axis];
    }

    previousSetpoint[axis] = currentPidSetpoint;
    return currentPidSetpoint;
}

static void rotateVector(float v[XYZ_AXIS_COUNT], float rotation[XYZ_AXIS_COUNT])
{
    // rotate v around rotation vector rotation
    // rotation in radians, all elements must be small
    for (int i = 0; i < XYZ_AXIS_COUNT; i++) {
        int i_1 = (i + 1) % 3;
        int i_2 = (i + 2) % 3;
        float newV = v[i_1] + v[i_2] * rotation[i];
        v[i_2] -= v[i_1] * rotation[i];
        v[i_1] = newV;
    }
}

STATIC_UNIT_TESTED void rotateItermAndAxisError(void)
{
    if (pidRuntime.itermRotation
#if defined(USE_ABSOLUTE_CONTROL)
        || pidRuntime.acGain > 0 || debugMode == DEBUG_AC_ERROR
#endif
        ) {
        const float gyroToAngle = pidRuntime.dT * RAD;
        float rotationRads[XYZ_AXIS_COUNT];
        for (int i = FD_ROLL; i <= FD_YAW; i++) {
            rotationRads[i] = gyro.gyroADCf[i] * gyroToAngle;
        }
#if defined(USE_ABSOLUTE_CONTROL)
        if (pidRuntime.acGain > 0 || debugMode == DEBUG_AC_ERROR) {
            rotateVector(axisError, rotationRads);
        }
#endif
        if (pidRuntime.itermRotation) {
            float v[XYZ_AXIS_COUNT];
            for (int i = 0; i < XYZ_AXIS_COUNT; i++) {
                v[i] = pidData[i].I;
            }
            rotateVector(v, rotationRads );
            for (int i = 0; i < XYZ_AXIS_COUNT; i++) {
                pidData[i].I = v[i];
            }
        }
    }
}

#if defined(USE_ITERM_RELAX)
#if defined(USE_ABSOLUTE_CONTROL)
STATIC_UNIT_TESTED void applyAbsoluteControl(const int axis, const float gyroRate, float *currentPidSetpoint, float *itermErrorRate)
{
    if (pidRuntime.acGain > 0 || debugMode == DEBUG_AC_ERROR) {
        const float setpointLpf = pt1FilterApply(&pidRuntime.acLpf[axis], *currentPidSetpoint);
        const float setpointHpf = fabsf(*currentPidSetpoint - setpointLpf);
        float acErrorRate = 0;
        const float gmaxac = setpointLpf + 2 * setpointHpf;
        const float gminac = setpointLpf - 2 * setpointHpf;
        if (gyroRate >= gminac && gyroRate <= gmaxac) {
            const float acErrorRate1 = gmaxac - gyroRate;
            const float acErrorRate2 = gminac - gyroRate;
            if (acErrorRate1 * axisError[axis] < 0) {
                acErrorRate = acErrorRate1;
            } else {
                acErrorRate = acErrorRate2;
            }
            if (fabsf(acErrorRate * pidRuntime.dT) > fabsf(axisError[axis]) ) {
                acErrorRate = -axisError[axis] * pidRuntime.pidFrequency;
            }
        } else {
            acErrorRate = (gyroRate > gmaxac ? gmaxac : gminac ) - gyroRate;
        }

        if (isAirmodeActivated()) {
            axisError[axis] = constrainf(axisError[axis] + acErrorRate * pidRuntime.dT,
                -pidRuntime.acErrorLimit, pidRuntime.acErrorLimit);
            const float acCorrection = constrainf(axisError[axis] * pidRuntime.acGain, -pidRuntime.acLimit, pidRuntime.acLimit);
            *currentPidSetpoint += acCorrection;
            *itermErrorRate += acCorrection;
            DEBUG_SET(DEBUG_AC_CORRECTION, axis, lrintf(acCorrection * 10));
            if (axis == FD_ROLL) {
                DEBUG_SET(DEBUG_ITERM_RELAX, 3, lrintf(acCorrection * 10));
            }
        }
        DEBUG_SET(DEBUG_AC_ERROR, axis, lrintf(axisError[axis] * 10));
    }
}
#endif

STATIC_UNIT_TESTED void applyItermRelax(const int axis, const float iterm,
    const float gyroRate, float *itermErrorRate, float *currentPidSetpoint)
{
    const float setpointLpf = pt1FilterApply(&pidRuntime.windupLpf[axis], *currentPidSetpoint);
    const float setpointHpf = fabsf(*currentPidSetpoint - setpointLpf);

    if (pidRuntime.itermRelax) {
        if (axis < FD_YAW || pidRuntime.itermRelax == ITERM_RELAX_RPY || pidRuntime.itermRelax == ITERM_RELAX_RPY_INC) {
            float itermRelaxThreshold = ITERM_RELAX_SETPOINT_THRESHOLD;
            if (FLIGHT_MODE(ANGLE_MODE)) {
                itermRelaxThreshold *= 0.2f;
            }
            const float itermRelaxFactor = MAX(0, 1 - setpointHpf / itermRelaxThreshold);
            const bool isDecreasingI =
                ((iterm > 0) && (*itermErrorRate < 0)) || ((iterm < 0) && (*itermErrorRate > 0));
            if ((pidRuntime.itermRelax >= ITERM_RELAX_RP_INC) && isDecreasingI) {
                // Do Nothing, use the precalculed itermErrorRate
            } else if (pidRuntime.itermRelaxType == ITERM_RELAX_SETPOINT) {
                *itermErrorRate *= itermRelaxFactor;
            } else if (pidRuntime.itermRelaxType == ITERM_RELAX_GYRO ) {
                *itermErrorRate = fapplyDeadband(setpointLpf - gyroRate, setpointHpf);
            } else {
                *itermErrorRate = 0.0f;
            }

            if (axis == FD_ROLL) {
                DEBUG_SET(DEBUG_ITERM_RELAX, 0, lrintf(setpointHpf));
                DEBUG_SET(DEBUG_ITERM_RELAX, 1, lrintf(itermRelaxFactor * 100.0f));
                DEBUG_SET(DEBUG_ITERM_RELAX, 2, lrintf(*itermErrorRate));
            }
        }

#if defined(USE_ABSOLUTE_CONTROL)
        applyAbsoluteControl(axis, gyroRate, currentPidSetpoint, itermErrorRate);
#endif
    }
}
#endif

#ifdef USE_AIRMODE_LPF
void pidUpdateAirmodeLpf(float currentOffset)
{
    if (pidRuntime.airmodeThrottleOffsetLimit == 0.0f) {
        return;
    }

    float offsetHpf = currentOffset * 2.5f;
    offsetHpf = offsetHpf - pt1FilterApply(&pidRuntime.airmodeThrottleLpf2, offsetHpf);

    // During high frequency oscillation 2 * currentOffset averages to the offset required to avoid mirroring of the waveform
    pt1FilterApply(&pidRuntime.airmodeThrottleLpf1, offsetHpf);
    // Bring offset up immediately so the filter only applies to the decline
    if (currentOffset * pidRuntime.airmodeThrottleLpf1.state >= 0 && fabsf(currentOffset) > pidRuntime.airmodeThrottleLpf1.state) {
        pidRuntime.airmodeThrottleLpf1.state = currentOffset;
    }
    pidRuntime.airmodeThrottleLpf1.state = constrainf(pidRuntime.airmodeThrottleLpf1.state, -pidRuntime.airmodeThrottleOffsetLimit, pidRuntime.airmodeThrottleOffsetLimit);
}

float pidGetAirmodeThrottleOffset(void)
{
    return pidRuntime.airmodeThrottleLpf1.state;
}
#endif

#ifdef USE_LAUNCH_CONTROL
#define LAUNCH_CONTROL_MAX_RATE 100.0f
#define LAUNCH_CONTROL_MIN_RATE 5.0f
#define LAUNCH_CONTROL_ANGLE_WINDOW 10.0f  // The remaining angle degrees where rate dampening starts

// Use the FAST_CODE_NOINLINE directive to avoid this code from being inlined into ITCM RAM to avoid overflow.
// The impact is possibly slightly slower performance on F7/H7 but they have more than enough
// processing power that it should be a non-issue.
static FAST_CODE_NOINLINE float applyLaunchControl(int axis, const rollAndPitchTrims_t *angleTrim)
{
    float ret = 0.0f;

    // Scale the rates based on stick deflection only. Fixed rates with a max of 100deg/sec
    // reached at 50% stick deflection. This keeps the launch control positioning consistent
    // regardless of the user's rates.
    if ((axis == FD_PITCH) || (pidRuntime.launchControlMode != LAUNCH_CONTROL_MODE_PITCHONLY)) {
        const float stickDeflection = constrainf(getRcDeflection(axis), -0.5f, 0.5f);
        ret = LAUNCH_CONTROL_MAX_RATE * stickDeflection * 2;
    }

#if defined(USE_ACC)
    // If ACC is enabled and a limit angle is set, then try to limit forward tilt
    // to that angle and slow down the rate as the limit is approached to reduce overshoot
    if ((axis == FD_PITCH) && (pidRuntime.launchControlAngleLimit > 0) && (ret > 0)) {
        const float currentAngle = (attitude.raw[axis] - angleTrim->raw[axis]) / 10.0f;
        if (currentAngle >= pidRuntime.launchControlAngleLimit) {
            ret = 0.0f;
        } else {
            //for the last 10 degrees scale the rate from the current input to 5 dps
            const float angleDelta = pidRuntime.launchControlAngleLimit - currentAngle;
            if (angleDelta <= LAUNCH_CONTROL_ANGLE_WINDOW) {
                ret = scaleRangef(angleDelta, 0, LAUNCH_CONTROL_ANGLE_WINDOW, LAUNCH_CONTROL_MIN_RATE, ret);
            }
        }
    }
#else
    UNUSED(angleTrim);
#endif

    return ret;
}
#endif

// Betaflight pid controller, which will be maintained in the future with additional features specialised for current (mini) multirotor usage.
// Based on 2DOF reference design (matlab)
void FAST_CODE pidController(const pidProfile_t *pidProfile, timeUs_t currentTimeUs)
{
    static float previousGyroRateDterm[XYZ_AXIS_COUNT];
    static float previousRawGyroRateDterm[XYZ_AXIS_COUNT];

#ifdef USE_TPA_MODE
    const float tpaFactorKp = (pidProfile->tpa_mode == TPA_MODE_PD) ? pidRuntime.tpaFactor : 1.0f;
#else
    const float tpaFactorKp = pidRuntime.tpaFactor;
#endif

#ifdef USE_YAW_SPIN_RECOVERY
    const bool yawSpinActive = gyroYawSpinDetected();
#endif

    const bool launchControlActive = isLaunchControlActive();

#if defined(USE_ACC)
    static timeUs_t levelModeStartTimeUs = 0;
    static bool gpsRescuePreviousState = false;
    const rollAndPitchTrims_t *angleTrim = &accelerometerConfig()->accelerometerTrims;
    float horizonLevelStrength = 0.0f;

    const bool gpsRescueIsActive = FLIGHT_MODE(GPS_RESCUE_MODE);
    levelMode_e levelMode;
    if (FLIGHT_MODE(ANGLE_MODE) || FLIGHT_MODE(HORIZON_MODE) || gpsRescueIsActive) {
        if (pidRuntime.levelRaceMode && !gpsRescueIsActive) {
            levelMode = LEVEL_MODE_R;
        } else {
            levelMode = LEVEL_MODE_RP;
        }

        // Keep track of when we entered a self-level mode so that we can
        // add a guard time before crash recovery can activate.
        // Also reset the guard time whenever GPS Rescue is activated.
        if ((levelModeStartTimeUs == 0) || (gpsRescueIsActive && !gpsRescuePreviousState)) {
            levelModeStartTimeUs = currentTimeUs;
        }

        // Calc horizonLevelStrength if needed
        if (FLIGHT_MODE(HORIZON_MODE)) {
            horizonLevelStrength = calcHorizonLevelStrength();
        }
    } else {
        levelMode = LEVEL_MODE_OFF;
        levelModeStartTimeUs = 0;
    }

    gpsRescuePreviousState = gpsRescueIsActive;
#else
    UNUSED(pidProfile);
    UNUSED(currentTimeUs);
#endif

    // Anti Gravity
    if (pidRuntime.antiGravityEnabled) {
        pidRuntime.antiGravityThrottleD *= pidRuntime.antiGravityGain;
        // used later to increase pTerm
        pidRuntime.itermAccelerator = pidRuntime.antiGravityThrottleD * ANTIGRAVITY_KI;
    } else {
        pidRuntime.antiGravityThrottleD = 0.0f;
        pidRuntime.itermAccelerator = 0.0f;
    }
    DEBUG_SET(DEBUG_ANTI_GRAVITY, 2, lrintf((1 + (pidRuntime.itermAccelerator / pidRuntime.pidCoefficient[FD_PITCH].Ki)) * 1000));
    // amount of antigravity added relative to user's pitch iTerm coefficient
    // used later to increase iTerm

    // iTerm windup (attenuation of iTerm if motorMix range is large)
    float dynCi = 1.0;
    if (pidRuntime.itermWindupPointInv > 1.0f) {
        dynCi = constrainf((1.0f - getMotorMixRange()) * pidRuntime.itermWindupPointInv, 0.0f, 1.0f);
    }

    // Precalculate gyro delta for D-term here, this allows loop unrolling
    float gyroRateDterm[XYZ_AXIS_COUNT];
    for (int axis = FD_ROLL; axis <= FD_YAW; ++axis) {
        gyroRateDterm[axis] = gyro.gyroADCf[axis];

        // Log the unfiltered D for ROLL and PITCH
        if (debugMode == DEBUG_D_LPF && axis != FD_YAW) {
            const float delta = (previousRawGyroRateDterm[axis] - gyroRateDterm[axis]) * pidRuntime.pidFrequency / D_LPF_RAW_SCALE;
            previousRawGyroRateDterm[axis] = gyroRateDterm[axis];
            DEBUG_SET(DEBUG_D_LPF, axis, lrintf(delta)); // debug d_lpf 2 and 3 used for pre-TPA D
        }

        gyroRateDterm[axis] = pidRuntime.dtermNotchApplyFn((filter_t *) &pidRuntime.dtermNotch[axis], gyroRateDterm[axis]);
        gyroRateDterm[axis] = pidRuntime.dtermLowpassApplyFn((filter_t *) &pidRuntime.dtermLowpass[axis], gyroRateDterm[axis]);
        gyroRateDterm[axis] = pidRuntime.dtermLowpass2ApplyFn((filter_t *) &pidRuntime.dtermLowpass2[axis], gyroRateDterm[axis]);
    }

    rotateItermAndAxisError();

#ifdef USE_RPM_FILTER
    rpmFilterUpdate();
#endif

    // ----------PID controller----------
    for (int axis = FD_ROLL; axis <= FD_YAW; ++axis) {

        float currentPidSetpoint = getSetpointRate(axis);
        if (pidRuntime.maxVelocity[axis]) {
            currentPidSetpoint = accelerationLimit(axis, currentPidSetpoint);
        }
        // Yaw control is GYRO based, direct sticks control is applied to rate PID
        // When Race Mode is active PITCH control is also GYRO based in level or horizon mode
#if defined(USE_ACC)
        pidRuntime.axisInAngleMode[axis] = false;
        if (axis < FD_YAW) {
            if (levelMode == LEVEL_MODE_RP || (levelMode == LEVEL_MODE_R && axis == FD_ROLL)) {
                pidRuntime.axisInAngleMode[axis] = true;
                currentPidSetpoint = pidLevel(axis, pidProfile, angleTrim, currentPidSetpoint, horizonLevelStrength);
            }
        } else { // yaw axis only
            if (levelMode == LEVEL_MODE_RP) {
                // if earth referencing is requested, attenuate yaw axis setpoint when pitched or rolled
                // and send yawSetpoint to Angle code to modulate pitch and roll
                // code cost is 107 cycles when earthRef enabled, 20 otherwise, nearly all in cos_approx
                const float earthRefGain = FLIGHT_MODE(GPS_RESCUE_MODE) ? 1.0f : pidRuntime.angleEarthRef;
                if (earthRefGain) {
                    pidRuntime.angleYawSetpoint = currentPidSetpoint;
                    float maxAngleTargetAbs = earthRefGain * fmaxf( fabsf(pidRuntime.angleTarget[FD_ROLL]), fabsf(pidRuntime.angleTarget[FD_PITCH]) );
                    maxAngleTargetAbs *= (FLIGHT_MODE(HORIZON_MODE)) ? horizonLevelStrength : 1.0f;
                    // reduce compensation whenever Horizon uses less levelling
                    currentPidSetpoint *= cos_approx(DEGREES_TO_RADIANS(maxAngleTargetAbs));
                    DEBUG_SET(DEBUG_ANGLE_TARGET, 2, currentPidSetpoint); // yaw setpoint after attenuation
                }
            }
        }
#endif

#ifdef USE_ACRO_TRAINER
        if ((axis != FD_YAW) && pidRuntime.acroTrainerActive && !pidRuntime.inCrashRecoveryMode && !launchControlActive) {
            currentPidSetpoint = applyAcroTrainer(axis, angleTrim, currentPidSetpoint);
        }
#endif // USE_ACRO_TRAINER

#ifdef USE_LAUNCH_CONTROL
        if (launchControlActive) {
#if defined(USE_ACC)
            currentPidSetpoint = applyLaunchControl(axis, angleTrim);
#else
            currentPidSetpoint = applyLaunchControl(axis, NULL);
#endif
        }
#endif

        // Handle yaw spin recovery - zero the setpoint on yaw to aid in recovery
        // It's not necessary to zero the set points for R/P because the PIDs will be zeroed below
#ifdef USE_YAW_SPIN_RECOVERY
        if ((axis == FD_YAW) && yawSpinActive) {
            currentPidSetpoint = 0.0f;
        }
#endif // USE_YAW_SPIN_RECOVERY

        // -----calculate error rate
        const float gyroRate = gyro.gyroADCf[axis]; // Process variable from gyro output in deg/sec
        float errorRate = currentPidSetpoint - gyroRate; // r - y
#if defined(USE_ACC)
        handleCrashRecovery(
            pidProfile->crash_recovery, angleTrim, axis, currentTimeUs, gyroRate,
            &currentPidSetpoint, &errorRate);
#endif

        const float previousIterm = pidData[axis].I;
        float itermErrorRate = errorRate;
#ifdef USE_ABSOLUTE_CONTROL
        const float uncorrectedSetpoint = currentPidSetpoint;
#endif

#if defined(USE_ITERM_RELAX)
        if (!launchControlActive && !pidRuntime.inCrashRecoveryMode) {
            applyItermRelax(axis, previousIterm, gyroRate, &itermErrorRate, &currentPidSetpoint);
            errorRate = currentPidSetpoint - gyroRate;
        }
#endif
#ifdef USE_ABSOLUTE_CONTROL
        const float setpointCorrection = currentPidSetpoint - uncorrectedSetpoint;
#endif

        // --------low-level gyro-based PID based on 2DOF PID controller. ----------

        // -----calculate P component
        pidData[axis].P = pidRuntime.pidCoefficient[axis].Kp * errorRate * tpaFactorKp;
        if (axis == FD_YAW) {
            pidData[axis].P = pidRuntime.ptermYawLowpassApplyFn((filter_t *) &pidRuntime.ptermYawLowpass, pidData[axis].P);
        }


        // -----calculate I component
        float Ki = pidRuntime.pidCoefficient[axis].Ki;
#ifdef USE_LAUNCH_CONTROL
        // if launch control is active override the iterm gains and apply iterm windup protection to all axes
        if (launchControlActive) {
            Ki = pidRuntime.launchControlKi;
        } else
#endif
        {
            if (axis == FD_YAW) {
                pidRuntime.itermAccelerator = 0.0f; // no antigravity on yaw iTerm
            }
        }
        const float iTermChange = (Ki + pidRuntime.itermAccelerator) * dynCi * pidRuntime.dT * itermErrorRate;
        pidData[axis].I = constrainf(previousIterm + iTermChange, -pidRuntime.itermLimit, pidRuntime.itermLimit);

        // -----calculate D component

        float pidSetpointDelta = 0;

#ifdef USE_FEEDFORWARD
        if (FLIGHT_MODE(ANGLE_MODE) && pidRuntime.axisInAngleMode[axis]) {
            // this axis is fully under self-levelling control
            // it will already have stick based feedforward applied in the input to their angle setpoint
            // a simple setpoint Delta can be used to for PID feedforward element for motor lag on these axes
            // however RC steps come in, via angle setpoint
            // and setpoint RC smoothing must have a cutoff half normal to remove those steps completely
            // the RC stepping does not come in via the feedforward, which is very well smoothed already
            // if uncommented, and the forcing to zero is removed, the two following lines will restore PID feedforward to angle mode axes
            // but for now let's see how we go without it (which was the case before 4.5 anyway)
//            pidSetpointDelta = currentPidSetpoint - pidRuntime.previousPidSetpoint[axis];
//            pidSetpointDelta *= pidRuntime.pidFrequency * pidRuntime.angleFeedforwardGain;
            pidSetpointDelta = 0.0f;
        } else {
            // the axis is operating as a normal acro axis, so use normal feedforard from rc.c
            pidSetpointDelta = getFeedforward(axis);
        }
#endif
        pidRuntime.previousPidSetpoint[axis] = currentPidSetpoint; // this is the value sent to blackbox, and used for Dmin setpoint

        // disable D if launch control is active
        if ((pidRuntime.pidCoefficient[axis].Kd > 0) && !launchControlActive) {
            // Divide rate change by dT to get differential (ie dr/dt).
            // dT is fixed and calculated from the target PID loop time
            // This is done to avoid DTerm spikes that occur with dynamically
            // calculated deltaT whenever another task causes the PID
            // loop execution to be delayed.
            const float delta = - (gyroRateDterm[axis] - previousGyroRateDterm[axis]) * pidRuntime.pidFrequency;
            float preTpaD = pidRuntime.pidCoefficient[axis].Kd * delta;

#if defined(USE_ACC)
            if (cmpTimeUs(currentTimeUs, levelModeStartTimeUs) > CRASH_RECOVERY_DETECTION_DELAY_US) {
                detectAndSetCrashRecovery(pidProfile->crash_recovery, axis, currentTimeUs, delta, errorRate);
            }
#endif

#if defined(USE_D_MIN)
            float dMinFactor = 1.0f;
            if (pidRuntime.dMinPercent[axis] > 0) {
                float dMinGyroFactor = pt2FilterApply(&pidRuntime.dMinRange[axis], delta);
                dMinGyroFactor = fabsf(dMinGyroFactor) * pidRuntime.dMinGyroGain;
                const float dMinSetpointFactor = (fabsf(pidSetpointDelta)) * pidRuntime.dMinSetpointGain;
                dMinFactor = MAX(dMinGyroFactor, dMinSetpointFactor);
                dMinFactor = pidRuntime.dMinPercent[axis] + (1.0f - pidRuntime.dMinPercent[axis]) * dMinFactor;
                dMinFactor = pt2FilterApply(&pidRuntime.dMinLowpass[axis], dMinFactor);
                dMinFactor = MIN(dMinFactor, 1.0f);
                if (axis == FD_ROLL) {
                    DEBUG_SET(DEBUG_D_MIN, 0, lrintf(dMinGyroFactor * 100));
                    DEBUG_SET(DEBUG_D_MIN, 1, lrintf(dMinSetpointFactor * 100));
                    DEBUG_SET(DEBUG_D_MIN, 2, lrintf(pidRuntime.pidCoefficient[axis].Kd * dMinFactor * 10 / DTERM_SCALE));
                } else if (axis == FD_PITCH) {
                    DEBUG_SET(DEBUG_D_MIN, 3, lrintf(pidRuntime.pidCoefficient[axis].Kd * dMinFactor * 10 / DTERM_SCALE));
                }
            }

            // Apply the dMinFactor
            preTpaD *= dMinFactor;
#endif
            pidData[axis].D = preTpaD * pidRuntime.tpaFactor;

            // Log the value of D pre application of TPA
            if (axis != FD_YAW) {
                DEBUG_SET(DEBUG_D_LPF, axis - FD_ROLL + 2, lrintf(preTpaD * D_LPF_PRE_TPA_SCALE));
            }
        } else {
            pidData[axis].D = 0;
            if (axis != FD_YAW) {
                DEBUG_SET(DEBUG_D_LPF, axis - FD_ROLL + 2, 0);
            }
        }

        previousGyroRateDterm[axis] = gyroRateDterm[axis];

        // -----calculate feedforward component

#ifdef USE_ABSOLUTE_CONTROL
        // include abs control correction in feedforward
        pidSetpointDelta += setpointCorrection - pidRuntime.oldSetpointCorrection[axis];
        pidRuntime.oldSetpointCorrection[axis] = setpointCorrection;
#endif
        // no feedforward in launch control
        const float feedforwardGain = launchControlActive ? 0.0f : pidRuntime.pidCoefficient[axis].Kf;
        pidData[axis].F = feedforwardGain * pidSetpointDelta;

#ifdef USE_YAW_SPIN_RECOVERY
        if (yawSpinActive) {
            pidData[axis].I = 0;  // in yaw spin always disable I
            if (axis <= FD_PITCH)  {
                // zero PIDs on pitch and roll leaving yaw P to correct spin
                pidData[axis].P = 0;
                pidData[axis].D = 0;
                pidData[axis].F = 0;
            }
        }
#endif // USE_YAW_SPIN_RECOVERY

#ifdef USE_LAUNCH_CONTROL
        // Disable P/I appropriately based on the launch control mode
        if (launchControlActive) {
            // if not using FULL mode then disable I accumulation on yaw as
            // yaw has a tendency to windup. Otherwise limit yaw iterm accumulation.
            const int launchControlYawItermLimit = (pidRuntime.launchControlMode == LAUNCH_CONTROL_MODE_FULL) ? LAUNCH_CONTROL_YAW_ITERM_LIMIT : 0;
            pidData[FD_YAW].I = constrainf(pidData[FD_YAW].I, -launchControlYawItermLimit, launchControlYawItermLimit);

            // for pitch-only mode we disable everything except pitch P/I
            if (pidRuntime.launchControlMode == LAUNCH_CONTROL_MODE_PITCHONLY) {
                pidData[FD_ROLL].P = 0;
                pidData[FD_ROLL].I = 0;
                pidData[FD_YAW].P = 0;
                // don't let I go negative (pitch backwards) as front motors are limited in the mixer
                pidData[FD_PITCH].I = MAX(0.0f, pidData[FD_PITCH].I);
            }
        }
#endif

        // Add P boost from antiGravity when sticks are close to zero
        if (axis != FD_YAW) {
            float agSetpointAttenuator = fabsf(currentPidSetpoint) / 50.0f;
            agSetpointAttenuator = MAX(agSetpointAttenuator, 1.0f);
            // attenuate effect if turning more than 50 deg/s, half at 100 deg/s
            const float antiGravityPBoost = 1.0f + (pidRuntime.antiGravityThrottleD / agSetpointAttenuator) * pidRuntime.antiGravityPGain;
            pidData[axis].P *= antiGravityPBoost;
            if (axis == FD_PITCH) {
                DEBUG_SET(DEBUG_ANTI_GRAVITY, 3, lrintf(antiGravityPBoost * 1000));
            }
        }

        // calculating the PID sum
        const float pidSum = pidData[axis].P + pidData[axis].I + pidData[axis].D + pidData[axis].F;
#ifdef USE_INTEGRATED_YAW_CONTROL
        if (axis == FD_YAW && pidRuntime.useIntegratedYaw) {
            pidData[axis].Sum += pidSum * pidRuntime.dT * 100.0f;
            pidData[axis].Sum -= pidData[axis].Sum * pidRuntime.integratedYawRelax / 100000.0f * pidRuntime.dT / 0.000125f;
        } else
#endif
        {
            pidData[axis].Sum = pidSum;
        }
    }

    // Disable PID control if at zero throttle or if gyro overflow detected
    // This may look very innefficient, but it is done on purpose to always show real CPU usage as in flight
    if (!pidRuntime.pidStabilisationEnabled || gyroOverflowDetected()) {
        for (int axis = FD_ROLL; axis <= FD_YAW; ++axis) {
            pidData[axis].P = 0;
            pidData[axis].I = 0;
            pidData[axis].D = 0;
            pidData[axis].F = 0;

            pidData[axis].Sum = 0;
        }
    } else if (pidRuntime.zeroThrottleItermReset) {
        pidResetIterm();
    }
}

bool crashRecoveryModeActive(void)
{
    return pidRuntime.inCrashRecoveryMode;
}

#ifdef USE_ACRO_TRAINER
void pidSetAcroTrainerState(bool newState)
{
    if (pidRuntime.acroTrainerActive != newState) {
        if (newState) {
            pidAcroTrainerInit();
        }
        pidRuntime.acroTrainerActive = newState;
    }
}
#endif // USE_ACRO_TRAINER

void pidSetAntiGravityState(bool newState)
{
    if (newState != pidRuntime.antiGravityEnabled) {
        // reset the accelerator on state changes
        pidRuntime.itermAccelerator = 0.0f;
    }
    pidRuntime.antiGravityEnabled = newState;
}

bool pidAntiGravityEnabled(void)
{
    return pidRuntime.antiGravityEnabled;
}

#ifdef USE_DYN_LPF
void dynLpfDTermUpdate(float throttle)
{
    if (pidRuntime.dynLpfFilter != DYN_LPF_NONE) {
        float cutoffFreq;
        if (pidRuntime.dynLpfCurveExpo > 0) {
            cutoffFreq = dynLpfCutoffFreq(throttle, pidRuntime.dynLpfMin, pidRuntime.dynLpfMax, pidRuntime.dynLpfCurveExpo);
        } else {
            cutoffFreq = fmaxf(dynThrottle(throttle) * pidRuntime.dynLpfMax, pidRuntime.dynLpfMin);
        }

        switch (pidRuntime.dynLpfFilter) {
        case DYN_LPF_PT1:
            for (int axis = 0; axis < XYZ_AXIS_COUNT; axis++) {
                pt1FilterUpdateCutoff(&pidRuntime.dtermLowpass[axis].pt1Filter, pt1FilterGain(cutoffFreq, pidRuntime.dT));
            }
            break;
        case DYN_LPF_BIQUAD:
            for (int axis = 0; axis < XYZ_AXIS_COUNT; axis++) {
                biquadFilterUpdateLPF(&pidRuntime.dtermLowpass[axis].biquadFilter, cutoffFreq, targetPidLooptime);
            }
            break;
        case DYN_LPF_PT2:
            for (int axis = 0; axis < XYZ_AXIS_COUNT; axis++) {
                pt2FilterUpdateCutoff(&pidRuntime.dtermLowpass[axis].pt2Filter, pt2FilterGain(cutoffFreq, pidRuntime.dT));
            }
            break;
        case DYN_LPF_PT3:
            for (int axis = 0; axis < XYZ_AXIS_COUNT; axis++) {
                pt3FilterUpdateCutoff(&pidRuntime.dtermLowpass[axis].pt3Filter, pt3FilterGain(cutoffFreq, pidRuntime.dT));
            }
            break;
        }
    }
}
#endif

float dynLpfCutoffFreq(float throttle, uint16_t dynLpfMin, uint16_t dynLpfMax, uint8_t expo)
{
    const float expof = expo / 10.0f;
    const float curve = throttle * (1 - throttle) * expof + throttle;
    return (dynLpfMax - dynLpfMin) * curve + dynLpfMin;
}

void pidSetItermReset(bool enabled)
{
    pidRuntime.zeroThrottleItermReset = enabled;
}

float pidGetPreviousSetpoint(int axis)
{
    return pidRuntime.previousPidSetpoint[axis];
}

float pidGetDT(void)
{
    return pidRuntime.dT;
}

float pidGetPidFrequency(void)
{
    return pidRuntime.pidFrequency;
}<|MERGE_RESOLUTION|>--- conflicted
+++ resolved
@@ -224,17 +224,11 @@
         .angle_feedforward_smoothing_ms = 80,
         .angle_earth_ref = 100,
         .horizon_delay_ms = 500, // 500ms time constant on any increase in horizon strength
-<<<<<<< HEAD
-        .tpa_rate_lower = 20,
-        .tpa_breakpoint_lower = 1050,
-        .tpa_breakpoint_lower_fade = 1,
-        .ez_landing_threshold = 25,
-        .ez_landing_limit = 5,
-=======
         .tpa_low_rate = 20,
         .tpa_low_breakpoint = 1050,
         .tpa_low_always = 0,
->>>>>>> 380d39e5
+        .ez_landing_threshold = 25,
+        .ez_landing_limit = 5,
     );
 
 #ifndef USE_D_MIN
