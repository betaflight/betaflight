/*
 * This file is part of Cleanflight and Betaflight.
 *
 * Cleanflight and Betaflight are free software. You can redistribute
 * this software and/or modify this software under the terms of the
 * GNU General Public License as published by the Free Software
 * Foundation, either version 3 of the License, or (at your option)
 * any later version.
 *
 * Cleanflight and Betaflight are distributed in the hope that they
 * will be useful, but WITHOUT ANY WARRANTY; without even the implied
 * warranty of MERCHANTABILITY or FITNESS FOR A PARTICULAR PURPOSE.
 * See the GNU General Public License for more details.
 *
 * You should have received a copy of the GNU General Public License
 * along with this software.
 *
 * If not, see <http://www.gnu.org/licenses/>.
 */

#pragma once

#include <stdbool.h>
#include "common/time.h"
#include "common/filter.h"
#include "common/axis.h"

#include "pg/pg.h"

#define MAX_PID_PROCESS_DENOM       16
#define PID_CONTROLLER_BETAFLIGHT   1
#define PID_MIXER_SCALING           1000.0f
#define PID_SERVO_MIXER_SCALING     0.7f
#define PIDSUM_LIMIT                500
#define PIDSUM_LIMIT_YAW            400
#define PIDSUM_LIMIT_MIN            100
#define PIDSUM_LIMIT_MAX            1000

#define PID_GAIN_MAX 250
#define F_GAIN_MAX 1000
#define D_MIN_GAIN_MAX 250

// Scaling factors for Pids for better tunable range in configurator for betaflight pid controller. The scaling is based on legacy pid controller or previous float
#define PTERM_SCALE 0.032029f
#define ITERM_SCALE 0.244381f
#define DTERM_SCALE 0.000529f

// The constant scale factor to replace the Kd component of the feedforward calculation.
// This value gives the same "feel" as the previous Kd default of 26 (26 * DTERM_SCALE)
#define FEEDFORWARD_SCALE 0.013754f

// Full iterm suppression in setpoint mode at high-passed setpoint rate > 40deg/sec
#define ITERM_RELAX_SETPOINT_THRESHOLD 40.0f
#define ITERM_RELAX_CUTOFF_DEFAULT 15

// Anti gravity I constant
#define ANTIGRAVITY_KI 0.34f; // if AG gain is 6, about 6 times iTerm will be added
#define ANTIGRAVITY_KP 0.0034f; // one fifth of the I gain on P by default
#define ITERM_ACCELERATOR_GAIN_OFF 0
#define ITERM_ACCELERATOR_GAIN_MAX 250

#define PID_ROLL_DEFAULT  { 45, 80, 40, 120 }
#define PID_PITCH_DEFAULT { 47, 84, 46, 125 }
#define PID_YAW_DEFAULT   { 45, 80,  0, 120 }
#define D_MIN_DEFAULT     { 30, 34, 0 }

#define DTERM_LPF1_DYN_MIN_HZ_DEFAULT 75
#define DTERM_LPF1_DYN_MAX_HZ_DEFAULT 150
#define DTERM_LPF2_HZ_DEFAULT 150

#define TPA_MAX 100

typedef enum {
    TPA_MODE_PD,
    TPA_MODE_D
} tpaMode_e;

typedef enum {
    PID_ROLL,
    PID_PITCH,
    PID_YAW,
    PID_LEVEL,
    PID_MAG,
    PID_ITEM_COUNT
} pidIndex_e;

typedef enum {
    SUPEREXPO_YAW_OFF = 0,
    SUPEREXPO_YAW_ON,
    SUPEREXPO_YAW_ALWAYS
} pidSuperExpoYaw_e;

typedef enum {
    PID_STABILISATION_OFF = 0,
    PID_STABILISATION_ON
} pidStabilisationState_e;

typedef enum {
    PID_CRASH_RECOVERY_OFF = 0,
    PID_CRASH_RECOVERY_ON,
    PID_CRASH_RECOVERY_BEEP,
    PID_CRASH_RECOVERY_DISARM,
} pidCrashRecovery_e;

typedef struct pidf_s {
    uint8_t P;
    uint8_t I;
    uint8_t D;
    uint16_t F;
} pidf_t;

typedef enum {
    ITERM_RELAX_OFF,
    ITERM_RELAX_RP,
    ITERM_RELAX_RPY,
    ITERM_RELAX_RP_INC,
    ITERM_RELAX_RPY_INC,
    ITERM_RELAX_COUNT,
} itermRelax_e;

typedef enum {
    ITERM_RELAX_GYRO,
    ITERM_RELAX_SETPOINT,
    ITERM_RELAX_TYPE_COUNT,
} itermRelaxType_e;

typedef enum feedforwardAveraging_e {
    FEEDFORWARD_AVERAGING_OFF,
    FEEDFORWARD_AVERAGING_2_POINT,
    FEEDFORWARD_AVERAGING_3_POINT,
    FEEDFORWARD_AVERAGING_4_POINT,
} feedforwardAveraging_t;

#define MAX_PROFILE_NAME_LENGTH 8u

typedef struct pidProfile_s {
    uint16_t yaw_lowpass_hz;                // Additional yaw filter when yaw axis too noisy
    uint16_t dterm_lpf1_static_hz;          // Static Dterm lowpass 1 filter cutoff value in hz
    uint16_t dterm_notch_hz;                // Biquad dterm notch hz
    uint16_t dterm_notch_cutoff;            // Biquad dterm notch low cutoff

    pidf_t  pid[PID_ITEM_COUNT];

    uint8_t dterm_lpf1_type;                // Filter type for dterm lowpass 1
    uint8_t itermWindupPointPercent;        // iterm windup threshold, percent motor saturation
    uint16_t pidSumLimit;
    uint16_t pidSumLimitYaw;
    uint8_t pidAtMinThrottle;               // Disable/Enable pids on zero throttle. Normally even without airmode P and D would be active.
    uint8_t angle_limit;                    // Max angle in degrees in Angle mode

    uint8_t horizon_limit_degrees;          // in Horizon mode, zero levelling when the quad's attitude exceeds this angle
    uint8_t horizon_ignore_sticks;          // 0 = default, meaning both stick and attitude attenuation; 1 = only attitude attenuation

    // Betaflight PID controller parameters
    uint8_t anti_gravity_gain;              // AntiGravity Gain (was itermAcceleratorGain)
    uint16_t yawRateAccelLimit;             // yaw accel limiter for deg/sec/ms
    uint16_t rateAccelLimit;                // accel limiter roll/pitch deg/sec/ms
    uint16_t crash_dthreshold;              // dterm crash value
    uint16_t crash_gthreshold;              // gyro crash value
    uint16_t crash_setpoint_threshold;      // setpoint must be below this value to detect crash, so flips and rolls are not interpreted as crashes
    uint16_t crash_time;                    // ms
    uint16_t crash_delay;                   // ms
    uint8_t crash_recovery_angle;           // degrees
    uint8_t crash_recovery_rate;            // degree/second
    uint16_t crash_limit_yaw;               // limits yaw errorRate, so crashes don't cause huge throttle increase
    uint16_t itermLimit;
    uint16_t dterm_lpf2_static_hz;          // Static Dterm lowpass 2 filter cutoff value in hz
    uint8_t crash_recovery;                 // off, on, on and beeps when it is in crash recovery mode
    uint8_t throttle_boost;                 // how much should throttle be boosted during transient changes 0-100, 100 adds 10x hpf filtered throttle
    uint8_t throttle_boost_cutoff;          // Which cutoff frequency to use for throttle boost. higher cutoffs keep the boost on for shorter. Specified in hz.
    uint8_t iterm_rotation;                 // rotates iterm to translate world errors to local coordinate system
    uint8_t iterm_relax_type;               // Specifies type of relax algorithm
    uint8_t iterm_relax_cutoff;             // This cutoff frequency specifies a low pass filter which predicts average response of the quad to setpoint
    uint8_t iterm_relax;                    // Enable iterm suppression during stick input
    uint8_t acro_trainer_angle_limit;       // Acro trainer roll/pitch angle limit in degrees
    uint8_t acro_trainer_debug_axis;        // The axis for which record debugging values are captured 0=roll, 1=pitch
    uint8_t acro_trainer_gain;              // The strength of the limiting. Raising may reduce overshoot but also lead to oscillation around the angle limit
    uint16_t acro_trainer_lookahead_ms;     // The lookahead window in milliseconds used to reduce overshoot
    uint8_t abs_control_gain;               // How strongly should the absolute accumulated error be corrected for
    uint8_t abs_control_limit;              // Limit to the correction
    uint8_t abs_control_error_limit;        // Limit to the accumulated error
    uint8_t abs_control_cutoff;             // Cutoff frequency for path estimation in abs control
    uint8_t dterm_lpf2_type;                // Filter type for 2nd dterm lowpass
    uint16_t dterm_lpf1_dyn_min_hz;         // Dterm lowpass filter 1 min hz when in dynamic mode
    uint16_t dterm_lpf1_dyn_max_hz;         // Dterm lowpass filter 1 max hz when in dynamic mode
    uint8_t launchControlMode;              // Whether launch control is limited to pitch only (launch stand or top-mount) or all axes (on battery)
    uint8_t launchControlThrottlePercent;   // Throttle percentage to trigger launch for launch control
    uint8_t launchControlAngleLimit;        // Optional launch control angle limit (requires ACC)
    uint8_t launchControlGain;              // Iterm gain used while launch control is active
    uint8_t launchControlAllowTriggerReset; // Controls trigger behavior and whether the trigger can be reset
    uint8_t use_integrated_yaw;             // Selects whether the yaw pidsum should integrated
    uint8_t integrated_yaw_relax;           // Specifies how much integrated yaw should be reduced to offset the drag based yaw component
    uint8_t thrustLinearization;            // Compensation factor for pid linearization
    uint8_t d_min[XYZ_AXIS_COUNT];          // Minimum D value on each axis
    uint8_t d_min_gain;                     // Gain factor for amount of gyro / setpoint activity required to boost D
    uint8_t d_min_advance;                  // Percentage multiplier for setpoint input to boost algorithm
    uint8_t motor_output_limit;             // Upper limit of the motor output (percent)
    int8_t auto_profile_cell_count;         // Cell count for this profile to be used with if auto PID profile switching is used
    uint8_t transient_throttle_limit;       // Maximum DC component of throttle change to mix into throttle to prevent airmode mirroring noise
    char profileName[MAX_PROFILE_NAME_LENGTH + 1]; // Descriptive name for profile

    uint8_t dyn_idle_min_rpm;               // minimum motor speed enforced by the dynamic idle controller
    uint8_t dyn_idle_p_gain;                // P gain during active control of rpm
    uint8_t dyn_idle_i_gain;                // I gain during active control of rpm
    uint8_t dyn_idle_d_gain;                // D gain for corrections around rapid changes in rpm
    uint8_t dyn_idle_max_increase;          // limit on maximum possible increase in motor idle drive during active control
    uint8_t dyn_idle_start_increase;        // limit on maximum possible increase in motor idle drive with airmode not activated

    uint8_t feedforward_transition;         // Feedforward attenuation around centre sticks
    uint8_t feedforward_averaging;          // Number of packets to average when averaging is on
    uint8_t feedforward_smooth_factor;      // Amount of lowpass type smoothing for feedforward steps
    uint8_t feedforward_jitter_factor;      // Number of RC steps below which to attenuate feedforward
    uint8_t feedforward_boost;              // amount of setpoint acceleration to add to feedforward, 10 means 100% added
    uint8_t feedforward_max_rate_limit;     // Maximum setpoint rate percentage for feedforward

    uint8_t dterm_lpf1_dyn_expo;            // set the curve for dynamic dterm lowpass filter
    uint8_t level_race_mode;                // NFE race mode - when true pitch setpoint calculation is gyro based in level mode
    uint8_t vbat_sag_compensation;          // Reduce motor output by this percentage of the maximum compensation amount

    uint8_t simplified_pids_mode;
    uint8_t simplified_master_multiplier;
    uint8_t simplified_roll_pitch_ratio;
    uint8_t simplified_i_gain;
    uint8_t simplified_d_gain;
    uint8_t simplified_pi_gain;
    uint8_t simplified_dmin_ratio;
    uint8_t simplified_feedforward_gain;
    uint8_t simplified_dterm_filter;
    uint8_t simplified_dterm_filter_multiplier;
    uint8_t simplified_pitch_pi_gain;

    uint8_t anti_gravity_cutoff_hz;
    uint8_t anti_gravity_p_gain;
    uint8_t tpa_mode;                       // Controls which PID terms TPA effects
    uint8_t tpa_rate;                       // Percent reduction in P or D at full throttle
    uint16_t tpa_breakpoint;                // Breakpoint where TPA is activated
    uint8_t angle_feedforward_smoothing_ms; // Smoothing factor for angle feedforward as time constant in milliseconds
    uint8_t angle_earth_ref;         // Control amount of "co-ordination" from yaw into roll while pitched forward in angle mode
    uint16_t horizon_delay_ms;           // delay when Horizon Strength increases, 50 = 500ms time constant
} pidProfile_t;

PG_DECLARE_ARRAY(pidProfile_t, PID_PROFILE_COUNT, pidProfiles);

typedef struct pidConfig_s {
    uint8_t pid_process_denom;                   // Processing denominator for PID controller vs gyro sampling rate
    uint8_t runaway_takeoff_prevention;          // off, on - enables pidsum runaway disarm logic
    uint16_t runaway_takeoff_deactivate_delay;   // delay in ms for "in-flight" conditions before deactivation (successful flight)
    uint8_t runaway_takeoff_deactivate_throttle; // minimum throttle percent required during deactivation phase
} pidConfig_t;

PG_DECLARE(pidConfig_t, pidConfig);

union rollAndPitchTrims_u;
void pidController(const pidProfile_t *pidProfile, timeUs_t currentTimeUs);

typedef struct pidAxisData_s {
    float P;
    float I;
    float D;
    float F;

    float Sum;
} pidAxisData_t;

typedef union dtermLowpass_u {
    pt1Filter_t pt1Filter;
    biquadFilter_t biquadFilter;
    pt2Filter_t pt2Filter;
    pt3Filter_t pt3Filter;
} dtermLowpass_t;

typedef struct pidCoefficient_s {
    float Kp;
    float Ki;
    float Kd;
    float Kf;
} pidCoefficient_t;

typedef struct pidRuntime_s {
    float dT;
    float pidFrequency;
    bool pidStabilisationEnabled;
    float previousPidSetpoint[XYZ_AXIS_COUNT];
    filterApplyFnPtr dtermNotchApplyFn;
    biquadFilter_t dtermNotch[XYZ_AXIS_COUNT];
    filterApplyFnPtr dtermLowpassApplyFn;
    dtermLowpass_t dtermLowpass[XYZ_AXIS_COUNT];
    filterApplyFnPtr dtermLowpass2ApplyFn;
    dtermLowpass_t dtermLowpass2[XYZ_AXIS_COUNT];
    filterApplyFnPtr ptermYawLowpassApplyFn;
    pt1Filter_t ptermYawLowpass;
    bool antiGravityEnabled;
    pt2Filter_t antiGravityLpf;
    float antiGravityOsdCutoff;
    float antiGravityThrottleD;
    float itermAccelerator;
    uint8_t antiGravityGain;
    float antiGravityPGain;
    pidCoefficient_t pidCoefficient[XYZ_AXIS_COUNT];
    float angleGain;
    float angleFeedforwardGain;
    float horizonGain;
    float horizonLimitSticks;
    float horizonLimitSticksInv;
    float horizonLimitDegrees;
    float horizonLimitDegreesInv;
<<<<<<< HEAD
    uint8_t horizonIgnoreSticks;
=======
    float horizonIgnoreSticks;
>>>>>>> 1485438c
    float maxVelocity[XYZ_AXIS_COUNT];
    float itermWindupPointInv;
    bool inCrashRecoveryMode;
    timeUs_t crashDetectedAtUs;
    timeDelta_t crashTimeLimitUs;
    timeDelta_t crashTimeDelayUs;
    int32_t crashRecoveryAngleDeciDegrees;
    float crashRecoveryRate;
    float crashGyroThreshold;
    float crashDtermThreshold;
    float crashSetpointThreshold;
    float crashLimitYaw;
    float itermLimit;
    bool itermRotation;
    bool zeroThrottleItermReset;
    bool levelRaceMode;
    float tpaFactor;
    float tpaBreakpoint;
    float tpaMultiplier;

#ifdef USE_ITERM_RELAX
    pt1Filter_t windupLpf[XYZ_AXIS_COUNT];
    uint8_t itermRelax;
    uint8_t itermRelaxType;
    uint8_t itermRelaxCutoff;
#endif

#ifdef USE_ABSOLUTE_CONTROL
    float acCutoff;
    float acGain;
    float acLimit;
    float acErrorLimit;
    pt1Filter_t acLpf[XYZ_AXIS_COUNT];
    float oldSetpointCorrection[XYZ_AXIS_COUNT];
#endif

#ifdef USE_D_MIN
    pt2Filter_t dMinRange[XYZ_AXIS_COUNT];
    pt2Filter_t dMinLowpass[XYZ_AXIS_COUNT];
    float dMinPercent[XYZ_AXIS_COUNT];
    float dMinGyroGain;
    float dMinSetpointGain;
#endif

#ifdef USE_AIRMODE_LPF
    pt1Filter_t airmodeThrottleLpf1;
    pt1Filter_t airmodeThrottleLpf2;
#endif

#ifdef USE_ACRO_TRAINER
    float acroTrainerAngleLimit;
    float acroTrainerLookaheadTime;
    uint8_t acroTrainerDebugAxis;
    float acroTrainerGain;
    bool acroTrainerActive;
    int acroTrainerAxisState[2];  // only need roll and pitch
#endif

#ifdef USE_DYN_LPF
    uint8_t dynLpfFilter;
    uint16_t dynLpfMin;
    uint16_t dynLpfMax;
    uint8_t dynLpfCurveExpo;
#endif

#ifdef USE_LAUNCH_CONTROL
    uint8_t launchControlMode;
    uint8_t launchControlAngleLimit;
    float launchControlKi;
#endif

#ifdef USE_INTEGRATED_YAW_CONTROL
    bool useIntegratedYaw;
    uint8_t integratedYawRelax;
#endif

#ifdef USE_THRUST_LINEARIZATION
    float thrustLinearization;
    float throttleCompensateAmount;
#endif

#ifdef USE_AIRMODE_LPF
    float airmodeThrottleOffsetLimit;
#endif

#ifdef USE_FEEDFORWARD
    feedforwardAveraging_t feedforwardAveraging;
    float feedforwardSmoothFactor;
    uint8_t feedforwardJitterFactor;
    float feedforwardJitterFactorInv;
    float feedforwardBoostFactor;
<<<<<<< HEAD
    float feedforwardTransitionFactor;
    float feedforwardMaxRateLimit;
=======
    float feedforwardTransition;
    float feedforwardTransitionInv;
    uint8_t feedforwardMaxRateLimit;
>>>>>>> 1485438c
    pt3Filter_t angleFeedforwardPt3[XYZ_AXIS_COUNT];
#endif

#ifdef USE_ACC
    pt3Filter_t attitudeFilter[2];  // Only for ROLL and PITCH
<<<<<<< HEAD
=======
    pt1Filter_t horizonSmoothingPt1;
    uint16_t horizonDelayMs;
>>>>>>> 1485438c
    float angleYawSetpoint;
    float angleEarthRef;
    float angleTarget[2];
    bool axisInAngleMode[3];
    float maxRcRateInv[2];
#endif
} pidRuntime_t;

extern pidRuntime_t pidRuntime;

extern const char pidNames[];

extern pidAxisData_t pidData[3];

extern uint32_t targetPidLooptime;

extern float throttleBoost;
extern pt1Filter_t throttleLpf;

void resetPidProfile(pidProfile_t *profile);

void pidResetIterm(void);
void pidStabilisationState(pidStabilisationState_e pidControllerState);
void pidSetItermAccelerator(float newItermAccelerator);
bool crashRecoveryModeActive(void);
void pidAcroTrainerInit(void);
void pidSetAcroTrainerState(bool newState);
void pidUpdateTpaFactor(float throttle);
void pidUpdateAntiGravityThrottleFilter(float throttle);
bool pidOsdAntiGravityActive(void);
void pidSetAntiGravityState(bool newState);
bool pidAntiGravityEnabled(void);

#ifdef USE_THRUST_LINEARIZATION
float pidApplyThrustLinearization(float motorValue);
float pidCompensateThrustLinearization(float throttle);
#endif

#ifdef USE_AIRMODE_LPF
void pidUpdateAirmodeLpf(float currentOffset);
float pidGetAirmodeThrottleOffset();
#endif

#ifdef UNIT_TEST
#include "sensors/acceleration.h"
extern float axisError[XYZ_AXIS_COUNT];
void applyItermRelax(const int axis, const float iterm,
    const float gyroRate, float *itermErrorRate, float *currentPidSetpoint);
void applyAbsoluteControl(const int axis, const float gyroRate, float *currentPidSetpoint, float *itermErrorRate);
void rotateItermAndAxisError();
float pidLevel(int axis, const pidProfile_t *pidProfile,
    const rollAndPitchTrims_t *angleTrim, float rawSetpoint, float horizonLevelStrength);
float calcHorizonLevelStrength(void);
#endif

void dynLpfDTermUpdate(float throttle);
void pidSetItermReset(bool enabled);
float pidGetPreviousSetpoint(int axis);
float pidGetDT();
float pidGetPidFrequency();

<<<<<<< HEAD
float pidGetFeedforwardBoostFactor();
float pidGetFeedforwardSmoothFactor();
float pidGetFeedforwardJitterFactor();
float pidGetFeedforwardAveraging();
float pidGetFeedforwardTransitionFactor();
float pidGetFeedforwardMaxRateLimit();
float pidGetFeedforwardPidKp(int axis);

=======
>>>>>>> 1485438c
float dynLpfCutoffFreq(float throttle, uint16_t dynLpfMin, uint16_t dynLpfMax, uint8_t expo);<|MERGE_RESOLUTION|>--- conflicted
+++ resolved
@@ -304,11 +304,7 @@
     float horizonLimitSticksInv;
     float horizonLimitDegrees;
     float horizonLimitDegreesInv;
-<<<<<<< HEAD
-    uint8_t horizonIgnoreSticks;
-=======
     float horizonIgnoreSticks;
->>>>>>> 1485438c
     float maxVelocity[XYZ_AXIS_COUNT];
     float itermWindupPointInv;
     bool inCrashRecoveryMode;
@@ -400,24 +396,16 @@
     uint8_t feedforwardJitterFactor;
     float feedforwardJitterFactorInv;
     float feedforwardBoostFactor;
-<<<<<<< HEAD
-    float feedforwardTransitionFactor;
-    float feedforwardMaxRateLimit;
-=======
     float feedforwardTransition;
     float feedforwardTransitionInv;
     uint8_t feedforwardMaxRateLimit;
->>>>>>> 1485438c
     pt3Filter_t angleFeedforwardPt3[XYZ_AXIS_COUNT];
 #endif
 
 #ifdef USE_ACC
     pt3Filter_t attitudeFilter[2];  // Only for ROLL and PITCH
-<<<<<<< HEAD
-=======
     pt1Filter_t horizonSmoothingPt1;
     uint16_t horizonDelayMs;
->>>>>>> 1485438c
     float angleYawSetpoint;
     float angleEarthRef;
     float angleTarget[2];
@@ -479,15 +467,4 @@
 float pidGetDT();
 float pidGetPidFrequency();
 
-<<<<<<< HEAD
-float pidGetFeedforwardBoostFactor();
-float pidGetFeedforwardSmoothFactor();
-float pidGetFeedforwardJitterFactor();
-float pidGetFeedforwardAveraging();
-float pidGetFeedforwardTransitionFactor();
-float pidGetFeedforwardMaxRateLimit();
-float pidGetFeedforwardPidKp(int axis);
-
-=======
->>>>>>> 1485438c
 float dynLpfCutoffFreq(float throttle, uint16_t dynLpfMin, uint16_t dynLpfMax, uint8_t expo);