/*
 * This file is part of Betaflight.
 *
 * Betaflight is free software: you can redistribute it and/or modify
 * it under the terms of the GNU General Public License as published by
 * the Free Software Foundation, either version 3 of the License, or
 * (at your option) any later version.
 *
 * Betaflight is distributed in the hope that it will be useful,
 * but WITHOUT ANY WARRANTY; without even the implied warranty of
 * MERCHANTABILITY or FITNESS FOR A PARTICULAR PURPOSE. See the
 * GNU General Public License for more details.
 *
 * You should have received a copy of the GNU General Public License
 * along with Betaflight. If not, see <http://www.gnu.org/licenses/>.
 */

#include "platform.h"
#include "alt_hold.h"

#ifdef USE_ALTHOLD_MODE

#include "drivers/time.h"
#include "flight/failsafe.h"
#include "flight/imu.h"
#include "flight/position.h"
#include "sensors/acceleration.h"
#include "sensors/barometer.h"
#include "config/config.h"
#include "rx/rx.h"
#include "fc/rc_controls.h"
#include "fc/runtime_config.h"
#include "fc/rc.h"
#include "osd/osd.h"
#include "common/printf.h"
#include "common/maths.h"
#include "math.h"
#include "build/debug.h"


<<<<<<< HEAD
PG_REGISTER_WITH_RESET_TEMPLATE(altholdConfig_t, altholdConfig, PG_ALTHOLD_CONFIG, 2);
=======
PG_REGISTER_WITH_RESET_TEMPLATE(altholdConfig_t, altholdConfig, PG_ALTHOLD_CONFIG, 3);
>>>>>>> a3a5441f

PG_RESET_TEMPLATE(altholdConfig_t, altholdConfig,
    .velPidP = 30,
    .velPidD = 0,

    .altPidP = 75,
    .altPidI = 20,

    .minThrottle = 6,
    .maxThrottle = 65,

<<<<<<< HEAD
    .maxVerticalVelocity = 30,
=======
    .angleLimit = 38,
>>>>>>> a3a5441f
);


void simplePidInit(simplePid_s* simplePid, float min, float max, float kp, float kd, float ki)
{
    simplePid->max = max;
    simplePid->min = min;
    simplePid->kp = kp;
    simplePid->kd = kd;
    simplePid->ki = ki;
    simplePid->lastErr = 0;
    simplePid->integral = 0;
}

float simplePidCalculate(simplePid_s* simplePid, float dt, float targetValue, float measuredValue)
{
    float error = targetValue - measuredValue;

    float pOut = simplePid->kp * error;

    float iOut = simplePid->ki * simplePid->integral;

    simplePid->integral += error * dt;

    float derivative = (error - simplePid->lastErr) / dt;
    float dOut = simplePid->kd * derivative;

    float output = pOut + iOut + dOut;
    output = constrainf(output, simplePid->min, simplePid->max);

    simplePid->lastErr = error;
    return output;
}

static float getCurrentAltitude(altHoldState_s* altHoldState)
{
#ifdef USE_BARO
    if (sensors(SENSOR_BARO) && baroIsCalibrationComplete()) {
        return 0.01f * baro.BaroAlt;
    }
#endif
    float rawAltitude = 0.01f * getEstimatedAltitudeCm();
    if (ABS(altHoldState->smoothedAltitude) < 0.01f) {
        altHoldState->smoothedAltitude = rawAltitude;
    }
    float smoothFactor = 0.98f;
    altHoldState->smoothedAltitude = (1.0f - smoothFactor) * rawAltitude + smoothFactor * altHoldState->smoothedAltitude;
    return altHoldState->smoothedAltitude;
}

void altHoldReset(altHoldState_s* altHoldState)
{
    simplePidInit(&altHoldState->altPid, -50.0f, 50.0f,
                  0.01f * altholdConfig()->altPidP,
                  0.0f,
                  0.01f * altholdConfig()->altPidI);

    simplePidInit(&altHoldState->velPid, 0.0f, 1.0f,
                  0.01f * altholdConfig()->velPidP,
                  0.01f * altholdConfig()->velPidD,
                  0.0f);

    altHoldState->throttle = 0.0f;
    altHoldState->enterTime = millis();
    altHoldState->exitTime = 0;
    float externalVelocityEstimation = 0.01f * getEstimatedVario();
    altHoldState->startVelocityEstimationAccel = altHoldState->velocityEstimationAccel - externalVelocityEstimation;
    altHoldState->targetAltitude = getCurrentAltitude(altHoldState);
    altHoldState->smoothedAltitude = 0.01f;

}

void altHoldInit(altHoldState_s* altHoldState)
{
    altHoldState->altHoldEnabled = false;
    altHoldState->throttleFactor = 0.0f;
    altHoldState->velocityEstimationAccel = 0.0f;
    altHoldReset(altHoldState);
}

void altHoldProcessTransitions(altHoldState_s* altHoldState) {
    bool newAltHoldEnabled = FLIGHT_MODE(ALTHOLD_MODE);

    if (FLIGHT_MODE(GPS_RESCUE_MODE) | failsafeIsActive()) {
        newAltHoldEnabled = false;
    }

    if (newAltHoldEnabled && !altHoldState->altHoldEnabled)
    {
        altHoldReset(altHoldState);
    }
    if (!newAltHoldEnabled && altHoldState->altHoldEnabled) {
        altHoldState->exitTime = millis();
    }
    altHoldState->altHoldEnabled = newAltHoldEnabled;

    uint32_t currTime = millis();

    if (newAltHoldEnabled) {
        uint32_t timeSinceEnter = currTime - altHoldState->enterTime;
        if (timeSinceEnter < ALTHOLD_ENTER_PERIOD) {
            float delta = (float)timeSinceEnter / ALTHOLD_ENTER_PERIOD;
            altHoldState->throttleFactor = MAX(delta, altHoldState->throttleFactor);
            return;
        }
        altHoldState->throttleFactor = 1.0f;
        return;
    }

    if (altHoldState->exitTime == 0) {
        altHoldState->throttleFactor = 0.0f;
        return;
    }

    uint32_t timeSinceExit = currTime - altHoldState->exitTime;
    if (timeSinceExit < ALTHOLD_MAX_EXIT_PERIOD) {
        float delta = (float)timeSinceExit / ALTHOLD_MAX_EXIT_PERIOD;
        altHoldState->throttleFactor = MIN(altHoldState->throttleFactor, 1.0f - delta);
        return;
    }

    altHoldState->throttleFactor = 0.0f;
}

void altHoldUpdateTarget(altHoldState_s* altHoldState)
{
    float rcThrottle = rcCommand[THROTTLE];

    rcThrottle -= rxConfig()->midrc;
    rcThrottle = constrainf(rcThrottle, -500.0f, 500.0f);

    rcThrottle = scaleRangef(rcThrottle, -500.0f, 500.0f, 0.0f, 1.0f);

    float altitudeChangeMaxSpeed = 0.1f * altholdConfig()->maxVerticalVelocity;

    if (rcThrottle < 0.25f) {
        rcThrottle = scaleRangef(rcThrottle, 0.0f, 0.25f, -1.0f, 0.0f);
    } else if (rcThrottle > 0.75f) {
        rcThrottle = scaleRangef(rcThrottle, 0.75f, 1.0f, 0.0f, 1.0f);
    } else {
        rcThrottle = 0.0f;
    }

    float currentAltitudeChangeSpeed = 0.01f * altitudeChangeMaxSpeed * rcThrottle;
    float newTargetAltitude = altHoldState->targetAltitude + currentAltitudeChangeSpeed;

    newTargetAltitude = MAX(newTargetAltitude, altHoldState->measuredAltitude - 10.0f);
    newTargetAltitude = MIN(newTargetAltitude, altHoldState->measuredAltitude + 10.0f);

    altHoldState->targetAltitude = newTargetAltitude;
}

void altHoldUpdate(altHoldState_s* altHoldState)
{
    altHoldProcessTransitions(altHoldState);
    altHoldUpdateTarget(altHoldState);

    float timeInterval = 1.0f / ALTHOLD_TASK_PERIOD;

    float measuredAltitude = getCurrentAltitude(altHoldState);

    t_fp_vector accelerationVector = {{
        acc.accADC[X],
        acc.accADC[Y],
        acc.accADC[Z]
    }};

    imuTransformVectorBodyToEarth(&accelerationVector);

    float measuredAccel = 9.8f * (accelerationVector.V.Z - acc.dev.acc_1G) / acc.dev.acc_1G;

    DEBUG_SET(DEBUG_ALTHOLD, 0, (int16_t)(measuredAccel * 100.0f));

    altHoldState->velocityEstimationAccel += measuredAccel * timeInterval;
    altHoldState->velocityEstimationAccel *= 0.999f;

    float currentVelocityEstimationAccel = altHoldState->velocityEstimationAccel - altHoldState->startVelocityEstimationAccel;
    DEBUG_SET(DEBUG_ALTHOLD, 1, (int16_t)(100.0f * currentVelocityEstimationAccel));

    altHoldState->measuredAltitude = measuredAltitude;
    altHoldState->measuredAccel = measuredAccel;

    float velocityTarget = simplePidCalculate(&altHoldState->altPid, timeInterval, altHoldState->targetAltitude, altHoldState->measuredAltitude);
    DEBUG_SET(DEBUG_ALTHOLD, 2, (int16_t)(100.0f * velocityTarget));

    float velPidForce = simplePidCalculate(&altHoldState->velPid, timeInterval, velocityTarget, currentVelocityEstimationAccel);
    
    float newThrottle = velPidForce;

    DEBUG_SET(DEBUG_ALTHOLD, 3, (int16_t)(100.0f * velPidForce));

    newThrottle = constrainf(newThrottle, 0.0f, 1.0f);
    newThrottle = scaleRangef(newThrottle, 0.0f, 1.0f, 0.01f * altholdConfig()->minThrottle, 0.01f * altholdConfig()->maxThrottle);

    if (altHoldState->altHoldEnabled) {
        altHoldState->throttle = newThrottle;
    }
}


altHoldState_s altHoldState;

void initAltHoldState(void) {
    altHoldInit(&altHoldState);
}

void updateAltHoldState(timeUs_t currentTimeUs) {
    altHoldUpdate(&altHoldState);
    (void)currentTimeUs;
}

float getAltHoldThrottle(void) {
    return altHoldState.throttle;
}

float getAltHoldThrottleFactor(float currentThrottle) {
    if (!altHoldState.altHoldEnabled
        && altHoldState.exitTime != 0
        && (ABS(currentThrottle - altHoldState.throttle) < 0.15f))
    {
        altHoldState.exitTime = 0;
    }
    return altHoldState.throttleFactor;
}

#endif<|MERGE_RESOLUTION|>--- conflicted
+++ resolved
@@ -38,11 +38,8 @@
 #include "build/debug.h"
 
 
-<<<<<<< HEAD
-PG_REGISTER_WITH_RESET_TEMPLATE(altholdConfig_t, altholdConfig, PG_ALTHOLD_CONFIG, 2);
-=======
-PG_REGISTER_WITH_RESET_TEMPLATE(altholdConfig_t, altholdConfig, PG_ALTHOLD_CONFIG, 3);
->>>>>>> a3a5441f
+PG_REGISTER_WITH_RESET_TEMPLATE(altholdConfig_t, altholdConfig, PG_ALTHOLD_CONFIG, 4);
+
 
 PG_RESET_TEMPLATE(altholdConfig_t, altholdConfig,
     .velPidP = 30,
@@ -54,11 +51,7 @@
     .minThrottle = 6,
     .maxThrottle = 65,
 
-<<<<<<< HEAD
     .maxVerticalVelocity = 30,
-=======
-    .angleLimit = 38,
->>>>>>> a3a5441f
 );
 
 
