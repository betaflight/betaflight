--- conflicted
+++ resolved
@@ -28,12 +28,7 @@
 #include "flight/autopilot.h"
 #include "flight/failsafe.h"
 #include "flight/position.h"
-<<<<<<< HEAD
-=======
-#include "flight/position_control.h"
-#include "sensors/acceleration.h"
 #include "sensors/battery.h"
->>>>>>> e50daa11
 #include "rx/rx.h"
 
 #include "alt_hold.h"
@@ -55,34 +50,10 @@
         verticalVelocity = verticalVelocity * 3.0f - sign * kinkPointAdjustment;
     }
 
-<<<<<<< HEAD
     //run the function in autopilot.c that calculates the PIDs and drives the motors
     altitudeControl(altHoldState.targetAltitudeCm, taskIntervalSeconds, verticalVelocity, altHoldState.targetAltitudeAdjustRate);
-=======
-    const float dOut = pidCoefs->Kd * vel;
+        // if(output < 0) output *= (float)(altholdConfig()->altitude_Adj_Down_ratio)/100.0f;
 
-    // F
-    // if error is used, we get a 'free kick' in derivative from changes in the target value
-    // but this is delayed by the smoothing, leading to lag and overshoot.
-    // calculating feedforward separately avoids the filter lag.
-    // Use user's D gain for the feedforward gain factor, works OK with a scaling factor of 0.01
-    // A commanded drop at 100cm/s will return feedforward of the user's D value. or 15 on defaults
-    const float fOut = pidCoefs->Kf * altHoldState.targetAltitudeAdjustRate;
-    
-    // to further improve performance...
-    // adding a high-pass filtered amount of FF would give a boost when altitude changes were requested
-    // this would offset motor lag and kick off some initial vertical acceleration.
-    // this would be exactly what an experienced pilot would do.
-
-    float output = pOut + iOut - dOut + fOut;
-    if(output < 0) output *= (float)(altholdConfig()->altitude_Adj_Down_ratio)/100.0f;
-    DEBUG_SET(DEBUG_ALTHOLD, 4, lrintf(pOut));
-    DEBUG_SET(DEBUG_ALTHOLD, 5, lrintf(iOut));
-    DEBUG_SET(DEBUG_ALTHOLD, 6, lrintf(dOut));
-    DEBUG_SET(DEBUG_ALTHOLD, 7, lrintf(fOut));
-
-    return output; // motor units, eg 100 means 10% of available throttle 
->>>>>>> e50daa11
 }
 void altholdUpdateHoverThrottleValue(void){
     const float batteryVoltage = (float)getBatteryVoltage();
@@ -177,25 +148,10 @@
         altHoldUpdateTargetAltitude();
     }
 
-<<<<<<< HEAD
-    controlAltitude();
-=======
     if(altholdConfig()->battery_drop_scale > 0){
         altholdUpdateHoverThrottleValue(); 
     }
-    // use PIDs to return the throttle adjustment value, add it to the hover value, and constrain
-    const float throttleAdjustment = altitudePidCalculate();
-
-    const float tiltMultiplier = 2.0f - fmaxf(getCosTiltAngle(), 0.5f);
-    // 1 = flat, 1.24 at 40 degrees, max 1.5 around 60 degrees, the default limit of Angle Mode
-    // 2 - cos(x) is between 1/cos(x) and 1/sqrt(cos(x)) in this range
-    const float newThrottle = PWM_RANGE_MIN + (altHoldState.hoverThrottle + throttleAdjustment) * tiltMultiplier;
-    altHoldState.throttleOut = constrainf(newThrottle, altholdConfig()->alt_hold_throttle_min, altholdConfig()->alt_hold_throttle_max);
-
-    DEBUG_SET(DEBUG_ALTHOLD, 0, lrintf(altHoldState.targetAltitudeCm));
-    DEBUG_SET(DEBUG_ALTHOLD, 2, lrintf(newThrottle)); // normal range 1000-2000, but is beforeconstraint 
-    DEBUG_SET(DEBUG_ALTHOLD, 3, lrintf(tiltMultiplier * 100));
->>>>>>> e50daa11
+    controlAltitude();
 }
 
 void updateAltHoldState(timeUs_t currentTimeUs) {
@@ -208,9 +164,6 @@
         altHoldUpdate();
     }
 }
-<<<<<<< HEAD
-=======
-
 float altHoldGetThrottle(void) {
     // see notes in gpsRescueGetThrottle() about mincheck
     float commandedThrottle = scaleRangef(altHoldState.throttleOut, MAX(rxConfig()->mincheck, PWM_RANGE_MIN), PWM_RANGE_MAX, 0.0f, 1.0f);
@@ -219,20 +172,4 @@
     return commandedThrottle;
 }
 
-int16_t getAltHoldThrottleHoverValue(void){
-    return lrintf(altHoldState.hoverThrottle + PWM_RANGE_MIN);
-}
-
-int16_t getAltHoldTargetAltitudeCm(void){
-    return lrintf(altHoldState.targetAltitudeCm);
-}
-
-bool isAltHoldActive(void){
-    return altHoldState.isAltHoldActive;
-}
-
-int16_t getAltHoldOutThrottle(void){
-    return lrintf(altHoldState.throttleOut) ;
-}
->>>>>>> e50daa11
 #endif