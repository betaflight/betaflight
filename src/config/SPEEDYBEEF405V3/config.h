--- conflicted
+++ resolved
@@ -109,14 +109,8 @@
 #define SDCARD_SPI_INSTANCE SPI2
 #define SYSTEM_HSE_MHZ 8
 #define MAX7456_SPI_INSTANCE SPI2
-<<<<<<< HEAD
 #define DASHBOARD_I2C_INSTANCE (I2CDEV_2)
-//TODO #define PINIO_CONFIG 129,1,1,1
-//TODO #define PINIO_BOX 0,255,255,255
-=======
-//TODO #define DASHBOARD_I2C_BUS 2
 #define PINIO1_CONFIG 129
 #define PINIO1_BOX 0
->>>>>>> 4d7092d2
 #define USE_SPI_GYRO
 #define GYRO_1_SPI_INSTANCE SPI1