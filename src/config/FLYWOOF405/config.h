/*
 * This file is part of Betaflight.
 *
 * Betaflight is free software. You can redistribute this software
 * and/or modify this software under the terms of the GNU General
 * Public License as published by the Free Software Foundation,
 * either version 3 of the License, or (at your option) any later
 * version.
 *
 * Betaflight is distributed in the hope that it will be useful,
 * but WITHOUT ANY WARRANTY; without even the implied warranty of
 * MERCHANTABILITY or FITNESS FOR A PARTICULAR PURPOSE.
 *
 * See the GNU General Public License for more details.
 *
 * You should have received a copy of the GNU General Public
 * License along with this software.
 *
 * If not, see <http://www.gnu.org/licenses/>.
 */

#pragma once

#define FC_TARGET_MCU     STM32F405

#define BOARD_NAME        FLYWOOF405
#define MANUFACTURER_ID   FLWO

#define USE_ACC
#define USE_ACC_SPI_MPU6000
#define USE_GYRO
#define USE_GYRO_SPI_MPU6000
#define USE_GYRO_SPI_ICM20689
#define USE_ACC_SPI_ICM20689
#define USE_MAX7456

#define BEEPER_PIN           PC13
#define MOTOR1_PIN           PB0
#define MOTOR2_PIN           PB1
#define MOTOR3_PIN           PA3
#define MOTOR4_PIN           PA2
#define MOTOR5_PIN           PB5
#define MOTOR6_PIN           PB7
#define MOTOR7_PIN           PC9
#define MOTOR8_PIN           PB4
#define RX_PPM_PIN           PB8
#define LED_STRIP_PIN        PA8
#define UART1_TX_PIN         PB6
#define UART3_TX_PIN         PB10
#define UART4_TX_PIN         PA0
#define UART6_TX_PIN         PC6
#define UART1_RX_PIN         PA10
#define UART3_RX_PIN         PB11
#define UART4_RX_PIN         PA1
#define UART5_RX_PIN         PD2
#define UART6_RX_PIN         PC7
#define INVERTER3_PIN        PB15
#define I2C1_SCL_PIN         PB8
#define I2C1_SDA_PIN         PB9
#define LED0_PIN             PC14
#define SPI1_SCK_PIN         PA5
#define SPI3_SCK_PIN         PC10
#define SPI1_MISO_PIN        PA6
#define SPI3_MISO_PIN        PC11
#define SPI1_MOSI_PIN        PA7
#define SPI3_MOSI_PIN        PC12
#define ESCSERIAL_PIN        PB8
#define CAMERA_CONTROL_PIN   PA9
#define ADC_VBAT_PIN         PC3
#define ADC_RSSI_PIN         PC1
#define ADC_CURR_PIN         PC2
#define PINIO1_PIN           PB12
#define PINIO2_PIN           PB13
#define FLASH_CS_PIN         PB3
#define MAX7456_SPI_CS_PIN   PB14
#define GYRO_1_EXTI_PIN      PC5
#define GYRO_1_CS_PIN        PC4
#define USB_DETECT_PIN       PA8

#define TIMER_PIN_MAPPING \
    TIMER_PIN_MAP( 0, PB0 , 2,  0) \
    TIMER_PIN_MAP( 1, PB1 , 2,  0) \
    TIMER_PIN_MAP( 2, PA3 , 1,  1) \
    TIMER_PIN_MAP( 3, PA2 , 1,  0) \
    TIMER_PIN_MAP( 4, PB5 , 1,  0) \
    TIMER_PIN_MAP( 5, PB7 , 1,  0) \
    TIMER_PIN_MAP( 6, PC9 , 2,  0) \
    TIMER_PIN_MAP( 7, PB4 , 1,  0) \
    TIMER_PIN_MAP( 8, PC8 , 2,  0) \
    TIMER_PIN_MAP( 9, PA9 , 1,  0)



#define ADC1_DMA_OPT        1

//TODO #define MAG_BUSTYPE I2C
#define MAG_I2C_INSTANCE (I2CDEV_1)
#define USE_BARO
#define BARO_I2C_INSTANCE (I2CDEV_1)
#define ENABLE_DSHOT_DMAR DSHOT_DMAR_ON
//TODO #define MOTOR_PWM_PROTOCOL DSHOT600

#define USE_ADC
#define ADC_INSTANCE ADC1
#define DEFAULT_BLACKBOX_DEVICE     BLACKBOX_DEVICE_FLASH
#define DEFAULT_CURRENT_METER_SOURCE CURRENT_METER_ADC
#define DEFAULT_VOLTAGE_METER_SOURCE VOLTAGE_METER_ADC
#define DEFAULT_CURRENT_METER_SCALE 170
#define BEEPER_INVERTED
#define SYSTEM_HSE_MHZ 8
#define MAX7456_SPI_INSTANCE SPI3
<<<<<<< HEAD
//TODO #define PINIO_BOX 40,41,255,255
#define DASHBOARD_I2C_INSTANCE (I2CDEV_1)
=======
#define PINIO1_BOX 40
#define PINIO2_BOX 41
//TODO #define DASHBOARD_I2C_BUS 1
>>>>>>> 4d7092d2
#define FLASH_SPI_INSTANCE SPI3
#define USE_SPI_GYRO
#define GYRO_1_SPI_INSTANCE SPI1
#define GYRO_1_ALIGN CW270_DEG
#define GYRO_2_SPI_INSTANCE SPI1<|MERGE_RESOLUTION|>--- conflicted
+++ resolved
@@ -109,14 +109,9 @@
 #define BEEPER_INVERTED
 #define SYSTEM_HSE_MHZ 8
 #define MAX7456_SPI_INSTANCE SPI3
-<<<<<<< HEAD
-//TODO #define PINIO_BOX 40,41,255,255
 #define DASHBOARD_I2C_INSTANCE (I2CDEV_1)
-=======
 #define PINIO1_BOX 40
 #define PINIO2_BOX 41
-//TODO #define DASHBOARD_I2C_BUS 1
->>>>>>> 4d7092d2
 #define FLASH_SPI_INSTANCE SPI3
 #define USE_SPI_GYRO
 #define GYRO_1_SPI_INSTANCE SPI1
