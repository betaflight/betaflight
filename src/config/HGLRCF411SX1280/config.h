/*
 * This file is part of Betaflight.
 *
 * Betaflight is free software. You can redistribute this software
 * and/or modify this software under the terms of the GNU General
 * Public License as published by the Free Software Foundation,
 * either version 3 of the License, or (at your option) any later
 * version.
 *
 * Betaflight is distributed in the hope that it will be useful,
 * but WITHOUT ANY WARRANTY; without even the implied warranty of
 * MERCHANTABILITY or FITNESS FOR A PARTICULAR PURPOSE.
 *
 * See the GNU General Public License for more details.
 *
 * You should have received a copy of the GNU General Public
 * License along with this software.
 *
 * If not, see <http://www.gnu.org/licenses/>.
 */

#pragma once

#define FC_TARGET_MCU     STM32F411

#define BOARD_NAME        HGLRCF411SX1280
#define MANUFACTURER_ID   HGLR

#define USE_ACC
#define USE_ACC_SPI_ICM42688P
#define USE_GYRO
#define USE_GYRO_SPI_ICM42688P
#define USE_ACCGYRO_BMI270
#define USE_FLASH_W25Q128FV
#define USE_MAX7456
#define USE_RX_SPI
#define USE_RX_EXPRESSLRS
#define USE_RX_EXPRESSLRS_TELEMETRY
#define USE_RX_SX1280
#define RX_CHANNELS_AETR
#define RX_SPI_DEFAULT_PROTOCOL         RX_SPI_EXPRESSLRS
#define DEFAULT_RX_FEATURE              FEATURE_RX_SPI
#define RX_SPI_PROTOCOL                 EXPRESSLRS
#define RX_EXPRESSLRS_TIMER_INSTANCE    TIM5
#define RX_EXPRESSLRS_SPI_RESET_PIN     PB9
#define RX_EXPRESSLRS_SPI_BUSY_PIN      PA13
#define RX_SPI_CS                       PA15
#define RX_SPI_EXTI                     PC13
#define RX_SPI_BIND                     PB2
#define RX_SPI_LED                      PC15

#define BEEPER_PIN           PA14
#define MOTOR1_PIN           PB8
#define MOTOR2_PIN           PA0
#define MOTOR3_PIN           PB10
#define MOTOR4_PIN           PB7
#define LED_STRIP_PIN        PB1
#define UART1_TX_PIN         PA9
#define UART2_TX_PIN         PA2
#define UART1_RX_PIN         PA10
#define UART2_RX_PIN         PA3
#define LED0_PIN             PC14
#define SPI1_SCK_PIN         PA5
#define SPI2_SCK_PIN         PB13
#define SPI3_SCK_PIN         PB3
#define SPI1_MISO_PIN        PA6
#define SPI2_MISO_PIN        PB14
#define SPI3_MISO_PIN        PB4
#define SPI1_MOSI_PIN        PA7
#define SPI2_MOSI_PIN        PB15
#define SPI3_MOSI_PIN        PB5
#define ADC_VBAT_PIN         PA1
#define ADC_CURR_PIN         PB0
#define FLASH_CS_PIN         PA8
#define MAX7456_SPI_CS_PIN   PB12
#define RX_SPI_CS_PIN        PA15
#define RX_SPI_EXTI_PIN      PC13
#define RX_SPI_BIND_PIN      PB2
#define RX_SPI_LED_PIN       PC15
#define RX_SPI_EXPRESSLRS_RESET_PIN PB9
#define RX_SPI_EXPRESSLRS_BUSY_PIN PA13
#define GYRO_1_EXTI_PIN      PB6
#define GYRO_1_CS_PIN        PA4

#define TIMER_PIN_MAPPING \
    TIMER_PIN_MAP( 0, PB1 , 2,  0) \
    TIMER_PIN_MAP( 1, PB8 , 1,  0) \
    TIMER_PIN_MAP( 2, PA0 , 1,  0) \
    TIMER_PIN_MAP( 3, PB10, 1,  0) \
    TIMER_PIN_MAP( 4, PB7 , 1,  0)


#define ADC1_DMA_OPT        0

<<<<<<< HEAD
#define RX_SPI_INSTANCE SPI1
#define RX_SPI_LED_INVERTED
=======
#define RX_SPI_INSTANCE SPI3
//TODO #define RX_SPI_LED_INVERSION ON
>>>>>>> 58346417
#define DEFAULT_BLACKBOX_DEVICE     BLACKBOX_DEVICE_FLASH
//TODO #define DSHOT_BURST OFF
//TODO #define DSHOT_BITBANG OFF
//TODO #define MOTOR_PWM_PROTOCOL DSHOT600
#define DEFAULT_CURRENT_METER_SOURCE CURRENT_METER_ADC
#define DEFAULT_VOLTAGE_METER_SOURCE VOLTAGE_METER_ADC
#define DEFAULT_CURRENT_METER_SCALE 165
#define BEEPER_INVERTED
#define SYSTEM_HSE_MHZ 8
#define MAX7456_SPI_INSTANCE SPI2
//TODO #define LED_INVERSION 1
#define FLASH_SPI_INSTANCE SPI2
#define USE_SPI_GYRO
#define GYRO_1_SPI_INSTANCE SPI1
#define GYRO_1_ALIGN CW180_DEG
#define GYRO_1_ALIGN_YAW 1800<|MERGE_RESOLUTION|>--- conflicted
+++ resolved
@@ -92,13 +92,8 @@
 
 #define ADC1_DMA_OPT        0
 
-<<<<<<< HEAD
-#define RX_SPI_INSTANCE SPI1
 #define RX_SPI_LED_INVERTED
-=======
 #define RX_SPI_INSTANCE SPI3
-//TODO #define RX_SPI_LED_INVERSION ON
->>>>>>> 58346417
 #define DEFAULT_BLACKBOX_DEVICE     BLACKBOX_DEVICE_FLASH
 //TODO #define DSHOT_BURST OFF
 //TODO #define DSHOT_BITBANG OFF
