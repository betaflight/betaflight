/*
 * This file is part of Cleanflight.
 *
 * Cleanflight is free software: you can redistribute it and/or modify
 * it under the terms of the GNU General Public License as published by
 * the Free Software Foundation, either version 3 of the License, or
 * (at your option) any later version.
 *
 * Cleanflight is distributed in the hope that it will be useful,
 * but WITHOUT ANY WARRANTY; without even the implied warranty of
 * MERCHANTABILITY or FITNESS FOR A PARTICULAR PURPOSE.  See the
 * GNU General Public License for more details.
 *
 * You should have received a copy of the GNU General Public License
 * along with Cleanflight.  If not, see <http://www.gnu.org/licenses/>.
 */

#include <stdint.h>
#include <stdbool.h>
#include <stdio.h>
#include <string.h>

extern "C" {
    #include "platform.h"

    #include "build/debug.h"

    #include "blackbox/blackbox.h"
    #include "blackbox/blackbox_io.h"

    #include "common/time.h"

    #include "config/config.h"
    #include "config/feature.h"

    #include "drivers/osd_symbols.h"
    #include "drivers/persistent.h"
    #include "drivers/serial.h"

    #include "fc/core.h"
    #include "fc/rc_controls.h"
    #include "fc/rc_modes.h"
    #include "fc/runtime_config.h"

    #include "flight/gps_rescue.h"
    #include "flight/imu.h"
    #include "flight/mixer.h"
    #include "flight/pid.h"

    #include "io/beeper.h"
    #include "io/gps.h"

    #include "osd/osd.h"
    #include "osd/osd_elements.h"
    #include "osd/osd_warnings.h"

    #include "pg/pg.h"
    #include "pg/pg_ids.h"
    #include "pg/rx.h"

    #include "sensors/acceleration.h"
    #include "sensors/battery.h"

    #include "rx/rx.h"

    void osdRefresh(timeUs_t currentTimeUs);
    void osdFormatTime(char * buff, osd_timer_precision_e precision, timeUs_t time);
    int osdConvertTemperatureToSelectedUnit(int tempInDegreesCelcius);

    uint16_t rssi;
    attitudeEulerAngles_t attitude;
    float rMat[3][3];

    pidProfile_t *currentPidProfile;
    int16_t debug[DEBUG16_VALUE_COUNT];
    float rcData[MAX_SUPPORTED_RC_CHANNEL_COUNT];
    uint8_t GPS_numSat;
    uint16_t GPS_distanceToHome;
    int16_t GPS_directionToHome;
    uint32_t GPS_distanceFlownInCm;
    int32_t GPS_coord[2];
    gpsSolutionData_t gpsSol;
    float motor[8];

    linkQualitySource_e linkQualitySource;

    acc_t acc;
    float accAverage[XYZ_AXIS_COUNT];

    PG_REGISTER(batteryConfig_t, batteryConfig, PG_BATTERY_CONFIG, 0);
    PG_REGISTER(blackboxConfig_t, blackboxConfig, PG_BLACKBOX_CONFIG, 0);
    PG_REGISTER(systemConfig_t, systemConfig, PG_SYSTEM_CONFIG, 0);
    PG_REGISTER(pilotConfig_t, pilotConfig, PG_PILOT_CONFIG, 0);
    PG_REGISTER(gpsRescueConfig_t, gpsRescueConfig, PG_GPS_RESCUE, 0);
    PG_REGISTER(imuConfig_t, imuConfig, PG_IMU_CONFIG, 0);
    PG_REGISTER(gpsConfig_t, gpsConfig, PG_GPS_CONFIG, 0);
    
    timeUs_t simulationTime = 0;
    batteryState_e simulationBatteryState;
    uint8_t simulationBatteryCellCount;
    uint16_t simulationBatteryVoltage;
    uint32_t simulationBatteryAmperage;
    uint32_t simulationMahDrawn;
    int32_t simulationAltitude;
    int32_t simulationVerticalSpeed;
    uint16_t simulationCoreTemperature;
    bool simulationGpsHealthy;
}

uint32_t simulationFeatureFlags = FEATURE_GPS;

/* #define DEBUG_OSD */

#include "unittest_macros.h"
#include "unittest_displayport.h"
#include "gtest/gtest.h"

void setDefaultSimulationState()
{
    memset(osdElementConfigMutable(), 0, sizeof(osdElementConfig_t));

    osdConfigMutable()->enabled_stats = 0;

    rssi = 1024;

    simulationBatteryState = BATTERY_OK;
    simulationBatteryCellCount = 4;
    simulationBatteryVoltage = 1680;
    simulationBatteryAmperage = 0;
    simulationMahDrawn = 0;
    simulationAltitude = 0;
    simulationVerticalSpeed = 0;
    simulationCoreTemperature = 0;
    simulationGpsHealthy = false;

    rcData[PITCH] = 1500;

    simulationTime = 0;
    osdFlyTime = 0;
}

/*
 * Performs a test of the OSD actions on arming.
 * (reused throughout the test suite)
 */
void doTestArm(bool testEmpty = true)
{
    // given
    // craft has been armed
    ENABLE_ARMING_FLAG(ARMED);

    // when
    // sufficient OSD updates have been called
    osdRefresh(simulationTime);

    // then
    // arming alert displayed
    displayPortTestBufferSubstring(12, 7, "ARMED");

    // given
    // armed alert times out (0.5 seconds)
    simulationTime += 0.5e6;

    // when
    // sufficient OSD updates have been called
    osdRefresh(simulationTime);

    // then
    // arming alert disappears
#ifdef DEBUG_OSD
    displayPortTestPrint();
#endif
    if (testEmpty) {
        displayPortTestBufferIsEmpty();
    }
}

/*
 * Auxiliary function. Test is there're stats that must be shown
 */
bool isSomeStatEnabled(void) {
    return (osdConfigMutable()->enabled_stats != 0);
}

/*
 * Performs a test of the OSD actions on disarming.
 * (reused throughout the test suite)
 */
void doTestDisarm()
{
    // given
    // craft is disarmed after having been armed
    DISABLE_ARMING_FLAG(ARMED);

    // when
    // sufficient OSD updates have been called
    osdRefresh(simulationTime);

    // then
    // post flight statistics displayed
    if (isSomeStatEnabled()) {
        unsigned enabledStats = osdConfigMutable()->enabled_stats;
        unsigned count = 0;
        while (enabledStats) {
           count += enabledStats & 1;
           enabledStats >>= 1;
        }

        displayPortTestBufferSubstring(2, 7 - count / 2, "  --- STATS ---");
    }
}

void setupStats(void)
{
    // this set of enabled post flight statistics
    osdStatSetState(OSD_STAT_MAX_SPEED, true);
    osdStatSetState(OSD_STAT_MIN_BATTERY, true);
    osdStatSetState(OSD_STAT_MIN_RSSI, true);
    osdStatSetState(OSD_STAT_MAX_CURRENT, false);
    osdStatSetState(OSD_STAT_USED_MAH, false);
    osdStatSetState(OSD_STAT_MAX_ALTITUDE, true);
    osdStatSetState(OSD_STAT_BLACKBOX, false);
    osdStatSetState(OSD_STAT_END_BATTERY, true);
    osdStatSetState(OSD_STAT_RTC_DATE_TIME, true);
    osdStatSetState(OSD_STAT_MAX_DISTANCE, true);
    osdStatSetState(OSD_STAT_FLIGHT_DISTANCE, true);
    osdStatSetState(OSD_STAT_BLACKBOX_NUMBER, false);
    osdStatSetState(OSD_STAT_MAX_G_FORCE, false);
    osdStatSetState(OSD_STAT_MAX_ESC_TEMP, false);
    osdStatSetState(OSD_STAT_MAX_ESC_RPM, false);
}

void simulateFlight(void)
{
    // these conditions occur during flight
    rssi = 1024;
    gpsSol.groundSpeed = 500;
    GPS_distanceToHome = 20;
    GPS_distanceFlownInCm = 2000;
    simulationBatteryVoltage = 1580;
    simulationAltitude = 100;
    simulationTime += 1e6;
    osdRefresh(simulationTime);

    rssi = 512;
    gpsSol.groundSpeed = 800;
    GPS_distanceToHome = 50;
    GPS_distanceFlownInCm = 10000;
    simulationBatteryVoltage = 1470;
    simulationAltitude = 150;
    simulationTime += 1e6;
    osdRefresh(simulationTime);

    rssi = 256;
    gpsSol.groundSpeed = 200;
    GPS_distanceToHome = 100;
    GPS_distanceFlownInCm = 20000;
    simulationBatteryVoltage = 1520;
    simulationAltitude = 200;
    simulationTime += 1e6;
    osdRefresh(simulationTime);

    rssi = 256;
    gpsSol.groundSpeed = 800;
    GPS_distanceToHome = 100;
    GPS_distanceFlownInCm = 10000;
    simulationBatteryVoltage = 1470;
    simulationAltitude = 200; // converts to 6.56168 feet which rounds to 6.6 in imperial units stats test
    simulationTime += 1e6;
    osdRefresh(simulationTime);

    simulationBatteryVoltage = 1520;
    simulationTime += 1e6;
    osdRefresh(simulationTime);

    rssi = 256;
    gpsSol.groundSpeed = 800;
    GPS_distanceToHome = 1150;
    GPS_distanceFlownInCm = 1050000;
    simulationBatteryVoltage = 1470;
    simulationAltitude = 200;
    simulationTime += 1e6;
    osdRefresh(simulationTime);

    simulationBatteryVoltage = 1520;
    simulationTime += 1e6;
    osdRefresh(simulationTime);
}

class OsdTest : public ::testing::Test
{
protected:
    static void SetUpTestCase() {
        displayPortTestInit();
    }

    virtual void SetUp() {
        setDefaultSimulationState();
    }

    virtual void TearDown() {
        // Clean up the armed state without showing stats at the end of a test
        osdConfigMutable()->enabled_stats = 0;

        doTestDisarm();
    }
};

/*
 * Tests initialisation of the OSD and the power on splash screen.
 */
TEST_F(OsdTest, TestInit)
{
    // given
    // this battery configuration (used for battery voltage elements)
    batteryConfigMutable()->vbatmincellvoltage = 330;
    batteryConfigMutable()->vbatmaxcellvoltage = 430;

    // when
    // OSD is initialised
    osdInit(&testDisplayPort, OSD_DISPLAYPORT_DEVICE_AUTO);

    // then
    // display buffer should contain splash screen
    displayPortTestBufferSubstring(7, 8, "MENU:THR MID");
    displayPortTestBufferSubstring(11, 9, "+ YAW LEFT");
    displayPortTestBufferSubstring(11, 10, "+ PITCH UP");

    // when
    // splash screen timeout has elapsed
    simulationTime += 4e6;
    osdUpdate(simulationTime);

    // then
    // display buffer should be empty
#ifdef DEBUG_OSD
    displayPortTestPrint();
#endif
    displayPortTestBufferIsEmpty();
}

/*
 * Tests visibility of the ARMED notification after arming.
 */
TEST_F(OsdTest, TestArm)
{
    doTestArm();
}

/*
 * Tests display and timeout of the post flight statistics screen after disarming.
 */
TEST_F(OsdTest, TestDisarm)
{
    doTestArm();

    doTestDisarm();

    // given
    // post flight stats times out (60 seconds)
    simulationTime += 60e6;

    // when
    // sufficient OSD updates have been called
    osdRefresh(simulationTime);

    // then
    // post flight stats screen disappears
#ifdef DEBUG_OSD
    displayPortTestPrint();
#endif
    displayPortTestBufferIsEmpty();
}

/*
 * Tests disarming and immediately rearming clears post flight stats and shows ARMED notification.
 */
TEST_F(OsdTest, TestDisarmWithImmediateRearm)
{
    doTestArm();

    doTestDisarm();

    doTestArm();
}

/*
 * Tests dismissing the statistics screen with pitch stick after disarming.
 */
TEST_F(OsdTest, TestDisarmWithDismissStats)
{
    doTestArm();

    doTestDisarm();

    // given
    // sticks have been moved
    rcData[PITCH] = 1800;

    // when
    // sufficient OSD updates have been called
    osdRefresh(simulationTime);

    // then
    // post flight stats screen disappears
#ifdef DEBUG_OSD
    displayPortTestPrint();
#endif
    displayPortTestBufferIsEmpty();
}

/*
 * Tests the calculation of timing in statistics
 */
TEST_F(OsdTest, TestStatsTiming)
{
    // given
    osdStatSetState(OSD_STAT_RTC_DATE_TIME, true);
    osdStatSetState(OSD_STAT_TIMER_1, true);
    osdStatSetState(OSD_STAT_TIMER_2, true);

    // and
    // this timer 1 configuration
    osdConfigMutable()->timers[OSD_TIMER_1] = OSD_TIMER(OSD_TIMER_SRC_TOTAL_ARMED, OSD_TIMER_PREC_HUNDREDTHS, 0);

    // and
    // this timer 2 configuration
    osdConfigMutable()->timers[OSD_TIMER_2] = OSD_TIMER(OSD_TIMER_SRC_LAST_ARMED, OSD_TIMER_PREC_SECOND, 0);

    // and
    // this RTC time
    dateTime_t dateTime;
    dateTime.year = 2017;
    dateTime.month = 11;
    dateTime.day = 19;
    dateTime.hours = 10;
    dateTime.minutes = 12;
    dateTime.seconds = 0;
    dateTime.millis = 0;
    rtcSetDateTime(&dateTime);

    // when
    // the craft is armed
    doTestArm();

    // and
    // these conditions occur during flight
    simulationTime += 1e6;
    osdRefresh(simulationTime);

    // and
    // the craft is disarmed
    doTestDisarm();

    // and
    // the craft is armed again
    doTestArm();

    // and
    // these conditions occur during flight
    simulationTime += 1e6;
    osdRefresh(simulationTime);

    // and
    // the craft is disarmed
    doTestDisarm();

    // then
    // statistics screen should display the following
    int row = 7;
    displayPortTestBufferSubstring(2, row++, "2017-11-19 10:12:");
    displayPortTestBufferSubstring(2, row++, "TOTAL ARM         : 00:02.50");
    displayPortTestBufferSubstring(2, row++, "LAST ARM          : 00:01");
}

/*
 * Tests the calculation of statistics with imperial unit output.
 */
TEST_F(OsdTest, TestStatsImperial)
{
    // given
    setupStats();

    // and
    // using imperial unit system
    osdConfigMutable()->units = UNIT_IMPERIAL;

    // and
    // a GPS fix is present
    stateFlags |= GPS_FIX | GPS_FIX_HOME;

    // when
    // the craft is armed
    doTestArm();

    // and
    simulateFlight();

    // and
    // the craft is disarmed
    doTestDisarm();

    // then
    // statistics screen should display the following
    int row = 5;
    displayPortTestBufferSubstring(2, row++, "MAX ALTITUDE      : 6.6%c", SYM_FT);
    displayPortTestBufferSubstring(2, row++, "MAX SPEED         : 17");
    displayPortTestBufferSubstring(2, row++, "MAX DISTANCE      : 3772%c", SYM_FT);
    displayPortTestBufferSubstring(2, row++, "FLIGHT DISTANCE   : 6.52%c", SYM_MILES);
    displayPortTestBufferSubstring(2, row++, "MIN BATTERY       : 14.70%c", SYM_VOLT);
    displayPortTestBufferSubstring(2, row++, "END BATTERY       : 15.20%c", SYM_VOLT);
    displayPortTestBufferSubstring(2, row++, "MIN RSSI          : 25%%");
}

/*
 * Tests the calculation of statistics with metric unit output.
 * (essentially an abridged version of the previous test
 */
TEST_F(OsdTest, TestStatsMetric)
{
    // given
    setupStats();

    // and
    // using metric unit system
    osdConfigMutable()->units = UNIT_METRIC;

    // when
    // the craft is armed
    doTestArm();

    // and
    simulateFlight();

    // and
    // the craft is disarmed
    doTestDisarm();

    // then
    // statistics screen should display the following
    int row = 5;
    displayPortTestBufferSubstring(2, row++, "MAX ALTITUDE      : 2.0%c", SYM_M);
    displayPortTestBufferSubstring(2, row++, "MAX SPEED         : 28");
    displayPortTestBufferSubstring(2, row++, "MAX DISTANCE      : 1.15%c", SYM_KM);
    displayPortTestBufferSubstring(2, row++, "FLIGHT DISTANCE   : 10.5%c", SYM_KM);
    displayPortTestBufferSubstring(2, row++, "MIN BATTERY       : 14.70%c", SYM_VOLT);
    displayPortTestBufferSubstring(2, row++, "END BATTERY       : 15.20%c", SYM_VOLT);
    displayPortTestBufferSubstring(2, row++, "MIN RSSI          : 25%%");
}

/*
 * Tests the calculation of statistics with metric unit output.
 * (essentially an abridged version of the previous test
 */
TEST_F(OsdTest, TestStatsMetricDistanceUnits)
{
    // given
    setupStats();

    // and
    // using metric unit system
    osdConfigMutable()->units = UNIT_METRIC;

    // when
    // the craft is armed
    doTestArm();

    // and
    simulateFlight();

    // and
    // the craft is disarmed
    doTestDisarm();

    // then
    // statistics screen should display the following
    int row = 5;
    displayPortTestBufferSubstring(2, row++, "MAX ALTITUDE      : 2.0%c", SYM_M);
    displayPortTestBufferSubstring(2, row++, "MAX SPEED         : 28");
    displayPortTestBufferSubstring(2, row++, "MAX DISTANCE      : 1.15%c", SYM_KM);
    displayPortTestBufferSubstring(2, row++, "FLIGHT DISTANCE   : 10.5%c", SYM_KM);
    displayPortTestBufferSubstring(2, row++, "MIN BATTERY       : 14.70%c", SYM_VOLT);
    displayPortTestBufferSubstring(2, row++, "END BATTERY       : 15.20%c", SYM_VOLT);
    displayPortTestBufferSubstring(2, row++, "MIN RSSI          : 25%%");
}

/*
 * Tests activation of alarms and element flashing.
 */
TEST_F(OsdTest, TestAlarms)
{
    // given
    sensorsSet(SENSOR_GPS);

    // and
    // the following OSD elements are visible
    osdElementConfigMutable()->item_pos[OSD_RSSI_VALUE]              = OSD_POS(8, 1)  | OSD_PROFILE_1_FLAG;
    osdElementConfigMutable()->item_pos[OSD_MAIN_BATT_VOLTAGE]       = OSD_POS(12, 1) | OSD_PROFILE_1_FLAG;
    osdElementConfigMutable()->item_pos[OSD_ITEM_TIMER_1]            = OSD_POS(20, 1) | OSD_PROFILE_1_FLAG;
    osdElementConfigMutable()->item_pos[OSD_ITEM_TIMER_2]            = OSD_POS(1, 1)  | OSD_PROFILE_1_FLAG;
    osdElementConfigMutable()->item_pos[OSD_REMAINING_TIME_ESTIMATE] = OSD_POS(1, 2) | OSD_PROFILE_1_FLAG;
    osdElementConfigMutable()->item_pos[OSD_ALTITUDE]                = OSD_POS(23, 7) | OSD_PROFILE_1_FLAG;

    // and
    // this set of alarm values
    osdConfigMutable()->rssi_alarm = 20;
    osdConfigMutable()->cap_alarm  = 2200;
    osdConfigMutable()->alt_alarm  = 100; // meters

    osdAnalyzeActiveElements();

    // and
    // this timer 1 configuration
    osdConfigMutable()->timers[OSD_TIMER_1] = OSD_TIMER(OSD_TIMER_SRC_ON, OSD_TIMER_PREC_HUNDREDTHS, 3);
    EXPECT_EQ(OSD_TIMER_SRC_ON, OSD_TIMER_SRC(osdConfig()->timers[OSD_TIMER_1]));
    EXPECT_EQ(OSD_TIMER_PREC_HUNDREDTHS, OSD_TIMER_PRECISION(osdConfig()->timers[OSD_TIMER_1]));
    EXPECT_EQ(3, OSD_TIMER_ALARM(osdConfig()->timers[OSD_TIMER_1]));

    // and
    // this timer 2 configuration
    osdConfigMutable()->timers[OSD_TIMER_2] = OSD_TIMER(OSD_TIMER_SRC_TOTAL_ARMED, OSD_TIMER_PREC_SECOND, 2);
    EXPECT_EQ(OSD_TIMER_SRC_TOTAL_ARMED, OSD_TIMER_SRC(osdConfig()->timers[OSD_TIMER_2]));
    EXPECT_EQ(OSD_TIMER_PREC_SECOND, OSD_TIMER_PRECISION(osdConfig()->timers[OSD_TIMER_2]));
    EXPECT_EQ(2, OSD_TIMER_ALARM(osdConfig()->timers[OSD_TIMER_2]));

    // and
    // using the metric unit system
    osdConfigMutable()->units = UNIT_METRIC;

    // when
    // time is passing by
    simulationTime += 60e6;
    osdRefresh(simulationTime);

    // and
    // the craft is armed
    doTestArm(false);

    simulationTime += 70e6;
    osdRefresh(simulationTime);

    // then
    // no elements should flash as all values are out of alarm range
    for (int i = 0; i < 30; i++) {
        // Check for visibility every 100ms, elements should always be visible
        simulationTime += 0.1e6;
        osdRefresh(simulationTime);

#ifdef DEBUG_OSD
        printf("%d\n", i);
#endif
        displayPortTestBufferSubstring(1,  1, "%c01:", SYM_FLY_M); // only test the minute part of the timer
        displayPortTestBufferSubstring(8,  1, "%c99", SYM_RSSI);
        displayPortTestBufferSubstring(12, 1, "%c16.8%c", SYM_BATT_FULL, SYM_VOLT);
        displayPortTestBufferSubstring(20, 1, "%c02:", SYM_ON_M); // only test the minute part of the timer
        displayPortTestBufferSubstring(23, 7, "%c0.0%c", SYM_ALTITUDE, SYM_M);
    }

    // when
    // all values are out of range
    rssi = 128;
    simulationBatteryState = BATTERY_CRITICAL;
    simulationBatteryVoltage = 1350;
    simulationAltitude = 12000;
    simulationMahDrawn = 999999;

    simulationTime += 60e6;
    osdRefresh(simulationTime);

    // then
    // elements showing values in alarm range should flash
    for (int i = 0; i < 15; i++) {
        // Blinking should happen at 5Hz
        simulationTime += 0.2e6;
        osdRefresh(simulationTime);

#ifdef DEBUG_OSD
        printf("%d\n", i);
        displayPortTestPrint();
#endif
        if (i % 2 == 1) {
            displayPortTestBufferSubstring(8,  1, "%c12", SYM_RSSI);
            displayPortTestBufferSubstring(12, 1, "%c13.5%c", SYM_MAIN_BATT, SYM_VOLT);
            displayPortTestBufferSubstring(1,  1, "%c02:", SYM_FLY_M); // only test the minute part of the timer
            displayPortTestBufferSubstring(20, 1, "%c03:", SYM_ON_M); // only test the minute part of the timer
            displayPortTestBufferSubstring(23, 7, "%c120.0%c", SYM_ALTITUDE, SYM_M);
        } else {
            displayPortTestBufferIsEmpty();
        }
    }
}

/*
 * Tests the RSSI OSD element.
 */
TEST_F(OsdTest, TestElementRssi)
{
    // given
    osdElementConfigMutable()->item_pos[OSD_RSSI_VALUE] = OSD_POS(8, 1) | OSD_PROFILE_1_FLAG;
    osdConfigMutable()->rssi_alarm = 0;

    osdAnalyzeActiveElements();

    // when
    rssi = 1024;
    displayClearScreen(&testDisplayPort);
    osdRefresh(simulationTime);

    // then
    displayPortTestBufferSubstring(8, 1, "%c99", SYM_RSSI);

    // when
    rssi = 0;
    displayClearScreen(&testDisplayPort);
    osdRefresh(simulationTime);

    // then
    displayPortTestBufferSubstring(8, 1, "%c 0", SYM_RSSI);

    // when
    rssi = 512;
    displayClearScreen(&testDisplayPort);
    osdRefresh(simulationTime);

    // then
    displayPortTestBufferSubstring(8, 1, "%c50", SYM_RSSI);
}

/*
 * Tests the instantaneous battery current OSD element.
 */
TEST_F(OsdTest, TestElementAmperage)
{
    // given
    osdElementConfigMutable()->item_pos[OSD_CURRENT_DRAW] = OSD_POS(1, 12) | OSD_PROFILE_1_FLAG;

    osdAnalyzeActiveElements();

    // when
    simulationBatteryAmperage = 0;
    displayClearScreen(&testDisplayPort);
    osdRefresh(simulationTime);

    // then
    displayPortTestBufferSubstring(1, 12, "  0.00%c", SYM_AMP);

    // when
    simulationBatteryAmperage = 2156;
    displayClearScreen(&testDisplayPort);
    osdRefresh(simulationTime);

    // then
    displayPortTestBufferSubstring(1, 12, " 21.56%c", SYM_AMP);

    // when
    simulationBatteryAmperage = 12345;
    displayClearScreen(&testDisplayPort);
    osdRefresh(simulationTime);

    // then
    displayPortTestBufferSubstring(1, 12, "123.45%c", SYM_AMP);
}

/*
 * Tests the battery capacity drawn OSD element.
 */
TEST_F(OsdTest, TestElementMahDrawn)
{
    // given
    osdElementConfigMutable()->item_pos[OSD_MAH_DRAWN] = OSD_POS(1, 11) | OSD_PROFILE_1_FLAG;

    osdAnalyzeActiveElements();

    // when
    simulationMahDrawn = 0;
    displayClearScreen(&testDisplayPort);
    osdRefresh(simulationTime);

    // then
    displayPortTestBufferSubstring(1, 11, "   0%c", SYM_MAH);

    // when
    simulationMahDrawn = 4;
    displayClearScreen(&testDisplayPort);
    osdRefresh(simulationTime);

    // then
    displayPortTestBufferSubstring(1, 11, "   4%c", SYM_MAH);

    // when
    simulationMahDrawn = 15;
    displayClearScreen(&testDisplayPort);
    osdRefresh(simulationTime);

    // then
    displayPortTestBufferSubstring(1, 11, "  15%c", SYM_MAH);

    // when
    simulationMahDrawn = 246;
    displayClearScreen(&testDisplayPort);
    osdRefresh(simulationTime);

    // then
    displayPortTestBufferSubstring(1, 11, " 246%c", SYM_MAH);

    // when
    simulationMahDrawn = 1042;
    displayClearScreen(&testDisplayPort);
    osdRefresh(simulationTime);

    // then
    displayPortTestBufferSubstring(1, 11, "1042%c", SYM_MAH);
}

/*
 * Tests the instantaneous electrical power OSD element.
 */
TEST_F(OsdTest, TestElementPower)
{
    // given
    osdElementConfigMutable()->item_pos[OSD_POWER] = OSD_POS(1, 10)  | OSD_PROFILE_1_FLAG;

    osdAnalyzeActiveElements();

    // and
    simulationBatteryVoltage = 1000; // 10V

    // and
    simulationBatteryAmperage = 0; // 0A

    // when
    displayClearScreen(&testDisplayPort);
    osdRefresh(simulationTime);

    // then
    displayPortTestBufferSubstring(1, 10, "   0W");

    // given
    simulationBatteryAmperage = 10; // 0.1A

    // when
    displayClearScreen(&testDisplayPort);
    osdRefresh(simulationTime);

    // then
    displayPortTestBufferSubstring(1, 10, "   1W");

    // given
    simulationBatteryAmperage = 120; // 1.2A

    // when
    displayClearScreen(&testDisplayPort);
    osdRefresh(simulationTime);

    // then
    displayPortTestBufferSubstring(1, 10, "  12W");

    // given
    simulationBatteryAmperage = 1230; // 12.3A

    // when
    displayClearScreen(&testDisplayPort);
    osdRefresh(simulationTime);

    // then
    displayPortTestBufferSubstring(1, 10, " 123W");

    // given
    simulationBatteryAmperage = 12340; // 123.4A

    // when
    displayClearScreen(&testDisplayPort);
    osdRefresh(simulationTime);

    // then
    displayPortTestBufferSubstring(1, 10, "1234W");
}

/*
 * Tests the altitude OSD element.
 */
TEST_F(OsdTest, TestElementAltitude)
{
    // given
    osdElementConfigMutable()->item_pos[OSD_ALTITUDE] = OSD_POS(23, 7) | OSD_PROFILE_1_FLAG;

    osdAnalyzeActiveElements();

    // and
    osdConfigMutable()->units = UNIT_METRIC;
    sensorsClear(SENSOR_GPS);

    // when
    simulationAltitude = 0;
    displayClearScreen(&testDisplayPort);
    osdRefresh(simulationTime);

    // then
    displayPortTestBufferSubstring(23, 7, "%c-", SYM_ALTITUDE);

    // when
    sensorsSet(SENSOR_GPS);
    displayClearScreen(&testDisplayPort);
    osdRefresh(simulationTime);

    // then
    displayPortTestBufferSubstring(23, 7, "%c0.0%c", SYM_ALTITUDE, SYM_M);

    // when
    simulationAltitude = 247;  // rounds to 2.5m
    displayClearScreen(&testDisplayPort);
    osdRefresh(simulationTime);

    // then
    displayPortTestBufferSubstring(23, 7, "%c2.5%c", SYM_ALTITUDE, SYM_M);

    // when
    simulationAltitude = 4247;  // rounds to 42.5m
    displayClearScreen(&testDisplayPort);
    osdRefresh(simulationTime);

    // then
    displayPortTestBufferSubstring(23, 7, "%c42.5%c", SYM_ALTITUDE, SYM_M);

    // when
    simulationAltitude = -247;  // rounds to -2.5m
    displayClearScreen(&testDisplayPort);
    osdRefresh(simulationTime);

    // then
    displayPortTestBufferSubstring(23, 7, "%c-2.5%c", SYM_ALTITUDE, SYM_M);

    // when
    simulationAltitude = -70;
    displayClearScreen(&testDisplayPort);
    osdRefresh(simulationTime);

    // then
    displayPortTestBufferSubstring(23, 7, "%c-0.7%c", SYM_ALTITUDE, SYM_M);

}

/*
 * Tests the core temperature OSD element.
 */
TEST_F(OsdTest, TestElementCoreTemperature)
{
    // given
    osdElementConfigMutable()->item_pos[OSD_CORE_TEMPERATURE] = OSD_POS(1, 8) | OSD_PROFILE_1_FLAG;

    osdAnalyzeActiveElements();

    // and
    osdConfigMutable()->units = UNIT_METRIC;

    // and
    simulationCoreTemperature = 0;

    // when
    displayClearScreen(&testDisplayPort);
    osdRefresh(simulationTime);

    // then
    displayPortTestBufferSubstring(1, 8, "C%c  0%c", SYM_TEMPERATURE, SYM_C);

    // given
    simulationCoreTemperature = 33;

    // when
    displayClearScreen(&testDisplayPort);
    osdRefresh(simulationTime);

    // then
    displayPortTestBufferSubstring(1, 8, "C%c 33%c", SYM_TEMPERATURE, SYM_C);

    // given
    osdConfigMutable()->units = UNIT_IMPERIAL;

    // when
    displayClearScreen(&testDisplayPort);
    osdRefresh(simulationTime);

    // then
    displayPortTestBufferSubstring(1, 8, "C%c 91%c", SYM_TEMPERATURE, SYM_F);
}

/*
 * Tests the battery notifications shown on the warnings OSD element.
 */
TEST_F(OsdTest, TestElementWarningsBattery)
{
    // given
    osdElementConfigMutable()->item_pos[OSD_WARNINGS] = OSD_POS(9, 10) | OSD_PROFILE_1_FLAG;
    osdConfigMutable()->enabledWarnings = 0;  // disable all warnings
    osdWarnSetState(OSD_WARNING_BATTERY_WARNING, true);
    osdWarnSetState(OSD_WARNING_BATTERY_CRITICAL, true);
    osdWarnSetState(OSD_WARNING_BATTERY_NOT_FULL, true);

    osdAnalyzeActiveElements();

    // and
    batteryConfigMutable()->vbatfullcellvoltage = 410;

    // and
    // 4S battery
    simulationBatteryCellCount = 4;

    // and
    // used battery
    simulationBatteryVoltage = ((batteryConfig()->vbatmaxcellvoltage - 20) * simulationBatteryCellCount) - 1;
    simulationBatteryState = BATTERY_OK;

    // when
    displayClearScreen(&testDisplayPort);
    osdRefresh(simulationTime);

    // then
    displayPortTestBufferSubstring(9, 10, "BATT < FULL");

    // given
    // full battery
    simulationBatteryVoltage = 1680;
    simulationBatteryState = BATTERY_OK;

    // when
    displayClearScreen(&testDisplayPort);
    osdRefresh(simulationTime);

    // then
    displayPortTestBufferSubstring(9, 10, "           ");

    // given
    // low battery
    simulationBatteryVoltage = 1400;
    simulationBatteryState = BATTERY_WARNING;

    // when
    displayClearScreen(&testDisplayPort);
    osdRefresh(simulationTime);

    // then
    displayPortTestBufferSubstring(9, 10, "LOW BATTERY ");

    // given
    // critical battery
    simulationBatteryVoltage = 1320;
    simulationBatteryState = BATTERY_CRITICAL;

    // when
    displayClearScreen(&testDisplayPort);
    osdRefresh(simulationTime);
    osdRefresh(simulationTime);

    // then
    displayPortTestBufferSubstring(9, 10, " LAND NOW   ");

    // given
    // full battery
    simulationBatteryVoltage = ((batteryConfig()->vbatmaxcellvoltage - 20) * simulationBatteryCellCount);
    simulationBatteryState = BATTERY_OK;

    // when
    displayClearScreen(&testDisplayPort);
    osdRefresh(simulationTime);

    // then
    displayPortTestBufferSubstring(9, 10, "             ");

    // TODO
}

/*
 * Tests the time string formatting function with a series of precision settings and time values.
 */
TEST_F(OsdTest, TestFormatTimeString)
{
    char buff[OSD_ELEMENT_BUFFER_LENGTH];

    /* Seconds precision, 0 us */
    osdFormatTime(buff, OSD_TIMER_PREC_SECOND, 0);
    EXPECT_EQ(0, strcmp("00:00", buff));

    /* Seconds precision, 0.9 seconds */
    osdFormatTime(buff, OSD_TIMER_PREC_SECOND, 0.9e6);
    EXPECT_EQ(0, strcmp("00:00", buff));

    /* Seconds precision, 10 seconds */
    osdFormatTime(buff, OSD_TIMER_PREC_SECOND, 10e6);
    EXPECT_EQ(0, strcmp("00:10", buff));

    /* Seconds precision, 1 minute */
    osdFormatTime(buff, OSD_TIMER_PREC_SECOND, 60e6);
    EXPECT_EQ(0, strcmp("01:00", buff));

    /* Seconds precision, 1 minute 59 seconds */
    osdFormatTime(buff, OSD_TIMER_PREC_SECOND, 119e6);
    EXPECT_EQ(0, strcmp("01:59", buff));

    /* Hundredths precision, 0 us */
    osdFormatTime(buff, OSD_TIMER_PREC_HUNDREDTHS, 0);
    EXPECT_EQ(0, strcmp("00:00.00", buff));

    /* Hundredths precision, 10 milliseconds (one 100th of a second) */
    osdFormatTime(buff, OSD_TIMER_PREC_HUNDREDTHS, 10e3);
    EXPECT_EQ(0, strcmp("00:00.01", buff));

    /* Hundredths precision, 0.9 seconds */
    osdFormatTime(buff, OSD_TIMER_PREC_HUNDREDTHS, 0.9e6);
    EXPECT_EQ(0, strcmp("00:00.90", buff));

    /* Hundredths precision, 10 seconds */
    osdFormatTime(buff, OSD_TIMER_PREC_HUNDREDTHS, 10e6);
    EXPECT_EQ(0, strcmp("00:10.00", buff));

    /* Hundredths precision, 1 minute */
    osdFormatTime(buff, OSD_TIMER_PREC_HUNDREDTHS, 60e6);
    EXPECT_EQ(0, strcmp("01:00.00", buff));

    /* Hundredths precision, 1 minute 59 seconds */
    osdFormatTime(buff, OSD_TIMER_PREC_HUNDREDTHS, 119e6);
    EXPECT_EQ(0, strcmp("01:59.00", buff));
}

TEST_F(OsdTest, TestConvertTemperatureUnits)
{
    /* In Celsius */
    osdConfigMutable()->units = UNIT_METRIC;
    EXPECT_EQ(osdConvertTemperatureToSelectedUnit(40), 40);

    /* In Fahrenheit */
    osdConfigMutable()->units = UNIT_IMPERIAL;
    EXPECT_EQ(osdConvertTemperatureToSelectedUnit(40), 104);

    /* In Fahrenheit with rounding */
    osdConfigMutable()->units = UNIT_IMPERIAL;
    EXPECT_EQ(osdConvertTemperatureToSelectedUnit(41), 106);
}

TEST_F(OsdTest, TestGpsElements)
{
    // given
    osdElementConfigMutable()->item_pos[OSD_GPS_SATS] = OSD_POS(2, 4) | OSD_PROFILE_1_FLAG;

    sensorsSet(SENSOR_GPS);
    osdAnalyzeActiveElements();
    
    // when
    simulationGpsHealthy = false;
    gpsSol.numSat = 0;

    displayClearScreen(&testDisplayPort);
    osdRefresh(simulationTime);

    // then
    // Sat indicator should blink and show "NC"
    for (int i = 0; i < 15; i++) {
        // Blinking should happen at 5Hz
        simulationTime += 0.2e6;
        osdRefresh(simulationTime);

        if (i % 2 == 0) {
            displayPortTestBufferSubstring(2, 4, "%c%cNC", SYM_SAT_L, SYM_SAT_R);
        } else {
            displayPortTestBufferIsEmpty();
        }
    }

    // when
    simulationGpsHealthy = true;
    gpsSol.numSat = 0;

    displayClearScreen(&testDisplayPort);
    osdRefresh(simulationTime);

    // then
    // Sat indicator should blink and show "0"
    for (int i = 0; i < 15; i++) {
        // Blinking should happen at 5Hz
        simulationTime += 0.2e6;
        osdRefresh(simulationTime);

        if (i % 2 == 0) {
            displayPortTestBufferSubstring(2, 4, "%c%c 0", SYM_SAT_L, SYM_SAT_R);
        } else {
            displayPortTestBufferIsEmpty();
        }
    }

    // when
    simulationGpsHealthy = true;
    gpsSol.numSat = 10;

    displayClearScreen(&testDisplayPort);
    osdRefresh(simulationTime);

    // then
    // Sat indicator should show "10" without flashing
    for (int i = 0; i < 15; i++) {
        // Blinking should happen at 5Hz
        simulationTime += 0.2e6;
        osdRefresh(simulationTime);

        displayPortTestBufferSubstring(2, 4, "%c%c10", SYM_SAT_L, SYM_SAT_R);
    }
}

// STUBS
extern "C" {
    bool featureIsEnabled(uint32_t f) { return simulationFeatureFlags & f; }

    void beeperConfirmationBeeps(uint8_t) {}

    bool isModeActivationConditionPresent(boxId_e) {
        return false;
    }

    bool IS_RC_MODE_ACTIVE(boxId_e) {
        return false;
    }

    uint32_t micros() {
        return simulationTime;
    }

    uint32_t millis() {
        return micros() / 1000;
    }

    bool isBeeperOn() {
        return false;
    }

    bool airmodeIsEnabled() {
        return false;
    }

    uint8_t getCurrentPidProfileIndex() {
        return 0;
    }

    uint8_t getCurrentControlRateProfileIndex() {
        return 0;
    }

    batteryState_e getBatteryState() {
        return simulationBatteryState;
    }

    uint8_t getBatteryCellCount() {
        return simulationBatteryCellCount;
    }

    uint16_t getBatteryVoltage() {
        return simulationBatteryVoltage;
    }

    uint16_t getBatteryAverageCellVoltage() {
        return simulationBatteryVoltage / simulationBatteryCellCount;
    }

    int32_t getAmperage() {
        return simulationBatteryAmperage;
    }

    int32_t getMAhDrawn() {
        return simulationMahDrawn;
    }

    int32_t getEstimatedAltitudeCm() {
        return simulationAltitude;
    }

    int32_t getEstimatedVario() {
        return simulationVerticalSpeed;
    }

    int32_t blackboxGetLogNumber() {
        return 0;
    }

    bool isBlackboxDeviceWorking() {
        return true;
    }

    bool isBlackboxDeviceFull() {
        return false;
    }

    bool isSerialTransmitBufferEmpty(const serialPort_t *) {
        return false;
    }

    void serialWrite(serialPort_t *, uint8_t) {}

    bool cmsDisplayPortRegister(displayPort_t *) {
        return false;
    }

    uint16_t getRssi(void) { return rssi; }

    uint8_t getRssiPercent(void) { return scaleRange(rssi, 0, RSSI_MAX_VALUE, 0, 100); }

    uint16_t rxGetLinkQuality(void) { return LINK_QUALITY_MAX_VALUE; }

    uint16_t getCoreTemperatureCelsius(void) { return simulationCoreTemperature; }

    bool isFlipOverAfterCrashActive(void) { return false; }

    float pidItermAccelerator(void) { return 1.0; }
    uint8_t getMotorCount(void){ return 4; }
    bool areMotorsRunning(void){ return true; }
    bool pidOsdAntiGravityActive(void) { return false; }
    bool failsafeIsActive(void) { return false; }
    bool gpsRescueIsConfigured(void) { return false; }
    bool gpsIsHealthy(void) { return simulationGpsHealthy; }
    int8_t calculateThrottlePercent(void) { return 0; }
    uint32_t persistentObjectRead(persistentObjectId_e) { return 0; }
    void persistentObjectWrite(persistentObjectId_e, uint32_t) {}
    bool isUpright(void) { return true; }
    float getMotorOutputLow(void) { return 1000.0; }
    float getMotorOutputHigh(void) { return 2047.0; }
<<<<<<< HEAD
    bool crashRecoveryModeActive(void) { return false; }
=======
    void ignoreTaskShortExecTime(void) {}
    void ignoreTaskStateTime(void) {}
>>>>>>> 95589e0f
}<|MERGE_RESOLUTION|>--- conflicted
+++ resolved
@@ -1319,10 +1319,7 @@
     bool isUpright(void) { return true; }
     float getMotorOutputLow(void) { return 1000.0; }
     float getMotorOutputHigh(void) { return 2047.0; }
-<<<<<<< HEAD
-    bool crashRecoveryModeActive(void) { return false; }
-=======
     void ignoreTaskShortExecTime(void) {}
     void ignoreTaskStateTime(void) {}
->>>>>>> 95589e0f
+    bool crashRecoveryModeActive(void) { return false; }
 }