--- conflicted
+++ resolved
@@ -41,15 +41,16 @@
         return 0;
     }
 
-<<<<<<< HEAD
     #include "fc/rc_controls.h"
     float rcCommand[4];
 
     #include "rx/rx.h"
-    void parseRcChannels(const char *input, rxConfig_t *rxConfig) {
-        (void)input;
-        (void)rxConfig;
-=======
+    void parseRcChannels(const char *input, rxConfig_t *rxConfig)
+    {
+        (void) input;
+        (void) rxConfig;
+    }
+
     // other
     float getRcDeflection(int)
     {
@@ -69,7 +70,6 @@
     bool failsafeIsActive(void)
     {
         return 0;
->>>>>>> a3a5441f
     }
 
     #include "flight/alt_hold.h"
