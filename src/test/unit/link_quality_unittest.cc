--- conflicted
+++ resolved
@@ -560,10 +560,8 @@
 
     float getMotorOutputHigh(void) { return 2047.0; }
 
-<<<<<<< HEAD
-    bool crashRecoveryModeActive(void) { return false; }
-=======
     void ignoreTaskShortExecTime(void) {}
     void ignoreTaskStateTime(void) {}
->>>>>>> 95589e0f
+
+    bool crashRecoveryModeActive(void) { return false; }
 }