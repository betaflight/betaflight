/*
 * This file is part of Cleanflight.
 *
 * Cleanflight is free software: you can redistribute it and/or modify
 * it under the terms of the GNU General Public License as published by
 * the Free Software Foundation, either version 3 of the License, or
 * (at your option) any later version.
 *
 * Cleanflight is distributed in the hope that it will be useful,
 * but WITHOUT ANY WARRANTY; without even the implied warranty of
 * MERCHANTABILITY or FITNESS FOR A PARTICULAR PURPOSE.  See the
 * GNU General Public License for more details.
 *
 * You should have received a copy of the GNU General Public License
 * along with Cleanflight.  If not, see <http://www.gnu.org/licenses/>.
 */

#include <stdint.h>
#include <stdbool.h>
#include <limits.h>
#include <cmath>

#include "unittest_macros.h"
#include "gtest/gtest.h"
#include "build/debug.h"

bool simulatedAirmodeEnabled = true;
float simulatedSetpointRate[3] = { 0,0,0 };
float simulatedPrevSetpointRate[3] = { 0,0,0 };
float simulatedRcDeflection[3] = { 0,0,0 };
float simulatedRcCommandDelta[3] = { 1,1,1 };
float simulatedRawSetpoint[3] = { 0,0,0 };
float simulatedMaxRate[3] = { 670,670,670 };
float simulatedFeedforward[3] = { 0,0,0 };
float simulatedMotorMixRange = 0.0f;

int16_t debug[DEBUG16_VALUE_COUNT];
uint8_t debugMode;

extern "C" {
    #include "platform.h"

    #include "build/debug.h"

    #include "common/axis.h"
    #include "common/maths.h"
    #include "common/filter.h"

    #include "config/config.h"
    #include "config/config_reset.h"

    #include "drivers/sound_beeper.h"
    #include "drivers/time.h"

    #include "fc/controlrate_profile.h"
    #include "fc/core.h"
    #include "fc/rc.h"

    #include "fc/rc_controls.h"
    #include "fc/runtime_config.h"

    #include "flight/imu.h"
    #include "flight/mixer.h"
    #include "flight/pid.h"
    #include "flight/pid_init.h"

    #include "io/gps.h"

    #include "pg/pg.h"
    #include "pg/pg_ids.h"

    #include "sensors/gyro.h"
    #include "sensors/acceleration.h"

    gyro_t gyro;
    attitudeEulerAngles_t attitude;

    PG_REGISTER(accelerometerConfig_t, accelerometerConfig, PG_ACCELEROMETER_CONFIG, 0);
    PG_REGISTER(systemConfig_t, systemConfig, PG_SYSTEM_CONFIG, 2);

    bool unitLaunchControlActive = false;
    launchControlMode_e unitLaunchControlMode = LAUNCH_CONTROL_MODE_NORMAL;

    float getMotorMixRange(void) { return simulatedMotorMixRange; }
    float getSetpointRate(int axis) { return simulatedSetpointRate[axis]; }
    bool isAirmodeActivated(void) { return simulatedAirmodeEnabled; }
    float getRcDeflectionAbs(int axis) { return fabsf(simulatedRcDeflection[axis]); }
    void systemBeep(bool) { }
    bool gyroOverflowDetected(void) { return false; }
    float getRcDeflection(int axis) { return simulatedRcDeflection[axis]; }
    float getRcDeflectionRaw(int axis) { return simulatedRcDeflection[axis]; }
    float getRawSetpoint(int axis) { return simulatedRawSetpoint[axis]; }
<<<<<<< HEAD
    float getFeedforward(int axis) { return simulatedFeedforward[axis]; }
=======
    float getFeedforward(int axis) {
        return simulatedSetpointRate[axis] - simulatedPrevSetpointRate[axis];
    }
>>>>>>> 1485438c
    void beeperConfirmationBeeps(uint8_t) { }
    bool isLaunchControlActive(void) {return unitLaunchControlActive; }
    void disarm(flightLogDisarmReason_e) { }
    float getMaxRcRate(int axis)
    {
        UNUSED(axis);
        float maxRate = simulatedMaxRate[axis];
        return maxRate;
    }
    void initRcProcessing(void) { }
}

pidProfile_t *pidProfile;

int loopIter = 0;

// Always use same defaults for testing in future releases even when defaults change
void setDefaultTestSettings(void)
{
    pgResetAll();
    pidProfile = pidProfilesMutable(1);
    pidProfile->pid[PID_ROLL]  =  { 40, 40, 30, 65 };
    pidProfile->pid[PID_PITCH] =  { 58, 50, 35, 60 };
    pidProfile->pid[PID_YAW]   =  { 70, 45, 20, 60 };
    pidProfile->pid[PID_LEVEL] =  { 50, 50, 75, 50 };

    // Compensate for the upscaling done without 'use_integrated_yaw'
    pidProfile->pid[PID_YAW].I = pidProfile->pid[PID_YAW].I / 2.5f;

    pidProfile->pidSumLimit = PIDSUM_LIMIT;
    pidProfile->pidSumLimitYaw = PIDSUM_LIMIT_YAW;
    pidProfile->yaw_lowpass_hz = 0;
    pidProfile->dterm_lpf1_static_hz = 100;
    pidProfile->dterm_lpf2_static_hz = 0;
    pidProfile->dterm_notch_hz = 260;
    pidProfile->dterm_notch_cutoff = 160;
    pidProfile->dterm_lpf1_type = FILTER_BIQUAD;
    pidProfile->itermWindupPointPercent = 50;
    pidProfile->pidAtMinThrottle = PID_STABILISATION_ON;
    pidProfile->angle_limit = 60;
    pidProfile->feedforward_transition = 100;
    pidProfile->yawRateAccelLimit = 100;
    pidProfile->rateAccelLimit = 0;
    pidProfile->anti_gravity_gain = 10;
    pidProfile->crash_time = 500;
    pidProfile->crash_delay = 0;
    pidProfile->crash_recovery_angle = 10;
    pidProfile->crash_recovery_rate = 100;
    pidProfile->crash_dthreshold = 50;
    pidProfile->crash_gthreshold = 400;
    pidProfile->crash_setpoint_threshold = 350;
    pidProfile->crash_recovery = PID_CRASH_RECOVERY_OFF;
    pidProfile->horizon_limit_degrees = 135;
    pidProfile->horizon_ignore_sticks = false;
    pidProfile->crash_limit_yaw = 200;
    pidProfile->itermLimit = 150;
    pidProfile->throttle_boost = 0;
    pidProfile->throttle_boost_cutoff = 15;
    pidProfile->iterm_rotation = false;
    pidProfile->iterm_relax = ITERM_RELAX_OFF,
    pidProfile->iterm_relax_cutoff = 11,
    pidProfile->iterm_relax_type = ITERM_RELAX_SETPOINT,
    pidProfile->abs_control_gain = 0,
    pidProfile->launchControlMode = LAUNCH_CONTROL_MODE_NORMAL,
    pidProfile->launchControlGain = 40,
    pidProfile->level_race_mode = false,

    gyro.targetLooptime = 8000;
}

timeUs_t currentTestTime(void)
{
    return targetPidLooptime * loopIter++;
}

void resetTest(void)
{
    loopIter = 0;
    pidRuntime.tpaFactor = 1.0f;
    simulatedMotorMixRange = 0.0f;

    pidStabilisationState(PID_STABILISATION_OFF);
    DISABLE_ARMING_FLAG(ARMED);

    setDefaultTestSettings();
    for (int axis = FD_ROLL; axis <= FD_YAW; axis++) {
        pidData[axis].P = 0;
        pidData[axis].I = 0;
        pidData[axis].D = 0;
        pidData[axis].F = 0;
        pidData[axis].Sum = 0;
        simulatedSetpointRate[axis] = 0;
        simulatedRcDeflection[axis] = 0;
        simulatedRawSetpoint[axis] = 0;
        gyro.gyroADCf[axis] = 0;
    }
    attitude.values.roll = 0;
    attitude.values.pitch = 0;
    attitude.values.yaw = 0;

    flightModeFlags = 0;
    unitLaunchControlActive = false;
    pidProfile->launchControlMode = unitLaunchControlMode;
    pidInit(pidProfile);
    loadControlRateProfile();

    // Run pidloop for a while after reset
    for (int loop = 0; loop < 20; loop++) {
        pidController(pidProfile, currentTestTime());
    }
}

void setStickPosition(int axis, float stickRatio)
{
    simulatedPrevSetpointRate[axis] = simulatedSetpointRate[axis];
    simulatedSetpointRate[axis] = 1998.0f * stickRatio;
    simulatedRcDeflection[axis] = stickRatio;
}

// All calculations will have 10% tolerance
float calculateTolerance(float input)
{
    return fabsf(input * 0.1f);
}

TEST(pidControllerTest, testInitialisation)
{
    resetTest();

    // In initial state PIDsums should be 0
    for (int axis = 0; axis <= FD_YAW; axis++) {
        EXPECT_FLOAT_EQ(0, pidData[axis].P);
        EXPECT_FLOAT_EQ(0, pidData[axis].I);
        EXPECT_FLOAT_EQ(0, pidData[axis].D);
    }
}

TEST(pidControllerTest, testStabilisationDisabled)
{
    ENABLE_ARMING_FLAG(ARMED);
    // Run few loops to make sure there is no error building up when stabilisation disabled

    for (int loop = 0; loop < 10; loop++) {
        pidController(pidProfile, currentTestTime());

        // PID controller should not do anything, while stabilisation disabled
        EXPECT_FLOAT_EQ(0, pidData[FD_ROLL].P);
        EXPECT_FLOAT_EQ(0, pidData[FD_PITCH].P);
        EXPECT_FLOAT_EQ(0, pidData[FD_YAW].P);
        EXPECT_FLOAT_EQ(0, pidData[FD_ROLL].I);
        EXPECT_FLOAT_EQ(0, pidData[FD_PITCH].I);
        EXPECT_FLOAT_EQ(0, pidData[FD_YAW].I);
        EXPECT_FLOAT_EQ(0, pidData[FD_ROLL].D);
        EXPECT_FLOAT_EQ(0, pidData[FD_PITCH].D);
        EXPECT_FLOAT_EQ(0, pidData[FD_YAW].D);
    }
}

TEST(pidControllerTest, testPidLoop)
{
    // Make sure to start with fresh values
    resetTest();
    ENABLE_ARMING_FLAG(ARMED);
    pidStabilisationState(PID_STABILISATION_ON);

    pidController(pidProfile, currentTestTime());

    // Loop 1 - Expecting zero since there is no error
    EXPECT_FLOAT_EQ(0, pidData[FD_ROLL].P);
    EXPECT_FLOAT_EQ(0, pidData[FD_PITCH].P);
    EXPECT_FLOAT_EQ(0, pidData[FD_YAW].P);
    EXPECT_FLOAT_EQ(0, pidData[FD_ROLL].I);
    EXPECT_FLOAT_EQ(0, pidData[FD_PITCH].I);
    EXPECT_FLOAT_EQ(0, pidData[FD_YAW].I);
    EXPECT_FLOAT_EQ(0, pidData[FD_ROLL].D);
    EXPECT_FLOAT_EQ(0, pidData[FD_PITCH].D);
    EXPECT_FLOAT_EQ(0, pidData[FD_YAW].D);

    // Add some rotation on ROLL to generate error
    gyro.gyroADCf[FD_ROLL] = 100;
    pidController(pidProfile, currentTestTime());

    // Loop 2 - Expect PID loop reaction to ROLL error
    EXPECT_NEAR(-128.1, pidData[FD_ROLL].P, calculateTolerance(-128.1));
    EXPECT_FLOAT_EQ(0, pidData[FD_PITCH].P);
    EXPECT_FLOAT_EQ(0, pidData[FD_YAW].P);
    EXPECT_NEAR(-7.8, pidData[FD_ROLL].I, calculateTolerance(-7.8));
    EXPECT_FLOAT_EQ(0, pidData[FD_PITCH].I);
    EXPECT_FLOAT_EQ(0, pidData[FD_YAW].I);
    EXPECT_NEAR(-198.4, pidData[FD_ROLL].D, calculateTolerance(-198.4));
    EXPECT_FLOAT_EQ(0, pidData[FD_PITCH].D);
    EXPECT_FLOAT_EQ(0, pidData[FD_YAW].D);

    // Add some rotation on PITCH to generate error
    gyro.gyroADCf[FD_PITCH] = -100;
    pidController(pidProfile, currentTestTime());

    // Loop 3 - Expect PID loop reaction to PITCH error, ROLL is still in error
    EXPECT_NEAR(-128.1, pidData[FD_ROLL].P, calculateTolerance(-128.1));
    EXPECT_NEAR(185.8, pidData[FD_PITCH].P, calculateTolerance(185.8));
    EXPECT_FLOAT_EQ(0, pidData[FD_YAW].P);
    EXPECT_NEAR(-15.6, pidData[FD_ROLL].I, calculateTolerance(-15.6));
    EXPECT_NEAR(9.8, pidData[FD_PITCH].I, calculateTolerance(9.8));
    EXPECT_FLOAT_EQ(0, pidData[FD_YAW].I);
    EXPECT_FLOAT_EQ(0, pidData[FD_ROLL].D);
    EXPECT_NEAR(231.4, pidData[FD_PITCH].D, calculateTolerance(231.4));
    EXPECT_FLOAT_EQ(0, pidData[FD_YAW].D);

    // Add some rotation on YAW to generate error
    gyro.gyroADCf[FD_YAW] = 100;
    pidController(pidProfile, currentTestTime());

    // Loop 4 - Expect PID loop reaction to PITCH error, ROLL and PITCH are still in error
    EXPECT_NEAR(-128.1, pidData[FD_ROLL].P, calculateTolerance(-128.1));
    EXPECT_NEAR(185.8, pidData[FD_PITCH].P, calculateTolerance(185.8));
    EXPECT_NEAR(-224.2, pidData[FD_YAW].P, calculateTolerance(-224.2));
    EXPECT_NEAR(-23.5, pidData[FD_ROLL].I, calculateTolerance(-23.5));
    EXPECT_NEAR(19.6, pidData[FD_PITCH].I, calculateTolerance(19.6));
    EXPECT_NEAR(-8.7, pidData[FD_YAW].I, calculateTolerance(-8.7));
    EXPECT_FLOAT_EQ(0, pidData[FD_ROLL].D);
    EXPECT_FLOAT_EQ(0, pidData[FD_PITCH].D);
    EXPECT_NEAR(-132.25, pidData[FD_YAW].D, calculateTolerance(-132.25));

    // Simulate Iterm behaviour during mixer saturation
    simulatedMotorMixRange = 1.2f;
    pidController(pidProfile, currentTestTime());
    EXPECT_NEAR(-23.5, pidData[FD_ROLL].I, calculateTolerance(-23.5));
    EXPECT_NEAR(19.6, pidData[FD_PITCH].I, calculateTolerance(19.6));
    EXPECT_NEAR(-8.8, pidData[FD_YAW].I, calculateTolerance(-8.8));
    simulatedMotorMixRange = 0;

    // Match the stick to gyro to stop error
    simulatedSetpointRate[FD_ROLL] = 100;
    simulatedSetpointRate[FD_PITCH] = -100;
    simulatedSetpointRate[FD_YAW] = 100;

    for(int loop = 0; loop < 5; loop++) {
        pidController(pidProfile, currentTestTime());
    }
    // Iterm is stalled as it is not accumulating anymore
    EXPECT_FLOAT_EQ(0, pidData[FD_ROLL].P);
    EXPECT_FLOAT_EQ(0, pidData[FD_PITCH].P);
    EXPECT_FLOAT_EQ(0, pidData[FD_YAW].P);
    EXPECT_NEAR(-23.5, pidData[FD_ROLL].I, calculateTolerance(-23.5));
    EXPECT_NEAR(19.6, pidData[FD_PITCH].I, calculateTolerance(19.6));
    EXPECT_NEAR(-10.6, pidData[FD_YAW].I, calculateTolerance(-10.6));
    EXPECT_FLOAT_EQ(0, pidData[FD_ROLL].D);
    EXPECT_FLOAT_EQ(0, pidData[FD_PITCH].D);
    EXPECT_FLOAT_EQ(0, pidData[FD_YAW].D);

    // Now disable Stabilisation
    pidStabilisationState(PID_STABILISATION_OFF);
    pidController(pidProfile, currentTestTime());

    // Should all be zero again
    EXPECT_FLOAT_EQ(0, pidData[FD_ROLL].P);
    EXPECT_FLOAT_EQ(0, pidData[FD_PITCH].P);
    EXPECT_FLOAT_EQ(0, pidData[FD_YAW].P);
    EXPECT_FLOAT_EQ(0, pidData[FD_ROLL].I);
    EXPECT_FLOAT_EQ(0, pidData[FD_PITCH].I);
    EXPECT_FLOAT_EQ(0, pidData[FD_YAW].I);
    EXPECT_FLOAT_EQ(0, pidData[FD_ROLL].D);
    EXPECT_FLOAT_EQ(0, pidData[FD_PITCH].D);
    EXPECT_FLOAT_EQ(0, pidData[FD_YAW].D);
}

TEST(pidControllerTest, testPidLevel)
{
    // Make sure to start with fresh values
    resetTest();
    ENABLE_ARMING_FLAG(ARMED);
    pidStabilisationState(PID_STABILISATION_ON);

    // Test Angle mode response
    enableFlightMode(ANGLE_MODE);
    float currentPidSetpointRoll = 0;
    float currentPidSetpointPitch = 0;
    float calculatedAngleSetpoint = 0;
    rollAndPitchTrims_t angleTrim = { { 0, 0 } };

    calculatedAngleSetpoint = pidLevel(FD_ROLL, pidProfile, &angleTrim, currentPidSetpointRoll, calcHorizonLevelStrength());
    EXPECT_FLOAT_EQ(0, calculatedAngleSetpoint);
    calculatedAngleSetpoint = pidLevel(FD_PITCH, pidProfile, &angleTrim, currentPidSetpointPitch, calcHorizonLevelStrength());
    EXPECT_FLOAT_EQ(0, calculatedAngleSetpoint);

    currentPidSetpointRoll = 200;
    calculatedAngleSetpoint = pidLevel(FD_ROLL, pidProfile, &angleTrim, currentPidSetpointRoll, calcHorizonLevelStrength());
    EXPECT_FLOAT_EQ(51.456356, calculatedAngleSetpoint);
    currentPidSetpointPitch = -200;
    calculatedAngleSetpoint = pidLevel(FD_PITCH, pidProfile, &angleTrim, currentPidSetpointPitch, calcHorizonLevelStrength());
    EXPECT_FLOAT_EQ(-51.456356, calculatedAngleSetpoint);

    currentPidSetpointRoll = 400;
    calculatedAngleSetpoint = pidLevel(FD_ROLL, pidProfile, &angleTrim, currentPidSetpointRoll, calcHorizonLevelStrength());
    EXPECT_FLOAT_EQ(128.94597, calculatedAngleSetpoint);
    currentPidSetpointPitch = -400;
    calculatedAngleSetpoint = pidLevel(FD_PITCH, pidProfile, &angleTrim, currentPidSetpointPitch, calcHorizonLevelStrength());
    EXPECT_FLOAT_EQ(-128.94597, calculatedAngleSetpoint);

    // Test attitude response
    attitude.values.roll = -275;
    attitude.values.pitch = 275;
    calculatedAngleSetpoint = pidLevel(FD_ROLL, pidProfile, &angleTrim, currentPidSetpointRoll, calcHorizonLevelStrength());
    EXPECT_FLOAT_EQ(242.76686, calculatedAngleSetpoint);
    calculatedAngleSetpoint = pidLevel(FD_PITCH, pidProfile, &angleTrim, currentPidSetpointPitch, calcHorizonLevelStrength());
    EXPECT_FLOAT_EQ(-242.76686, calculatedAngleSetpoint);

    // Disable ANGLE_MODE
    disableFlightMode(ANGLE_MODE);
    calculatedAngleSetpoint = pidLevel(FD_ROLL, pidProfile, &angleTrim, currentPidSetpointRoll, calcHorizonLevelStrength());
<<<<<<< HEAD
    EXPECT_FLOAT_EQ(357.79129, calculatedAngleSetpoint);
    calculatedAngleSetpoint = pidLevel(FD_PITCH, pidProfile, &angleTrim, currentPidSetpointPitch, calcHorizonLevelStrength());
    EXPECT_FLOAT_EQ(-357.79129, calculatedAngleSetpoint);
=======
    EXPECT_FLOAT_EQ(393.44571, calculatedAngleSetpoint);
    calculatedAngleSetpoint = pidLevel(FD_PITCH, pidProfile, &angleTrim, currentPidSetpointPitch, calcHorizonLevelStrength());
    EXPECT_FLOAT_EQ(-392.88422, calculatedAngleSetpoint);
>>>>>>> 1485438c

    // Test level mode expo
    enableFlightMode(ANGLE_MODE);
    attitude.values.roll = 0;
    attitude.values.pitch = 0;
    currentPidSetpointRoll = 400;
    currentPidSetpointPitch = -400;
    // need to set some rates type and some expo here ??? HELP !!
    calculatedAngleSetpoint = pidLevel(FD_ROLL, pidProfile, &angleTrim, currentPidSetpointRoll, calcHorizonLevelStrength());
    EXPECT_FLOAT_EQ(231.55479, calculatedAngleSetpoint);
    calculatedAngleSetpoint = pidLevel(FD_PITCH, pidProfile, &angleTrim, currentPidSetpointPitch, calcHorizonLevelStrength());
    EXPECT_FLOAT_EQ(-231.55479, calculatedAngleSetpoint);
}


TEST(pidControllerTest, testPidHorizon)
{
    resetTest();
    ENABLE_ARMING_FLAG(ARMED);
    pidStabilisationState(PID_STABILISATION_ON);
    enableFlightMode(HORIZON_MODE);

    // Test stick response greater than default limit of 0.75
    setStickPosition(FD_ROLL, 0.76f);
    setStickPosition(FD_PITCH, -0.76f);
    EXPECT_FLOAT_EQ(0.0f, calcHorizonLevelStrength());

    // Return sticks to center, should expect some levelling, but will be delayed
    setStickPosition(FD_ROLL, 0);
    setStickPosition(FD_PITCH, 0);
    EXPECT_FLOAT_EQ(0.0078740157, calcHorizonLevelStrength());

    // Test small stick response when flat, considering delay
    setStickPosition(FD_ROLL, 0.1f);
    setStickPosition(FD_PITCH, -0.1f);
    EXPECT_NEAR(0.01457f, calcHorizonLevelStrength(), calculateTolerance(0.01457));

    // Test larger stick response when flat
    setStickPosition(FD_ROLL, 0.5f);
    setStickPosition(FD_PITCH, -0.5f);
    EXPECT_NEAR(0.0166, calcHorizonLevelStrength(), calculateTolerance(0.0166));

    // set attitude of craft to 90 degrees
    attitude.values.roll = 900;
    attitude.values.pitch = 900;

    // Test centered sticks at 90 degrees
    setStickPosition(FD_ROLL, 0);
    setStickPosition(FD_PITCH, 0);
    // with gain of 50, and max angle of 135 deg, strength = 0.5 * (135-90) / 90 ie 0.5 * 45/136 or 0.5 * 0.333 = 0.166
    EXPECT_NEAR(0.0193f, calcHorizonLevelStrength(), calculateTolerance(0.0193));

    // Test small stick response at 90 degrees
    setStickPosition(FD_ROLL, 0.1f);
    setStickPosition(FD_PITCH, -0.1f);
    EXPECT_NEAR(0.0213f, calcHorizonLevelStrength(), calculateTolerance(0.0213));

    // Test larger stick response at 90 degrees
    setStickPosition(FD_ROLL, 0.5f);
    setStickPosition(FD_PITCH, -0.5f);
    EXPECT_NEAR(0.0218f, calcHorizonLevelStrength(), calculateTolerance(0.0218));

    // set attitude of craft to 120 degrees, inside limit of 135
    attitude.values.roll = 1200;
    attitude.values.pitch = 1200;

    // Test centered sticks at 120 degrees
    setStickPosition(FD_ROLL, 0);
    setStickPosition(FD_PITCH, 0);
    EXPECT_NEAR(0.0224f, calcHorizonLevelStrength(), calculateTolerance(0.0224));

    // Test small stick response at 120 degrees
    setStickPosition(FD_ROLL, 0.1f);
    setStickPosition(FD_PITCH, -0.1f);
    EXPECT_NEAR(0.0228f, calcHorizonLevelStrength(), calculateTolerance(0.0228));

    // Test larger stick response at 120 degrees
    setStickPosition(FD_ROLL, 0.5f);
    setStickPosition(FD_PITCH, -0.5f);
    EXPECT_NEAR(0.018f, calcHorizonLevelStrength(), calculateTolerance(0.018));

    // set attitude of craft to 1500 degrees, outside limit of 135
    attitude.values.roll = 1500;
    attitude.values.pitch = 1500;

    // Test centered sticks at 150 degrees - should be zero at any stick angle
    setStickPosition(FD_ROLL, 0);
    setStickPosition(FD_PITCH, 0);
    EXPECT_NEAR(0.0f, calcHorizonLevelStrength(), calculateTolerance(0.0));

    setStickPosition(FD_ROLL, 0.5f);
    setStickPosition(FD_PITCH, -0.5f);
    EXPECT_NEAR(0.0f, calcHorizonLevelStrength(), calculateTolerance(0.0));

}

TEST(pidControllerTest, testMixerSaturation)
{
    resetTest();
    ENABLE_ARMING_FLAG(ARMED);
    pidStabilisationState(PID_STABILISATION_ON);

    // Test full stick response
    setStickPosition(FD_ROLL, 1.0f);
    setStickPosition(FD_PITCH, -1.0f);
    setStickPosition(FD_YAW, 1.0f);
    simulatedMotorMixRange = 2.0f;
    pidController(pidProfile, currentTestTime());

    // Expect no iterm accumulation for all axes
    EXPECT_FLOAT_EQ(0, pidData[FD_ROLL].I);
    EXPECT_FLOAT_EQ(0, pidData[FD_PITCH].I);
    EXPECT_FLOAT_EQ(0, pidData[FD_YAW].I);

    // Test itermWindup limit
    // First store values without exceeding iterm windup limit
    resetTest();
    ENABLE_ARMING_FLAG(ARMED);
    pidStabilisationState(PID_STABILISATION_ON);
    setStickPosition(FD_ROLL, 0.1f);
    setStickPosition(FD_PITCH, -0.1f);
    setStickPosition(FD_YAW, 0.1f);
    simulatedMotorMixRange = 0.0f;
    pidController(pidProfile, currentTestTime());
    float rollTestIterm = pidData[FD_ROLL].I;
    float pitchTestIterm = pidData[FD_PITCH].I;
    float yawTestIterm = pidData[FD_YAW].I;

    // Now compare values when exceeding the limit
    resetTest();
    ENABLE_ARMING_FLAG(ARMED);
    pidStabilisationState(PID_STABILISATION_ON);
    setStickPosition(FD_ROLL, 0.1f);
    setStickPosition(FD_PITCH, -0.1f);
    setStickPosition(FD_YAW, 0.1f);
    simulatedMotorMixRange = (pidProfile->itermWindupPointPercent + 2) / 100.0f;
    pidController(pidProfile, currentTestTime());
    EXPECT_LT(pidData[FD_ROLL].I, rollTestIterm);
    EXPECT_GE(pidData[FD_PITCH].I, pitchTestIterm);
    EXPECT_LT(pidData[FD_YAW].I, yawTestIterm);

    // Test that the added i term gain from Anti Gravity
    // is also affected by itermWindup
    resetTest();
    ENABLE_ARMING_FLAG(ARMED);
    pidStabilisationState(PID_STABILISATION_ON);

    setStickPosition(FD_ROLL, 1.0f);
    setStickPosition(FD_PITCH, -1.0f);
    setStickPosition(FD_YAW, 1.0f);
    simulatedMotorMixRange = 2.0f;
    const bool prevAgState = pidRuntime.antiGravityEnabled;
    const float prevAgTrhottleD = pidRuntime.antiGravityThrottleD;
    pidRuntime.antiGravityEnabled = true;
    pidRuntime.antiGravityThrottleD = 1.0;
    pidController(pidProfile, currentTestTime());
    pidRuntime.antiGravityEnabled = prevAgState;
    pidRuntime.antiGravityThrottleD = prevAgTrhottleD;

    // Expect no iterm accumulation for all axes
    EXPECT_FLOAT_EQ(0, pidData[FD_ROLL].I);
    EXPECT_FLOAT_EQ(0, pidData[FD_PITCH].I);
    EXPECT_FLOAT_EQ(0, pidData[FD_YAW].I);
}

// TODO - Add more scenarios
TEST(pidControllerTest, testCrashRecoveryMode)
{
    resetTest();
    pidProfile->crash_recovery = PID_CRASH_RECOVERY_ON;
    pidInit(pidProfile);
    ENABLE_ARMING_FLAG(ARMED);
    pidStabilisationState(PID_STABILISATION_ON);
    sensorsSet(SENSOR_ACC);

    EXPECT_FALSE(crashRecoveryModeActive());

    int loopsToCrashTime = (int)((pidProfile->crash_time * 1000) / targetPidLooptime) + 1;

    // generate crash detection for roll axis
    gyro.gyroADCf[FD_ROLL]  = 800;
    simulatedMotorMixRange = 1.2f;
    for (int loop =0; loop <= loopsToCrashTime; loop++) {
        gyro.gyroADCf[FD_ROLL] += gyro.gyroADCf[FD_ROLL];
        // advance the time to avoid initialized state prevention of crash recovery
        pidController(pidProfile, currentTestTime() + 2000000);
    }

    EXPECT_TRUE(crashRecoveryModeActive());
    // Add additional verifications
}

<<<<<<< HEAD
// TEST(pidControllerTest, testFeedForward) // now in rc.c
// {
//     resetTest();
//     ENABLE_ARMING_FLAG(ARMED);
//     pidStabilisationState(PID_STABILISATION_ON);
// 
//     EXPECT_FLOAT_EQ(0, pidData[FD_ROLL].F);
//     EXPECT_FLOAT_EQ(0, pidData[FD_PITCH].F);
//     EXPECT_FLOAT_EQ(0, pidData[FD_YAW].F);
// 
//     // Match the stick to gyro to stop error
//     setStickPosition(FD_ROLL, 1.0f);
//     setStickPosition(FD_PITCH, -1.0f);
//     setStickPosition(FD_YAW, -1.0f);
// 
//     pidController(pidProfile, currentTestTime());
// 
//     EXPECT_NEAR(2232.78, pidData[FD_ROLL].F, calculateTolerance(2232.78));
//     EXPECT_NEAR(-2061.03, pidData[FD_PITCH].F, calculateTolerance(-2061.03));
//     EXPECT_NEAR(-2061.03, pidData[FD_YAW].F, calculateTolerance(-2061.03));
// 
//     // Match the stick to gyro to stop error
//     setStickPosition(FD_ROLL, 0.5f);
//     setStickPosition(FD_PITCH, -0.5f);
//     setStickPosition(FD_YAW, -0.5f);
// 
//     pidController(pidProfile, currentTestTime());
// 
//     EXPECT_NEAR(-558.20, pidData[FD_ROLL].F, calculateTolerance(-558.20));
//     EXPECT_NEAR(515.26, pidData[FD_PITCH].F, calculateTolerance(515.26));
//     EXPECT_NEAR(515.26, pidData[FD_YAW].F, calculateTolerance(515.26));
// 
//     setStickPosition(FD_ROLL, 0.0f);
//     setStickPosition(FD_PITCH, 0.0f);
//     setStickPosition(FD_YAW, 0.0f);
// 
//     for (int loop = 0; loop <= 15; loop++) {
//         gyro.gyroADCf[FD_ROLL] += gyro.gyroADCf[FD_ROLL];
//         pidController(pidProfile, currentTestTime());
//     }
// 
//     EXPECT_FLOAT_EQ(0, pidData[FD_ROLL].F);
//     EXPECT_FLOAT_EQ(0, pidData[FD_PITCH].F);
//     EXPECT_FLOAT_EQ(0, pidData[FD_YAW].F);
// }
=======
TEST(pidControllerTest, testFeedForward)
// NOTE: THIS DOES NOT TEST THE FEEDFORWARD CALCULATIONS, which are now in rc.c, and return setpointDelta
// This test only validates the feedforward value calculated in pid.c for a given simulated setpointDelta
{
    resetTest();
    ENABLE_ARMING_FLAG(ARMED);
    pidStabilisationState(PID_STABILISATION_ON);

    EXPECT_FLOAT_EQ(0, pidData[FD_ROLL].F);
    EXPECT_FLOAT_EQ(0, pidData[FD_PITCH].F);
    EXPECT_FLOAT_EQ(0, pidData[FD_YAW].F);

    // Move the sticks fully
    setStickPosition(FD_ROLL, 1.0f);
    setStickPosition(FD_PITCH, -1.0f);
    setStickPosition(FD_YAW, -1.0f);

    pidController(pidProfile, currentTestTime());

    EXPECT_NEAR(17.86, pidData[FD_ROLL].F, calculateTolerance(17.86));
    EXPECT_NEAR(-16.49, pidData[FD_PITCH].F, calculateTolerance(-16.49));
    EXPECT_NEAR(-16.49, pidData[FD_YAW].F, calculateTolerance(-16.49));

    // Bring sticks back to half way
    setStickPosition(FD_ROLL, 0.5f);
    setStickPosition(FD_PITCH, -0.5f);
    setStickPosition(FD_YAW, -0.5f);

    pidController(pidProfile, currentTestTime());

    EXPECT_NEAR(-8.93, pidData[FD_ROLL].F, calculateTolerance(-8.93));
    EXPECT_NEAR(8.24, pidData[FD_PITCH].F, calculateTolerance(8.24));
    EXPECT_NEAR(8.24, pidData[FD_YAW].F, calculateTolerance(8.24));

    // Bring sticks back to two tenths out
    setStickPosition(FD_ROLL, 0.2f);
    setStickPosition(FD_PITCH, -0.2f);
    setStickPosition(FD_YAW, -0.2f);

    pidController(pidProfile, currentTestTime());

    EXPECT_NEAR(-5.36, pidData[FD_ROLL].F, calculateTolerance(-5.36));
    EXPECT_NEAR(4.95, pidData[FD_PITCH].F, calculateTolerance(4.95));
    EXPECT_NEAR(4.95, pidData[FD_YAW].F, calculateTolerance(4.95));

    // Bring sticks back to one tenth out, to give a difference of 0.1
    setStickPosition(FD_ROLL, 0.1f);
    setStickPosition(FD_PITCH, -0.1f);
    setStickPosition(FD_YAW, -0.1f);

    pidController(pidProfile, currentTestTime());

    EXPECT_NEAR(-1.79, pidData[FD_ROLL].F, calculateTolerance(-1.79));
    EXPECT_NEAR(1.65, pidData[FD_PITCH].F, calculateTolerance(1.65));
    EXPECT_NEAR(1.65, pidData[FD_YAW].F, calculateTolerance(1.65));

    // Center the sticks, giving the same delta value as before, should return the same feedforward
    setStickPosition(FD_ROLL, 0.0f);
    setStickPosition(FD_PITCH, 0.0f);
    setStickPosition(FD_YAW, 0.0f);

    pidController(pidProfile, currentTestTime());

    EXPECT_NEAR(-1.79, pidData[FD_ROLL].F, calculateTolerance(-1.79));
    EXPECT_NEAR(1.65, pidData[FD_PITCH].F, calculateTolerance(1.65));
    EXPECT_NEAR(1.65, pidData[FD_YAW].F, calculateTolerance(1.65));

    // Keep centered
    setStickPosition(FD_ROLL, 0.0f);
    setStickPosition(FD_PITCH, 0.0f);
    setStickPosition(FD_YAW, 0.0f);

    pidController(pidProfile, currentTestTime());

    EXPECT_FLOAT_EQ(0, pidData[FD_ROLL].F);
    EXPECT_FLOAT_EQ(0, pidData[FD_PITCH].F);
    EXPECT_FLOAT_EQ(0, pidData[FD_YAW].F);
}
>>>>>>> 1485438c

TEST(pidControllerTest, testItermRelax)
{
    resetTest();
    pidProfile->iterm_relax = ITERM_RELAX_RP;
    ENABLE_ARMING_FLAG(ARMED);
    pidStabilisationState(PID_STABILISATION_ON);

    pidProfile->iterm_relax_type = ITERM_RELAX_SETPOINT;
    pidInit(pidProfile);

    float itermErrorRate = 0;
    float currentPidSetpoint = 0;
    float gyroRate = 0;

    applyItermRelax(FD_PITCH, 0, gyroRate, &itermErrorRate, &currentPidSetpoint);
    EXPECT_FLOAT_EQ(itermErrorRate, 0);
    itermErrorRate = -10;
    currentPidSetpoint = 10;
    pidData[FD_PITCH].I = 10;

    applyItermRelax(FD_PITCH, pidData[FD_PITCH].I, gyroRate, &itermErrorRate, &currentPidSetpoint);

    EXPECT_NEAR(-8.16, itermErrorRate, calculateTolerance(-8.16));
    currentPidSetpoint += ITERM_RELAX_SETPOINT_THRESHOLD;
    applyItermRelax(FD_PITCH, pidData[FD_PITCH].I, gyroRate, &itermErrorRate, &currentPidSetpoint);
    EXPECT_NEAR(0, itermErrorRate, calculateTolerance(0));
    applyItermRelax(FD_PITCH, pidData[FD_PITCH].I, gyroRate, &itermErrorRate, &currentPidSetpoint);
    EXPECT_NEAR(0, itermErrorRate, calculateTolerance(0));

    pidProfile->iterm_relax_type = ITERM_RELAX_GYRO;
    pidInit(pidProfile);

    currentPidSetpoint = 100;
    applyItermRelax(FD_PITCH, pidData[FD_PITCH].I, gyroRate, &itermErrorRate, &currentPidSetpoint);
    EXPECT_FLOAT_EQ(itermErrorRate, 0);
    gyroRate = 10;
    itermErrorRate = -10;
    applyItermRelax(FD_PITCH, pidData[FD_PITCH].I, gyroRate, &itermErrorRate, &currentPidSetpoint);
    EXPECT_NEAR(7, itermErrorRate, calculateTolerance(7));
    gyroRate += 100;
    applyItermRelax(FD_PITCH, pidData[FD_PITCH].I, gyroRate, &itermErrorRate, &currentPidSetpoint);
    EXPECT_NEAR(-10, itermErrorRate, calculateTolerance(-10));

    pidProfile->iterm_relax = ITERM_RELAX_RP_INC;
    pidInit(pidProfile);

    itermErrorRate = -10;
    pidData[FD_PITCH].I = 10;
    currentPidSetpoint = 10;
    applyItermRelax(FD_PITCH, pidData[FD_PITCH].I, gyroRate, &itermErrorRate, &currentPidSetpoint);
    EXPECT_FLOAT_EQ(itermErrorRate, -10);
    itermErrorRate = 10;
    pidData[FD_PITCH].I = -10;
    applyItermRelax(FD_PITCH, pidData[FD_PITCH].I, gyroRate, &itermErrorRate, &currentPidSetpoint);
    EXPECT_FLOAT_EQ(itermErrorRate, 10);
    itermErrorRate = -10;
    currentPidSetpoint = 10;
    applyItermRelax(FD_PITCH, pidData[FD_PITCH].I, gyroRate, &itermErrorRate, &currentPidSetpoint);
    EXPECT_FLOAT_EQ(itermErrorRate, -100);

    pidProfile->iterm_relax_type = ITERM_RELAX_SETPOINT;
    pidInit(pidProfile);

    itermErrorRate = -10;
    currentPidSetpoint = ITERM_RELAX_SETPOINT_THRESHOLD;
    applyItermRelax(FD_YAW, pidData[FD_YAW].I, gyroRate, &itermErrorRate, &currentPidSetpoint);
    EXPECT_FLOAT_EQ(itermErrorRate, -10);

    pidProfile->iterm_relax = ITERM_RELAX_RPY;
    pidInit(pidProfile);
    applyItermRelax(FD_YAW, pidData[FD_YAW].I, gyroRate, &itermErrorRate, &currentPidSetpoint);
    EXPECT_NEAR(-3.6, itermErrorRate, calculateTolerance(-3.6));
}

// TODO - Add more tests
TEST(pidControllerTest, testAbsoluteControl)
{
    resetTest();
    pidProfile->abs_control_gain = 10;
    pidInit(pidProfile);
    ENABLE_ARMING_FLAG(ARMED);
    pidStabilisationState(PID_STABILISATION_ON);

    float gyroRate = 0;

    float itermErrorRate = 10;
    float currentPidSetpoint = 10;

    applyAbsoluteControl(FD_PITCH, gyroRate, &currentPidSetpoint, &itermErrorRate);

    EXPECT_NEAR(10.8, itermErrorRate, calculateTolerance(10.8));
    EXPECT_NEAR(10.8, currentPidSetpoint, calculateTolerance(10.8));

    applyAbsoluteControl(FD_PITCH, gyroRate, &currentPidSetpoint, &itermErrorRate);
    EXPECT_NEAR(10.8, itermErrorRate, calculateTolerance(10.8));
    EXPECT_NEAR(10.8, currentPidSetpoint, calculateTolerance(10.8));

    gyroRate = -53;
    axisError[FD_PITCH] = -60;
    applyAbsoluteControl(FD_PITCH, gyroRate, &currentPidSetpoint, &itermErrorRate);
    EXPECT_NEAR(-79.2, itermErrorRate, calculateTolerance(-79.2));
    EXPECT_NEAR(-79.2, currentPidSetpoint, calculateTolerance(-79.2));
}

TEST(pidControllerTest, testDtermFiltering)
{
// TODO
}

TEST(pidControllerTest, testItermRotationHandling)
{
    resetTest();
    pidInit(pidProfile);

    rotateItermAndAxisError();
    EXPECT_FLOAT_EQ(pidData[FD_ROLL].I, 0);
    EXPECT_FLOAT_EQ(pidData[FD_PITCH].I, 0);
    EXPECT_FLOAT_EQ(pidData[FD_YAW].I, 0);

    pidProfile->iterm_rotation = true;
    pidInit(pidProfile);

    rotateItermAndAxisError();
    EXPECT_FLOAT_EQ(pidData[FD_ROLL].I, 0);
    EXPECT_FLOAT_EQ(pidData[FD_PITCH].I, 0);
    EXPECT_FLOAT_EQ(pidData[FD_YAW].I, 0);

    pidData[FD_ROLL].I = 10;
    pidData[FD_PITCH].I = 1000;
    pidData[FD_YAW].I = 1000;
    gyro.gyroADCf[FD_ROLL] = -1000;
    rotateItermAndAxisError();
    EXPECT_FLOAT_EQ(pidData[FD_ROLL].I, 10);
    EXPECT_NEAR(860.37, pidData[FD_PITCH].I, calculateTolerance(860.37));
    EXPECT_NEAR(1139.6, pidData[FD_YAW].I, calculateTolerance(1139.6));

    pidProfile->abs_control_gain = 10;
    pidInit(pidProfile);
    pidData[FD_ROLL].I = 10;
    pidData[FD_PITCH].I = 1000;
    pidData[FD_YAW].I = 1000;

    gyro.gyroADCf[FD_ROLL] = -1000;
    // FIXME - axisError changes don't affect the system. This is a potential bug or intendend behaviour?
    axisError[FD_PITCH] = 1000;
    axisError[FD_YAW] = 1000;
    rotateItermAndAxisError();
    EXPECT_FLOAT_EQ(pidData[FD_ROLL].I, 10);
    EXPECT_NEAR(860.37, pidData[FD_PITCH].I, calculateTolerance(860.37));
    EXPECT_NEAR(1139.6, pidData[FD_YAW].I, calculateTolerance(1139.6));
}

TEST(pidControllerTest, testLaunchControl)
{
    // The launchControlGain is indirectly tested since when launch control is active the
    // the gain overrides the PID settings. If the logic to use launchControlGain wasn't
    // working then any I calculations would be incorrect.

    resetTest();
    unitLaunchControlActive = true;
    ENABLE_ARMING_FLAG(ARMED);
    pidStabilisationState(PID_STABILISATION_ON);

    // test that feedforward and D are disabled (always zero) when launch control is active
    // set initial state
    pidController(pidProfile, currentTestTime());

    EXPECT_FLOAT_EQ(0, pidData[FD_ROLL].F);
    EXPECT_FLOAT_EQ(0, pidData[FD_PITCH].F);
    EXPECT_FLOAT_EQ(0, pidData[FD_YAW].F);
    EXPECT_FLOAT_EQ(0, pidData[FD_ROLL].D);
    EXPECT_FLOAT_EQ(0, pidData[FD_PITCH].D);
    EXPECT_FLOAT_EQ(0, pidData[FD_YAW].D);

    // Move the sticks to induce feedforward
    setStickPosition(FD_ROLL, 0.5f);
    setStickPosition(FD_PITCH, -0.5f);
    setStickPosition(FD_YAW, -0.5f);

    // add gyro activity to induce D
    gyro.gyroADCf[FD_ROLL] = -1000;
    gyro.gyroADCf[FD_PITCH] = 1000;
    gyro.gyroADCf[FD_YAW] = -1000;

    pidController(pidProfile, currentTestTime());

    // validate that feedforwad is still 0
    EXPECT_FLOAT_EQ(0, pidData[FD_ROLL].F);
    EXPECT_FLOAT_EQ(0, pidData[FD_PITCH].F);
    EXPECT_FLOAT_EQ(0, pidData[FD_YAW].F);

    // validate that D is still 0
    EXPECT_FLOAT_EQ(0, pidData[FD_ROLL].D);
    EXPECT_FLOAT_EQ(0, pidData[FD_PITCH].D);
    EXPECT_FLOAT_EQ(0, pidData[FD_YAW].D);

    // test NORMAL mode - expect P/I on roll and pitch, P on yaw but I == 0
    unitLaunchControlMode = LAUNCH_CONTROL_MODE_NORMAL;
    resetTest();
    unitLaunchControlActive = true;
    ENABLE_ARMING_FLAG(ARMED);
    pidStabilisationState(PID_STABILISATION_ON);

    pidController(pidProfile, currentTestTime());

    gyro.gyroADCf[FD_ROLL] = -20;
    gyro.gyroADCf[FD_PITCH] = 20;
    gyro.gyroADCf[FD_YAW] = -20;
    pidController(pidProfile, currentTestTime());

    EXPECT_NEAR(25.62,  pidData[FD_ROLL].P,  calculateTolerance(25.62));
    EXPECT_NEAR(1.56,   pidData[FD_ROLL].I,  calculateTolerance(1.56));
    EXPECT_NEAR(-37.15, pidData[FD_PITCH].P, calculateTolerance(-37.15));
    EXPECT_NEAR(-1.56,  pidData[FD_PITCH].I, calculateTolerance(-1.56));
    EXPECT_NEAR(44.84,  pidData[FD_YAW].P,   calculateTolerance(44.84));
    EXPECT_FLOAT_EQ(0, pidData[FD_YAW].I);

    // test PITCHONLY mode - expect P/I only on pitch; I cannot go negative
    unitLaunchControlMode = LAUNCH_CONTROL_MODE_PITCHONLY;
    resetTest();
    unitLaunchControlActive = true;
    ENABLE_ARMING_FLAG(ARMED);
    pidStabilisationState(PID_STABILISATION_ON);

    pidController(pidProfile, currentTestTime());

    // first test that pitch I is prevented from going negative
    gyro.gyroADCf[FD_ROLL] = 0;
    gyro.gyroADCf[FD_PITCH] = 20;
    gyro.gyroADCf[FD_YAW] = 0;
    pidController(pidProfile, currentTestTime());

    EXPECT_FLOAT_EQ(0, pidData[FD_PITCH].I);

    gyro.gyroADCf[FD_ROLL] = 20;
    gyro.gyroADCf[FD_PITCH] = -20;
    gyro.gyroADCf[FD_YAW] = 20;
    pidController(pidProfile, currentTestTime());

    EXPECT_FLOAT_EQ(0, pidData[FD_ROLL].P);
    EXPECT_FLOAT_EQ(0, pidData[FD_ROLL].I);
    EXPECT_NEAR(37.15, pidData[FD_PITCH].P, calculateTolerance(37.15));
    EXPECT_NEAR(1.56,  pidData[FD_PITCH].I, calculateTolerance(1.56));
    EXPECT_FLOAT_EQ(0, pidData[FD_YAW].P);
    EXPECT_FLOAT_EQ(0, pidData[FD_YAW].I);

    // test FULL mode - expect P/I on all axes
    unitLaunchControlMode = LAUNCH_CONTROL_MODE_FULL;
    resetTest();
    unitLaunchControlActive = true;
    ENABLE_ARMING_FLAG(ARMED);
    pidStabilisationState(PID_STABILISATION_ON);

    pidController(pidProfile, currentTestTime());

    gyro.gyroADCf[FD_ROLL] = -20;
    gyro.gyroADCf[FD_PITCH] = 20;
    gyro.gyroADCf[FD_YAW] = -20;
    pidController(pidProfile, currentTestTime());

    EXPECT_NEAR(25.62,  pidData[FD_ROLL].P,  calculateTolerance(25.62));
    EXPECT_NEAR(1.56,   pidData[FD_ROLL].I,  calculateTolerance(1.56));
    EXPECT_NEAR(-37.15, pidData[FD_PITCH].P, calculateTolerance(-37.15));
    EXPECT_NEAR(-1.56,  pidData[FD_PITCH].I, calculateTolerance(-1.56));
    EXPECT_NEAR(44.84,  pidData[FD_YAW].P,   calculateTolerance(44.84));
    EXPECT_NEAR(1.56,   pidData[FD_YAW].I,  calculateTolerance(1.56));
}<|MERGE_RESOLUTION|>--- conflicted
+++ resolved
@@ -90,13 +90,9 @@
     float getRcDeflection(int axis) { return simulatedRcDeflection[axis]; }
     float getRcDeflectionRaw(int axis) { return simulatedRcDeflection[axis]; }
     float getRawSetpoint(int axis) { return simulatedRawSetpoint[axis]; }
-<<<<<<< HEAD
-    float getFeedforward(int axis) { return simulatedFeedforward[axis]; }
-=======
     float getFeedforward(int axis) {
         return simulatedSetpointRate[axis] - simulatedPrevSetpointRate[axis];
     }
->>>>>>> 1485438c
     void beeperConfirmationBeeps(uint8_t) { }
     bool isLaunchControlActive(void) {return unitLaunchControlActive; }
     void disarm(flightLogDisarmReason_e) { }
@@ -407,15 +403,9 @@
     // Disable ANGLE_MODE
     disableFlightMode(ANGLE_MODE);
     calculatedAngleSetpoint = pidLevel(FD_ROLL, pidProfile, &angleTrim, currentPidSetpointRoll, calcHorizonLevelStrength());
-<<<<<<< HEAD
-    EXPECT_FLOAT_EQ(357.79129, calculatedAngleSetpoint);
-    calculatedAngleSetpoint = pidLevel(FD_PITCH, pidProfile, &angleTrim, currentPidSetpointPitch, calcHorizonLevelStrength());
-    EXPECT_FLOAT_EQ(-357.79129, calculatedAngleSetpoint);
-=======
     EXPECT_FLOAT_EQ(393.44571, calculatedAngleSetpoint);
     calculatedAngleSetpoint = pidLevel(FD_PITCH, pidProfile, &angleTrim, currentPidSetpointPitch, calcHorizonLevelStrength());
     EXPECT_FLOAT_EQ(-392.88422, calculatedAngleSetpoint);
->>>>>>> 1485438c
 
     // Test level mode expo
     enableFlightMode(ANGLE_MODE);
@@ -608,53 +598,6 @@
     // Add additional verifications
 }
 
-<<<<<<< HEAD
-// TEST(pidControllerTest, testFeedForward) // now in rc.c
-// {
-//     resetTest();
-//     ENABLE_ARMING_FLAG(ARMED);
-//     pidStabilisationState(PID_STABILISATION_ON);
-// 
-//     EXPECT_FLOAT_EQ(0, pidData[FD_ROLL].F);
-//     EXPECT_FLOAT_EQ(0, pidData[FD_PITCH].F);
-//     EXPECT_FLOAT_EQ(0, pidData[FD_YAW].F);
-// 
-//     // Match the stick to gyro to stop error
-//     setStickPosition(FD_ROLL, 1.0f);
-//     setStickPosition(FD_PITCH, -1.0f);
-//     setStickPosition(FD_YAW, -1.0f);
-// 
-//     pidController(pidProfile, currentTestTime());
-// 
-//     EXPECT_NEAR(2232.78, pidData[FD_ROLL].F, calculateTolerance(2232.78));
-//     EXPECT_NEAR(-2061.03, pidData[FD_PITCH].F, calculateTolerance(-2061.03));
-//     EXPECT_NEAR(-2061.03, pidData[FD_YAW].F, calculateTolerance(-2061.03));
-// 
-//     // Match the stick to gyro to stop error
-//     setStickPosition(FD_ROLL, 0.5f);
-//     setStickPosition(FD_PITCH, -0.5f);
-//     setStickPosition(FD_YAW, -0.5f);
-// 
-//     pidController(pidProfile, currentTestTime());
-// 
-//     EXPECT_NEAR(-558.20, pidData[FD_ROLL].F, calculateTolerance(-558.20));
-//     EXPECT_NEAR(515.26, pidData[FD_PITCH].F, calculateTolerance(515.26));
-//     EXPECT_NEAR(515.26, pidData[FD_YAW].F, calculateTolerance(515.26));
-// 
-//     setStickPosition(FD_ROLL, 0.0f);
-//     setStickPosition(FD_PITCH, 0.0f);
-//     setStickPosition(FD_YAW, 0.0f);
-// 
-//     for (int loop = 0; loop <= 15; loop++) {
-//         gyro.gyroADCf[FD_ROLL] += gyro.gyroADCf[FD_ROLL];
-//         pidController(pidProfile, currentTestTime());
-//     }
-// 
-//     EXPECT_FLOAT_EQ(0, pidData[FD_ROLL].F);
-//     EXPECT_FLOAT_EQ(0, pidData[FD_PITCH].F);
-//     EXPECT_FLOAT_EQ(0, pidData[FD_YAW].F);
-// }
-=======
 TEST(pidControllerTest, testFeedForward)
 // NOTE: THIS DOES NOT TEST THE FEEDFORWARD CALCULATIONS, which are now in rc.c, and return setpointDelta
 // This test only validates the feedforward value calculated in pid.c for a given simulated setpointDelta
@@ -733,7 +676,6 @@
     EXPECT_FLOAT_EQ(0, pidData[FD_PITCH].F);
     EXPECT_FLOAT_EQ(0, pidData[FD_YAW].F);
 }
->>>>>>> 1485438c
 
 TEST(pidControllerTest, testItermRelax)
 {
