--- conflicted
+++ resolved
@@ -250,10 +250,7 @@
 bool gpsRescueIsRunning(void) { return false; }
 bool isFixedWing(void) { return false; }
 void pinioBoxTaskControl(void) {}
-<<<<<<< HEAD
-bool crashRecoveryModeActive(void) { return false; }
-=======
 void ignoreTaskShortExecTime(void) {}
 void ignoreTaskStateTime(void) {}
->>>>>>> 95589e0f
+bool crashRecoveryModeActive(void) { return false; }
 }