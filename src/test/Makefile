# A sample Makefile for building Google Test and using it in user
# tests.  Please tweak it to suit your environment and project.  You
# may want to move it to your project's root directory.
#
# SYNOPSIS:
#
#   make [all]  - makes everything.
#   make TARGET - makes the given target.
#   make clean  - removes all files generated by make.


# Where to find user code.
USER_DIR = ../main


# specify which files that are included in the test in addition to the unittest file.
# variables available:
#   <test_name>_SRC 
#   <test_name>_DEFINES 


alignsensor_unittest_SRC := \
		$(USER_DIR)/sensors/boardalignment.c \
		$(USER_DIR)/common/maths.c


altitude_hold_unittest_SRC :=  \
		$(USER_DIR)/flight/altitudehold.c


baro_bmp085_unittest_SRC := \
		$(USER_DIR)/drivers/barometer_bmp085.c \
		$(USER_DIR)/drivers/io.c


baro_bmp280_unittest_SRC := \
		$(USER_DIR)/drivers/barometer_bmp280.c


baro_ms5611_unittest_SRC := \
		$(USER_DIR)/drivers/barometer_ms5611.c


battery_unittest_SRC := \
		$(USER_DIR)/sensors/battery.c \
		$(USER_DIR)/common/maths.c


cms_unittest_SRC := \
		$(USER_DIR)/cms/cms.c \
		$(USER_DIR)/common/typeconversion.c \
		$(USER_DIR)/drivers/display.c


common_filter_unittest_SRC := \
		$(USER_DIR)/common/filter.c


encoding_unittest_SRC := \
		$(USER_DIR)/common/encoding.c


flight_failsafe_unittest_SRC := \
		$(USER_DIR)/flight/failsafe.c


flight_imu_unittest_SRC := \
		$(USER_DIR)/flight/imu.c \
		$(USER_DIR)/flight/altitudehold.c \
		$(USER_DIR)/common/maths.c


flight_mixer_unittest :=  \
		$(USER_DIR)/flight/mixer.c \
		$(USER_DIR)/flight/servos.c \
		$(USER_DIR)/common/maths.c


gps_conversion_unittest_SRC := \
		$(USER_DIR)/common/gps_conversion.c


io_serial_unittest_SRC := \
		$(USER_DIR)/io/serial.c


ledstrip_unittest_SRC := \
		$(USER_DIR)/io/ledstrip.c


maths_unittest_SRC := \
		$(USER_DIR)/common/maths.c


parameter_groups_unittest_SRC := \
		$(USER_DIR)/config/parameter_group.c


rc_controls_unittest_SRC := \
		$(USER_DIR)/fc/rc_controls.c \
		$(USER_DIR)/common/maths.c


rx_crsf_unittest_SRC := \
		$(USER_DIR)/rx/crsf.c \
		$(USER_DIR)/common/maths.c


rx_ibus_unittest_SRC := \
		$(USER_DIR)/rx/ibus.c


rx_ranges_unittest_SRC := \
		$(USER_DIR)/rx/rx.c \
		$(USER_DIR)/common/maths.c


rx_rx_unittest_SRC := \
		$(USER_DIR)/rx/rx.c \
		$(USER_DIR)/common/maths.c


sensor_gyro_unittest_SRC := \
		$(USER_DIR)/sensors/gyro.c \
		$(USER_DIR)/sensors/boardalignment.c \
		$(USER_DIR)/build/debug.c \
		$(USER_DIR)/common/filter.c \
		$(USER_DIR)/common/maths.c \
		$(USER_DIR)/drivers/accgyro_fake.c \
		$(USER_DIR)/drivers/gyro_sync.c


telemetry_crsf_unittest_SRC := \
		$(USER_DIR)/rx/crsf.c \
		$(USER_DIR)/telemetry/crsf.c \
		$(USER_DIR)/common/maths.c \
		$(USER_DIR)/common/streambuf.c \
		$(USER_DIR)/common/gps_conversion.c \
		$(USER_DIR)/fc/runtime_config.c

telemetry_crsf_unittest_DEFINES := \
		FLASH_SIZE=128 \
		STM32F10X_MD \
		__TARGET__="TEST" \
		__REVISION__="revision"


telemetry_hott_unittest_SRC := \
		$(USER_DIR)/telemetry/hott.c \
		$(USER_DIR)/common/gps_conversion.c


telemetry_ibus_unittest_SRC := \
		$(USER_DIR)/telemetry/ibus_shared.c \
		$(USER_DIR)/telemetry/ibus.c


type_conversion_unittest_SRC := \
		$(USER_DIR)/common/typeconversion.c


ws2811_unittest_SRC := \
		$(USER_DIR)/drivers/light_ws2811strip.c




# Please tweak the following variable definitions as needed by your
# project, except GTEST_HEADERS, which you can use in your own targets
# but shouldn't modify.

# Points to the root of Google Test, relative to where this file is.
# Remember to tweak this if you move this file.
GTEST_DIR = ../../lib/test/gtest


TEST_DIR = unit
USER_INCLUDE_DIR = $(USER_DIR)

OBJECT_DIR = ../../obj/test

# Use clang/clang++ by default
CC  := clang
CXX := clang++

COMMON_FLAGS = \
	-g \
	-Wall \
	-Wextra \
	-ggdb3 \
	-pthread \
	-O0 \
	-DUNIT_TEST \
	-isystem $(GTEST_DIR)/inc \
	-MMD -MP

# Flags passed to the C compiler.
C_FLAGS = $(COMMON_FLAGS) \
	-std=gnu99

# Flags passed to the C++ compiler.
CXX_FLAGS = $(COMMON_FLAGS) \
	-std=gnu++11

# Compiler flags for coverage instrumentation
COVERAGE_FLAGS := --coverage

C_FLAGS   += $(COVERAGE_FLAGS)
CXX_FLAGS += $(COVERAGE_FLAGS)

# Determine the OS and set up the parameter group linker flags accordingly
UNAME := $(shell uname -s)
ifeq ($(UNAME), Darwin)
PG_FLAGS = -Wl,-map,$(OBJECT_DIR)/$@.map
else
PG_FLAGS = -Wl,-T,$(TEST_DIR)/parameter_group.ld -Wl,-Map,$(OBJECT_DIR)/$@.map
endif

# Gather up all of the tests.
TEST_SRC = $(sort $(wildcard $(TEST_DIR)/*.cc))
TESTS = $(TEST_SRC:$(TEST_DIR)/%.cc=%)

# All Google Test headers.  Usually you shouldn't change this
# definition.
GTEST_HEADERS = $(GTEST_DIR)/inc/gtest/*.h

## V                 : Set verbosity level based on the V= parameter
##                     V=0 Low
##                     V=1 High
include ../../make/build_verbosity.mk

# House-keeping build targets.

## test        : Build and run the Unit Tests (default goal)
test: $(TESTS:%=test-%)

## junittest   : Build and run the Unit Tests, producing Junit XML result files."
junittest: EXEC_OPTS = "--gtest_output=xml:$<_results.xml" 
junittest: $(TESTS:%=test-%)



## help        : print this help message and exit
## what        : print this help message and exit
## usage       : print this help message and exit
help what usage: Makefile
	@echo ""
	@echo "Makefile for Unit Tests"
	@echo ""
	@echo "Usage:"
	@echo "        make [goal] "
	@echo ""
	@echo "Valid goals are:"
	@echo ""
	@sed -n 's/^## //p' $<
	@echo ""
	@echo "Any of the Unit Test programs can be used as goals to build:"
	@$(foreach test, $(TESTS), echo "    $(OBJECT_DIR)/$(test)/$(test)";)
	@echo ""
	@echo "Any of the Unit Test programs can be used as goals to build and run:"
	@$(foreach test, $(TESTS), echo "    test-$(test)";)

## clean       : Cleanup the UnitTest binaries.
clean :
	rm -rf $(OBJECT_DIR)


# Builds gtest.a and gtest_main.a.

# Usually you shouldn't tweak such internal variables, indicated by a
# trailing _.
GTEST_SRCS_ = $(GTEST_DIR)/src/*.cc $(GTEST_DIR)/inc/gtest/*.h $(GTEST_HEADERS)

# For simplicity and to avoid depending on Google Test's
# implementation details, the dependencies specified below are
# conservative and not optimized.  This is fine as Google Test
# compiles fast and for ordinary users its source rarely changes.
$(OBJECT_DIR)/gtest-all.o : $(GTEST_SRCS_)
	@echo "compiling $@" "$(STDOUT)"
	@mkdir -p $(dir $@)
	$(V1) $(CXX) $(CXX_FLAGS) -I$(GTEST_DIR) -Wno-missing-field-initializers -Wno-unused-const-variable -c \
            $(GTEST_DIR)/src/gtest-all.cc -o $@

$(OBJECT_DIR)/gtest_main.o : $(GTEST_SRCS_)
	@echo "compiling $@" "$(STDOUT)"
	@mkdir -p $(dir $@)
	$(V1) $(CXX) $(CXX_FLAGS) -I$(GTEST_DIR) -c \
            $(GTEST_DIR)/src/gtest_main.cc -o $@

$(OBJECT_DIR)/gtest.a : $(OBJECT_DIR)/gtest-all.o
	@echo "linking $@" "$(STDOUT)"
	$(V1) $(AR) $(ARFLAGS) $@ $^ 

$(OBJECT_DIR)/gtest_main.a : $(OBJECT_DIR)/gtest-all.o $(OBJECT_DIR)/gtest_main.o
	@echo "linking $@" "$(STDOUT)"
	$(V1) $(AR) $(ARFLAGS) $@ $^ 

-include $(OBJECT_DIR)/gtest-all.d \
         $(OBJECT_DIR)/gtest_main.d


# includes in test dir must override includes in user dir
TEST_INCLUDE_DIRS := $(TEST_DIR) \
	$(USER_INCLUDE_DIR)

TEST_CFLAGS	 = $(addprefix -I,$(TEST_INCLUDE_DIRS))




# canned recipe for all test builds
# param $1 = testname
define test-specific-stuff

$$1_OBJS = $$(patsubst $$(USER_DIR)%,$$(OBJECT_DIR)/$1%,$$($1_SRC:=.o)) 

# $$(info $1 -v-v-------)
# $$(info $1_SRC:  $($1_SRC))
# $$(info $1_OBJS: $$($$1_OBJS))
# $$(info $1 -^-^-------)


#include generated dependencies
-include $$($$1_OBJS:.o=.d)
-include $(OBJECT_DIR)/$1/$1.d


$(OBJECT_DIR)/$1/%.c.o: $(USER_DIR)/%.c
	@echo "compiling $$<" "$(STDOUT)"
	$(V1) mkdir -p $$(dir $$@)
	$(V1) $(CC) $(C_FLAGS) $(TEST_CFLAGS) \
                $(foreach def,$1_DEFINES,-D $(def)) \
                -c $$< -o $$@


$(OBJECT_DIR)/$1/$1.o: $(TEST_DIR)/$1.cc
	@echo "compiling $$<" "$(STDOUT)"
	$(V1) mkdir -p $$(dir $$@)
	$(V1) $(CXX) $(CXX_FLAGS) $(TEST_CFLAGS)  \
                 $(foreach def,$1_DEFINES,-D $(def)) \
                 -c $$< -o $$@


$(OBJECT_DIR)/$1/$1 : $$($$1_OBJS) \
    $(OBJECT_DIR)/$1/$1.o \
	$(OBJECT_DIR)/gtest_main.a

<<<<<<< HEAD
	$(CXX) $(CXX_FLAGS) $(PG_FLAGS) $^ -o $(OBJECT_DIR)/$@

$(OBJECT_DIR)/drivers/transponder_ir_arcitimer.o : \
	$(USER_DIR)/drivers/transponder_ir_arcitimer.c \
	$(USER_DIR)/drivers/transponder_ir.h \
    $(USER_DIR)/drivers/transponder_ir_arcitimer.h \
	$(GTEST_HEADERS)

	@mkdir -p $(dir $@)
	$(CC) $(C_FLAGS) $(TEST_CFLAGS) -c $(USER_DIR)/drivers/transponder_ir_arcitimer.c -o $@

$(OBJECT_DIR)/drivers/transponder_ir_ilap.o : \
	$(USER_DIR)/drivers/transponder_ir_ilap.c \
	$(USER_DIR)/drivers/transponder_ir.h \
    $(USER_DIR)/drivers/transponder_ir_ilap.h \
	$(GTEST_HEADERS)

	@mkdir -p $(dir $@)
	$(CC) $(C_FLAGS) $(TEST_CFLAGS) -c $(USER_DIR)/drivers/transponder_ir_ilap.c -o $@

$(OBJECT_DIR)/transponder_unittest.o : \
	$(TEST_DIR)/transponder_unittest.cc \
	$(USER_DIR)/drivers/transponder_ir.h \
    $(USER_DIR)/drivers/transponder_ir_arcitimer.h \
    $(USER_DIR)/drivers/transponder_ir_ilap.h \
	$(GTEST_HEADERS)

	@mkdir -p $(dir $@)
	$(CXX) $(CXX_FLAGS) $(TEST_CFLAGS) -c $(TEST_DIR)/transponder_unittest.cc -o $@

$(OBJECT_DIR)/transponder_unittest : \
    $(OBJECT_DIR)/drivers/transponder_ir_arcitimer.o \
    $(OBJECT_DIR)/drivers/transponder_ir_ilap.o \
	$(OBJECT_DIR)/transponder_unittest.o \
	$(OBJECT_DIR)/gtest_main.a

	$(CXX) $(CXX_FLAGS) $^ -o $(OBJECT_DIR)/$@


## test        : Build and run the Unit Tests
test: $(TESTS:%=test-%)
=======
	@echo "linking $$@" "$(STDOUT)"
	$(V1) mkdir -p $(dir $$@)
	$(V1) $(CXX) $(CXX_FLAGS) $(PG_FLAGS) $$^ -o $$@
>>>>>>> e84cbe5f


test-$1: $(OBJECT_DIR)/$1/$1
	$(V1) $$< $$(EXEC_OPTS) "$(STDOUT)" && echo "running $$@: PASS"

endef

#apply the canned recipe above to all tests
$(eval $(foreach test,$(TESTS),$(call test-specific-stuff,$(test))))
<|MERGE_RESOLUTION|>--- conflicted
+++ resolved
@@ -162,7 +162,9 @@
 ws2811_unittest_SRC := \
 		$(USER_DIR)/drivers/light_ws2811strip.c
 
-
+transponder_unittest_SRC := \
+		$(USER_DIR)/drivers/transponder_ir_arcitimer.c \
+		$(USER_DIR)/drivers/transponder_ir_ilap.c
 
 
 # Please tweak the following variable definitions as needed by your
@@ -345,53 +347,9 @@
     $(OBJECT_DIR)/$1/$1.o \
 	$(OBJECT_DIR)/gtest_main.a
 
-<<<<<<< HEAD
-	$(CXX) $(CXX_FLAGS) $(PG_FLAGS) $^ -o $(OBJECT_DIR)/$@
-
-$(OBJECT_DIR)/drivers/transponder_ir_arcitimer.o : \
-	$(USER_DIR)/drivers/transponder_ir_arcitimer.c \
-	$(USER_DIR)/drivers/transponder_ir.h \
-    $(USER_DIR)/drivers/transponder_ir_arcitimer.h \
-	$(GTEST_HEADERS)
-
-	@mkdir -p $(dir $@)
-	$(CC) $(C_FLAGS) $(TEST_CFLAGS) -c $(USER_DIR)/drivers/transponder_ir_arcitimer.c -o $@
-
-$(OBJECT_DIR)/drivers/transponder_ir_ilap.o : \
-	$(USER_DIR)/drivers/transponder_ir_ilap.c \
-	$(USER_DIR)/drivers/transponder_ir.h \
-    $(USER_DIR)/drivers/transponder_ir_ilap.h \
-	$(GTEST_HEADERS)
-
-	@mkdir -p $(dir $@)
-	$(CC) $(C_FLAGS) $(TEST_CFLAGS) -c $(USER_DIR)/drivers/transponder_ir_ilap.c -o $@
-
-$(OBJECT_DIR)/transponder_unittest.o : \
-	$(TEST_DIR)/transponder_unittest.cc \
-	$(USER_DIR)/drivers/transponder_ir.h \
-    $(USER_DIR)/drivers/transponder_ir_arcitimer.h \
-    $(USER_DIR)/drivers/transponder_ir_ilap.h \
-	$(GTEST_HEADERS)
-
-	@mkdir -p $(dir $@)
-	$(CXX) $(CXX_FLAGS) $(TEST_CFLAGS) -c $(TEST_DIR)/transponder_unittest.cc -o $@
-
-$(OBJECT_DIR)/transponder_unittest : \
-    $(OBJECT_DIR)/drivers/transponder_ir_arcitimer.o \
-    $(OBJECT_DIR)/drivers/transponder_ir_ilap.o \
-	$(OBJECT_DIR)/transponder_unittest.o \
-	$(OBJECT_DIR)/gtest_main.a
-
-	$(CXX) $(CXX_FLAGS) $^ -o $(OBJECT_DIR)/$@
-
-
-## test        : Build and run the Unit Tests
-test: $(TESTS:%=test-%)
-=======
 	@echo "linking $$@" "$(STDOUT)"
 	$(V1) mkdir -p $(dir $$@)
 	$(V1) $(CXX) $(CXX_FLAGS) $(PG_FLAGS) $$^ -o $$@
->>>>>>> e84cbe5f
 
 
 test-$1: $(OBJECT_DIR)/$1/$1
