--- conflicted
+++ resolved
@@ -122,11 +122,7 @@
             drivers/usb_msc_common.c \
             drivers/adc.c \
             drivers/bus_spi_config.c \
-<<<<<<< HEAD
-            common/stm32/bus_i2c_config.c \
-=======
             common/stm32/bus_i2c_pinconfig.c \
->>>>>>> 6c07efce
             common/stm32/bus_spi_pinconfig.c \
             common/stm32/bus_spi_hw.c \
             common/stm32/serial_uart_hw.c \
@@ -149,11 +145,7 @@
             drivers/bus_i2c_timing.c \
             drivers/inverter.c \
             drivers/bus_spi_config.c \
-<<<<<<< HEAD
-            common/stm32/bus_i2c_config.c \
-=======
             common/stm32/bus_i2c_pinconfig.c \
->>>>>>> 6c07efce
             common/stm32/bus_spi_pinconfig.c \
             drivers/serial_escserial.c \
             drivers/serial_pinconfig.c \
