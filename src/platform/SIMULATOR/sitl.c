--- conflicted
+++ resolved
@@ -597,11 +597,7 @@
     pwmMotorDevice.enabled = false;
 }
 
-<<<<<<< HEAD
-static bool pwmIsMotorEnabled(uint8_t index)
-=======
-bool pwmIsMotorEnabled(unsigned index)
->>>>>>> 3d9dcbc9
+static bool pwmIsMotorEnabled(unsigned index)
 {
     return motors[index].enabled;
 }
