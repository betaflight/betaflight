#
# Raspberry PICO Make file include
#
# The top level Makefile adds $(MCU_COMMON_SRC) and $(DEVICE_STDPERIPH_SRC) to SRC collection.
#

# PICO_TRACE = 1
DEFAULT_OUTPUT := uf2

# Run from SRAM. To disable, set environment variable RUN_FROM_RAM=0
ifeq ($(RUN_FROM_RAM),)
RUN_FROM_RAM = 1
endif

PICO_LIB_OPTIMISATION      := -O2 -fuse-linker-plugin -ffast-math -fmerge-all-constants

# This file PICO.mk is $(TARGET_PLATFORM_DIR)/mk/$(TARGET_MCU_FAMILY).mk
PICO_MK_DIR = $(TARGET_PLATFORM_DIR)/mk

ifneq ($(PICO_TRACE),)
include $(PICO_MK_DIR)/PICO_trace.mk
endif

ifneq ($(TEST_PIO_DEBUG),)
# DSHOT bidir debugging
# Hellbender: 8, 9 appear on J7 (GNSS/GPS connector, currently unused)
# 18, 19 currently not connected, harmless to use
DEVICE_FLAGS += \
    -DDSHOT_DEBUG_PIO \
    -DDSHOT_DEBUG_SIDE0=8 \
    -DDSHOT_DEBUG_SIDE1=9 \
    -DDSHOT_DEBUG_SIDE2=18 \
    -DDSHOT_DEBUG_SIDE3=19
endif

RP2350_TARGETS = RP2350A RP2350B
ifneq ($(filter $(TARGET_MCU), $(RP2350_TARGETS)),)
RP2350_TARGET = $(TARGET_MCU)
endif

ifeq ($(DEBUG_HARDFAULTS),PICO)
CFLAGS          += -DDEBUG_HARDFAULTS
endif

SDK_DIR         = $(LIB_MAIN_DIR)/pico-sdk/src

#CMSIS
CMSIS_DIR      := $(SDK_DIR)/rp2_common/cmsis/stub/CMSIS

#STDPERIPH
STDPERIPH_DIR  := $(SDK_DIR)

PICO_LIB_SRC = \
            rp2_common/pico_crt0/crt0.S \
            rp2_common/hardware_sync_spin_lock/sync_spin_lock.c \
            rp2_common/hardware_gpio/gpio.c \
            rp2_common/hardware_uart/uart.c \
            rp2_common/hardware_irq/irq.c \
            rp2_common/hardware_irq/irq_handler_chain.S \
            rp2_common/hardware_timer/timer.c \
            rp2_common/hardware_clocks/clocks.c \
            rp2_common/hardware_pll/pll.c \
            rp2_common/hardware_dma/dma.c \
            rp2_common/hardware_spi/spi.c \
            rp2_common/hardware_i2c/i2c.c \
            rp2_common/hardware_adc/adc.c \
            rp2_common/hardware_pio/pio.c \
            rp2_common/hardware_watchdog/watchdog.c \
            rp2_common/hardware_flash/flash.c \
            rp2_common/pico_unique_id/unique_id.c \
            rp2_common/pico_platform_panic/panic.c \
            rp2_common/pico_multicore/multicore.c \
            common/pico_sync/mutex.c \
            common/pico_time/time.c \
            common/pico_sync/lock_core.c \
            common/hardware_claim/claim.c \
            common/pico_sync/critical_section.c \
            rp2_common/hardware_sync/sync.c \
            rp2_common/pico_runtime_init/runtime_init.c \
            rp2_common/pico_runtime_init/runtime_init_clocks.c \
            rp2_common/pico_runtime_init/runtime_init_stack_guard.c \
            rp2_common/pico_runtime/runtime.c \
            rp2_common/hardware_ticks/ticks.c \
            rp2_common/hardware_xosc/xosc.c \
            common/pico_sync/sem.c \
            common/pico_time/timeout_helper.c \
            common/pico_util/datetime.c \
            common/pico_util/pheap.c \
            common/pico_util/queue.c \
            rp2350/pico_platform/platform.c \
            rp2_common/pico_atomic/atomic.c \
            rp2_common/pico_bootrom/bootrom.c \
            rp2_common/pico_bootrom/bootrom_lock.c \
            rp2_common/pico_divider/divider_compiler.c \
            rp2_common/pico_flash/flash.c \
            rp2_common/hardware_divider/divider.c \
            rp2_common/hardware_vreg/vreg.c \
            rp2_common/hardware_xip_cache/xip_cache.c \
            rp2_common/pico_standard_binary_info/standard_binary_info.c \
            rp2_common/pico_clib_interface/newlib_interface.c \
            rp2_common/pico_malloc/malloc.c \
            rp2_common/pico_stdlib/stdlib.c \
            rp2_common/pico_bit_ops/bit_ops_aeabi.S

TINY_USB_SRC_DIR = $(LIB_MAIN_DIR)/pico-sdk/lib/tinyusb/src
TINYUSB_SRC := \
            $(TINY_USB_SRC_DIR)/tusb.c \
            $(TINY_USB_SRC_DIR)/class/cdc/cdc_device.c \
            $(TINY_USB_SRC_DIR)/common/tusb_fifo.c \
            $(TINY_USB_SRC_DIR)/device/usbd.c \
            $(TINY_USB_SRC_DIR)/device/usbd_control.c \
            $(TINY_USB_SRC_DIR)/portable/raspberrypi/rp2040/dcd_rp2040.c \
            $(TINY_USB_SRC_DIR)/portable/raspberrypi/rp2040/rp2040_usb.c

# TODO which of these do we need?
TINYUSB_SRC += \
            $(TINY_USB_SRC_DIR)/class/vendor/vendor_device.c \
            $(TINY_USB_SRC_DIR)/class/net/ecm_rndis_device.c \
            $(TINY_USB_SRC_DIR)/class/net/ncm_device.c \
            $(TINY_USB_SRC_DIR)/class/dfu/dfu_rt_device.c \
            $(TINY_USB_SRC_DIR)/class/dfu/dfu_device.c \
            $(TINY_USB_SRC_DIR)/class/msc/msc_device.c \
            $(TINY_USB_SRC_DIR)/class/midi/midi_device.c \
            $(TINY_USB_SRC_DIR)/class/video/video_device.c \
            $(TINY_USB_SRC_DIR)/class/hid/hid_device.c \
            $(TINY_USB_SRC_DIR)/class/usbtmc/usbtmc_device.c \
            $(TINY_USB_SRC_DIR)/class/audio/audio_device.c

# pico_float
PICO_LIB_SRC  += \
            rp2_common/pico_float/float_common_m33.S \
            rp2_common/pico_float/float_conv32_vfp.S \
            rp2_common/pico_float/float_math.c \
            rp2_common/pico_float/float_sci_m33_vfp.S

PICO_FLOAT_WRAP_FNS = \
            __aeabi_f2lz \
            __aeabi_f2ulz \
            __aeabi_l2f \
            __aeabi_ul2f \
            acosf \
            acoshf \
            asinf \
            asinhf \
            atan2f \
            atanf \
            atanhf \
            cbrtf \
            ceilf \
            copysignf \
            cosf \
            coshf \
            dremf \
            exp10f \
            exp2f \
            expf \
            expm1f \
            floorf \
            fmaf \
            fmodf \
            hypotf \
            ldexpf \
            log10f \
            log1pf \
            log2f \
            logf \
            powf \
            powintf \
            remainderf \
            remquof \
            roundf \
            sincosf \
            sinf \
            sinhf \
            tanf \
            tanhf \
            truncf

PICO_FLOAT_LD_FLAGS = $(foreach fn, $(PICO_FLOAT_WRAP_FNS), -Wl,--wrap=$(fn))

# pico_double
PICO_LIB_SRC += \
            rp2_common/pico_double/double_aeabi_dcp.S \
            rp2_common/pico_double/double_conv_m33.S \
            rp2_common/pico_double/double_fma_dcp.S \
            rp2_common/pico_double/double_math.c \
            rp2_common/pico_double/double_sci_m33.S

PICO_DOUBLE_WRAP_FNS = \
            __aeabi_cdcmpeq \
            __aeabi_cdcmple \
            __aeabi_cdrcmple \
            __aeabi_d2f \
            __aeabi_d2iz \
            __aeabi_d2lz \
            __aeabi_d2uiz \
            __aeabi_d2ulz \
            __aeabi_dadd \
            __aeabi_dcmpeq \
            __aeabi_dcmpge \
            __aeabi_dcmpgt \
            __aeabi_dcmple \
            __aeabi_dcmplt \
            __aeabi_dcmpun \
            __aeabi_ddiv \
            __aeabi_dmul \
            __aeabi_drsub \
            __aeabi_dsub \
            __aeabi_i2d \
            __aeabi_l2d \
            __aeabi_ui2d \
            __aeabi_ul2d \
            acos \
            acosh \
            asin \
            asinh \
            atan \
            atan2 \
            atanh \
            cbrt \
            ceil \
            copysign \
            cos \
            cosh \
            drem \
            exp \
            exp10 \
            exp2 \
            expm1 \
            floor \
            fma \
            fmod \
            hypot \
            ldexp \
            log \
            log10 \
            log1p \
            log2 \
            pow \
            powint \
            remainder \
            remquo \
            round \
            sin \
            sincos \
            sinh \
            sqrt \
            tan \
            tanh \
            trunc

PICO_DOUBLE_LD_FLAGS = $(foreach fn, $(PICO_DOUBLE_WRAP_FNS), -Wl,--wrap=$(fn))

VPATH := $(VPATH):$(STDPERIPH_DIR)

ifdef RP2350_TARGET
TARGET_MCU_LIB_LOWER = rp2350
TARGET_MCU_LIB_UPPER = RP2350
endif

#CMSIS
VPATH       := $(VPATH):$(CMSIS_DIR)/Core/Include:$(CMSIS_DIR)/Device/$(TARGET_MCU_LIB_UPPER)/Include
CMSIS_SRC   :=

INCLUDE_DIRS += \
            $(TARGET_PLATFORM_DIR) \
            $(TARGET_PLATFORM_DIR)/include \
            $(TARGET_PLATFORM_DIR)/usb \
            $(TARGET_PLATFORM_DIR)/startup

SYS_INCLUDE_DIRS = \
            $(SDK_DIR)/common/pico_bit_ops_headers/include \
            $(SDK_DIR)/common/pico_base_headers/include \
            $(SDK_DIR)/common/boot_picoboot_headers/include \
            $(SDK_DIR)/common/pico_usb_reset_interface_headers/include \
            $(SDK_DIR)/common/pico_time/include \
            $(SDK_DIR)/common/boot_uf2_headers/include \
            $(SDK_DIR)/common/pico_divider_headers/include \
            $(SDK_DIR)/common/boot_picobin_headers/include \
            $(SDK_DIR)/common/pico_util/include \
            $(SDK_DIR)/common/pico_stdlib_headers/include \
            $(SDK_DIR)/common/hardware_claim/include \
            $(SDK_DIR)/common/pico_binary_info/include \
            $(SDK_DIR)/common/pico_sync/include \
            $(SDK_DIR)/rp2_common/pico_stdio_uart/include \
            $(SDK_DIR)/rp2_common/pico_stdio_usb/include \
            $(SDK_DIR)/rp2_common/pico_stdio_rtt/include \
            $(SDK_DIR)/rp2_common/tinyusb/include \
            $(SDK_DIR)/rp2_common/hardware_rtc/include \
            $(SDK_DIR)/rp2_common/hardware_boot_lock/include \
            $(SDK_DIR)/rp2_common/pico_mem_ops/include \
            $(SDK_DIR)/rp2_common/hardware_exception/include \
            $(SDK_DIR)/rp2_common/hardware_sync_spin_lock/include \
            $(SDK_DIR)/rp2_common/pico_runtime_init/include \
            $(SDK_DIR)/rp2_common/pico_standard_link/include \
            $(SDK_DIR)/rp2_common/hardware_pio/include \
            $(SDK_DIR)/rp2_common/pico_platform_compiler/include \
            $(SDK_DIR)/rp2_common/hardware_divider/include \
            $(SDK_DIR)/rp2_common/pico_bootsel_via_double_reset/include \
            $(SDK_DIR)/rp2_common/hardware_powman/include \
            $(SDK_DIR)/rp2_common/pico_btstack/include \
            $(SDK_DIR)/rp2_common/pico_cyw43_driver/include \
            $(SDK_DIR)/rp2_common/hardware_flash/include \
            $(SDK_DIR)/rp2_common/hardware_ticks/include \
            $(SDK_DIR)/rp2_common/hardware_dma/include \
            $(SDK_DIR)/rp2_common/pico_bit_ops/include \
            $(SDK_DIR)/rp2_common/hardware_clocks/include \
            $(SDK_DIR)/rp2_common/pico_unique_id/include \
            $(SDK_DIR)/rp2_common/hardware_dcp/include \
            $(SDK_DIR)/rp2_common/hardware_watchdog/include \
            $(SDK_DIR)/rp2_common/pico_rand/include \
            $(SDK_DIR)/rp2_common/hardware_hazard3/include \
            $(SDK_DIR)/rp2_common/hardware_uart/include \
            $(SDK_DIR)/rp2_common/hardware_interp/include \
            $(SDK_DIR)/rp2_common/pico_printf/include \
            $(SDK_DIR)/rp2_common/pico_aon_timer/include \
            $(SDK_DIR)/rp2_common/hardware_riscv_platform_timer/include \
            $(SDK_DIR)/rp2_common/pico_double/include \
            $(SDK_DIR)/rp2_common/pico_cyw43_arch/include \
            $(SDK_DIR)/rp2_common/hardware_vreg/include \
            $(SDK_DIR)/rp2_common/pico_mbedtls/include \
            $(SDK_DIR)/rp2_common/hardware_spi/include \
            $(SDK_DIR)/rp2_common/hardware_rcp/include \
            $(SDK_DIR)/rp2_common/hardware_riscv/include \
            $(SDK_DIR)/rp2_common/pico_standard_binary_info/include \
            $(SDK_DIR)/rp2_common/pico_i2c_slave/include \
            $(SDK_DIR)/rp2_common/pico_int64_ops/include \
            $(SDK_DIR)/rp2_common/pico_sha256/include \
            $(SDK_DIR)/rp2_common/hardware_irq/include \
            $(SDK_DIR)/rp2_common/pico_divider/include \
            $(SDK_DIR)/rp2_common/pico_flash/include \
            $(SDK_DIR)/rp2_common/hardware_sync/include \
            $(SDK_DIR)/rp2_common/pico_bootrom/include \
            $(SDK_DIR)/rp2_common/pico_crt0/include \
            $(SDK_DIR)/rp2_common/pico_clib_interface/include \
            $(SDK_DIR)/rp2_common/pico_stdio/include \
            $(SDK_DIR)/rp2_common/pico_runtime/include \
            $(SDK_DIR)/rp2_common/pico_time_adapter/include \
            $(SDK_DIR)/rp2_common/pico_platform_panic/include \
            $(SDK_DIR)/rp2_common/hardware_adc/include \
            $(SDK_DIR)/rp2_common/cmsis/include \
            $(SDK_DIR)/rp2_common/hardware_pll/include \
            $(SDK_DIR)/rp2_common/pico_platform_sections/include \
            $(SDK_DIR)/rp2_common/boot_bootrom_headers/include \
            $(SDK_DIR)/rp2_common/pico_fix/include \
            $(SDK_DIR)/rp2_common/pico_lwip/include \
            $(SDK_DIR)/rp2_common/hardware_base/include \
            $(SDK_DIR)/rp2_common/hardware_xosc/include \
            $(SDK_DIR)/rp2_common/pico_async_context/include \
            $(SDK_DIR)/rp2_common/hardware_pwm/include \
            $(SDK_DIR)/rp2_common/pico_stdio_semihosting/include \
            $(SDK_DIR)/rp2_common/pico_float/include \
            $(SDK_DIR)/rp2_common/hardware_resets/include \
            $(SDK_DIR)/rp2_common/pico_cxx_options/include \
            $(SDK_DIR)/rp2_common/pico_stdlib/include \
            $(SDK_DIR)/rp2_common/hardware_sha256/include \
            $(SDK_DIR)/rp2_common/hardware_i2c/include \
            $(SDK_DIR)/rp2_common/pico_atomic/include \
            $(SDK_DIR)/rp2_common/pico_multicore/include \
            $(SDK_DIR)/rp2_common/hardware_gpio/include \
            $(SDK_DIR)/rp2_common/pico_malloc/include \
            $(SDK_DIR)/rp2_common/hardware_timer/include \
            $(SDK_DIR)/rp2_common/hardware_xip_cache/include \
            $(CMSIS_DIR)/Core/Include \
            $(CMSIS_DIR)/Device/$(TARGET_MCU_LIB_UPPER)/Include \
            $(SDK_DIR)/$(TARGET_MCU_LIB_LOWER)/pico_platform/include \
            $(SDK_DIR)/$(TARGET_MCU_LIB_LOWER)/hardware_regs/include \
            $(SDK_DIR)/$(TARGET_MCU_LIB_LOWER)/hardware_structs/include \
            $(LIB_MAIN_DIR)/pico-sdk/lib/tinyusb/src

SYS_INCLUDE_DIRS += \
            $(SDK_DIR)/rp2350/boot_stage2/include

#Flags
ARCH_FLAGS      = -fno-builtin-memcpy -mthumb -mcpu=cortex-m33 -march=armv8-m.main+fp+dsp -mcmse -mfloat-abi=softfp
ARCH_FLAGS      += -DPICO_COPY_TO_RAM=$(RUN_FROM_RAM)
<<<<<<< HEAD
=======
# work around memcpy alignment issue
ARCH_FLAGS      += -fno-builtin-memcpy
>>>>>>> 89283c3f

PICO_STDIO_USB_FLAGS = \
            -DLIB_PICO_PRINTF=1 \
            -DLIB_PICO_PRINTF_PICO=1  \
            -DLIB_PICO_STDIO=1  \
            -DLIB_PICO_STDIO_USB=1 \
            -DCFG_TUSB_DEBUG=0  \
            -DCFG_TUSB_MCU=OPT_MCU_RP2040  \
            -DCFG_TUSB_OS=OPT_OS_NONE  \
            -DLIB_PICO_FIX_RP2040_USB_DEVICE_ENUMERATION=1 \
            -DPICO_RP2040_USB_DEVICE_UFRAME_FIX=1  \
            -DPICO_STDIO_USB_CONNECT_WAIT_TIMEOUT_MS=3000 \
            -DLIB_PICO_UNIQUEID=1

PICO_STDIO_WRAP_FNS  = \
            sprintf \
            snprintf \
            vsnprintf \
            printf \
            vprintf \
            puts \
            putchar \
            getchar

PICO_STDIO_LD_FLAGS = $(foreach fn, $(PICO_STDIO_WRAP_FNS), -Wl,--wrap=$(fn))

PICO_BIT_OPS_LD_FLAGS = \
            -Wl,--wrap=__ctzdi2

EXTRA_LD_FLAGS += $(PICO_STDIO_LD_FLAGS) $(PICO_TRACE_LD_FLAGS) $(PICO_FLOAT_LD_FLAGS) $(PICO_DOUBLE_LD_FLAGS) $(PICO_BIT_OPS_LD_FLAGS)

ifdef RP2350_TARGET

# Q. do we need LIB_BOOT_STAGE_2_HEADERS?
# TODO review LIB_PICO options
DEVICE_FLAGS    += \
            -D$(RP2350_TARGET) \
            -DPICO_RP2350_A2_SUPPORTED=1 \
            -DLIB_BOOT_STAGE2_HEADERS=1 \
            -DLIB_PICO_ATOMIC=1 \
            -DLIB_PICO_BIT_OPS=1 \
            -DLIB_PICO_BIT_OPS_PICO=1 \
            -DLIB_PICO_CLIB_INTERFACE=1 \
            -DLIB_PICO_CRT0=1 \
            -DLIB_PICO_CXX_OPTIONS=1 \
            -DLIB_PICO_DIVIDER=1 \
            -DLIB_PICO_DIVIDER_COMPILER=1 \
            -DLIB_PICO_DOUBLE=1 \
            -DLIB_PICO_DOUBLE_PICO=1 \
            -DLIB_PICO_FLOAT=1 \
            -DLIB_PICO_FLOAT_PICO=1 \
            -DLIB_PICO_FLOAT_PICO_VFP=1 \
            -DLIB_PICO_INT64_OPS=1 \
            -DLIB_PICO_INT64_OPS_COMPILER=1 \
            -DLIB_PICO_MALLOC=1 \
            -DLIB_PICO_MEM_OPS=1 \
            -DLIB_PICO_MEM_OPS_COMPILER=1 \
            -DLIB_PICO_NEWLIB_INTERFACE=1 \
            -DLIB_PICO_PLATFORM=1 \
            -DLIB_PICO_PLATFORM_COMPILER=1 \
            -DLIB_PICO_PLATFORM_PANIC=1 \
            -DLIB_PICO_PLATFORM_SECTIONS=1 \
            -DLIB_PICO_PRINTF=1 \
            -DLIB_PICO_PRINTF_PICO=1 \
            -DLIB_PICO_RUNTIME=1 \
            -DLIB_PICO_RUNTIME_INIT=1 \
            -DLIB_PICO_STANDARD_BINARY_INFO=1 \
            -DLIB_PICO_STANDARD_LINK=1 \
            -DLIB_PICO_STDIO=1 \
            -DLIB_PICO_STDIO_UART=1 \
            -DLIB_PICO_STDLIB=1 \
            -DLIB_PICO_SYNC=1 \
            -DLIB_PICO_SYNC_CRITICAL_SECTION=1 \
            -DLIB_PICO_SYNC_MUTEX=1 \
            -DLIB_PICO_SYNC_SEM=1 \
            -DLIB_PICO_TIME=1 \
            -DLIB_PICO_TIME_ADAPTER=1 \
            -DLIB_PICO_UTIL=1 \
            -DPICO_32BIT=1 \
            -DPICO_BUILD=1 \
            -DPICO_CXX_ENABLE_EXCEPTIONS=0 \
            -DPICO_NO_FLASH=0 \
            -DPICO_NO_HARDWARE=0 \
            -DPICO_ON_DEVICE=1 \
            -DPICO_RP2350=1 \
            -DPICO_USE_BLOCKED_RAM=0

ifeq ($(RUN_FROM_RAM),1)
LD_SCRIPT       = $(LINKER_DIR)/pico_rp2350_RunFromRAM.ld
else
LD_SCRIPT       = $(LINKER_DIR)/pico_rp2350_RunFromFLASH.ld
endif

STARTUP_SRC     = PICO/startup/bs2_default_padded_checksummed.S

# Override the OPTIMISE_SPEED compiler setting to save flash space on these 512KB targets.
# Performance is only slightly affected but around 50 kB of flash are saved.
OPTIMISE_SPEED  = -O2

# TODO tidy up -
# we might lose some/all of pico_stdio_*, pico_printf if not using PICO_TRACE
PICO_LIB_SRC += \
            rp2_common/pico_stdio/stdio.c \
            rp2_common/pico_printf/printf.c

ifneq ($(PICO_TRACE),)
PICO_LIB_SRC += \
            rp2_common/pico_stdio_uart/stdio_uart.c
endif

# TODO review
# rp2_common/pico_stdio_usb/stdio_usb.c \

PICO_STDIO_USB_SRC = \
            rp2_common/pico_stdio_usb/reset_interface.c \
            rp2_common/pico_fix/rp2040_usb_device_enumeration/rp2040_usb_device_enumeration.c

# TODO check
#    rp2_common/pico_stdio_usb/stdio_usb_descriptors.c \
# vs PICO/usb/usb_descriptors.c

PICO_LIB_SRC += $(PICO_STDIO_USB_SRC)

# Work around https://github.com/raspberrypi/pico-sdk/issues/2451
# by using system headers, which are more tolerant of macro redefinitions.

SYS_INCLUDE_DIRS += \
            $(SDK_DIR)/rp2_common/pico_fix/rp2040_usb_device_enumeration/include

# TODO use system_RP2350.c instead of writing into PICO/system.c
# MCU_COMMON_SRC += \
#             system_RP2350.c

else
$(error Unknown MCU for Raspberry PICO target)
endif

DEVICE_FLAGS    += -DHSE_VALUE=$(HSE_VALUE) -DPICO

DEVICE_FLAGS    += $(PICO_STDIO_USB_FLAGS)

MCU_COMMON_SRC = \
            drivers/accgyro/accgyro_mpu.c \
            drivers/dshot_bitbang_decode.c \
            drivers/inverter.c \
            drivers/bus_spi.c \
            drivers/bus_spi_config.c \
            drivers/bus_i2c_utils.c \
            drivers/serial_pinconfig.c \
            drivers/usb_io.c \
            drivers/dshot.c \
            drivers/adc.c \
            PICO/adc_pico.c \
            PICO/bus_i2c_pico.c \
            PICO/bus_spi_pico.c \
            PICO/bus_quadspi_pico.c \
            PICO/config_flash.c \
            PICO/debug_pico.c \
            PICO/dma_pico.c \
            PICO/dshot_bidir_pico.c \
            PICO/dshot_pico.c \
            PICO/exti_pico.c \
            PICO/io_pico.c \
            PICO/persistent.c \
            PICO/pwm_pico.c \
            PICO/pwm_beeper_pico.c \
            PICO/serial_usb_vcp_pico.c \
            PICO/system.c \
            PICO/uart/serial_uart_pico.c \
            PICO/uart/uart_hw.c \
            PICO/uart/uart_pio.c \
            PICO/uart/uart_rx_program.c \
            PICO/uart/uart_tx_program.c \
            PICO/usb/usb_cdc.c \
            PICO/usb/usb_descriptors.c \
            PICO/usb/usb_msc_pico.c \
            PICO/multicore.c \
            PICO/debug_pin.c \
            PICO/light_ws2811strip_pico.c

# USB MSC support sources (TinyUSB backend on PICO)
MSC_SRC = \
            drivers/usb_msc_common.c \
            msc/usbd_storage.c \
            msc/usbd_storage_emfat.c \
            msc/emfat.c \
            msc/emfat_file.c

DEVICE_STDPERIPH_SRC := \
            $(PICO_LIB_SRC) \
            $(STDPERIPH_SRC) \
            $(TINYUSB_SRC) \
            $(PICO_TRACE_SRC)

# Add a target-specific definition for PICO_LIB_TARGETS in order
# to remove -flto=auto for pico-sdk file compilation
# (to avoid problem of interaction with wrapping -Wl,wrap=...).
# Place this at the end because we require PICO_LIB_TARGETS to be expanded before setting the target

PICO_LIB_OBJS = $(addsuffix .o, $(basename $(PICO_LIB_SRC)))
PICO_LIB_OBJS += $(addsuffix .o, $(basename $(PICO_TRACE_SRC)))
PICO_LIB_TARGETS := $(foreach pobj, $(PICO_LIB_OBJS), %/$(pobj))
$(PICO_LIB_TARGETS): CC_DEFAULT_OPTIMISATION := $(PICO_LIB_OPTIMISATION)<|MERGE_RESOLUTION|>--- conflicted
+++ resolved
@@ -372,13 +372,10 @@
             $(SDK_DIR)/rp2350/boot_stage2/include
 
 #Flags
-ARCH_FLAGS      = -fno-builtin-memcpy -mthumb -mcpu=cortex-m33 -march=armv8-m.main+fp+dsp -mcmse -mfloat-abi=softfp
+ARCH_FLAGS      = -mthumb -mcpu=cortex-m33 -march=armv8-m.main+fp+dsp -mcmse -mfloat-abi=softfp
 ARCH_FLAGS      += -DPICO_COPY_TO_RAM=$(RUN_FROM_RAM)
-<<<<<<< HEAD
-=======
 # work around memcpy alignment issue
 ARCH_FLAGS      += -fno-builtin-memcpy
->>>>>>> 89283c3f
 
 PICO_STDIO_USB_FLAGS = \
             -DLIB_PICO_PRINTF=1 \
