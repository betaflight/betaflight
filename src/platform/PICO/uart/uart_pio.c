--- conflicted
+++ resolved
@@ -369,9 +369,6 @@
     pio_set_irqn_source_enabled(uartPio, irqn_index, irqSourceTX, true);
 }
 
-<<<<<<< HEAD
-#endif
-=======
 #else
 
 void uartPinConfigure_pio(const serialPinConfig_t *pSerialPinConfig)
@@ -403,5 +400,4 @@
     UNUSED(uartPort);
 }
 
-#endif // #if SERIAL_PIOUART_COUNT > 0
->>>>>>> 12aa33f4
+#endif // #if SERIAL_PIOUART_COUNT > 0