--- conflicted
+++ resolved
@@ -108,12 +108,6 @@
   /* Clear EINT pending Bit*/
   __DAL_USB_OTG_HS_WAKEUP_EINT_CLEAR_FLAG();
 #endif
-<<<<<<< HEAD
-=======
-
-}
->>>>>>> 493b9bf8
-
 }
 
 /**
