/*
*****************************************************************************
**
**  File        : at32_flash_f4_split.ld
**
**  Abstract    : Common linker script for STM32 devices.
**
*****************************************************************************
*/

/* Entry Point */
ENTRY(Reset_Handler)

/* Highest address of the user mode stack */
_Hot_Reboot_Flags_Size = 16;
_estack = ORIGIN(STACKRAM) + LENGTH(STACKRAM) - _Hot_Reboot_Flags_Size;    /* end of RAM */

/* Base address where the config is stored. */
__config_start = ORIGIN(FLASH_CONFIG);
__config_end = ORIGIN(FLASH_CONFIG) + LENGTH(FLASH_CONFIG);

/* Generate a link error if heap and stack don't fit into RAM */
_Min_Heap_Size  = 0x200; /* required amount of heap  */
_Min_Stack_Size = 0x800; /* required amount of stack */

/* Define output sections */
SECTIONS
{
  /*
   * The ISR vector table is loaded at the beginning of the FLASH,
   * But it is linked (space reserved) at the beginning of the VECTAB region,
   * which is aliased either to FLASH or RAM.
   * When linked to RAM, the table can optionally be copied from FLASH to RAM
   * for table relocation.
   */

  _isr_vector_table_flash_base = LOADADDR(.isr_vector);
  PROVIDE (isr_vector_table_flash_base = _isr_vector_table_flash_base);

  .isr_vector :
  {
    . = ALIGN(4);
    PROVIDE (isr_vector_table_base = .);
    KEEP(*(.isr_vector)) /* Startup code */
    . = ALIGN(4);
    PROVIDE (isr_vector_table_end = .);
  } >FLASH

  /* System memory (read-only bootloader) interrupt vector */
  .system_isr_vector (NOLOAD) :
  {
    . = ALIGN(4);
    PROVIDE (system_isr_vector_table_base = .);
    KEEP(*(.system_isr_vector)) /* Bootloader code */
    . = ALIGN(4);
  } >SYSTEM_MEMORY

  /* The program code and other data goes into FLASH */
  .text :
  {
    . = ALIGN(4);
    *(.text)           /* .text sections (code) */
    *(.text*)          /* .text* sections (code) */
    *(.rodata)         /* .rodata sections (constants, strings, etc.) */
    *(.rodata*)        /* .rodata* sections (constants, strings, etc.) */
    *(.glue_7)         /* glue arm to thumb code */
    *(.glue_7t)        /* glue thumb to arm code */
    *(.eh_frame)

    KEEP (*(.init))
    KEEP (*(.fini))

    . = ALIGN(4);
    _etext = .;        /* define a global symbols at end of code */
  } >FLASH1
<<<<<<< HEAD

  /*
    Critical program code goes into RAM1
  */
  tcm_code = LOADADDR(.tcm_code);
=======
  
  /* 
    Critical program code goes into RAM
  */ 
  tcm_code = LOADADDR(.tcm_code); 
>>>>>>> 68136910
  .tcm_code :
  {
    . = ALIGN(4);
    tcm_code_start = .;
    *(.tcm_code)
    *(.tcm_code*)
    . = ALIGN(4);
<<<<<<< HEAD
    tcm_code_end = .;
  } >RAM1 AT >FLASH1
=======
    tcm_code_end = .; 
  } >RAM AT >FLASH1
>>>>>>> 68136910


   .ARM.extab   : { *(.ARM.extab* .gnu.linkonce.armextab.*) } >FLASH
    .ARM : {
    __exidx_start = .;
      *(.ARM.exidx*)
      __exidx_end = .;
    } >MOVABLE_FLASH

  .preinit_array     :
  {
    PROVIDE_HIDDEN (__preinit_array_start = .);
    KEEP (*(.preinit_array*))
    PROVIDE_HIDDEN (__preinit_array_end = .);
  } >MOVABLE_FLASH
  .init_array :
  {
    PROVIDE_HIDDEN (__init_array_start = .);
    KEEP (*(SORT(.init_array.*)))
    KEEP (*(.init_array*))
    PROVIDE_HIDDEN (__init_array_end = .);
  } >MOVABLE_FLASH
  .fini_array :
  {
    PROVIDE_HIDDEN (__fini_array_start = .);
    KEEP (*(.fini_array*))
    KEEP (*(SORT(.fini_array.*)))
    PROVIDE_HIDDEN (__fini_array_end = .);
  } >MOVABLE_FLASH
  .pg_registry :
  {
    PROVIDE_HIDDEN (__pg_registry_start = .);
    KEEP (*(.pg_registry))
    KEEP (*(SORT(.pg_registry.*)))
    PROVIDE_HIDDEN (__pg_registry_end = .);
  } >MOVABLE_FLASH
  .pg_resetdata :
  {
    PROVIDE_HIDDEN (__pg_resetdata_start = .);
    KEEP (*(.pg_resetdata))
    PROVIDE_HIDDEN (__pg_resetdata_end = .);
  } >FLASH1

  /* used by the startup to initialize data */
  _sidata = LOADADDR(.data);

  /* Initialized data sections goes into RAM, load LMA copy after code */
  .data :
  {
    . = ALIGN(4);
    _sdata = .;        /* create a global symbol at data start */
    *(.data)           /* .data sections */
    *(.data*)          /* .data* sections */

    . = ALIGN(4);
    _edata = .;        /* define a global symbol at data end */
  } >RAM AT> MOVABLE_FLASH

  /* Uninitialized data section */
  . = ALIGN(4);
  .bss (NOLOAD) :
  {
    /* This is used by the startup in order to initialize the .bss secion */
    _sbss = .;         /* define a global symbol at bss start */
    __bss_start__ = _sbss;
    *(.bss)
    *(SORT_BY_ALIGNMENT(.bss*))
    *(COMMON)

    . = ALIGN(4);
    _ebss = .;         /* define a global symbol at bss end */
    __bss_end__ = _ebss;
  } >RAM

  .persistent_data (NOLOAD) :
  {
    __persistent_data_start__ = .;
    *(.persistent_data)
    . = ALIGN(4);
    __persistent_data_end__ = .;
  } >RAM

  /* User_heap_stack section, used to check that there is enough RAM left */
  _heap_stack_end = ORIGIN(STACKRAM) + LENGTH(STACKRAM) - _Hot_Reboot_Flags_Size;
  _heap_stack_begin = _heap_stack_end - _Min_Stack_Size  - _Min_Heap_Size;
  . = _heap_stack_begin;
  ._user_heap_stack :
  {
    . = ALIGN(4);
    PROVIDE ( end = . );
    PROVIDE ( _end = . );
    . = . + _Min_Heap_Size;
    . = . + _Min_Stack_Size;
    . = ALIGN(4);
  } >STACKRAM = 0xa5

  /* MEMORY_bank1 section, code must be located here explicitly            */
  /* Example: extern int foo(void) __attribute__ ((section (".mb1text"))); */
  .memory_b1_text :
  {
    *(.mb1text)        /* .mb1text sections (code) */
    *(.mb1text*)       /* .mb1text* sections (code)  */
    *(.mb1rodata)      /* read-only data (constants) */
    *(.mb1rodata*)
  } >MEMORY_B1

  /* Remove information from the standard libraries */
  /DISCARD/ :
  {
    libc.a ( * )
    libm.a ( * )
    libgcc.a ( * )
  }

  .ARM.attributes 0 : { *(.ARM.attributes) }
}<|MERGE_RESOLUTION|>--- conflicted
+++ resolved
@@ -73,19 +73,11 @@
     . = ALIGN(4);
     _etext = .;        /* define a global symbols at end of code */
   } >FLASH1
-<<<<<<< HEAD
-
-  /*
-    Critical program code goes into RAM1
-  */
-  tcm_code = LOADADDR(.tcm_code);
-=======
-  
+
   /* 
     Critical program code goes into RAM
   */ 
   tcm_code = LOADADDR(.tcm_code); 
->>>>>>> 68136910
   .tcm_code :
   {
     . = ALIGN(4);
@@ -93,14 +85,8 @@
     *(.tcm_code)
     *(.tcm_code*)
     . = ALIGN(4);
-<<<<<<< HEAD
-    tcm_code_end = .;
-  } >RAM1 AT >FLASH1
-=======
     tcm_code_end = .; 
   } >RAM AT >FLASH1
->>>>>>> 68136910
-
 
    .ARM.extab   : { *(.ARM.extab* .gnu.linkonce.armextab.*) } >FLASH
     .ARM : {
