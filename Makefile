--- conflicted
+++ resolved
@@ -49,11 +49,7 @@
 
 CC3D_TARGETS = CC3D CC3D_OPBL
 
-<<<<<<< HEAD
-VALID_TARGETS	 = NAZE NAZE32PRO OLIMEXINO STM32F3DISCOVERY CHEBUZZF3 $(CC3D_TARGETS) CJMCU EUSTM32F103RC SPRACINGF3 PORT103R SPARKY ALIENFLIGHTF1 ALIENFLIGHTF3 COLIBRI_RACE LUX_RACE MOTOLAB RMDO IRCFUSIONF3 AFROMINI SPRACINGF3MINI SPRACINGF3EVO DOGE RGFC_LE RGFC_OSD
-=======
-VALID_TARGETS	 = NAZE NAZE32PRO OLIMEXINO STM32F3DISCOVERY CHEBUZZF3 $(CC3D_TARGETS) CJMCU EUSTM32F103RC SPRACINGF3 PORT103R SPARKY ALIENFLIGHTF1 ALIENFLIGHTF3 COLIBRI_RACE LUX_RACE MOTOLAB RMDO IRCFUSIONF3 AFROMINI SPRACINGF3MINI SPRACINGF3EVO DOGE SINGULARITY FURYF3
->>>>>>> 90052503
+VALID_TARGETS	 = NAZE NAZE32PRO OLIMEXINO STM32F3DISCOVERY CHEBUZZF3 $(CC3D_TARGETS) CJMCU EUSTM32F103RC SPRACINGF3 PORT103R SPARKY ALIENFLIGHTF1 ALIENFLIGHTF3 COLIBRI_RACE LUX_RACE MOTOLAB RMDO IRCFUSIONF3 AFROMINI SPRACINGF3MINI SPRACINGF3EVO DOGE RGFC_LE RGFC_OSD SINGULARITY FURYF3
 
 # Valid targets for OP VCP support
 VCP_VALID_TARGETS = $(CC3D_TARGETS)
@@ -63,15 +59,9 @@
 
 64K_TARGETS  = CJMCU
 128K_TARGETS = ALIENFLIGHTF1 $(CC3D_TARGETS) NAZE OLIMEXINO RMDO AFROMINI
-<<<<<<< HEAD
-256K_TARGETS = EUSTM32F103RC PORT103R STM32F3DISCOVERY CHEBUZZF3 NAZE32PRO SPRACINGF3 IRCFUSIONF3 SPARKY ALIENFLIGHTF3 COLIBRI_RACE LUX_RACE MOTOLAB SPRACINGF3MINI SPRACINGF3EVO DOGE RGFC_LE RGFC_OSD
-
-F3_TARGETS = STM32F3DISCOVERY CHEBUZZF3 NAZE32PRO SPRACINGF3 IRCFUSIONF3 SPARKY ALIENFLIGHTF3 COLIBRI_RACE LUX_RACE MOTOLAB RMDO SPRACINGF3MINI SPRACINGF3EVO DOGE RGFC_LE RGFC_OSD
-=======
-256K_TARGETS = EUSTM32F103RC PORT103R STM32F3DISCOVERY CHEBUZZF3 NAZE32PRO SPRACINGF3 IRCFUSIONF3 SPARKY ALIENFLIGHTF3 COLIBRI_RACE LUX_RACE MOTOLAB SPRACINGF3MINI SPRACINGF3EVO DOGE SINGULARITY FURYF3
-
-F3_TARGETS = STM32F3DISCOVERY CHEBUZZF3 NAZE32PRO SPRACINGF3 IRCFUSIONF3 SPARKY ALIENFLIGHTF3 COLIBRI_RACE LUX_RACE MOTOLAB RMDO SPRACINGF3MINI SPRACINGF3EVO DOGE SINGULARITY FURYF3
->>>>>>> 90052503
+256K_TARGETS = EUSTM32F103RC PORT103R STM32F3DISCOVERY CHEBUZZF3 NAZE32PRO SPRACINGF3 IRCFUSIONF3 SPARKY ALIENFLIGHTF3 COLIBRI_RACE LUX_RACE MOTOLAB SPRACINGF3MINI SPRACINGF3EVO DOGE SINGULARITY FURYF3 RGFC_LE RGFC_OSD
+
+F3_TARGETS = STM32F3DISCOVERY CHEBUZZF3 NAZE32PRO SPRACINGF3 IRCFUSIONF3 SPARKY ALIENFLIGHTF3 COLIBRI_RACE LUX_RACE MOTOLAB RMDO SPRACINGF3MINI SPRACINGF3EVO DOGE SINGULARITY FURYF3 RGFC_LE RGFC_OSD
 
 # note that there is no hardfault debugging startup file assembly handler for other platforms
 ifeq ($(DEBUG_HARDFAULTS),F3)
@@ -574,8 +564,8 @@
 		   $(COMMON_SRC) \
 		   $(VCP_SRC)
 
-
-STM32F30x_COMMON_SRC += \
+STM32F30x_COMMON_SRC = \
+		   startup_stm32f30x_md_gcc.S \
 		   drivers/adc.c \
 		   drivers/adc_stm32f30x.c \
 		   drivers/bus_i2c_stm32f30x.c \
@@ -638,11 +628,9 @@
 		   drivers/bus_bst_stm32f30x.c \
 		   drivers/accgyro_mpu.c \
 		   drivers/accgyro_mpu6500.c \
-		   drivers/accgyro_spi_mpu6000.c \
 		   drivers/accgyro_spi_mpu6500.c \
 		   drivers/accgyro_mpu6500.c \
 		   drivers/barometer_ms5611.c \
-		   drivers/compass_ak8963.c \
 		   drivers/compass_ak8975.c \
 		   drivers/compass_hmc5883l.c \
 		   drivers/display_ug2864hsweg01.c \
@@ -748,8 +736,17 @@
 		   $(STM32F30x_COMMON_SRC) \
 		   drivers/accgyro_mpu.c \
 		   drivers/accgyro_mpu6050.c \
+		   drivers/barometer_ms5611.c \
+		   drivers/compass_ak8975.c \
 		   drivers/barometer_bmp085.c \
+		   drivers/barometer_bmp280.c \
+		   drivers/compass_hmc5883l.c \
+		   drivers/display_ug2864hsweg01.h \
 		   drivers/flash_m25p16.c \
+		   drivers/light_ws2811strip.c \
+		   drivers/light_ws2811strip_stm32f30x.c \
+		   drivers/serial_softserial.c \
+		   drivers/sonar_hcsr04.c \
 		   io/flashfs.c \
 		   $(HIGHEND_SRC) \
 		   $(COMMON_SRC)
@@ -820,14 +817,6 @@
 		   $(VCP_SRC)
 #		   $(FATFS_SRC)
 
-<<<<<<< HEAD
-RGFC_COMMON_SRC = \
-		   $(STM32F30x_COMMON_SRC) \
-		   drivers/accgyro_mpu.c \
-		   drivers/barometer_bmp280.c \
-		   drivers/serial_usb_vcp.c \
-		   drivers/sonar_hcsr04.c \
-=======
 SINGULARITY_SRC	 = \
 		   $(STM32F30x_COMMON_SRC) \
 		   drivers/accgyro_mpu.c \
@@ -840,12 +829,44 @@
 		   drivers/vtx_rtc6705.c \
 		   io/flashfs.c \
 		   io/vtx.c \
->>>>>>> 90052503
-		   $(HIGHEND_SRC) \
-		   $(COMMON_SRC) \
-		   $(VCP_SRC)
-
-<<<<<<< HEAD
+		   $(HIGHEND_SRC) \
+		   $(COMMON_SRC) \
+		   $(VCP_SRC)
+
+FURYF3_SRC = \
+		   $(STM32F30x_COMMON_SRC) \
+		   drivers/accgyro_mpu.c \
+		   drivers/barometer_ms5611.c \
+		   drivers/barometer_bmp280.c \
+		   drivers/display_ug2864hsweg01.c \
+		   drivers/accgyro_spi_mpu6000.c \
+		   drivers/accgyro_mpu6500.c \
+		   drivers/accgyro_spi_mpu6500.c \
+		   drivers/light_ws2811strip.c \
+		   drivers/light_ws2811strip_stm32f30x.c \
+		   drivers/serial_usb_vcp.c \
+		   drivers/sdcard.c \
+		   drivers/sdcard_standard.c \
+		   drivers/flash_m25p16.c \
+		   drivers/sonar_hcsr04.c \
+		   drivers/serial_softserial.c \
+		   io/asyncfatfs/asyncfatfs.c \
+		   io/asyncfatfs/fat_standard.c \
+		   io/flashfs.c \
+		   $(HIGHEND_SRC) \
+		   $(COMMON_SRC) \
+		   $(VCP_SRC)
+
+RGFC_COMMON_SRC = \
+		   $(STM32F30x_COMMON_SRC) \
+		   drivers/accgyro_mpu.c \
+		   drivers/barometer_bmp280.c \
+		   drivers/serial_usb_vcp.c \
+		   drivers/sonar_hcsr04.c \
+		   $(HIGHEND_SRC) \
+		   $(COMMON_SRC) \
+		   $(VCP_SRC)
+
 RGFC_OSD_SRC = \
 		   $(RGFC_COMMON_SRC) \
 		   drivers/accgyro_spi_mpu6500.c \
@@ -865,31 +886,7 @@
 #		   io/transponder_ir.c 
 #		   drivers/transponder_ir.c \
 #		   drivers/transponder_ir_stm32f30x.c \
-=======
-FURYF3_SRC = \
-		   $(STM32F30x_COMMON_SRC) \
-		   drivers/accgyro_mpu.c \
-		   drivers/barometer_ms5611.c \
-		   drivers/barometer_bmp280.c \
-		   drivers/display_ug2864hsweg01.c \
-		   drivers/accgyro_spi_mpu6000.c \
-		   drivers/accgyro_mpu6500.c \
-		   drivers/accgyro_spi_mpu6500.c \
-		   drivers/light_ws2811strip.c \
-		   drivers/light_ws2811strip_stm32f30x.c \
-		   drivers/serial_usb_vcp.c \
-		   drivers/sdcard.c \
-		   drivers/sdcard_standard.c \
-		   drivers/flash_m25p16.c \
-		   drivers/sonar_hcsr04.c \
-		   drivers/serial_softserial.c \
-		   io/asyncfatfs/asyncfatfs.c \
-		   io/asyncfatfs/fat_standard.c \
-		   io/flashfs.c \
-		   $(HIGHEND_SRC) \
-		   $(COMMON_SRC) \
-		   $(VCP_SRC)
->>>>>>> 90052503
+
 
 # Search path and source files for the ST stdperiph library
 VPATH		:= $(VPATH):$(STDPERIPH_DIR)/src
