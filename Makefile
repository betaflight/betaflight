###############################################################################
# "THE BEER-WARE LICENSE" (Revision 42):
# <msmith@FreeBSD.ORG> wrote this file. As long as you retain this notice you
# can do whatever you want with this stuff. If we meet some day, and you think
# this stuff is worth it, you can buy me a beer in return
###############################################################################
#
# Makefile for building the betaflight firmware.
#
# Invoke this with 'make help' to see the list of supported targets.
#
###############################################################################


# Things that the user might override on the commandline
#

# The target to build, see VALID_TARGETS below
TARGET    ?= NAZE

# Compile-time options
OPTIONS   ?=

# compile for OpenPilot BootLoader support
OPBL      ?= no

# Debugger optons, must be empty or GDB
DEBUG     ?=

# Insert the debugging hardfault debugger
# releases should not be built with this flag as it does not disable pwm output
DEBUG_HARDFAULTS ?=

# Serial port/Device for flashing
SERIAL_DEVICE   ?= $(firstword $(wildcard /dev/ttyUSB*) no-port-found)

# Flash size (KB).  Some low-end chips actually have more flash than advertised, use this to override.
FLASH_SIZE ?=


###############################################################################
# Things that need to be maintained as the source changes
#

FORKNAME      = betaflight

# Working directories
ROOT            := $(patsubst %/,%,$(dir $(lastword $(MAKEFILE_LIST))))
SRC_DIR         = $(ROOT)/src/main
OBJECT_DIR      = $(ROOT)/obj/main
BIN_DIR         = $(ROOT)/obj
CMSIS_DIR       = $(ROOT)/lib/main/CMSIS
INCLUDE_DIRS    = $(SRC_DIR) \
                  $(ROOT)/src/main/target
LINKER_DIR      = $(ROOT)/src/main/target/link

## V                 : Set verbosity level based on the V= parameter
##                     V=0 Low
##                     V=1 High
include $(ROOT)/make/build_verbosity.mk

# Build tools, so we all share the same versions
# import macros common to all supported build systems
include $(ROOT)/make/system-id.mk

# developer preferences, edit these at will, they'll be gitignored
-include $(ROOT)/make/local.mk

# configure some directories that are relative to wherever ROOT_DIR is located
ifndef TOOLS_DIR
TOOLS_DIR := $(ROOT)/tools
endif
BUILD_DIR := $(ROOT)/build
DL_DIR    := $(ROOT)/downloads

export RM := rm

# import macros that are OS specific
include $(ROOT)/make/$(OSFAMILY).mk

# include the tools makefile
include $(ROOT)/make/tools.mk

# default xtal value for F4 targets
HSE_VALUE       ?= 8000000

# used for turning on features like VCP and SDCARD
FEATURES        =

OFFICIAL_TARGETS  = ALIENFLIGHTF3 ALIENFLIGHTF4 ANYFCF7 BETAFLIGHTF3 BLUEJAYF4 CC3D FURYF4 NAZE REVO SIRINFPV SPARKY SPRACINGF3 SPRACINGF3EVO SPRACINGF3NEO SPRACINGF4EVO STM32F3DISCOVERY
ALT_TARGETS       = $(sort $(filter-out target, $(basename $(notdir $(wildcard $(ROOT)/src/main/target/*/*.mk)))))
OPBL_TARGETS      = $(filter %_OPBL, $(ALT_TARGETS))
OSD_SLAVE_TARGETS = SPRACINGF3OSD

VALID_TARGETS   = $(dir $(wildcard $(ROOT)/src/main/target/*/target.mk))
VALID_TARGETS  := $(subst /,, $(subst ./src/main/target/,, $(VALID_TARGETS)))
VALID_TARGETS  := $(VALID_TARGETS) $(ALT_TARGETS)
VALID_TARGETS  := $(sort $(VALID_TARGETS))

GROUP_1_TARGETS := \
	AFROMINI \
	AIORACERF3 \
	AIR32 \
	AIRBOTF4 \
	AIRBOTF4SD \
	AIRHEROF3 \
	ALIENFLIGHTF1 \
	ALIENFLIGHTF3 \
	ALIENFLIGHTF4 \
	ALIENFLIGHTNGF7 \
	ANYFCF7 \
	BEEBRAIN \
	BEEROTORF4 \
	BETAFLIGHTF3 \
	BLUEJAYF4 \
	CC3D \
	CC3D_OPBL \

GROUP_2_TARGETS := \
	CHEBUZZF3 \
	CJMCU \
	CL_RACINGF4 \
	COLIBRI \
	COLIBRI_OPBL \
	COLIBRI_RACE \
	DOGE \
	ELLE0 \
	F4BY \
	FISHDRONEF4 \
	FLIP32F3OSD \
	FURYF3 \
	FURYF4 \
	FURYF7 \
	IMPULSERCF3 \
	IRCFUSIONF3 \
	ISHAPEDF3 \

GROUP_3_TARGETS := \
	KAKUTEF4 \
	KISSCC \
	KIWIF4 \
	LUX_RACE \
	LUXV2_RACE \
	MICROSCISKY \
	MOTOLAB \
	MULTIFLITEPICO \
	NAZE \
	NERO \
	NUCLEOF7 \
	OMNIBUS \
	OMNIBUSF4 \
	OMNIBUSF4SD \
	PIKOBLX \
	PLUMF4 \
	PODIUMF4 \

GROUP_4_TARGETS := \
	RCEXPLORERF3 \
	REVO \
	REVO_OPBL \
	REVOLT \
	REVONANO \
	RMDO \
	SINGULARITY \
	SIRINFPV \
	SOULF4 \
	SPARKY \
	SPARKY2 \
	SPRACINGF3 \
	SPRACINGF3EVO \
	SPRACINGF3MINI \
	SPRACINGF3NEO \
	SPRACINGF3OSD \
	SPRACINGF4EVO \
	STM32F3DISCOVERY \
	TINYBEEF3 \

GROUP_OTHER_TARGETS := $(filter-out $(GROUP_1_TARGETS) $(GROUP_2_TARGETS) $(GROUP_3_TARGETS) $(GROUP_4_TARGETS), $(VALID_TARGETS))


ifeq ($(filter $(TARGET),$(ALT_TARGETS)), $(TARGET))
BASE_TARGET    := $(firstword $(subst /,, $(subst ./src/main/target/,, $(dir $(wildcard $(ROOT)/src/main/target/*/$(TARGET).mk)))))
-include $(ROOT)/src/main/target/$(BASE_TARGET)/$(TARGET).mk
else
BASE_TARGET    := $(TARGET)
endif

ifeq ($(filter $(TARGET),$(OPBL_TARGETS)), $(TARGET))
OPBL            = yes
endif

ifeq ($(filter $(TARGET),$(OSD_SLAVE_TARGETS)), $(TARGET))
# build an OSD SLAVE
OSD_SLAVE       = yes
else
# build an FC
FC              = yes
endif


# silently ignore if the file is not present. Allows for target specific.
-include $(ROOT)/src/main/target/$(BASE_TARGET)/target.mk

F4_TARGETS      = $(F405_TARGETS) $(F411_TARGETS) $(F446_TARGETS)
F7_TARGETS      = $(F7X2RE_TARGETS) $(F7X5XE_TARGETS) $(F7X5XG_TARGETS) $(F7X5XI_TARGETS) $(F7X6XG_TARGETS)

ifeq ($(filter $(TARGET),$(VALID_TARGETS)),)
$(error Target '$(TARGET)' is not valid, must be one of $(VALID_TARGETS). Have you prepared a valid target.mk?)
endif

ifeq ($(filter $(TARGET),$(F1_TARGETS) $(F3_TARGETS) $(F4_TARGETS) $(F7_TARGETS) $(SITL_TARGETS)),)
$(error Target '$(TARGET)' has not specified a valid STM group, must be one of F1, F3, F405, F411 or F7x5. Have you prepared a valid target.mk?)
endif

128K_TARGETS  = $(F1_TARGETS)
256K_TARGETS  = $(F3_TARGETS)
512K_TARGETS  = $(F411_TARGETS) $(F446_TARGETS) $(F7X2RE_TARGETS) $(F7X5XE_TARGETS)
1024K_TARGETS = $(F405_TARGETS) $(F7X5XG_TARGETS) $(F7X6XG_TARGETS)
2048K_TARGETS = $(F7X5XI_TARGETS) $(SITL_TARGETS)

# Configure default flash sizes for the targets (largest size specified gets hit first) if flash not specified already.
ifeq ($(FLASH_SIZE),)
ifeq ($(TARGET),$(filter $(TARGET),$(2048K_TARGETS)))
FLASH_SIZE = 2048
else ifeq ($(TARGET),$(filter $(TARGET),$(1024K_TARGETS)))
FLASH_SIZE = 1024
else ifeq ($(TARGET),$(filter $(TARGET),$(512K_TARGETS)))
FLASH_SIZE = 512
else ifeq ($(TARGET),$(filter $(TARGET),$(256K_TARGETS)))
FLASH_SIZE = 256
else ifeq ($(TARGET),$(filter $(TARGET),$(128K_TARGETS)))
FLASH_SIZE = 128
else
$(error FLASH_SIZE not configured for target $(TARGET))
endif
endif

# note that there is no hardfault debugging startup file assembly handler for other platforms
ifeq ($(DEBUG_HARDFAULTS),F3)
CFLAGS               += -DDEBUG_HARDFAULTS
STM32F30x_COMMON_SRC  = startup_stm32f3_debug_hardfault_handler.S
else
STM32F30x_COMMON_SRC  = startup_stm32f30x_md_gcc.S
endif

ifeq ($(DEBUG_HARDFAULTS),F7)
CFLAGS               += -DDEBUG_HARDFAULTS
endif

REVISION := $(shell git log -1 --format="%h")

FC_VER_MAJOR := $(shell grep " FC_VERSION_MAJOR" src/main/build/version.h | awk '{print $$3}' )
FC_VER_MINOR := $(shell grep " FC_VERSION_MINOR" src/main/build/version.h | awk '{print $$3}' )
FC_VER_PATCH := $(shell grep " FC_VERSION_PATCH" src/main/build/version.h | awk '{print $$3}' )

FC_VER := $(FC_VER_MAJOR).$(FC_VER_MINOR).$(FC_VER_PATCH)

# Search path for sources
VPATH           := $(SRC_DIR):$(SRC_DIR)/startup
USBFS_DIR       = $(ROOT)/lib/main/STM32_USB-FS-Device_Driver
USBPERIPH_SRC   = $(notdir $(wildcard $(USBFS_DIR)/src/*.c))
FATFS_DIR       = $(ROOT)/lib/main/FatFS
FATFS_SRC       = $(notdir $(wildcard $(FATFS_DIR)/*.c))

CSOURCES        := $(shell find $(SRC_DIR) -name '*.c')

ifeq ($(TARGET),$(filter $(TARGET),$(F3_TARGETS)))
# F3 TARGETS

STDPERIPH_DIR   = $(ROOT)/lib/main/STM32F30x_StdPeriph_Driver
STDPERIPH_SRC   = $(notdir $(wildcard $(STDPERIPH_DIR)/src/*.c))
EXCLUDES        = stm32f30x_crc.c \
                  stm32f30x_can.c
STARTUP_SRC     = startup_stm32f30x_md_gcc.S

STDPERIPH_SRC   := $(filter-out ${EXCLUDES}, $(STDPERIPH_SRC))
DEVICE_STDPERIPH_SRC = $(STDPERIPH_SRC)

VPATH           := $(VPATH):$(CMSIS_DIR)/CM1/CoreSupport:$(CMSIS_DIR)/CM1/DeviceSupport/ST/STM32F30x
CMSIS_SRC       = $(notdir $(wildcard $(CMSIS_DIR)/CM1/CoreSupport/*.c \
                  $(CMSIS_DIR)/CM1/DeviceSupport/ST/STM32F30x/*.c))

INCLUDE_DIRS    := $(INCLUDE_DIRS) \
                   $(STDPERIPH_DIR)/inc \
                   $(CMSIS_DIR)/CM1/CoreSupport \
                   $(CMSIS_DIR)/CM1/DeviceSupport/ST/STM32F30x

ifneq ($(filter VCP, $(FEATURES)),)
INCLUDE_DIRS    := $(INCLUDE_DIRS) \
                   $(USBFS_DIR)/inc \
                   $(ROOT)/src/main/vcp

VPATH           := $(VPATH):$(USBFS_DIR)/src

DEVICE_STDPERIPH_SRC := $(DEVICE_STDPERIPH_SRC)\
                        $(USBPERIPH_SRC)
endif

ifneq ($(filter SDCARD, $(FEATURES)),)
INCLUDE_DIRS    := $(INCLUDE_DIRS) \
                   $(FATFS_DIR) \

VPATH           := $(VPATH):$(FATFS_DIR)
endif

LD_SCRIPT       = $(LINKER_DIR)/stm32_flash_f303_$(FLASH_SIZE)k.ld

ARCH_FLAGS      = -mthumb -mcpu=cortex-m4 -mfloat-abi=hard -mfpu=fpv4-sp-d16 -fsingle-precision-constant -Wdouble-promotion
DEVICE_FLAGS    = -DSTM32F303xC -DSTM32F303
# End F3 targets
#
# Start F4 targets
else ifeq ($(TARGET),$(filter $(TARGET), $(F4_TARGETS)))

#STDPERIPH
STDPERIPH_DIR   = $(ROOT)/lib/main/STM32F4xx_StdPeriph_Driver
STDPERIPH_SRC   = $(notdir $(wildcard $(STDPERIPH_DIR)/src/*.c))
EXCLUDES        = stm32f4xx_crc.c \
                  stm32f4xx_can.c \
                  stm32f4xx_fmc.c \
                  stm32f4xx_sai.c \
                  stm32f4xx_cec.c \
                  stm32f4xx_dsi.c \
                  stm32f4xx_flash_ramfunc.c \
                  stm32f4xx_fmpi2c.c \
                  stm32f4xx_lptim.c \
                  stm32f4xx_qspi.c \
                  stm32f4xx_spdifrx.c \
                  stm32f4xx_cryp.c \
                  stm32f4xx_cryp_aes.c \
                  stm32f4xx_hash_md5.c \
                  stm32f4xx_cryp_des.c \
                  stm32f4xx_rtc.c \
                  stm32f4xx_hash.c \
                  stm32f4xx_dbgmcu.c \
                  stm32f4xx_cryp_tdes.c \
                  stm32f4xx_hash_sha1.c

ifeq ($(TARGET),$(filter $(TARGET), $(F411_TARGETS)))
EXCLUDES        += stm32f4xx_fsmc.c
endif

ifeq ($(TARGET),$(filter $(TARGET), $(F446_TARGETS)))
EXCLUDES        += stm32f4xx_fsmc.c
endif

STDPERIPH_SRC   := $(filter-out ${EXCLUDES}, $(STDPERIPH_SRC))

#USB
USBCORE_DIR = $(ROOT)/lib/main/STM32_USB_Device_Library/Core
USBCORE_SRC = $(notdir $(wildcard $(USBCORE_DIR)/src/*.c))
USBOTG_DIR  = $(ROOT)/lib/main/STM32_USB_OTG_Driver
USBOTG_SRC  = $(notdir $(wildcard $(USBOTG_DIR)/src/*.c))
EXCLUDES    = usb_bsp_template.c \
              usb_conf_template.c \
              usb_hcd_int.c \
              usb_hcd.c \
              usb_otg.c

USBOTG_SRC  := $(filter-out ${EXCLUDES}, $(USBOTG_SRC))
USBCDC_DIR  = $(ROOT)/lib/main/STM32_USB_Device_Library/Class/cdc
USBCDC_SRC  = $(notdir $(wildcard $(USBCDC_DIR)/src/*.c))
EXCLUDES    = usbd_cdc_if_template.c
USBCDC_SRC  := $(filter-out ${EXCLUDES}, $(USBCDC_SRC))
VPATH       := $(VPATH):$(USBOTG_DIR)/src:$(USBCORE_DIR)/src:$(USBCDC_DIR)/src

DEVICE_STDPERIPH_SRC := $(STDPERIPH_SRC) \
                        $(USBOTG_SRC) \
                        $(USBCORE_SRC) \
                        $(USBCDC_SRC)

#CMSIS
VPATH           := $(VPATH):$(CMSIS_DIR)/CM4/CoreSupport:$(CMSIS_DIR)/CM4/DeviceSupport/ST/STM32F4xx
CMSIS_SRC       = $(notdir $(wildcard $(CMSIS_DIR)/CM4/CoreSupport/*.c \
                  $(CMSIS_DIR)/CM4/DeviceSupport/ST/STM32F4xx/*.c))
INCLUDE_DIRS    := $(INCLUDE_DIRS) \
                   $(STDPERIPH_DIR)/inc \
                   $(USBOTG_DIR)/inc \
                   $(USBCORE_DIR)/inc \
                   $(USBCDC_DIR)/inc \
                   $(USBFS_DIR)/inc \
                   $(CMSIS_DIR)/CM4/CoreSupport \
                   $(CMSIS_DIR)/CM4/DeviceSupport/ST/STM32F4xx \
                   $(ROOT)/src/main/vcpf4

ifneq ($(filter SDCARD,$(FEATURES)),)
INCLUDE_DIRS    := $(INCLUDE_DIRS) \
                   $(FATFS_DIR)
VPATH           := $(VPATH):$(FATFS_DIR)
endif

#Flags
ARCH_FLAGS      = -mthumb -mcpu=cortex-m4 -march=armv7e-m -mfloat-abi=hard -mfpu=fpv4-sp-d16 -fsingle-precision-constant -Wdouble-promotion

ifeq ($(TARGET),$(filter $(TARGET),$(F411_TARGETS)))
DEVICE_FLAGS    = -DSTM32F411xE
LD_SCRIPT       = $(LINKER_DIR)/stm32_flash_f411.ld
STARTUP_SRC     = startup_stm32f411xe.s
else ifeq ($(TARGET),$(filter $(TARGET),$(F405_TARGETS)))
DEVICE_FLAGS    = -DSTM32F40_41xxx
LD_SCRIPT       = $(LINKER_DIR)/stm32_flash_f405.ld
STARTUP_SRC     = startup_stm32f40xx.s
else ifeq ($(TARGET),$(filter $(TARGET),$(F446_TARGETS)))
DEVICE_FLAGS    = -DSTM32F446xx
LD_SCRIPT       = $(LINKER_DIR)/stm32_flash_f446.ld
STARTUP_SRC     = startup_stm32f446xx.s
else
$(error Unknown MCU for F4 target)
endif
DEVICE_FLAGS    += -DHSE_VALUE=$(HSE_VALUE)

# End F4 targets
#
# Start F7 targets
else ifeq ($(TARGET),$(filter $(TARGET), $(F7_TARGETS)))

#STDPERIPH
STDPERIPH_DIR   = $(ROOT)/lib/main/STM32F7xx_HAL_Driver
STDPERIPH_SRC   = $(notdir $(wildcard $(STDPERIPH_DIR)/Src/*.c))
EXCLUDES        = stm32f7xx_hal_can.c \
                  stm32f7xx_hal_cec.c \
                  stm32f7xx_hal_crc.c \
                  stm32f7xx_hal_crc_ex.c \
                  stm32f7xx_hal_cryp.c \
                  stm32f7xx_hal_cryp_ex.c \
                  stm32f7xx_hal_dac.c \
                  stm32f7xx_hal_dac_ex.c \
                  stm32f7xx_hal_dcmi.c \
                  stm32f7xx_hal_dcmi_ex.c \
                  stm32f7xx_hal_dfsdm.c \
                  stm32f7xx_hal_dma2d.c \
                  stm32f7xx_hal_dsi.c \
                  stm32f7xx_hal_eth.c \
                  stm32f7xx_hal_hash.c \
                  stm32f7xx_hal_hash_ex.c \
                  stm32f7xx_hal_hcd.c \
                  stm32f7xx_hal_i2s.c \
                  stm32f7xx_hal_irda.c \
                  stm32f7xx_hal_iwdg.c \
                  stm32f7xx_hal_jpeg.c \
                  stm32f7xx_hal_lptim.c \
                  stm32f7xx_hal_ltdc.c \
                  stm32f7xx_hal_ltdc_ex.c \
                  stm32f7xx_hal_mdios.c \
                  stm32f7xx_hal_mmc.c \
                  stm32f7xx_hal_msp_template.c \
                  stm32f7xx_hal_nand.c \
                  stm32f7xx_hal_nor.c \
                  stm32f7xx_hal_qspi.c \
                  stm32f7xx_hal_rng.c \
                  stm32f7xx_hal_rtc.c \
                  stm32f7xx_hal_rtc_ex.c \
                  stm32f7xx_hal_sai.c \
                  stm32f7xx_hal_sai_ex.c \
                  stm32f7xx_hal_sd.c \
                  stm32f7xx_hal_sdram.c \
                  stm32f7xx_hal_smartcard.c \
                  stm32f7xx_hal_smartcard_ex.c \
                  stm32f7xx_hal_smbus.c \
                  stm32f7xx_hal_spdifrx.c \
                  stm32f7xx_hal_sram.c \
                  stm32f7xx_hal_timebase_rtc_alarm_template.c \
                  stm32f7xx_hal_timebase_rtc_wakeup_template.c \
                  stm32f7xx_hal_timebase_tim_template.c \
                  stm32f7xx_hal_wwdg.c \
                  stm32f7xx_ll_adc.c \
                  stm32f7xx_ll_crc.c \
                  stm32f7xx_ll_dac.c \
                  stm32f7xx_ll_dma.c \
                  stm32f7xx_ll_dma2d.c \
                  stm32f7xx_ll_exti.c \
                  stm32f7xx_ll_fmc.c \
                  stm32f7xx_ll_gpio.c \
                  stm32f7xx_ll_i2c.c \
                  stm32f7xx_ll_lptim.c \
                  stm32f7xx_ll_pwr.c \
                  stm32f7xx_ll_rcc.c \
                  stm32f7xx_ll_rng.c \
                  stm32f7xx_ll_rtc.c \
                  stm32f7xx_ll_sdmmc.c \
                  stm32f7xx_ll_spi.c \
                  stm32f7xx_ll_tim.c \
                  stm32f7xx_ll_usart.c \
                  stm32f7xx_ll_utils.c

STDPERIPH_SRC   := $(filter-out ${EXCLUDES}, $(STDPERIPH_SRC))

#USB
USBCORE_DIR = $(ROOT)/lib/main/Middlewares/ST/STM32_USB_Device_Library/Core
USBCORE_SRC = $(notdir $(wildcard $(USBCORE_DIR)/Src/*.c))
EXCLUDES    = usbd_conf_template.c
USBCORE_SRC := $(filter-out ${EXCLUDES}, $(USBCORE_SRC))

USBCDC_DIR = $(ROOT)/lib/main/Middlewares/ST/STM32_USB_Device_Library/Class/CDC
USBCDC_SRC = $(notdir $(wildcard $(USBCDC_DIR)/Src/*.c))
EXCLUDES   = usbd_cdc_if_template.c
USBCDC_SRC := $(filter-out ${EXCLUDES}, $(USBCDC_SRC))

VPATH := $(VPATH):$(USBCDC_DIR)/Src:$(USBCORE_DIR)/Src

DEVICE_STDPERIPH_SRC := $(STDPERIPH_SRC) \
                        $(USBCORE_SRC) \
                        $(USBCDC_SRC)

#CMSIS
VPATH           := $(VPATH):$(CMSIS_DIR)/CM7/Include:$(CMSIS_DIR)/CM7/Device/ST/STM32F7xx
VPATH           := $(VPATH):$(STDPERIPH_DIR)/Src
CMSIS_SRC       = $(notdir $(wildcard $(CMSIS_DIR)/CM7/Include/*.c \
                  $(CMSIS_DIR)/CM7/Device/ST/STM32F7xx/*.c))
INCLUDE_DIRS    := $(INCLUDE_DIRS) \
                   $(STDPERIPH_DIR)/Inc \
                   $(USBCORE_DIR)/Inc \
                   $(USBCDC_DIR)/Inc \
                   $(CMSIS_DIR)/CM7/Include \
                   $(CMSIS_DIR)/CM7/Device/ST/STM32F7xx/Include \
                   $(ROOT)/src/main/vcp_hal

ifneq ($(filter SDCARD,$(FEATURES)),)
INCLUDE_DIRS    := $(INCLUDE_DIRS) \
                   $(FATFS_DIR)
VPATH           := $(VPATH):$(FATFS_DIR)
endif

#Flags
ARCH_FLAGS      = -mthumb -mcpu=cortex-m7 -mfloat-abi=hard -mfpu=fpv5-sp-d16 -fsingle-precision-constant -Wdouble-promotion

ifeq ($(TARGET),$(filter $(TARGET),$(F7X5XG_TARGETS)))
DEVICE_FLAGS    = -DSTM32F745xx -DUSE_HAL_DRIVER -D__FPU_PRESENT
LD_SCRIPT       = $(LINKER_DIR)/stm32_flash_f745.ld
STARTUP_SRC     = startup_stm32f745xx.s
else ifeq ($(TARGET),$(filter $(TARGET),$(F7X6XG_TARGETS)))
DEVICE_FLAGS    = -DSTM32F746xx -DUSE_HAL_DRIVER -D__FPU_PRESENT
LD_SCRIPT       = $(LINKER_DIR)/stm32_flash_f746.ld
STARTUP_SRC     = startup_stm32f746xx.s
else ifeq ($(TARGET),$(filter $(TARGET),$(F7X2RE_TARGETS)))
DEVICE_FLAGS    = -DSTM32F722xx -DUSE_HAL_DRIVER -D__FPU_PRESENT
LD_SCRIPT       = $(LINKER_DIR)/stm32_flash_f722.ld
STARTUP_SRC     = startup_stm32f722xx.s
else
$(error Unknown MCU for F7 target)
endif
DEVICE_FLAGS    += -DHSE_VALUE=$(HSE_VALUE)

TARGET_FLAGS    = -D$(TARGET)

# End F7 targets
#
# Start SITL targets
else ifeq ($(TARGET),$(filter $(TARGET), $(SITL_TARGETS)))

INCLUDE_DIRS    := $(INCLUDE_DIRS) \
                   $(ROOT)/lib/main/dyad

SITL_SRC        := $(ROOT)/lib/main/dyad/dyad.c

#Flags
ARCH_FLAGS      =
DEVICE_FLAGS    =
LD_SCRIPT       = src/main/target/SITL/parameter_group.ld
STARTUP_SRC     =

TARGET_FLAGS    = -D$(TARGET)

ARM_SDK_PREFIX  =

# End SITL targets
#
# Start F1 targets
else

STDPERIPH_DIR   = $(ROOT)/lib/main/STM32F10x_StdPeriph_Driver
STDPERIPH_SRC   = $(notdir $(wildcard $(STDPERIPH_DIR)/src/*.c))
EXCLUDES        = stm32f10x_crc.c \
                  stm32f10x_cec.c \
                  stm32f10x_can.c
STARTUP_SRC     = startup_stm32f10x_md_gcc.S
STDPERIPH_SRC   := $(filter-out ${EXCLUDES}, $(STDPERIPH_SRC))

# Search path and source files for the CMSIS sources
VPATH           := $(VPATH):$(CMSIS_DIR)/CM3/CoreSupport:$(CMSIS_DIR)/CM3/DeviceSupport/ST/STM32F10x
CMSIS_SRC       = $(notdir $(wildcard $(CMSIS_DIR)/CM3/CoreSupport/*.c \
                  $(CMSIS_DIR)/CM3/DeviceSupport/ST/STM32F10x/*.c))

INCLUDE_DIRS    := $(INCLUDE_DIRS) \
                   $(STDPERIPH_DIR)/inc \
                   $(CMSIS_DIR)/CM3/CoreSupport \
                   $(CMSIS_DIR)/CM3/DeviceSupport/ST/STM32F10x

DEVICE_STDPERIPH_SRC = $(STDPERIPH_SRC)

ifneq ($(filter VCP, $(FEATURES)),)
INCLUDE_DIRS    := $(INCLUDE_DIRS) \
                   $(USBFS_DIR)/inc \
                   $(ROOT)/src/main/vcp

VPATH           := $(VPATH):$(USBFS_DIR)/src

DEVICE_STDPERIPH_SRC := $(DEVICE_STDPERIPH_SRC) \
                        $(USBPERIPH_SRC)

endif

LD_SCRIPT       = $(LINKER_DIR)/stm32_flash_f103_$(FLASH_SIZE)k.ld
ARCH_FLAGS      = -mthumb -mcpu=cortex-m3

ifeq ($(DEVICE_FLAGS),)
DEVICE_FLAGS    = -DSTM32F10X_MD
endif
DEVICE_FLAGS   += -DSTM32F10X

endif
#
# End F1 targets
#
ifneq ($(BASE_TARGET), $(TARGET))
TARGET_FLAGS  := $(TARGET_FLAGS) -D$(BASE_TARGET)
endif

ifneq ($(FLASH_SIZE),)
DEVICE_FLAGS  := $(DEVICE_FLAGS) -DFLASH_SIZE=$(FLASH_SIZE)
endif

ifneq ($(HSE_VALUE),)
DEVICE_FLAGS  := $(DEVICE_FLAGS) -DHSE_VALUE=$(HSE_VALUE)
endif

TARGET_DIR     = $(ROOT)/src/main/target/$(BASE_TARGET)
TARGET_DIR_SRC = $(notdir $(wildcard $(TARGET_DIR)/*.c))

ifeq ($(OPBL),yes)
TARGET_FLAGS := -DOPBL $(TARGET_FLAGS)
ifeq ($(TARGET), $(filter $(TARGET),$(F405_TARGETS)))
LD_SCRIPT = $(LINKER_DIR)/stm32_flash_f405_opbl.ld
else ifeq ($(TARGET), $(filter $(TARGET),$(F411_TARGETS)))
LD_SCRIPT = $(LINKER_DIR)/stm32_flash_f411_opbl.ld
else ifeq ($(TARGET), $(filter $(TARGET),$(F3_TARGETS)))
LD_SCRIPT = $(LINKER_DIR)/stm32_flash_f303_$(FLASH_SIZE)k_opbl.ld
else ifeq ($(TARGET), $(filter $(TARGET),$(F1_TARGETS)))
LD_SCRIPT = $(LINKER_DIR)/stm32_flash_f103_$(FLASH_SIZE)k_opbl.ld
endif
.DEFAULT_GOAL := binary
else
.DEFAULT_GOAL := hex
endif

INCLUDE_DIRS    := $(INCLUDE_DIRS) \
                   $(ROOT)/lib/main/MAVLink

INCLUDE_DIRS    := $(INCLUDE_DIRS) \
                   $(TARGET_DIR)

VPATH           := $(VPATH):$(TARGET_DIR)

COMMON_SRC = \
            build/build_config.c \
            build/debug.c \
            build/version.c \
            $(TARGET_DIR_SRC) \
            main.c \
            common/encoding.c \
            common/filter.c \
            common/maths.c \
            common/printf.c \
            common/streambuf.c \
            common/typeconversion.c \
            config/config_eeprom.c \
            config/feature.c \
            config/parameter_group.c \
            config/config_streamer.c \
            drivers/adc.c \
            drivers/buf_writer.c \
            drivers/bus_i2c_soft.c \
            drivers/bus_spi.c \
            drivers/bus_spi_soft.c \
            drivers/display.c \
            drivers/exti.c \
            drivers/io.c \
            drivers/light_led.c \
            drivers/resource.c \
            drivers/rcc.c \
            drivers/serial.c \
            drivers/serial_uart.c \
            drivers/sound_beeper.c \
            drivers/stack_check.c \
            drivers/system.c \
            drivers/timer.c \
            drivers/transponder_ir.c \
            fc/config.c \
            fc/fc_dispatch.c \
            fc/fc_hardfaults.c \
            fc/fc_msp.c \
            fc/fc_tasks.c \
            fc/runtime_config.c \
            io/beeper.c \
            io/serial.c \
            io/statusindicator.c \
            io/transponder_ir.c \
            msp/msp_serial.c \
            scheduler/scheduler.c \
            sensors/battery.c \
            sensors/current.c \
            sensors/voltage.c \

OSD_SLAVE_SRC = \
            io/displayport_max7456.c \
            osd_slave/osd_slave_init.c \
            io/osd_slave.c

FC_SRC = \
            fc/fc_init.c \
            fc/controlrate_profile.c \
            drivers/gyro_sync.c \
            drivers/rx_nrf24l01.c \
            drivers/rx_spi.c \
            drivers/rx_xn297.c \
            drivers/pwm_esc_detect.c \
            drivers/pwm_output.c \
            drivers/rx_pwm.c \
            drivers/serial_softserial.c \
            fc/fc_core.c \
            fc/fc_rc.c \
            fc/rc_adjustments.c \
            fc/rc_controls.c \
            fc/cli.c \
            flight/altitude.c \
            flight/failsafe.c \
            flight/imu.c \
            flight/mixer.c \
            flight/pid.c \
            flight/servos.c \
            io/serial_4way.c \
            io/serial_4way_avrootloader.c \
            io/serial_4way_stk500v2.c \
            rx/ibus.c \
            rx/jetiexbus.c \
            rx/msp.c \
            rx/nrf24_cx10.c \
            rx/nrf24_inav.c \
            rx/nrf24_h8_3d.c \
            rx/nrf24_syma.c \
            rx/nrf24_v202.c \
            rx/pwm.c \
            rx/rx.c \
            rx/rx_spi.c \
            rx/crsf.c \
            rx/sbus.c \
            rx/spektrum.c \
            rx/sumd.c \
            rx/sumh.c \
            rx/xbus.c \
            sensors/acceleration.c \
            sensors/boardalignment.c \
            sensors/compass.c \
            sensors/gyro.c \
            sensors/gyroanalyse.c \
            sensors/initialisation.c \
            blackbox/blackbox.c \
            blackbox/blackbox_io.c \
            cms/cms.c \
            cms/cms_menu_blackbox.c \
            cms/cms_menu_builtin.c \
            cms/cms_menu_imu.c \
            cms/cms_menu_ledstrip.c \
            cms/cms_menu_misc.c \
            cms/cms_menu_osd.c \
            cms/cms_menu_vtx.c \
            common/colorconversion.c \
            common/gps_conversion.c \
            drivers/display_ug2864hsweg01.c \
            drivers/light_ws2811strip.c \
            drivers/rssi_softpwm.c \
            drivers/serial_escserial.c \
            drivers/sonar_hcsr04.c \
            drivers/vtx_common.c \
            drivers/transponder_ir.c \
            flight/navigation.c \
            io/dashboard.c \
            io/displayport_max7456.c \
            io/displayport_msp.c \
            io/displayport_oled.c \
            io/gps.c \
            io/ledstrip.c \
            io/osd.c \
<<<<<<< HEAD
            io/osd_slave.c \
            io/transponder_ir.c \
=======
>>>>>>> 996e8b31
            sensors/sonar.c \
            sensors/barometer.c \
            telemetry/telemetry.c \
            telemetry/crsf.c \
            telemetry/srxl.c \
            telemetry/frsky.c \
            telemetry/hott.c \
            telemetry/smartport.c \
            telemetry/ltm.c \
            telemetry/mavlink.c \
            telemetry/ibus.c \
            telemetry/ibus_shared.c \
            sensors/esc_sensor.c \
            io/vtx_string.c \
            io/vtx_smartaudio.c \
            io/vtx_tramp.c \
            io/vtx.c
            
COMMON_DEVICE_SRC = \
            $(CMSIS_SRC) \
            $(DEVICE_STDPERIPH_SRC)

ifeq ($(OSD_SLAVE),yes)
TARGET_FLAGS := -DUSE_OSD_SLAVE $(TARGET_FLAGS)
COMMON_SRC := $(COMMON_SRC) $(OSD_SLAVE_SRC) $(COMMON_DEVICE_SRC)
else
COMMON_SRC := $(COMMON_SRC) $(FC_SRC) $(COMMON_DEVICE_SRC)
endif


SPEED_OPTIMISED_SRC := ""
SIZE_OPTIMISED_SRC  := ""

ifeq ($(TARGET),$(filter $(TARGET),$(F3_TARGETS)))
SPEED_OPTIMISED_SRC := $(SPEED_OPTIMISED_SRC) \
            common/encoding.c \
            common/filter.c \
            common/maths.c \
            common/typeconversion.c \
            drivers/adc.c \
            drivers/buf_writer.c \
            drivers/bus_i2c_soft.c \
            drivers/bus_spi.c \
            drivers/bus_spi_soft.c \
            drivers/exti.c \
            drivers/gyro_sync.c \
            drivers/io.c \
            drivers/light_led.c \
            drivers/resource.c \
            drivers/rx_nrf24l01.c \
            drivers/rx_spi.c \
            drivers/rx_xn297.c \
            drivers/pwm_output.c \
            drivers/rcc.c \
            drivers/rx_pwm.c \
            drivers/rssi_softpwm.c \
            drivers/serial.c \
            drivers/serial_uart.c \
            drivers/sound_beeper.c \
            drivers/system.c \
            drivers/timer.c \
            fc/fc_core.c \
            fc/fc_tasks.c \
            fc/fc_rc.c \
            fc/rc_controls.c \
            fc/runtime_config.c \
            flight/imu.c \
            flight/mixer.c \
            flight/pid.c \
            flight/servos.c \
            io/serial.c \
            rx/ibus.c \
            rx/jetiexbus.c \
            rx/nrf24_cx10.c \
            rx/nrf24_inav.c \
            rx/nrf24_h8_3d.c \
            rx/nrf24_syma.c \
            rx/nrf24_v202.c \
            rx/pwm.c \
            rx/rx.c \
            rx/rx_spi.c \
            rx/crsf.c \
            rx/sbus.c \
            rx/spektrum.c \
            rx/sumd.c \
            rx/sumh.c \
            rx/xbus.c \
            scheduler/scheduler.c \
            sensors/acceleration.c \
            sensors/boardalignment.c \
            sensors/gyro.c \
            sensors/gyroanalyse.c \
            $(CMSIS_SRC) \
            $(DEVICE_STDPERIPH_SRC) \
            drivers/display_ug2864hsweg01.c \
            drivers/light_ws2811strip.c \
            drivers/serial_softserial.c \
            io/dashboard.c \
            io/displayport_max7456.c \
            io/osd.c \
            io/osd_slave.c

SIZE_OPTIMISED_SRC := $(SIZE_OPTIMISED_SRC) \
            drivers/serial_escserial.c \
            drivers/vtx_common.c \
            io/cli.c \
            io/serial_4way.c \
            io/serial_4way_avrootloader.c \
            io/serial_4way_stk500v2.c \
            msp/msp_serial.c \
            cms/cms.c \
            cms/cms_menu_blackbox.c \
            cms/cms_menu_builtin.c \
            cms/cms_menu_imu.c \
            cms/cms_menu_ledstrip.c \
            cms/cms_menu_misc.c \
            cms/cms_menu_osd.c \
            cms/cms_menu_vtx.c \
            io/vtx_smartaudio.c \
            io/vtx_tramp.c
endif #F3

ifeq ($(TARGET),$(filter $(TARGET),$(F4_TARGETS)))
VCP_SRC = \
            vcpf4/stm32f4xx_it.c \
            vcpf4/usb_bsp.c \
            vcpf4/usbd_desc.c \
            vcpf4/usbd_usr.c \
            vcpf4/usbd_cdc_vcp.c \
            drivers/serial_usb_vcp.c \
            drivers/usb_io.c
else ifeq ($(TARGET),$(filter $(TARGET),$(F7_TARGETS)))
VCP_SRC = \
            vcp_hal/usbd_desc.c \
            vcp_hal/usbd_conf.c \
            vcp_hal/usbd_cdc_interface.c \
            drivers/serial_usb_vcp.c \
            drivers/usb_io.c
else
VCP_SRC = \
            vcp/hw_config.c \
            vcp/stm32_it.c \
            vcp/usb_desc.c \
            vcp/usb_endp.c \
            vcp/usb_istr.c \
            vcp/usb_prop.c \
            vcp/usb_pwr.c \
            drivers/serial_usb_vcp.c \
            drivers/usb_io.c
endif

STM32F10x_COMMON_SRC = \
            drivers/adc_stm32f10x.c \
            drivers/bus_i2c_stm32f10x.c \
            drivers/dma.c \
            drivers/gpio_stm32f10x.c \
            drivers/inverter.c \
            drivers/light_ws2811strip_stdperiph.c \
            drivers/serial_uart_stm32f10x.c \
            drivers/system_stm32f10x.c \
            drivers/timer_stm32f10x.c

STM32F30x_COMMON_SRC = \
            target/system_stm32f30x.c \
            drivers/adc_stm32f30x.c \
            drivers/bus_i2c_stm32f30x.c \
            drivers/dma.c \
            drivers/gpio_stm32f30x.c \
            drivers/light_ws2811strip_stdperiph.c \
            drivers/pwm_output_dshot.c \
            drivers/serial_uart_stm32f30x.c \
            drivers/system_stm32f30x.c \
            drivers/timer_stm32f30x.c

STM32F4xx_COMMON_SRC = \
            target/system_stm32f4xx.c \
            drivers/accgyro/accgyro_mpu.c \
            drivers/adc_stm32f4xx.c \
            drivers/bus_i2c_stm32f10x.c \
            drivers/dma_stm32f4xx.c \
            drivers/gpio_stm32f4xx.c \
            drivers/inverter.c \
            drivers/light_ws2811strip_stdperiph.c \
            drivers/pwm_output_dshot.c \
            drivers/serial_uart_stm32f4xx.c \
            drivers/system_stm32f4xx.c \
            drivers/timer_stm32f4xx.c

STM32F7xx_COMMON_SRC = \
            target/system_stm32f7xx.c \
            drivers/accgyro/accgyro_mpu.c \
            drivers/adc_stm32f7xx.c \
            drivers/bus_i2c_hal.c \
            drivers/dma_stm32f7xx.c \
            drivers/gpio_stm32f7xx.c \
            drivers/inverter.c \
            drivers/bus_spi_hal.c \
            drivers/pwm_output_stm32f7xx.c \
            drivers/timer_hal.c \
            drivers/timer_stm32f7xx.c \
            drivers/system_stm32f7xx.c \
            drivers/serial_uart_stm32f7xx.c \
            drivers/serial_uart_hal.c

F7EXCLUDES = drivers/bus_spi.c \
            drivers/bus_i2c.c \
            drivers/timer.c \
            drivers/serial_uart.c

SITLEXCLUDES = \
            drivers/adc.c \
            drivers/bus_spi.c \
            drivers/bus_i2c.c \
            drivers/dma.c \
            drivers/pwm_output.c \
            drivers/timer.c \
            drivers/light_led.c \
            drivers/system.c \
            drivers/rcc.c \
            drivers/serial_uart.c \


# check if target.mk supplied
ifeq ($(TARGET),$(filter $(TARGET),$(F4_TARGETS)))
SRC := $(STARTUP_SRC) $(STM32F4xx_COMMON_SRC) $(TARGET_SRC) $(VARIANT_SRC)
else ifeq ($(TARGET),$(filter $(TARGET),$(F7_TARGETS)))
SRC := $(STARTUP_SRC) $(STM32F7xx_COMMON_SRC) $(TARGET_SRC) $(VARIANT_SRC)
else ifeq ($(TARGET),$(filter $(TARGET),$(F3_TARGETS)))
SRC := $(STARTUP_SRC) $(STM32F30x_COMMON_SRC) $(TARGET_SRC) $(VARIANT_SRC)
else ifeq ($(TARGET),$(filter $(TARGET),$(F1_TARGETS)))
SRC := $(STARTUP_SRC) $(STM32F10x_COMMON_SRC) $(TARGET_SRC) $(VARIANT_SRC)
else ifeq ($(TARGET),$(filter $(TARGET),$(SITL_TARGETS)))
SRC := $(TARGET_SRC) $(SITL_SRC) $(VARIANT_SRC)
endif

ifneq ($(filter $(TARGET),$(F4_TARGETS) $(F7_TARGETS)),)
DSPLIB := $(ROOT)/lib/main/DSP_Lib
DEVICE_FLAGS += -DARM_MATH_CM4 -DARM_MATH_MATRIX_CHECK -DARM_MATH_ROUNDING -D__FPU_PRESENT=1 -DUNALIGNED_SUPPORT_DISABLE

INCLUDE_DIRS += $(DSPLIB)/Include

SRC += $(DSPLIB)/Source/TransformFunctions/arm_rfft_fast_f32.c
SRC += $(DSPLIB)/Source/TransformFunctions/arm_cfft_f32.c
SRC += $(DSPLIB)/Source/TransformFunctions/arm_rfft_fast_init_f32.c
SRC += $(DSPLIB)/Source/TransformFunctions/arm_cfft_radix8_f32.c
SRC += $(DSPLIB)/Source/CommonTables/arm_common_tables.c

SRC += $(DSPLIB)/Source/ComplexMathFunctions/arm_cmplx_mag_f32.c
SRC += $(DSPLIB)/Source/StatisticsFunctions/arm_max_f32.c

SRC += $(wildcard $(DSPLIB)/Source/*/*.S)
endif


ifneq ($(filter ONBOARDFLASH,$(FEATURES)),)
SRC += \
            drivers/flash_m25p16.c \
            io/flashfs.c
endif

SRC += $(COMMON_SRC)

#excludes
ifeq ($(TARGET),$(filter $(TARGET),$(F7_TARGETS)))
SRC   := $(filter-out ${F7EXCLUDES}, $(SRC))
endif

#SITL excludes
ifeq ($(TARGET),$(filter $(TARGET),$(SITL_TARGETS)))
SRC   := $(filter-out ${SITLEXCLUDES}, $(SRC))
endif

ifneq ($(filter SDCARD,$(FEATURES)),)
SRC += \
            drivers/sdcard.c \
            drivers/sdcard_standard.c \
            io/asyncfatfs/asyncfatfs.c \
            io/asyncfatfs/fat_standard.c
endif

ifneq ($(filter VCP,$(FEATURES)),)
SRC += $(VCP_SRC)
endif
# end target specific make file checks


# Search path and source files for the ST stdperiph library
VPATH        := $(VPATH):$(STDPERIPH_DIR)/src

###############################################################################
# Things that might need changing to use different tools
#

# Find out if ccache is installed on the system
CCACHE := ccache
RESULT = $(shell (which $(CCACHE) > /dev/null 2>&1; echo $$?) )
ifneq ($(RESULT),0)
CCACHE :=
endif

# Tool names
CROSS_CC    := $(CCACHE) $(ARM_SDK_PREFIX)gcc
CROSS_CXX   := $(CCACHE) $(ARM_SDK_PREFIX)g++
OBJCOPY     := $(ARM_SDK_PREFIX)objcopy
SIZE        := $(ARM_SDK_PREFIX)size

#
# Tool options.
#

ifneq ($(DEBUG),GDB)
OPTIMISATION_BASE   := -flto -fuse-linker-plugin -ffast-math
OPTIMISE_SPEED      := ""
OPTIMISE_SIZE       := ""

ifeq ($(TARGET),$(filter $(TARGET),$(F1_TARGETS)))
OPTIMISE_DEFAULT    := -Os

LTO_FLAGS           := $(OPTIMISATION_BASE) $(OPTIMISE_DEFAULT)

else ifeq ($(TARGET),$(filter $(TARGET),$(F3_TARGETS)))
OPTIMISE_DEFAULT    := -O2
OPTIMISE_SPEED      := -Ofast
OPTIMISE_SIZE       := -Os

LTO_FLAGS           := $(OPTIMISATION_BASE) $(OPTIMISE_SPEED)

else ifeq ($(TARGET),$(filter $(TARGET),$(SITL_TARGETS)))
OPTIMISE_DEFAULT    := -Ofast
OPTIMISE_SPEED      := -Ofast
OPTIMISE_SIZE       := -Os

LTO_FLAGS           := $(OPTIMISATION_BASE) $(OPTIMISE_SPEED)

else
OPTIMISE_DEFAULT    := -Ofast

LTO_FLAGS           := $(OPTIMISATION_BASE) $(OPTIMISE_DEFAULT)

endif #TARGETS

CC_DEFAULT_OPTIMISATION := $(OPTIMISATION_BASE) $(OPTIMISE_DEFAULT)
CC_SPEED_OPTIMISATION   := $(OPTIMISATION_BASE) $(OPTIMISE_SPEED)
CC_SIZE_OPTIMISATION    := $(OPTIMISATION_BASE) $(OPTIMISE_SIZE)

else #DEBUG
OPTIMISE_DEFAULT    := -O0

CC_DEBUG_OPTIMISATION := $(OPTIMISE_DEFAULT)

LTO_FLAGS           := $(OPTIMISE_DEFAULT)
endif #DEBUG

DEBUG_FLAGS = -ggdb3 -DDEBUG

CFLAGS      += $(ARCH_FLAGS) \
              $(addprefix -D,$(OPTIONS)) \
              $(addprefix -I,$(INCLUDE_DIRS)) \
              $(DEBUG_FLAGS) \
              -std=gnu99 \
              -Wall -Wextra -Wunsafe-loop-optimizations -Wdouble-promotion \
              -ffunction-sections \
              -fdata-sections \
              -pedantic \
              $(DEVICE_FLAGS) \
              -DUSE_STDPERIPH_DRIVER \
              -D$(TARGET) \
              $(TARGET_FLAGS) \
              -D'__FORKNAME__="$(FORKNAME)"' \
              -D'__TARGET__="$(TARGET)"' \
              -D'__REVISION__="$(REVISION)"' \
              -save-temps=obj \
              -MMD -MP

ASFLAGS     = $(ARCH_FLAGS) \
              -x assembler-with-cpp \
              $(addprefix -I,$(INCLUDE_DIRS)) \
              -MMD -MP

LDFLAGS     = -lm \
              -nostartfiles \
              --specs=nano.specs \
              -lc \
              -lnosys \
              $(ARCH_FLAGS) \
              $(LTO_FLAGS) \
              $(DEBUG_FLAGS) \
              -static \
              -Wl,-gc-sections,-Map,$(TARGET_MAP) \
              -Wl,-L$(LINKER_DIR) \
              -Wl,--cref \
              -Wl,--no-wchar-size-warning \
              -T$(LD_SCRIPT)

#SITL compile
ifeq ($(TARGET),$(filter $(TARGET),$(SITL_TARGETS)))
LDFLAGS     = \
              -lm \
              -lpthread \
              -lc \
              -lrt \
              $(ARCH_FLAGS) \
              $(LTO_FLAGS) \
              $(DEBUG_FLAGS) \
              -static \
              -static-libgcc \
              -Wl,-gc-sections,-Map,$(TARGET_MAP) \
              -Wl,-L$(LINKER_DIR) \
              -Wl,--cref \
              -T$(LD_SCRIPT)
endif

###############################################################################
# No user-serviceable parts below
###############################################################################

CPPCHECK        = cppcheck $(CSOURCES) --enable=all --platform=unix64 \
                  --std=c99 --inline-suppr --quiet --force \
                  $(addprefix -I,$(INCLUDE_DIRS)) \
                  -I/usr/include -I/usr/include/linux

#
# Things we will build
#
TARGET_BIN      = $(BIN_DIR)/$(FORKNAME)_$(FC_VER)_$(TARGET).bin
TARGET_HEX      = $(BIN_DIR)/$(FORKNAME)_$(FC_VER)_$(TARGET).hex
TARGET_ELF      = $(OBJECT_DIR)/$(FORKNAME)_$(TARGET).elf
TARGET_OBJS     = $(addsuffix .o,$(addprefix $(OBJECT_DIR)/$(TARGET)/,$(basename $(SRC))))
TARGET_DEPS     = $(addsuffix .d,$(addprefix $(OBJECT_DIR)/$(TARGET)/,$(basename $(SRC))))
TARGET_MAP      = $(OBJECT_DIR)/$(FORKNAME)_$(TARGET).map


CLEAN_ARTIFACTS := $(TARGET_BIN)
CLEAN_ARTIFACTS += $(TARGET_HEX)
CLEAN_ARTIFACTS += $(TARGET_ELF) $(TARGET_OBJS) $(TARGET_MAP)

# Make sure build date and revision is updated on every incremental build
$(OBJECT_DIR)/$(TARGET)/build/version.o : $(SRC)

# List of buildable ELF files and their object dependencies.
# It would be nice to compute these lists, but that seems to be just beyond make.

$(TARGET_HEX): $(TARGET_ELF)
	$(V0) $(OBJCOPY) -O ihex --set-start 0x8000000 $< $@

$(TARGET_BIN): $(TARGET_ELF)
	$(V0) $(OBJCOPY) -O binary $< $@

$(TARGET_ELF):  $(TARGET_OBJS)
	$(V1) echo Linking $(TARGET)
	$(V1) $(CROSS_CC) -o $@ $^ $(LDFLAGS)
	$(V0) $(SIZE) $(TARGET_ELF)

# Compile
ifneq ($(DEBUG),GDB)
$(OBJECT_DIR)/$(TARGET)/%.o: %.c
	$(V1) mkdir -p $(dir $@)
	$(V1) $(if $(findstring $(subst ./src/main/,,$<),$(SPEED_OPTIMISED_SRC)), \
	echo "%% (speed optimised) $(notdir $<)" "$(STDOUT)" && \
	$(CROSS_CC) -c -o $@ $(CFLAGS) $(CC_SPEED_OPTIMISATION) $<, \
	$(if $(findstring $(subst ./src/main/,,$<),$(SIZE_OPTIMISED_SRC)), \
	echo "%% (size optimised) $(notdir $<)" "$(STDOUT)" && \
	$(CROSS_CC) -c -o $@ $(CFLAGS) $(CC_SIZE_OPTIMISATION) $<, \
	echo "%% $(notdir $<)" "$(STDOUT)" && \
	$(CROSS_CC) -c -o $@ $(CFLAGS) $(CC_DEFAULT_OPTIMISATION) $<))
else
$(OBJECT_DIR)/$(TARGET)/%.o: %.c
	$(V1) mkdir -p $(dir $@)
	$(V1) echo "%% $(notdir $<)" "$(STDOUT)" && \
	$(CROSS_CC) -c -o $@ $(CFLAGS) $(CC_DEBUG_OPTIMISATION) $<
endif

# Assemble
$(OBJECT_DIR)/$(TARGET)/%.o: %.s
	$(V1) mkdir -p $(dir $@)
	$(V1) echo "%% $(notdir $<)" "$(STDOUT)"
	$(V1) $(CROSS_CC) -c -o $@ $(ASFLAGS) $<

$(OBJECT_DIR)/$(TARGET)/%.o: %.S
	$(V1) mkdir -p $(dir $@)
	$(V1) echo "%% $(notdir $<)" "$(STDOUT)"
	$(V1) $(CROSS_CC) -c -o $@ $(ASFLAGS) $<


## all               : Build all valid targets
all: $(VALID_TARGETS)

## official          : Build all official (travis) targets
official: $(OFFICIAL_TARGETS)

## targets-group-1   : build some targets
targets-group-1: $(GROUP_1_TARGETS)

## targets-group-2   : build some targets
targets-group-2: $(GROUP_2_TARGETS)

## targets-group-3   : build some targets
targets-group-3: $(GROUP_3_TARGETS)

## targets-group-3   : build some targets
targets-group-4: $(GROUP_4_TARGETS)

## targets-group-rest: build the rest of the targets (not listed in group 1, 2 or 3)
targets-group-rest: $(GROUP_OTHER_TARGETS)


$(VALID_TARGETS):
		$(V0) echo "" && \
		echo "Building $@" && \
		time $(MAKE) binary hex TARGET=$@ && \
		echo "Building $@ succeeded."



CLEAN_TARGETS = $(addprefix clean_,$(VALID_TARGETS) )
TARGETS_CLEAN = $(addsuffix _clean,$(VALID_TARGETS) )

## clean             : clean up temporary / machine-generated files
clean:
	$(V0) echo "Cleaning $(TARGET)"
	$(V0) rm -f $(CLEAN_ARTIFACTS)
	$(V0) rm -rf $(OBJECT_DIR)/$(TARGET)
	$(V0) echo "Cleaning $(TARGET) succeeded."

## clean_test        : clean up temporary / machine-generated files (tests)
clean_test:
	$(V0) cd src/test && $(MAKE) clean || true

## clean_<TARGET>    : clean up one specific target
$(CLEAN_TARGETS) :
	$(V0) $(MAKE) -j TARGET=$(subst clean_,,$@) clean

## <TARGET>_clean    : clean up one specific target (alias for above)
$(TARGETS_CLEAN) :
	$(V0) $(MAKE) -j TARGET=$(subst _clean,,$@) clean

## clean_all         : clean all valid targets
clean_all:$(CLEAN_TARGETS)

## all_clean         : clean all valid targets (alias for above)
all_clean:$(TARGETS_CLEAN)


flash_$(TARGET): $(TARGET_HEX)
	$(V0) stty -F $(SERIAL_DEVICE) raw speed 115200 -crtscts cs8 -parenb -cstopb -ixon
	$(V0) echo -n 'R' >$(SERIAL_DEVICE)
	$(V0) stm32flash -w $(TARGET_HEX) -v -g 0x0 -b 115200 $(SERIAL_DEVICE)

## flash             : flash firmware (.hex) onto flight controller
flash: flash_$(TARGET)

st-flash_$(TARGET): $(TARGET_BIN)
	$(V0) st-flash --reset write $< 0x08000000

## st-flash          : flash firmware (.bin) onto flight controller
st-flash: st-flash_$(TARGET)

binary:
	$(V0) $(MAKE) -j $(TARGET_BIN)

hex:
	$(V0) $(MAKE) -j $(TARGET_HEX)

unbrick_$(TARGET): $(TARGET_HEX)
	$(V0) stty -F $(SERIAL_DEVICE) raw speed 115200 -crtscts cs8 -parenb -cstopb -ixon
	$(V0) stm32flash -w $(TARGET_HEX) -v -g 0x0 -b 115200 $(SERIAL_DEVICE)

## unbrick           : unbrick flight controller
unbrick: unbrick_$(TARGET)

## cppcheck          : run static analysis on C source code
cppcheck: $(CSOURCES)
	$(V0) $(CPPCHECK)

cppcheck-result.xml: $(CSOURCES)
	$(V0) $(CPPCHECK) --xml-version=2 2> cppcheck-result.xml

# mkdirs
$(DL_DIR):
	mkdir -p $@

$(TOOLS_DIR):
	mkdir -p $@

$(BUILD_DIR):
	mkdir -p $@

## version           : print firmware version
version:
	@echo $(FC_VER)

## help              : print this help message and exit
help: Makefile make/tools.mk
	$(V0) @echo ""
	$(V0) @echo "Makefile for the $(FORKNAME) firmware"
	$(V0) @echo ""
	$(V0) @echo "Usage:"
	$(V0) @echo "        make [V=<verbosity>] [TARGET=<target>] [OPTIONS=\"<options>\"]"
	$(V0) @echo "Or:"
	$(V0) @echo "        make <target> [V=<verbosity>] [OPTIONS=\"<options>\"]"
	$(V0) @echo ""
	$(V0) @echo "Valid TARGET values are: $(VALID_TARGETS)"
	$(V0) @echo ""
	$(V0) @sed -n 's/^## //p' $?

## targets           : print a list of all valid target platforms (for consumption by scripts)
targets:
	$(V0) @echo "Valid targets:      $(VALID_TARGETS)"
	$(V0) @echo "Target:             $(TARGET)"
	$(V0) @echo "Base target:        $(BASE_TARGET)"
	$(V0) @echo "targets-group-1:    $(GROUP_1_TARGETS)"
	$(V0) @echo "targets-group-2:    $(GROUP_2_TARGETS)"
	$(V0) @echo "targets-group-3:    $(GROUP_3_TARGETS)"
	$(V0) @echo "targets-group-4:    $(GROUP_4_TARGETS)"
	$(V0) @echo "targets-group-rest: $(GROUP_OTHER_TARGETS)"

## test              : run the cleanflight test suite
## junittest         : run the cleanflight test suite, producing Junit XML result files.
test junittest:
	$(V0) cd src/test && $(MAKE) $@

# rebuild everything when makefile changes
$(TARGET_OBJS) : Makefile

# include auto-generated dependencies
-include $(TARGET_DEPS)<|MERGE_RESOLUTION|>--- conflicted
+++ resolved
@@ -781,11 +781,6 @@
             io/gps.c \
             io/ledstrip.c \
             io/osd.c \
-<<<<<<< HEAD
-            io/osd_slave.c \
-            io/transponder_ir.c \
-=======
->>>>>>> 996e8b31
             sensors/sonar.c \
             sensors/barometer.c \
             telemetry/telemetry.c \
