--- conflicted
+++ resolved
@@ -1,8 +1,3 @@
-<<<<<<< HEAD
-<span>12.11.2014 - 0.51.4 cleanflight</span>
-<p>
-     . Change message on cli tab - you must use the 'save' command to save your changes with the latest firmware.
-=======
 <span>2014.12.06 - 0.57.1 - cleanflight</span>
 <p>
     - Latest firmware <strong>required</strong>.<br />
@@ -68,7 +63,6 @@
     - Additional motor order diagrams (creyc)<br />
     - Updated MSP layer with new custom Baseflight commands<br />
     - Various optimizations and bugfixes<br />
->>>>>>> e938060b
 </p>
 <span>9.11.2014 - 0.51.3 cleanflight</span>
 <p>
