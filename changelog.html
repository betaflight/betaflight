--- conflicted
+++ resolved
@@ -1,18 +1,12 @@
-<<<<<<< HEAD
-<span>08.25.2014 - 0.49.2 cleanflight</span>
-<p>
-    - Disable sponsors panel.
-</p>
-<span>08.25.2014 - 0.49.1 cleanflight</span>
-<p>
-    - Fix auxiliary configuration tab when using an rc system with 3 aux channels.<br />
-=======
 <span>08.31.2014 - 0.50</span>
 <p>
     - Small UI revamp for Firmware Flasher<br />
     - Added "Flash slowly" mode (bluetooth friendly)<br />
     - Bugfixes<br />
->>>>>>> f5ed23c2
+</p>
+<span>08.25.2014 - 0.49.1 cleanflight</span>
+<p>
+    - Fix auxiliary configuration tab when using an rc system with 3 aux channels.<br />
 </p>
 <span>08.18.2014 - 0.49</span>
 <p>
@@ -26,13 +20,10 @@
     - Added motor order diagrams (creyc, Curtisbeef)<br />
     - Flashing timeout bugfixes<br />
 </p>
-<<<<<<< HEAD
 <span>07.31.2014 - cleanflight</span>
 <p>
     - Fix auxiliary configuration tab when using parallel pwm.<br />
 </p>
-=======
->>>>>>> f5ed23c2
 <span>07.17.2014 - 0.47</span>
 <p>
     - Bugfixes related to Chrome 36+ release<br />
