--- conflicted
+++ resolved
@@ -1,40 +1,3 @@
-<<<<<<< HEAD
-<span>9.11.2014 - 0.51.3 cleanflight</span>
-<p>
-     + Add 'Adjustments' tab for configuring in-flight adjustment switches.<br />
-</p>
-<span>13.10.2014 - 0.51.2 cleanflight</span>
-<p>
-     * Requires latest firmware.<br />
-     . Change default channel mode range to 1300/1700 to match MultiWii MID AUX checkbox.<br />
-     + Use new experimental MSP_API_VERSION command.<br />
-</p>
-<span>13.10.2014 - 0.51.1 cleanflight</span>
-<p>
-     * Requires latest firmware.<br />
-     . Update donation link.<br />
-     . Update MSP IDs for Cleanflight specific MSP commands.<br />
-</p>
-<span>13.10.2014 - 0.51.0 cleanflight</span>
-<p>
-     * Requires latest firmware.<br />
-     + Support mode ranges on auxillary tab.<br />
-</p>
-<span>09.04.2014 - 0.50.3 cleanflight</span>
-<p>
-    - Update URLs.<br />
-</p>
-<span>09.04.2014 - 0.50.2 cleanflight</span>
-<p>
-    - Update default data filenames.<br />
-</p>
-<span>09.04.2014 - 0.50.1 cleanflight</span>
-<p>
-    - Ensure initialised data is not used when configuring aux channels.<br />
-    - Update sponsors for cleanflight specific sponsors.<br />
-</p>
-<span>08.31.2014 - 0.50</span>
-=======
 <span>2014.12.06 - 0.57</span>
 <p>
     - Firmware flasher now contains firmware builds picker<br />
@@ -93,6 +56,27 @@
     - Updated MSP layer with new custom Baseflight commands<br />
     - Various optimizations and bugfixes<br />
 </p>
+<span>9.11.2014 - 0.51.3 cleanflight</span>
+<p>
+     + Add 'Adjustments' tab for configuring in-flight adjustment switches.<br />
+</p>
+<span>13.10.2014 - 0.51.2 cleanflight</span>
+<p>
+     * Requires latest firmware.<br />
+     . Change default channel mode range to 1300/1700 to match MultiWii MID AUX checkbox.<br />
+     + Use new experimental MSP_API_VERSION command.<br />
+</p>
+<span>13.10.2014 - 0.51.1 cleanflight</span>
+<p>
+     * Requires latest firmware.<br />
+     . Update donation link.<br />
+     . Update MSP IDs for Cleanflight specific MSP commands.<br />
+</p>
+<span>13.10.2014 - 0.51.0 cleanflight</span>
+<p>
+     * Requires latest firmware.<br />
+     + Support mode ranges on auxillary tab.<br />
+</p>
 <span>2014.09.09 - 0.51</span>
 <p>
     - Configurator userbase is over 9000 now :-)<br />
@@ -100,22 +84,30 @@
     - Online Firmware can be saved locally<br />
     - Added missing model information for custom model<br />
 </p>
+<span>09.04.2014 - 0.50.3 cleanflight</span>
+<p>
+    - Update URLs.<br />
+</p>
+<span>09.04.2014 - 0.50.2 cleanflight</span>
+<p>
+    - Update default data filenames.<br />
+</p>
+<span>09.04.2014 - 0.50.1 cleanflight</span>
+<p>
+    - Ensure initialised data is not used when configuring aux channels.<br />
+    - Update sponsors for cleanflight specific sponsors.<br />
+</p>
 <span>2014.08.31 - 0.50</span>
->>>>>>> b3ae9b29
 <p>
     - Small UI revamp for Firmware Flasher<br />
     - Added "Flash slowly" mode (bluetooth friendly)<br />
     - Bugfixes<br />
 </p>
-<<<<<<< HEAD
 <span>08.25.2014 - 0.49.1 cleanflight</span>
 <p>
     - Fix auxiliary configuration tab when using an rc system with 3 aux channels.<br />
 </p>
 <span>08.18.2014 - 0.49</span>
-=======
-<span>2014.08.18 - 0.49</span>
->>>>>>> b3ae9b29
 <p>
     - Motor indicators now display signal length in tooltips<br />
     - Additional motor order diagrams (creyc)<br />
@@ -127,15 +119,11 @@
     - Added motor order diagrams (creyc, Curtisbeef)<br />
     - Flashing timeout bugfixes<br />
 </p>
-<<<<<<< HEAD
 <span>07.31.2014 - cleanflight</span>
 <p>
     - Fix auxiliary configuration tab when using parallel pwm.<br />
 </p>
-<span>07.17.2014 - 0.47</span>
-=======
 <span>2014.07.17 - 0.47</span>
->>>>>>> b3ae9b29
 <p>
     - Bugfixes related to Chrome 36+ release<br />
     - Various optimizations and behavior improvements<br />
