--- conflicted
+++ resolved
@@ -524,9 +524,9 @@
         }
         
         if (compareVersions(migratedVersion, '0.66.0') && !compareVersions(configuration.apiVersion, '1.15.0')) {
-<<<<<<< HEAD
+
             // api 1.14 exposes deadband and yaw_deadband
-
+            
             
             for (var profileIndex = 0; profileIndex < configuration.profiles.length; profileIndex++) {
                  if (configuration.profile[profileIndex].RCcontrols == undefined) {
@@ -541,7 +541,6 @@
             appliedMigrationsCount++;
         }
         
-=======
             // api 1.15 exposes RX_CONFIG, FAILSAFE_CONFIG and RXFAIL_CONFIG configuration
 
             if (configuration.RX_CONFIG == undefined) {
@@ -587,7 +586,6 @@
             appliedMigrationsCount++;
         }
 
->>>>>>> be58e56b
         if (appliedMigrationsCount > 0) {
             GUI.log(chrome.i18n.getMessage('configMigrationSuccessful', [appliedMigrationsCount]));
         }
