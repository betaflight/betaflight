'use strict';

// code below is highly experimental, although it runs fine on latest firmware
// the data inside nested objects needs to be verified if deep copy works properly
function configuration_backup(callback) {
    var activeProfile = null,
        profilesN = 3;

    var configuration = {
        'generatedBy': chrome.runtime.getManifest().version,
        'apiVersion': CONFIG.apiVersion,
        'profiles': [],
    };
    
    var profileSpecificData = [
        MSP_codes.MSP_PID_CONTROLLER,
        MSP_codes.MSP_PID,
        MSP_codes.MSP_RC_TUNING,
        MSP_codes.MSP_ACC_TRIM,
        MSP_codes.MSP_SERVO_CONFIGURATIONS,
        MSP_codes.MSP_MODE_RANGES,
        MSP_codes.MSP_ADJUSTMENT_RANGES
    ];

    function update_profile_specific_data_list() {
        if (semver.lt(CONFIG.apiVersion, "1.12.0")) {
            profileSpecificData.push(MSP_codes.MSP_CHANNEL_FORWARDING);
        } else {            
            profileSpecificData.push(MSP_codes.MSP_SERVO_MIX_RULES);
        }
        if (semver.gte(CONFIG.apiVersion, "1.15.0")) {
            profileSpecificData.push(MSP_codes.MSP_RC_CONTROLS);
        }
    }
    
    update_profile_specific_data_list();

    MSP.send_message(MSP_codes.MSP_STATUS, false, false, function () {
        activeProfile = CONFIG.profile;
        select_profile();
    });

    function select_profile() {
        if (activeProfile > 0) {
            MSP.send_message(MSP_codes.MSP_SELECT_SETTING, [0], false, fetch_specific_data);
        } else {
            fetch_specific_data();
        }
    }

    function fetch_specific_data() {
        var fetchingProfile = 0,
            codeKey = 0;

        function fetch_specific_data_item() {
            if (fetchingProfile < profilesN) {
                MSP.send_message(profileSpecificData[codeKey], false, false, function () {
                    codeKey++;

                    if (codeKey < profileSpecificData.length) {
                        fetch_specific_data_item();
                    } else {
                        configuration.profiles.push({
                            'PID': jQuery.extend(true, {}, PID),
                            'PIDs': jQuery.extend(true, [], PIDs),
                            'RC': jQuery.extend(true, {}, RC_tuning),
                            'AccTrim': jQuery.extend(true, [], CONFIG.accelerometerTrims),
                            'ServoConfig': jQuery.extend(true, [], SERVO_CONFIG),
                            'ServoRules': jQuery.extend(true, [], SERVO_RULES),
                            'ModeRanges': jQuery.extend(true, [], MODE_RANGES),
                            'AdjustmentRanges': jQuery.extend(true, [], ADJUSTMENT_RANGES)
                        });

                        if (semver.gte(CONFIG.apiVersion, "1.15.0")) {
                            configuration.profiles[fetchingProfile].RCcontrols = jQuery.extend(true, {}, RC_controls);
                        }
                        codeKey = 0;
                        fetchingProfile++;

                        MSP.send_message(MSP_codes.MSP_SELECT_SETTING, [fetchingProfile], false, fetch_specific_data_item);
                    }
                });
            } else {
                MSP.send_message(MSP_codes.MSP_SELECT_SETTING, [activeProfile], false, fetch_unique_data);
            }
        }

        // start fetching
        fetch_specific_data_item();
    }

    var uniqueData = [
        MSP_codes.MSP_MISC,
        MSP_codes.MSP_RX_MAP,
        MSP_codes.MSP_BF_CONFIG,
        MSP_codes.MSP_CF_SERIAL_CONFIG,
        MSP_codes.MSP_LED_STRIP_CONFIG
    ];

    function update_unique_data_list() {
        if (semver.gte(CONFIG.apiVersion, "1.8.0")) {
            uniqueData.push(MSP_codes.MSP_LOOP_TIME);
            uniqueData.push(MSP_codes.MSP_ARMING_CONFIG);
        }
        if (semver.gte(CONFIG.apiVersion, "1.14.0")) {
            uniqueData.push(MSP_codes.MSP_3D);
        }
        if (semver.gte(CONFIG.apiVersion, "1.15.0")) {
<<<<<<< HEAD
            uniqueData.push(MSP_codes.MSP_SENSOR_ALIGNMENT);
=======
            uniqueData.push(MSP_codes.MSP_RX_CONFIG);
            uniqueData.push(MSP_codes.MSP_FAILSAFE_CONFIG);
            uniqueData.push(MSP_codes.MSP_RXFAIL_CONFIG);
>>>>>>> d4969d73
        }
    }
    
    update_unique_data_list();

    function fetch_unique_data() {
        var codeKey = 0;
        
        function fetch_unique_data_item() {
            if (codeKey < uniqueData.length) {
                MSP.send_message(uniqueData[codeKey], false, false, function () {
                    codeKey++;
                    fetch_unique_data_item();
                });
            } else {
                configuration.MISC = jQuery.extend(true, {}, MISC);
                configuration.RCMAP = jQuery.extend(true, [], RC_MAP);
                configuration.BF_CONFIG = jQuery.extend(true, {}, BF_CONFIG);
                configuration.SERIAL_CONFIG = jQuery.extend(true, {}, SERIAL_CONFIG);
                configuration.LED_STRIP = jQuery.extend(true, [], LED_STRIP);
                
                if (semver.gte(CONFIG.apiVersion, "1.8.0")) {
                    configuration.FC_CONFIG = jQuery.extend(true, {}, FC_CONFIG);
                    configuration.ARMING_CONFIG = jQuery.extend(true, {}, ARMING_CONFIG);
                }
                if (semver.gte(CONFIG.apiVersion, "1.14.0")) {
                    configuration._3D = jQuery.extend(true, {}, _3D);
                }
                if (semver.gte(CONFIG.apiVersion, "1.15.0")) {
<<<<<<< HEAD
                    configuration.SENSOR_ALIGNMENT = jQuery.extend(true, {}, SENSOR_ALIGNMENT);
=======
                    configuration.RX_CONFIG = jQuery.extend(true, {}, RX_CONFIG);
                    configuration.FAILSAFE_CONFIG = jQuery.extend(true, {}, FAILSAFE_CONFIG);
                    configuration.RXFAIL_CONFIG = jQuery.extend(true, [], RXFAIL_CONFIG);
>>>>>>> d4969d73
                }

                save();
            }
        }
        
        // start fetching
        fetch_unique_data_item();
    }

    function save() {
        var chosenFileEntry = null;

        var accepts = [{
            extensions: ['txt']
        }];

        // generate timestamp for the backup file
        var d = new Date(),
            now = (d.getMonth() + 1) + '.' + d.getDate() + '.' + d.getFullYear() + '.' + d.getHours() + '.' + d.getMinutes();

        // create or load the file
        chrome.fileSystem.chooseEntry({type: 'saveFile', suggestedName: 'cleanflight_backup_' + now, accepts: accepts}, function (fileEntry) {
            if (chrome.runtime.lastError) {
                console.error(chrome.runtime.lastError.message);
                return;
            }

            if (!fileEntry) {
                console.log('No file selected, backup aborted.');
                return;
            }

            chosenFileEntry = fileEntry;

            // echo/console log path specified
            chrome.fileSystem.getDisplayPath(chosenFileEntry, function (path) {
                console.log('Backup file path: ' + path);
            });

            // change file entry from read only to read/write
            chrome.fileSystem.getWritableEntry(chosenFileEntry, function (fileEntryWritable) {
                // check if file is writable
                chrome.fileSystem.isWritableEntry(fileEntryWritable, function (isWritable) {
                    if (isWritable) {
                        chosenFileEntry = fileEntryWritable;

                        // crunch the config object
                        var serialized_config_object = JSON.stringify(configuration);
                        var blob = new Blob([serialized_config_object], {type: 'text/plain'}); // first parameter for Blob needs to be an array

                        chosenFileEntry.createWriter(function (writer) {
                            writer.onerror = function (e) {
                                console.error(e);
                            };

                            var truncated = false;
                            writer.onwriteend = function () {
                                if (!truncated) {
                                    // onwriteend will be fired again when truncation is finished
                                    truncated = true;
                                    writer.truncate(blob.size);

                                    return;
                                }

                                console.log('Write SUCCESSFUL');
                                if (callback) callback();
                            };

                            writer.write(blob);
                        }, function (e) {
                            console.error(e);
                        });
                    } else {
                        // Something went wrong or file is set to read only and cannot be changed
                        console.log('File appears to be read only, sorry.');
                    }
                });
            });
        });
    }
}

function configuration_restore(callback) {
    var chosenFileEntry = null;

    var accepts = [{
        extensions: ['txt']
    }];

    // load up the file
    chrome.fileSystem.chooseEntry({type: 'openFile', accepts: accepts}, function (fileEntry) {
        if (chrome.runtime.lastError) {
            console.error(chrome.runtime.lastError.message);
            return;
        }

        if (!fileEntry) {
            console.log('No file selected, restore aborted.');
            return;
        }

        chosenFileEntry = fileEntry;

        // echo/console log path specified
        chrome.fileSystem.getDisplayPath(chosenFileEntry, function (path) {
            console.log('Restore file path: ' + path);
        });

        // read contents into variable
        chosenFileEntry.file(function (file) {
            var reader = new FileReader();

            reader.onprogress = function (e) {
                if (e.total > 1048576) { // 1 MB
                    // dont allow reading files bigger then 1 MB
                    console.log('File limit (1 MB) exceeded, aborting');
                    reader.abort();
                }
            };

            reader.onloadend = function (e) {
                if (e.total != 0 && e.total == e.loaded) {
                    console.log('Read SUCCESSFUL');

                    try { // check if string provided is a valid JSON
                        var configuration = JSON.parse(e.target.result);
                    } catch (e) {
                        // data provided != valid json object
                        console.log('Data provided != valid JSON string, restore aborted.');

                        return;
                    }

                    // validate
                    if (typeof configuration.generatedBy !== 'undefined' && compareVersions(configuration.generatedBy, CONFIGURATOR.backupFileMinVersionAccepted)) {
                                                
                        if (!migrate(configuration)) {
                            GUI.log(chrome.i18n.getMessage('backupFileUnmigratable'));
                            return;
                        }
                        
                        configuration_upload(configuration, callback);
                        
                    } else {
                        GUI.log(chrome.i18n.getMessage('backupFileIncompatible'));
                    }

                    
                }
            };

            reader.readAsText(file);
        });
    });

    function compareVersions(generated, required) {
        if (generated == undefined) {
            return false;
        }
        return semver.gte(generated, required);
    }

    function migrate(configuration) {
        var appliedMigrationsCount = 0;
        var migratedVersion = configuration.generatedBy;
        GUI.log(chrome.i18n.getMessage('configMigrationFrom', [migratedVersion]));
        
        if (!compareVersions(migratedVersion, '0.59.1')) {
            
            // variable was renamed
            configuration.MISC.rssi_channel = configuration.MISC.rssi_aux_channel;
            configuration.MISC.rssi_aux_channel = undefined;
            
            migratedVersion = '0.59.1';
            GUI.log(chrome.i18n.getMessage('configMigratedTo', [migratedVersion]));
            appliedMigrationsCount++;
        }
        
        if (!compareVersions(migratedVersion, '0.60.1')) {
            
            // LED_STRIP support was added.
            if (!configuration.LED_STRIP) {
                configuration.LED_STRIP = [];
            }
            
            migratedVersion = '0.60.1';
            GUI.log(chrome.i18n.getMessage('configMigratedTo', [migratedVersion]));
            appliedMigrationsCount++;
        }
        
        if (!compareVersions(migratedVersion, '0.61.0')) {
            
            // Changing PID controller via UI was added.
            if (!configuration.PIDs && configuration.PID) {
                configuration.PIDs = configuration.PID;
                configuration.PID = {
                    controller: 0 // assume pid controller 0 was used.
                };
            }
            
            migratedVersion = '0.61.0';
            GUI.log(chrome.i18n.getMessage('configMigratedTo', [migratedVersion]));
            appliedMigrationsCount++;
        }

        if (!compareVersions(migratedVersion, '0.63.0')) {
            
            // LED Strip was saved as object instead of array.
            if (typeof(configuration.LED_STRIP) == 'object') {
                var fixed_led_strip = [];

                var index = 0;
                while (configuration.LED_STRIP[index]) {
                    fixed_led_strip.push(configuration.LED_STRIP[index++]);
                }
                configuration.LED_STRIP = fixed_led_strip;
            }

            
            for (var profileIndex = 0; profileIndex < 3; profileIndex++) {
                var RC = configuration.profiles[profileIndex].RC;
                // TPA breakpoint was added
                if (!RC.dynamic_THR_breakpoint) {
                    RC.dynamic_THR_breakpoint = 1500; // firmware default
                }
                
                // Roll and pitch rates were split
                RC.roll_rate = RC.roll_pitch_rate;
                RC.pitch_rate = RC.roll_pitch_rate;
            }
            
            migratedVersion = '0.63.0';
            GUI.log(chrome.i18n.getMessage('configMigratedTo', [migratedVersion]));
            appliedMigrationsCount++;
        }

        if (configuration.apiVersion == undefined) {
            configuration.apiVersion = "1.0.0" // a guess that will satisfy the rest of the code
        }
        // apiVersion previously stored without patchlevel
        if (!semver.parse(configuration.apiVersion)) {
            configuration.apiVersion += ".0";
            if (!semver.parse(configuration.apiVersion)) {
                return false;
            }
        }
        if (compareVersions(migratedVersion, '0.63.0') && !compareVersions(configuration.apiVersion, '1.7.0')) {
            // Serial configuation redesigned, 0.63.0 saves old and new configurations.
            var ports = [];
            for (var portIndex = 0; portIndex < configuration.SERIAL_CONFIG.ports.length; portIndex++) {
                var oldPort = configuration.SERIAL_CONFIG.ports[portIndex];

                var newPort = {
                    identifier: oldPort.identifier,
                    functions: [],
                    msp_baudrate: String(configuration.SERIAL_CONFIG.mspBaudRate),
                    gps_baudrate: String(configuration.SERIAL_CONFIG.gpsBaudRate),
                    telemetry_baudrate: 'AUTO',
                    blackbox_baudrate: '115200',
                };
                
                switch(oldPort.scenario) {
                    case 1: // MSP, CLI, TELEMETRY, SMARTPORT TELEMETRY, GPS-PASSTHROUGH
                    case 5: // MSP, CLI, GPS-PASSTHROUGH
                    case 8: // MSP ONLY
                        newPort.functions.push('MSP');
                    break;
                    case 2: // GPS 
                        newPort.functions.push('GPS');
                    break;
                    case 3: // RX_SERIAL 
                        newPort.functions.push('RX_SERIAL');
                    break;
                    case 10: // BLACKBOX ONLY
                        newPort.functions.push('BLACKBOX');
                    break;
                    case 11: // MSP, CLI, BLACKBOX, GPS-PASSTHROUGH
                        newPort.functions.push('MSP');
                        newPort.functions.push('BLACKBOX');
                    break;
                }
                
                ports.push(newPort);
            }
            configuration.SERIAL_CONFIG = { 
                ports: ports 
            };
            
            appliedMigrationsCount++;
        }
        
        if (compareVersions(migratedVersion, '0.63.0') && !compareVersions(configuration.apiVersion, '1.8.0')) {
            // api 1.8 exposes looptime and arming config
            
            if (configuration.FC_CONFIG == undefined) {
                configuration.FC_CONFIG = {
                    loopTime: 3500
                };
            }

            if (configuration.ARMING_CONFIG == undefined) {
                configuration.ARMING_CONFIG = {
                    auto_disarm_delay:      5,
                    disarm_kill_switch:     1
                };
            }
            appliedMigrationsCount++;
        }
        
        if (compareVersions(migratedVersion, '0.63.0')) {
            // backups created with 0.63.0 for firmwares with api < 1.8 were saved with incorrect looptime
            if (configuration.FC_CONFIG.loopTime == 0) {
                //reset it to the default
                configuration.FC_CONFIG.loopTime = 3500;
            }
        }
        
        if (semver.lt(migratedVersion, '0.66.0')) {
            // api 1.12 updated servo configuration protocol and added servo mixer rules
            for (var profileIndex = 0; profileIndex < configuration.profiles.length; profileIndex++) {
                
                if (semver.eq(configuration.apiVersion, '1.10.0')) {
                    // drop two unused servo configurations
                    while (configuration.profiles[profileIndex].ServoConfig.length > 8) {
                        configuration.profiles[profileIndex].ServoConfig.pop();
                    } 
                }
                
                for (var i = 0; i < configuration.profiles[profileIndex].ServoConfig.length; i++) {
                    var servoConfig = profiles[profileIndex].ServoConfig;
                    
                    servoConfig[i].angleAtMin = 90;
                    servoConfig[i].angleAtMax = 90;
                    servoConfig[i].reversedInputSources = 0;
                    
                    // set the rate to 0 if an invalid value is detected.
                    if (servoConfig[i].rate < -100 || servoConfig[i].rate > 100) {
                        servoConfig[i].rate = 0;
                    }
                }

                configuration.profiles[profileIndex].ServoRules = [];
            }
            
            migratedVersion = '0.66.0';

            appliedMigrationsCount++;
        }
        
        if (semver.lt(configuration.apiVersion, '1.14.0') && semver.gte(CONFIG.apiVersion, "1.14.0")) {
            // api 1.14 removed old pid controllers
            for (var profileIndex = 0; profileIndex < configuration.profiles.length; profileIndex++) {
                var newPidControllerIndex = configuration.profiles[profileIndex].PID.controller;
                switch (newPidControllerIndex) {
                    case 3: 
                    case 4: 
                    case 5: 
                        newPidControllerIndex = 0;
                        break;
                }
                configuration.profiles[profileIndex].PID.controller = newPidControllerIndex;
            }
            appliedMigrationsCount++;
        }
        

        if (compareVersions(migratedVersion, '0.66.0') && !compareVersions(configuration.apiVersion, '1.14.0')) {
            // api 1.14 exposes 3D configuration
            
            if (configuration._3D == undefined) {
                configuration._3D = {
                    deadband3d_low:         1406,
                    deadband3d_high:        1514,
                    neutral3d:              1460,
                    deadband3d_throttle:    50
                };
            }
            appliedMigrationsCount++;
        }
        
        
        if (compareVersions(migratedVersion, '0.66.0') && !compareVersions(configuration.apiVersion, '1.15.0')) {
<<<<<<< HEAD
            // api 1.15 exposes RCcontrols and sensor alignment
=======
>>>>>>> d4969d73

            // api 1.14 exposes deadband and yaw_deadband
            
            
            for (var profileIndex = 0; profileIndex < configuration.profiles.length; profileIndex++) {
                 if (configuration.profile[profileIndex].RCcontrols == undefined) {
                    configuration.profile[profileIndex].RCcontrols = {
                    deadband:                0,
                    yaw_deadband:            0,
                    alt_hold_deadband:       40,
                    alt_hold_fast_change:    1
                    };                
                }
            }
            if (configuration.SENSOR_ALIGNMENT == undefined) {
                    configuration.SENSOR_ALIGNMENT = {
                    align_gyro:              0,
                    align_acc:               0,
                    align_mag:               0
                    };                
            }
            appliedMigrationsCount++;
        }
        
            // api 1.15 exposes RX_CONFIG, FAILSAFE_CONFIG and RXFAIL_CONFIG configuration

            if (configuration.RX_CONFIG == undefined) {
                configuration.RX_CONFIG = {
                    serialrx_provider:      0,
                    spektrum_sat_bind:      0,
                    midrc:                  1500,
                    mincheck:               1100,
                    maxcheck:               1900,
                    rx_min_usec:            885,
                    rx_max_usec:            2115
                };
            }

            if (configuration.FAILSAFE_CONFIG == undefined) {
                configuration.FAILSAFE_CONFIG = {
                    failsafe_delay:                 10,
                    failsafe_off_delay:             200,
                    failsafe_throttle:              1000,
                    failsafe_kill_switch:           0,
                    failsafe_throttle_low_delay:    100,
                    failsafe_procedure:             0
                };
            }

            if (configuration.RXFAIL_CONFIG == undefined) {
                configuration.RXFAIL_CONFIG = [
                    {mode: 0, value: 1500},
                    {mode: 0, value: 1500},
                    {mode: 0, value: 1500},
                    {mode: 0, value: 875}
                ];

                for (var i = 0; i < 14; i++) {
                    var rxfailChannel = {
                        mode:  1,
                        value: 1500
                    };
                    configuration.RXFAIL_CONFIG.push(rxfailChannel);
                }
            }

            appliedMigrationsCount++;
        }

        if (appliedMigrationsCount > 0) {
            GUI.log(chrome.i18n.getMessage('configMigrationSuccessful', [appliedMigrationsCount]));
        }
                
        return true;
    }
    
    function configuration_upload(configuration, callback) {
        function upload() {
            var activeProfile = null,
                profilesN = 3;

            var profileSpecificData = [
                MSP_codes.MSP_SET_PID_CONTROLLER,
                MSP_codes.MSP_SET_PID,
                MSP_codes.MSP_SET_RC_TUNING,
                MSP_codes.MSP_SET_ACC_TRIM
            ];

            if (semver.gte(CONFIG.apiVersion, "1.15.0")) {
                profileSpecificData.push(MSP_codes.MSP_SET_RC_CONTROLS);
            }

            MSP.send_message(MSP_codes.MSP_STATUS, false, false, function () {
                activeProfile = CONFIG.profile;
                select_profile();
            });

            function select_profile() {
                if (activeProfile > 0) {
                    MSP.send_message(MSP_codes.MSP_SELECT_SETTING, [0], false, upload_specific_data);
                } else {
                    upload_specific_data();
                }
            }

            function upload_specific_data() {
                var savingProfile = 0,
                    codeKey = 0;

                function load_objects(profile) {
                    PID = configuration.profiles[profile].PID;
                    PIDs = configuration.profiles[profile].PIDs;
                    RC_tuning = configuration.profiles[profile].RC;
                    CONFIG.accelerometerTrims = configuration.profiles[profile].AccTrim;
                    SERVO_CONFIG = configuration.profiles[profile].ServoConfig;
                    SERVO_RULES = configuration.profiles[profile].ServoRules;
                    MODE_RANGES = configuration.profiles[profile].ModeRanges;
                    ADJUSTMENT_RANGES = configuration.profiles[profile].AdjustmentRanges;
                    RC_controls = configuration.profiles[profile].RCcontrols;
                }

                function upload_using_specific_commands() {
                    MSP.send_message(profileSpecificData[codeKey], MSP.crunch(profileSpecificData[codeKey]), false, function () {
                        codeKey++;

                        if (codeKey < profileSpecificData.length) {
                            upload_using_specific_commands();
                        } else {
                            codeKey = 0;
                            savingProfile++;

                            if (savingProfile < profilesN) {
                                load_objects(savingProfile);

                                MSP.send_message(MSP_codes.MSP_EEPROM_WRITE, false, false, function () {
                                    MSP.send_message(MSP_codes.MSP_SELECT_SETTING, [savingProfile], false, upload_using_specific_commands);
                                });
                            } else {
                                MSP.send_message(MSP_codes.MSP_EEPROM_WRITE, false, false, function () {
                                    MSP.send_message(MSP_codes.MSP_SELECT_SETTING, [activeProfile], false, upload_unique_data);
                                });
                            }
                        }
                    });
                }

                function upload_servo_mix_rules() {
                    MSP.sendServoMixRules(upload_servo_configuration);
                }

                function upload_servo_configuration() {
                    MSP.sendServoConfigurations(upload_mode_ranges);
                }

                function upload_mode_ranges() {
                    MSP.sendModeRanges(upload_adjustment_ranges);
                }
                
                function upload_adjustment_ranges() {
                    MSP.sendAdjustmentRanges(upload_using_specific_commands);
                }
                // start uploading
                load_objects(0);
                upload_servo_configuration();
            }

            function upload_unique_data() {
                var codeKey = 0;

                var uniqueData = [
                    MSP_codes.MSP_SET_MISC,
                    MSP_codes.MSP_SET_RX_MAP,
                    MSP_codes.MSP_SET_BF_CONFIG,
                    MSP_codes.MSP_SET_CF_SERIAL_CONFIG
                ];
                
                function update_unique_data_list() {
                    if (semver.gte(CONFIG.apiVersion, "1.8.0")) {
                        uniqueData.push(MSP_codes.MSP_SET_LOOP_TIME);
                        uniqueData.push(MSP_codes.MSP_SET_ARMING_CONFIG);
                    }
                    if (semver.gte(CONFIG.apiVersion, "1.14.0")) {
                        uniqueData.push(MSP_codes.MSP_SET_3D);
                    }
                    if (semver.gte(CONFIG.apiVersion, "1.15.0")) {
<<<<<<< HEAD
                        uniqueData.push(MSP_codes.MSP_SET_SENSOR_ALIGNMENT);
=======
                        uniqueData.push(MSP_codes.MSP_SET_RX_CONFIG);
                        uniqueData.push(MSP_codes.MSP_SET_FAILSAFE_CONFIG);
                        uniqueData.push(MSP_codes.MSP_SET_RXFAIL_CONFIG);
>>>>>>> d4969d73
                    }
                }
                
                function load_objects() {
                    MISC = configuration.MISC;
                    RC_MAP = configuration.RCMAP;
                    BF_CONFIG = configuration.BF_CONFIG;
                    SERIAL_CONFIG = configuration.SERIAL_CONFIG;
                    LED_STRIP = configuration.LED_STRIP;
                    ARMING_CONFIG = configuration.ARMING_CONFIG;
                    FC_CONFIG = configuration.FC_CONFIG;
                    _3D = configuration._3D;
<<<<<<< HEAD
		    SENSOR_ALIGNMENT = configuration.SENSOR_ALIGNMENT;
=======
                    RX_CONFIG = configuration.RX_CONFIG;
                    FAILSAFE_CONFIG = configuration.FAILSAFE_CONFIG;
                    RXFAIL_CONFIG = configuration.RXFAIL_CONFIG;
>>>>>>> d4969d73
                }

                function send_unique_data_item() {
                    if (codeKey < uniqueData.length) {
                        MSP.send_message(uniqueData[codeKey], MSP.crunch(uniqueData[codeKey]), false, function () {
                            codeKey++;
                            send_unique_data_item();
                        });
                    } else {
                        MSP.send_message(MSP_codes.MSP_EEPROM_WRITE, false, false, send_led_strip_config);
                    }
                }

                load_objects();

                update_unique_data_list();

                // start uploading
                send_unique_data_item();
            }

            function send_led_strip_config() {
                MSP.sendLedStripConfig(save_to_eeprom);
            }
            
            function save_to_eeprom() {
                MSP.send_message(MSP_codes.MSP_EEPROM_WRITE, false, false, reboot);
            }
            
            function reboot() {
                GUI.log(chrome.i18n.getMessage('eeprom_saved_ok'));

                GUI.tab_switch_cleanup(function() {
                    MSP.send_message(MSP_codes.MSP_SET_REBOOT, false, false, reinitialize);
                });
            }

            function reinitialize() {
                GUI.log(chrome.i18n.getMessage('deviceRebooting'));

                GUI.timeout_add('waiting_for_bootup', function waiting_for_bootup() {
                    MSP.send_message(MSP_codes.MSP_IDENT, false, false, function () {
                        GUI.log(chrome.i18n.getMessage('deviceReady'));

                        if (callback) callback();
                    });
                }, 1500); // 1500 ms seems to be just the right amount of delay to prevent data request timeouts
            }
        }

        upload();
    }
<|MERGE_RESOLUTION|>--- conflicted
+++ resolved
@@ -106,13 +106,10 @@
             uniqueData.push(MSP_codes.MSP_3D);
         }
         if (semver.gte(CONFIG.apiVersion, "1.15.0")) {
-<<<<<<< HEAD
             uniqueData.push(MSP_codes.MSP_SENSOR_ALIGNMENT);
-=======
             uniqueData.push(MSP_codes.MSP_RX_CONFIG);
             uniqueData.push(MSP_codes.MSP_FAILSAFE_CONFIG);
             uniqueData.push(MSP_codes.MSP_RXFAIL_CONFIG);
->>>>>>> d4969d73
         }
     }
     
@@ -142,13 +139,10 @@
                     configuration._3D = jQuery.extend(true, {}, _3D);
                 }
                 if (semver.gte(CONFIG.apiVersion, "1.15.0")) {
-<<<<<<< HEAD
                     configuration.SENSOR_ALIGNMENT = jQuery.extend(true, {}, SENSOR_ALIGNMENT);
-=======
                     configuration.RX_CONFIG = jQuery.extend(true, {}, RX_CONFIG);
                     configuration.FAILSAFE_CONFIG = jQuery.extend(true, {}, FAILSAFE_CONFIG);
                     configuration.RXFAIL_CONFIG = jQuery.extend(true, [], RXFAIL_CONFIG);
->>>>>>> d4969d73
                 }
 
                 save();
@@ -533,13 +527,8 @@
         
         
         if (compareVersions(migratedVersion, '0.66.0') && !compareVersions(configuration.apiVersion, '1.15.0')) {
-<<<<<<< HEAD
             // api 1.15 exposes RCcontrols and sensor alignment
-=======
->>>>>>> d4969d73
-
-            // api 1.14 exposes deadband and yaw_deadband
-            
+
             
             for (var profileIndex = 0; profileIndex < configuration.profiles.length; profileIndex++) {
                  if (configuration.profile[profileIndex].RCcontrols == undefined) {
@@ -722,13 +711,10 @@
                         uniqueData.push(MSP_codes.MSP_SET_3D);
                     }
                     if (semver.gte(CONFIG.apiVersion, "1.15.0")) {
-<<<<<<< HEAD
                         uniqueData.push(MSP_codes.MSP_SET_SENSOR_ALIGNMENT);
-=======
                         uniqueData.push(MSP_codes.MSP_SET_RX_CONFIG);
                         uniqueData.push(MSP_codes.MSP_SET_FAILSAFE_CONFIG);
                         uniqueData.push(MSP_codes.MSP_SET_RXFAIL_CONFIG);
->>>>>>> d4969d73
                     }
                 }
                 
@@ -741,13 +727,10 @@
                     ARMING_CONFIG = configuration.ARMING_CONFIG;
                     FC_CONFIG = configuration.FC_CONFIG;
                     _3D = configuration._3D;
-<<<<<<< HEAD
-		    SENSOR_ALIGNMENT = configuration.SENSOR_ALIGNMENT;
-=======
+                    SENSOR_ALIGNMENT = configuration.SENSOR_ALIGNMENT;
                     RX_CONFIG = configuration.RX_CONFIG;
                     FAILSAFE_CONFIG = configuration.FAILSAFE_CONFIG;
                     RXFAIL_CONFIG = configuration.RXFAIL_CONFIG;
->>>>>>> d4969d73
                 }
 
                 function send_unique_data_item() {
