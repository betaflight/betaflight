'use strict';

$(document).ready(function () {
    $('div#port-picker a.connect').click(function () {
        if (GUI.connect_lock != true) { // GUI control overrides the user control
            var clicks = $(this).data('clicks'),
                selected_port = String($('div#port-picker #port').val()),
                selected_baud = parseInt($('div#port-picker #baud').val());

            if (selected_port != '0' && selected_port != 'DFU') {
                if (!clicks) {
                    console.log('Connecting to: ' + selected_port);
                    GUI.connecting_to = selected_port;

                    // lock port select & baud while we are connecting / connected
                    $('div#port-picker #port, div#port-picker #baud, div#port-picker #delay').prop('disabled', true);
                    $('div#port-picker a.connect').text(chrome.i18n.getMessage('connecting'));

                    serial.connect(selected_port, {bitrate: selected_baud}, onOpen);
                } else {
                    GUI.timeout_kill_all();
                    GUI.interval_kill_all();
                    GUI.tab_switch_cleanup();
                    GUI.tab_switch_in_progress = false;

                    serial.disconnect(onClosed);

                    GUI.connected_to = false;
                    CONFIGURATOR.connectionValid = false;
                    MSP.disconnect_cleanup();
                    PortUsage.reset();

                    // Reset various UI elements
                    $('span.i2c-error').text(0);
                    $('span.cycle-time').text(0);

                    // unlock port select & baud
                    $('div#port-picker #port').prop('disabled', false);
                    if (!GUI.auto_connect) $('div#port-picker #baud').prop('disabled', false);

                    // reset connect / disconnect button
                    $(this).text(chrome.i18n.getMessage('connect'));
                    $(this).removeClass('active');

                    // reset active sensor indicators
                    sensor_status(0);

                    // de-select any selected tabs
                    $('#tabs > ul li').removeClass('active');

                    // detach listeners and remove element data
                    $('#content').empty();

                    // load default html
                    TABS.landing.initialize();
                }

                $(this).data("clicks", !clicks);
            }
        }
    });

    // auto-connect
    chrome.storage.local.get('auto_connect', function (result) {
        if (result.auto_connect === 'undefined' || result.auto_connect) {
            // default or enabled by user
            GUI.auto_connect = true;

            $('input.auto_connect').prop('checked', true);
            $('input.auto_connect, span.auto_connect').prop('title', chrome.i18n.getMessage('autoConnectEnabled'));

            $('select#baud').val(115200).prop('disabled', true);
        } else {
            // disabled by user
            GUI.auto_connect = false;

            $('input.auto_connect').prop('checked', false);
            $('input.auto_connect, span.auto_connect').prop('title', chrome.i18n.getMessage('autoConnectDisabled'));
        }

        // bind UI hook to auto-connect checkbos
        $('input.auto_connect').change(function () {
            GUI.auto_connect = $(this).is(':checked');

            // update title/tooltip
            if (GUI.auto_connect) {
                $('input.auto_connect, span.auto_connect').prop('title', chrome.i18n.getMessage('autoConnectEnabled'));

                $('select#baud').val(115200).prop('disabled', true);
            } else {
                $('input.auto_connect, span.auto_connect').prop('title', chrome.i18n.getMessage('autoConnectDisabled'));

                if (!GUI.connected_to && !GUI.connecting_to) $('select#baud').prop('disabled', false);
            }

            chrome.storage.local.set({'auto_connect': GUI.auto_connect});
        });
    });

    PortHandler.initialize();
    PortUsage.initialize();
});

function onOpen(openInfo) {
    if (openInfo) {
        // update connected_to
        GUI.connected_to = GUI.connecting_to;

        // reset connecting_to
        GUI.connecting_to = false;

        GUI.log(chrome.i18n.getMessage('serialPortOpened', [openInfo.connectionId]));

        // save selected port with chrome.storage if the port differs
        chrome.storage.local.get('last_used_port', function (result) {
            if (result.last_used_port) {
                if (result.last_used_port != GUI.connected_to) {
                    // last used port doesn't match the one found in local db, we will store the new one
                    chrome.storage.local.set({'last_used_port': GUI.connected_to});
                }
            } else {
                // variable isn't stored yet, saving
                chrome.storage.local.set({'last_used_port': GUI.connected_to});
            }
        });

        serial.onReceive.addListener(read_serial);

        // disconnect after 10 seconds with error if we don't get IDENT data
        GUI.timeout_add('connecting', function () {
            if (!CONFIGURATOR.connectionValid) {
                GUI.log(chrome.i18n.getMessage('noConfigurationReceived'));

                $('div#port-picker a.connect').click(); // disconnect
            }
        }, 10000);

        // request configuration data
        MSP.send_message(MSP_codes.MSP_UID, false, false, function () {
            GUI.timeout_remove('connecting'); // kill connecting timer

<<<<<<< HEAD
            MSP.send_message(MSP_codes.MSP_API_VERSION, false, false, function () {
                GUI.log(chrome.i18n.getMessage('apiVersionReceived', [CONFIG.apiVersion]));
            });
            
            // request configuration data
            MSP.send_message(MSP_codes.MSP_UID, false, false, function () {
                GUI.log(chrome.i18n.getMessage('uniqueDeviceIdReceived', [CONFIG.uid[0].toString(16) + CONFIG.uid[1].toString(16) + CONFIG.uid[2].toString(16)]));
                
                MSP.send_message(MSP_codes.MSP_IDENT, false, false, function () {
                    GUI.timeout_remove('connecting'); // kill connecting timer
=======
            GUI.log(chrome.i18n.getMessage('uniqueDeviceIdReceived', [CONFIG.uid[0].toString(16) + CONFIG.uid[1].toString(16) + CONFIG.uid[2].toString(16)]));
            MSP.send_message(MSP_codes.MSP_IDENT, false, false, function () {
>>>>>>> b3ae9b29

                if (CONFIG.version >= CONFIGURATOR.firmwareVersionAccepted) {
                    MSP.send_message(MSP_codes.MSP_BUILDINFO, false, false, function () {
                        googleAnalytics.sendEvent('Firmware', 'Using', CONFIG.buildInfo);
                        GUI.log('Running firmware released on: <strong>' + CONFIG.buildInfo + '</strong>');

                        // continue as usually
                        CONFIGURATOR.connectionValid = true;

                        $('div#port-picker a.connect').text(chrome.i18n.getMessage('disconnect')).addClass('active');
                        $('#tabs li a:first').click();
                    });
                } else {
                    GUI.log(chrome.i18n.getMessage('firmwareVersionNotSupported', [CONFIGURATOR.firmwareVersionAccepted]));
                    $('div#port-picker a.connect').click(); // disconnect
                }
            });
        });
    } else {
        console.log('Failed to open serial port');
        GUI.log(chrome.i18n.getMessage('serialPortOpenFail'));

        $('div#port-picker a.connect').text(chrome.i18n.getMessage('connect'));
        $('div#port-picker a.connect').removeClass('active');

        // unlock port select & baud
        $('div#port-picker #port, div#port-picker #baud, div#port-picker #delay').prop('disabled', false);

        // reset data
        $('div#port-picker a.connect').data("clicks", false);
    }
}

function onClosed(result) {
    if (result) { // All went as expected
        GUI.log(chrome.i18n.getMessage('serialPortClosedOk'));
    } else { // Something went wrong
        GUI.log(chrome.i18n.getMessage('serialPortClosedFail'));
    }
}

function read_serial(info) {
    if (!CONFIGURATOR.cliActive) {
        MSP.read(info);
    } else if (CONFIGURATOR.cliActive) {
        TABS.cli.read(info);
    }
}

function sensor_status(sensors_detected) {
    // initialize variable (if it wasn't)
    if (!sensor_status.previous_sensors_detected) {
        sensor_status.previous_sensors_detected = 0;
    }

    // update UI (if necessary)
    if (sensor_status.previous_sensors_detected != sensors_detected) {
        var e_sensor_status = $('div#sensor-status');

        if (bit_check(sensors_detected, 0)) { // Gyroscope & accel detected
            $('.gyro', e_sensor_status).addClass('on');
            $('.accel', e_sensor_status).addClass('on');
        } else {
            $('.gyro', e_sensor_status).removeClass('on');
            $('.accel', e_sensor_status).removeClass('on');
        }

        if (bit_check(sensors_detected, 1)) { // Barometer detected
            $('.baro', e_sensor_status).addClass('on');
        } else {
            $('.baro', e_sensor_status).removeClass('on');
        }

        if (bit_check(sensors_detected, 2)) { // Magnetometer detected
            $('.mag', e_sensor_status).addClass('on');
        } else {
            $('.mag', e_sensor_status).removeClass('on');
        }

        if (bit_check(sensors_detected, 3)) { // GPS detected
            $('.gps', e_sensor_status).addClass('on');
        } else {
            $('.gps', e_sensor_status).removeClass('on');
        }

        if (bit_check(sensors_detected, 4)) { // Sonar detected
            $('.sonar', e_sensor_status).addClass('on');
        } else {
            $('.sonar', e_sensor_status).removeClass('on');
        }

        // set current value
        sensor_status.previous_sensors_detected = sensors_detected;
    }
}

function highByte(num) {
    return num >> 8;
}

function lowByte(num) {
    return 0x00FF & num;
}

function specificByte(num, pos) {
    return 0x000000FF & (num >> (8 * pos));
}

function bit_check(num, bit) {
    return ((num >> bit) % 2 != 0);
}

function bit_set(num, bit) {
    return num | 1 << bit;
}

function bit_clear(num, bit) {
    return num & ~(1 << bit);
}<|MERGE_RESOLUTION|>--- conflicted
+++ resolved
@@ -135,25 +135,16 @@
             }
         }, 10000);
 
+        MSP.send_message(MSP_codes.MSP_API_VERSION, false, false, function () {
+            GUI.log(chrome.i18n.getMessage('apiVersionReceived', [CONFIG.apiVersion]));
+        });
+
         // request configuration data
         MSP.send_message(MSP_codes.MSP_UID, false, false, function () {
             GUI.timeout_remove('connecting'); // kill connecting timer
 
-<<<<<<< HEAD
-            MSP.send_message(MSP_codes.MSP_API_VERSION, false, false, function () {
-                GUI.log(chrome.i18n.getMessage('apiVersionReceived', [CONFIG.apiVersion]));
-            });
-            
-            // request configuration data
-            MSP.send_message(MSP_codes.MSP_UID, false, false, function () {
-                GUI.log(chrome.i18n.getMessage('uniqueDeviceIdReceived', [CONFIG.uid[0].toString(16) + CONFIG.uid[1].toString(16) + CONFIG.uid[2].toString(16)]));
-                
-                MSP.send_message(MSP_codes.MSP_IDENT, false, false, function () {
-                    GUI.timeout_remove('connecting'); // kill connecting timer
-=======
             GUI.log(chrome.i18n.getMessage('uniqueDeviceIdReceived', [CONFIG.uid[0].toString(16) + CONFIG.uid[1].toString(16) + CONFIG.uid[2].toString(16)]));
             MSP.send_message(MSP_codes.MSP_IDENT, false, false, function () {
->>>>>>> b3ae9b29
 
                 if (CONFIG.version >= CONFIGURATOR.firmwareVersionAccepted) {
                     MSP.send_message(MSP_codes.MSP_BUILDINFO, false, false, function () {
