'use strict';

var CONFIGURATOR = {
    'releaseDate': 1448724175378, // new Date().getTime() - Sat Nov 28 2015 15:22:51 GMT+0000 (GMT Standard Time)
    
     // all versions are specified and compared using semantic versioning http://semver.org/
    'apiVersionAccepted': '1.2.0',
    'backupRestoreMinApiVersionAccepted': '1.5.0',
    'pidControllerChangeMinApiVersion': '1.5.0',
    'backupFileMinVersionAccepted': '0.55.0', // chrome.runtime.getManifest().version is stored as string, so does this one
    
    'connectionValid': false,
    'connectionValidCliOnly': false,
    'cliActive': false,
    'cliValid': false
};

var CONFIG = {
    apiVersion:    "0.0.0",
    flightControllerIdentifier: '',
    flightControllerVersion: '',
    version:       0,
    buildInfo:     '',
    multiType:     0,
    msp_version:   0, // not specified using semantic versioning
    capability:    0,
    cycleTime:     0,
    i2cError:      0,
    activeSensors: 0,
    mode:          0,
    profile:       0,
    uid:           [0, 0, 0],
    accelerometerTrims: [0, 0]
};

var BF_CONFIG = {
    mixerConfiguration:     0,
    features:               0,
    serialrx_type:          0,
    board_align_roll:       0,
    board_align_pitch:      0,
    board_align_yaw:        0,
    currentscale:           0,
    currentoffset:          0
};

var LED_STRIP = [];

var PID = {
    controller:             0
};

var PID_names = [];
var PIDs = new Array(10);
for (var i = 0; i < 10; i++) {
    PIDs[i] = new Array(3);
}

var RC_MAP = [];

// defaults
// roll, pitch, yaw, throttle, aux 1, ... aux n
var RC = {
    active_channels: 0,
    channels: new Array(32)
};

var RC_tuning = {
    RC_RATE:         0,
    RC_EXPO:         0,
    roll_pitch_rate: 0, // pre 1.7 api only
    roll_rate:       0, 
    pitch_rate:      0,
    yaw_rate:        0,
    dynamic_THR_PID: 0,
    throttle_MID:    0,
    throttle_EXPO:   0,
    dynamic_THR_breakpoint: 0,
	RC_YAW_EXPO:         0
};

var AUX_CONFIG = [];
var AUX_CONFIG_IDS = [];

var MODE_RANGES = [];
var ADJUSTMENT_RANGES = [];

var SERVO_CONFIG = [];
var SERVO_RULES = [];

var SERIAL_CONFIG = {
    ports: [],
    
    // pre 1.6 settings
    mspBaudRate: 0,
    gpsBaudRate: 0,
    gpsPassthroughBaudRate: 0,
    cliBaudRate: 0,
};

var SENSOR_DATA = {
    gyroscope:     [0, 0, 0],
    accelerometer: [0, 0, 0],
    magnetometer:  [0, 0, 0],
    altitude:      0,
    sonar:         0,
    kinematics:    [0.0, 0.0, 0.0],
    debug:         [0, 0, 0, 0]
};

var MOTOR_DATA = new Array(8);
var SERVO_DATA = new Array(8);

var GPS_DATA = {
    fix:             0,
    numSat:          0,
    lat:             0,
    lon:             0,
    alt:             0,
    speed:           0,
    ground_course:   0,
    distanceToHome:  0,
    ditectionToHome: 0,
    update:          0,

    // baseflight specific gps stuff
    chn:     [],
    svid:    [],
    quality: [],
    cno:     []
};

var ANALOG = {
    voltage:    0,
    mAhdrawn:   0,
    rssi:       0,
    amperage:   0
};

var ARMING_CONFIG = {
    auto_disarm_delay:      0,
    disarm_kill_switch:     0
};

var FC_CONFIG = {
    loopTime: 0
};

var MISC = {
    midrc:                  0,
    minthrottle:            0,
    maxthrottle:            0,
    mincommand:             0,
    failsafe_throttle:      0,
    gps_type:               0,
    gps_baudrate:           0,
    gps_ubx_sbas:           0,
    multiwiicurrentoutput:  0,
    rssi_channel:           0,
    placeholder2:           0,
    mag_declination:        0, // not checked
    vbatscale:              0,
    vbatmincellvoltage:     0,
    vbatmaxcellvoltage:     0,
    vbatwarningcellvoltage: 0
};

var _3D = {
    deadband3d_low:         0,
    deadband3d_high:        0,
    neutral3d:              0,
    deadband3d_throttle:    0
};

var DATAFLASH = {
    ready: false,
    sectors: 0,
    totalSize: 0,
    usedSize: 0
};

var RC_controls = {
    deadband:               0,
    yaw_deadband:           0,
    alt_hold_deadband:      0,
    alt_hold_fast_change:   0
};

<<<<<<< HEAD
var SENSOR_ALIGNMENT = {
    align_gyro:             0,
    align_acc:              0,
    align_mag:              0
};
=======
var RX_CONFIG = {
    serialrx_provider:      0,
    maxcheck:               0,
    midrc:                  0,
    mincheck:               0,
    spektrum_sat_bind:      0,
    rx_min_usec:            0,
    rx_max_usec:            0
};

var FAILSAFE_CONFIG = {
    failsafe_delay:                 0,
    failsafe_off_delay:             0,
    failsafe_throttle:              0,
    failsafe_kill_switch:           0,
    failsafe_throttle_low_delay:    0,
    failsafe_procedure:             0
};

var RXFAIL_CONFIG = [];
>>>>>>> d4969d73
<|MERGE_RESOLUTION|>--- conflicted
+++ resolved
@@ -186,13 +186,12 @@
     alt_hold_fast_change:   0
 };
 
-<<<<<<< HEAD
 var SENSOR_ALIGNMENT = {
     align_gyro:             0,
     align_acc:              0,
     align_mag:              0
 };
-=======
+
 var RX_CONFIG = {
     serialrx_provider:      0,
     maxcheck:               0,
@@ -212,5 +211,4 @@
     failsafe_procedure:             0
 };
 
-var RXFAIL_CONFIG = [];
->>>>>>> d4969d73
+var RXFAIL_CONFIG = [];