--- conflicted
+++ resolved
@@ -180,7 +180,6 @@
     usedSize: 0
 };
 
-<<<<<<< HEAD
 var SDCARD = {
     supported: false,
     state: 0,
@@ -195,7 +194,7 @@
     blackboxRateNum: 1,
     blackboxRateDenom: 1
 };
-=======
+
 var RX_CONFIG = {
     serialrx_provider:      0,
     maxcheck:               0,
@@ -215,5 +214,4 @@
     failsafe_procedure:             0
 };
 
-var RXFAIL_CONFIG = [];
->>>>>>> 1273bd94
+var RXFAIL_CONFIG = [];