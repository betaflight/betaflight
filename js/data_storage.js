--- conflicted
+++ resolved
@@ -180,7 +180,6 @@
     usedSize: 0
 };
 
-<<<<<<< HEAD
 var SDCARD = {
     supported: false,
     state: 0,
@@ -194,7 +193,8 @@
     blackboxDevice: 0,
     blackboxRateNum: 1,
     blackboxRateDenom: 1
-=======
+};
+
 var RC_deadband = {
     deadband:               0,
     yaw_deadband:           0,
@@ -205,7 +205,6 @@
     align_gyro:             0,
     align_acc:              0,
     align_mag:              0
->>>>>>> fb5d2678
 };
 
 var RX_CONFIG = {
