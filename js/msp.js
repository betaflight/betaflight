// MSP_codes needs to be re-integrated inside MSP object
var MSP_codes = {
    MSP_IDENT:              100,
    MSP_STATUS:             101,
    MSP_RAW_IMU:            102,
    MSP_SERVO:              103,
    MSP_MOTOR:              104,
    MSP_RC:                 105,
    MSP_RAW_GPS:            106,
    MSP_COMP_GPS:           107,
    MSP_ATTITUDE:           108,
    MSP_ALTITUDE:           109,
    MSP_ANALOG:             110,
    MSP_RC_TUNING:          111,
    MSP_PID:                112,
    MSP_BOX:                113,
    MSP_MISC:               114,
    MSP_MOTOR_PINS:         115,
    MSP_BOXNAMES:           116,
    MSP_PIDNAMES:           117,
    MSP_WP:                 118,
    MSP_BOXIDS:             119,
    MSP_SERVO_CONF:         120,

    MSP_SET_RAW_RC:         200,
    MSP_SET_RAW_GPS:        201,
    MSP_SET_PID:            202,
    MSP_SET_BOX:            203,
    MSP_SET_RC_TUNING:      204,
    MSP_ACC_CALIBRATION:    205,
    MSP_MAG_CALIBRATION:    206,
    MSP_SET_MISC:           207,
    MSP_RESET_CONF:         208,
    MSP_SET_WP:             209,
    MSP_SELECT_SETTING:     210,
    MSP_SET_HEAD:           211,
    MSP_SET_SERVO_CONF:     212,
    MSP_SET_MOTOR:          214,

    // MSP_BIND:               240,

    MSP_EEPROM_WRITE:       250,

    MSP_DEBUGMSG:           253,
    MSP_DEBUG:              254,

    // Additional baseflight commands that are not compatible with MultiWii
    MSP_UID:                160, // Unique device ID
    MSP_ACC_TRIM:           240, // get acc angle trim values
    MSP_SET_ACC_TRIM:       239, // set acc angle trim values
    MSP_GPSSVINFO:          164  // get Signal Strength (only U-Blox)
};

var MSP = {
    state:                      0,
    message_status:             1,
    code:                       0,
    message_length_expected:    0,
    message_length_received:    0,
    message_buffer:             undefined,
    message_buffer_uint8_view:  undefined,
    message_checksum:           0,

    callbacks:                  [],
    packet_error:               0,

    callbacks_cleanup: function() {
        for (var i = 0; i < this.callbacks.length; i++) {
            clearInterval(this.callbacks[i].timer);
        }

        this.callbacks = [];
    },

    disconnect_cleanup: function() {
        this.state = 0; // reset packet state for "clean" initial entry (this is only required if user hot-disconnects)
        this.packet_error = 0; // reset CRC packet error counter for next session

        this.callbacks_cleanup();
    }
};

MSP.read = function(readInfo) {
    var data = new Uint8Array(readInfo.data);

    for (var i = 0; i < data.length; i++) {
        switch (this.state) {
            case 0: // sync char 1
                if (data[i] == 36) { // $
                    this.state++;
                }
                break;
            case 1: // sync char 2
                if (data[i] == 77) { // M
                    this.state++;
                } else { // restart and try again
                    this.state = 0;
                }
                break;
            case 2: // direction (should be >)
                if (data[i] == 62) { // >
                    message_status = 1;
                } else { // unknown
                    message_status = 0;
                }

                this.state++;
                break;
            case 3:
                this.message_length_expected = data[i];

                this.message_checksum = data[i];

                // setup arraybuffer
                this.message_buffer = new ArrayBuffer(this.message_length_expected);
                this.message_buffer_uint8_view = new Uint8Array(this.message_buffer);

                this.state++;
                break;
            case 4:
                this.code = data[i];
                this.message_checksum ^= data[i];

                if (this.message_length_expected != 0) { // standard message
                    this.state++;
                } else { // MSP_ACC_CALIBRATION, etc...
                    this.state += 2;
                }
                break;
            case 5: // payload
                this.message_buffer_uint8_view[this.message_length_received] = data[i];
                this.message_checksum ^= data[i];
                this.message_length_received++;

                if (this.message_length_received >= this.message_length_expected) {
                    this.state++;
                }
                break;
            case 6:
                if (this.message_checksum == data[i]) {
                    // message received, process
                    this.process_data(this.code, this.message_buffer, this.message_length_expected);
                } else {
                    console.log('code: ' + this.code + ' - crc failed');

                    this.packet_error++;
                    $('span.packet-error').html(this.packet_error);
                }

                // Reset variables
                this.message_length_received = 0;
                this.state = 0;
                break;
        }
    }
};

MSP.process_data = function(code, message_buffer, message_length) {
    var data = new DataView(message_buffer, 0); // DataView (allowing us to view arrayBuffer as struct/union)

    switch (code) {
        case MSP_codes.MSP_IDENT:
            CONFIG.version = parseFloat((data.getUint8(0) / 100).toFixed(2));
            CONFIG.multiType = data.getUint8(1);
            CONFIG.msp_version = data.getUint8(2);
            CONFIG.capability = data.getUint32(3, 1);
            break;
        case MSP_codes.MSP_STATUS:
            CONFIG.cycleTime = data.getUint16(0, 1);
            CONFIG.i2cError = data.getUint16(2, 1);
            CONFIG.activeSensors = data.getUint16(4, 1);
            CONFIG.mode = data.getUint32(6, 1);
            CONFIG.profile = data.getUint8(10);

            sensor_status(CONFIG.activeSensors);
            $('span.cycle-time').text(CONFIG.cycleTime);
            break;
        case MSP_codes.MSP_RAW_IMU:
            // 512 for mpu6050, 256 for mma
            // currently we are unable to differentiate between the sensor types, so we are goign with 512
            SENSOR_DATA.accelerometer[0] = data.getInt16(0, 1) / 512;
            SENSOR_DATA.accelerometer[1] = data.getInt16(2, 1) / 512;
            SENSOR_DATA.accelerometer[2] = data.getInt16(4, 1) / 512;

            // properly scaled
            SENSOR_DATA.gyroscope[0] = data.getInt16(6, 1) * (4 / 16.4);
            SENSOR_DATA.gyroscope[1] = data.getInt16(8, 1) * (4 / 16.4);
            SENSOR_DATA.gyroscope[2] = data.getInt16(10, 1) * (4 / 16.4);

            // no clue about scaling factor
            SENSOR_DATA.magnetometer[0] = data.getInt16(12, 1) / 1090;
            SENSOR_DATA.magnetometer[1] = data.getInt16(14, 1) / 1090;
            SENSOR_DATA.magnetometer[2] = data.getInt16(16, 1) / 1090;
            break;
        case MSP_codes.MSP_SERVO:
            var needle = 0;
            for (var i = 0; i < 8; i++) {
                SERVO_DATA[i] = data.getUint16(needle, 1);

                needle += 2;
            }
            break;
        case MSP_codes.MSP_MOTOR:
            var needle = 0;
            for (var i = 0; i < 8; i++) {
                MOTOR_DATA[i] = data.getUint16(needle, 1);

                needle += 2;
            }
            break;
        case MSP_codes.MSP_RC:
<<<<<<< HEAD
            RC.channelCount = message_length / 2;
            
            switch(RC.channelCount) {
                case 12:
                    RC.AUX8 = data.getUint16(22, 1);
                    RC.AUX7 = data.getUint16(20, 1);
                    RC.AUX6 = data.getUint16(18, 1);
                    RC.AUX5 = data.getUint16(16, 1);
                case 8:
                    RC.AUX4 = data.getUint16(14, 1);
                    RC.AUX3 = data.getUint16(12, 1);
                    RC.AUX2 = data.getUint16(10, 1);
                    RC.AUX1 = data.getUint16(8, 1);
                    RC.throttle = data.getUint16(6, 1);
                    RC.yaw = data.getUint16(4, 1);
                    RC.pitch = data.getUint16(2, 1);
                    RC.roll = data.getUint16(0, 1);
                }
=======
            RC.active_channels = message_length / 2;

            for (var i = 0; i < RC.active_channels; i++) {
                RC.channels[i] = data.getUint16((i * 2), 1);
            }
>>>>>>> ce0600b9
            break;
        case MSP_codes.MSP_RAW_GPS:
            GPS_DATA.fix = data.getUint8(0);
            GPS_DATA.numSat = data.getUint8(1);
            GPS_DATA.lat = data.getInt32(2, 1);
            GPS_DATA.lon = data.getInt32(6, 1);
            GPS_DATA.alt = data.getUint16(10, 1);
            GPS_DATA.speed = data.getUint16(12, 1);
            GPS_DATA.ground_course = data.getUint16(14, 1);
            break;
        case MSP_codes.MSP_COMP_GPS:
            GPS_DATA.distanceToHome = data.getUint16(0, 1);
            GPS_DATA.directionToHome = data.getUint16(2, 1);
            GPS_DATA.update = data.getUint8(4);
            break;
        case MSP_codes.MSP_ATTITUDE:
            SENSOR_DATA.kinematicsX = data.getInt16(0, 1) / 10.0;
            SENSOR_DATA.kinematicsY = data.getInt16(2, 1) / 10.0;
            SENSOR_DATA.kinematicsZ = data.getInt16(4, 1);
            break;
        case MSP_codes.MSP_ALTITUDE:
            SENSOR_DATA.altitude = parseFloat((data.getInt32(0, 1) / 100.0).toFixed(2)); // correct scale factor
            break;
        case MSP_codes.MSP_ANALOG:
            ANALOG.voltage = data.getUint8(0) / 10.0;
            ANALOG.power = data.getUint16(1, 1);
            ANALOG.rssi = data.getUint16(3, 1); // 0-1023
            ANALOG.amperage = data.getUint16(5, 1);
            break;
        case MSP_codes.MSP_RC_TUNING:
            RC_tuning.RC_RATE = parseFloat((data.getUint8(0) / 100).toFixed(2));
            RC_tuning.RC_EXPO = parseFloat((data.getUint8(1) / 100).toFixed(2));
            RC_tuning.roll_pitch_rate = parseFloat((data.getUint8(2) / 100).toFixed(2));
            RC_tuning.yaw_rate = parseFloat((data.getUint8(3) / 100).toFixed(2));
            RC_tuning.dynamic_THR_PID = parseFloat((data.getUint8(4) / 100).toFixed(2));
            RC_tuning.throttle_MID = parseFloat((data.getUint8(5) / 100).toFixed(2));
            RC_tuning.throttle_EXPO = parseFloat((data.getUint8(6) / 100).toFixed(2));
            break;
        case MSP_codes.MSP_PID:
            // PID data arrived, we need to scale it and save to appropriate bank / array
            for (var i = 0, needle = 0; i < (message_length / 3); i++, needle += 3) {
                // main for loop selecting the pid section
                switch (i) {
                    case 0:
                    case 1:
                    case 2:
                    case 3:
                    case 7:
                    case 8:
                    case 9:
                        PIDs[i][0] = data.getUint8(needle) / 10;
                        PIDs[i][1] = data.getUint8(needle + 1) / 1000;
                        PIDs[i][2] = data.getUint8(needle + 2);
                        break;
                    case 4:
                        PIDs[i][0] = data.getUint8(needle) / 100;
                        PIDs[i][1] = data.getUint8(needle + 1) / 100;
                        PIDs[i][2] = data.getUint8(needle + 2) / 1000;
                        break;
                    case 5:
                    case 6:
                        PIDs[i][0] = data.getUint8(needle) / 10;
                        PIDs[i][1] = data.getUint8(needle + 1) / 100;
                        PIDs[i][2] = data.getUint8(needle + 2) / 1000;
                        break;
                }
            }
            break;
        case MSP_codes.MSP_BOX:
            // dump previous data (if there was any)
            AUX_CONFIG_values = new Array();

            // fill in current data
            for (var i = 0; i < data.byteLength; i += 2) { // + 2 because uint16_t = 2 bytes
                AUX_CONFIG_values.push(data.getUint16(i, 1));
            }
            break;
        case MSP_codes.MSP_MISC: // 22 bytes
            MISC.PowerTrigger1 = data.getInt16(0, 1);
            MISC.minthrottle = data.getUint16(2, 1); // 0-2000
            MISC.maxthrottle = data.getUint16(4, 1); // 0-2000
            MISC.mincommand = data.getUint16(6, 1); // 0-2000
            MISC.failsafe_throttle = data.getUint16(8, 1); // 1000-2000
            MISC.plog0 = data.getUint16(10, 1);
            MISC.plog1 = data.getUint32(12, 1);
            MISC.mag_declination = data.getInt16(16, 1); // -18000-18000
            MISC.vbatscale = data.getUint8(18, 1); // 10-200
            MISC.vbatmincellvoltage = data.getUint8(19, 1) / 10; // 10-50
            MISC.vbatmaxcellvoltage = data.getUint8(20, 1) / 10; // 10-50
            MISC.empty = data.getUint8(21, 1);
            break;
        case MSP_codes.MSP_MOTOR_PINS:
            console.log(data);
            break;
        case MSP_codes.MSP_BOXNAMES:
            AUX_CONFIG = []; // empty the array as new data is coming in

            var buff = [];
            for (var i = 0; i < data.byteLength; i++) {
                if (data.getUint8(i) == 0x3B) { // ; (delimeter char)
                    AUX_CONFIG.push(String.fromCharCode.apply(null, buff)); // convert bytes into ASCII and save as strings

                    // empty buffer
                    buff = [];
                } else {
                    buff.push(data.getUint8(i));
                }
            }
            break;
        case MSP_codes.MSP_PIDNAMES:
            PID_names = []; // empty the array as new data is coming in

            var buff = [];
            for (var i = 0; i < data.byteLength; i++) {
                if (data.getUint8(i) == 0x3B) { // ; (delimeter char)
                    PID_names.push(String.fromCharCode.apply(null, buff)); // convert bytes into ASCII and save as strings

                    // empty buffer
                    buff = [];
                } else {
                    buff.push(data.getUint8(i));
                }
            }
            break;
        case MSP_codes.MSP_WP:
            console.log(data);
            break;
        case MSP_codes.MSP_BOXIDS:
            console.log(data);
            break;
        case MSP_codes.MSP_SERVO_CONF:
            // drop previous data
            SERVO_CONFIG = [];

            for (var i = 0; i < 56; i += 7) {
                var arr = {
                    'min': data.getInt16(i, 1),
                    'max': data.getInt16(i + 2, 1),
                    'middle': data.getInt16(i + 4, 1),
                    'rate': data.getInt8(i + 6)
                };

                SERVO_CONFIG.push(arr);
            }
            break;
        case MSP_codes.MSP_SET_RAW_RC:
            break;
        case MSP_codes.MSP_SET_RAW_GPS:
            break;
        case MSP_codes.MSP_SET_PID:
            console.log('PID settings saved');
            break;
        case MSP_codes.MSP_SET_BOX:
            console.log('AUX Configuration saved');
            break;
        case MSP_codes.MSP_SET_RC_TUNING:
            console.log('RC Tuning saved');
            break;
        case MSP_codes.MSP_ACC_CALIBRATION:
            console.log('Accel calibration executed');
            break;
        case MSP_codes.MSP_MAG_CALIBRATION:
            console.log('Mag calibration executed');
            break;
        case MSP_codes.MSP_SET_MISC:
            console.log('MISC Configuration saved');
            break;
        case MSP_codes.MSP_RESET_CONF:
            console.log('Settings Reset');

            // With new flight software settings in place, we have to re-pull
            // latest values
            send_message(MSP_codes.MSP_IDENT);
            send_message(MSP_codes.MSP_STATUS);
            send_message(MSP_codes.MSP_PID);
            send_message(MSP_codes.MSP_RC_TUNING);
            send_message(MSP_codes.MSP_BOXNAMES);
            send_message(MSP_codes.MSP_BOX);

            // baseflight specific
            send_message(MSP_codes.MSP_UID);
            send_message(MSP_codes.MSP_ACC_TRIM);
            break;
        case MSP_codes.MSP_SELECT_SETTING:
            console.log('Profile selected');
            break;
        case MSP_codes.MSP_SET_SERVO_CONF:
            console.log('Servo Configuration saved');
            break;
        case MSP_codes.MSP_EEPROM_WRITE:
            console.log('Settings Saved in EEPROM');
            break;
        case MSP_codes.MSP_DEBUGMSG:
            break;
        case MSP_codes.MSP_DEBUG:
            for (var i = 0; i < 4; i++)
                SENSOR_DATA.debug[i] = data.getInt16((2 * i), 1);
            break;
        case MSP_codes.MSP_SET_MOTOR:
            console.log('Motor Speeds Updated');
            break;
        // Additional baseflight commands that are not compatible with MultiWii
        case MSP_codes.MSP_UID:
            CONFIG.uid[0] = data.getUint32(0, 1);
            CONFIG.uid[1] = data.getUint32(4, 1);
            CONFIG.uid[2] = data.getUint32(8, 1);
            break;
        case MSP_codes.MSP_ACC_TRIM:
            CONFIG.accelerometerTrims[0] = data.getInt16(0, 1); // pitch
            CONFIG.accelerometerTrims[1] = data.getInt16(2, 1); // roll
            break;
        case MSP_codes.MSP_SET_ACC_TRIM:
            console.log('Accelerometer trimms saved.');
            break;
        case MSP_codes.MSP_GPSSVINFO:
            if (data.byteLength > 0) {
                var numCh = data.getUint8(0);

                var needle = 1;
                for (var i = 0; i < numCh; i++) {
                    GPS_DATA.chn[i] = data.getUint8(needle);
                    GPS_DATA.svid[i] = data.getUint8(needle + 1);
                    GPS_DATA.quality[i] = data.getUint8(needle + 2);
                    GPS_DATA.cno[i] = data.getUint8(needle + 3);

                    needle += 4;
                }
            }
            break;

        default:
            console.log('Unknown code detected: ' + code);
    }

    // trigger callbacks, cleanup/remove callback after trigger
    for (var i = this.callbacks.length - 1; i >= 0; i--) { // itterating in reverse because we use .splice which modifies array length
        if (this.callbacks[i].code == code) {
            // save callback reference
            var callback = this.callbacks[i].callback;

            // remove timeout
            clearInterval(this.callbacks[i].timer);

            // remove object from array
            this.callbacks.splice(i, 1);

            // fire callback
            if (callback) callback({'command': code, 'data': data, 'length': message_length});
        }
    }
};

function send_message(code, data, callback_sent, callback_msp) {
    var bufferOut;
    var bufView;

    // always reserve 6 bytes for protocol overhead !
    if (data) {
        var size = data.length + 6;
        var checksum = 0;

        bufferOut = new ArrayBuffer(size);
        bufView = new Uint8Array(bufferOut);

        bufView[0] = 36; // $
        bufView[1] = 77; // M
        bufView[2] = 60; // <
        bufView[3] = data.length;
        bufView[4] = code;

        checksum = bufView[3] ^ bufView[4];

        for (var i = 0; i < data.length; i++) {
            bufView[i + 5] = data[i];

            checksum ^= bufView[i + 5];
        }

        bufView[5 + data.length] = checksum;
    } else {
        bufferOut = new ArrayBuffer(6);
        bufView = new Uint8Array(bufferOut);

        bufView[0] = 36; // $
        bufView[1] = 77; // M
        bufView[2] = 60; // <
        bufView[3] = 0; // data length
        bufView[4] = code; // code
        bufView[5] = bufView[3] ^ bufView[4]; // checksum
    }

    // utilizing callback/timeout system for all commands
    for (var i = 0; i < MSP.callbacks.length; i++) {
        if (MSP.callbacks[i].code == code) {
            // request already exist
            return false; // skips the code below
        }
    }

    var obj = {'code': code, 'callback': (callback_msp) ? callback_msp : false};
    obj.timer = setInterval(function() {
        console.log('MSP data request timed-out: ' + code);

        serial.send(bufferOut, function(sendInfo) {});
    }, 1000); // we should be able to define timeout in the future

    MSP.callbacks.push(obj);

    serial.send(bufferOut, function(sendInfo) {
        if (sendInfo.bytesSent > 0) {
            if (callback_sent) callback_sent();
        }
    });

    return true;
}<|MERGE_RESOLUTION|>--- conflicted
+++ resolved
@@ -209,32 +209,11 @@
             }
             break;
         case MSP_codes.MSP_RC:
-<<<<<<< HEAD
-            RC.channelCount = message_length / 2;
-            
-            switch(RC.channelCount) {
-                case 12:
-                    RC.AUX8 = data.getUint16(22, 1);
-                    RC.AUX7 = data.getUint16(20, 1);
-                    RC.AUX6 = data.getUint16(18, 1);
-                    RC.AUX5 = data.getUint16(16, 1);
-                case 8:
-                    RC.AUX4 = data.getUint16(14, 1);
-                    RC.AUX3 = data.getUint16(12, 1);
-                    RC.AUX2 = data.getUint16(10, 1);
-                    RC.AUX1 = data.getUint16(8, 1);
-                    RC.throttle = data.getUint16(6, 1);
-                    RC.yaw = data.getUint16(4, 1);
-                    RC.pitch = data.getUint16(2, 1);
-                    RC.roll = data.getUint16(0, 1);
-                }
-=======
             RC.active_channels = message_length / 2;
 
             for (var i = 0; i < RC.active_channels; i++) {
                 RC.channels[i] = data.getUint16((i * 2), 1);
             }
->>>>>>> ce0600b9
             break;
         case MSP_codes.MSP_RAW_GPS:
             GPS_DATA.fix = data.getUint8(0);
