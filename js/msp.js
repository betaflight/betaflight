'use strict';

// MSP_codes needs to be re-integrated inside MSP object
var MSP_codes = {
    MSP_API_VERSION:            1,
    MSP_FC_VARIANT:             2,
    MSP_FC_VERSION:             3,
    MSP_BOARD_INFO:             4,
    MSP_BUILD_INFO:             5,
    
    // MSP commands for Cleanflight original features
    MSP_CHANNEL_FORWARDING:     32,
    MSP_SET_CHANNEL_FORWARDING: 33,
    MSP_MODE_RANGES:            34,
    MSP_SET_MODE_RANGE:         35,
    MSP_RX_CONFIG:              44,
    MSP_SET_RX_CONFIG:          45,
    MSP_LED_STRIP_CONFIG:       48,
    MSP_SET_LED_STRIP_CONFIG:   49,
    MSP_ADJUSTMENT_RANGES:      52,
    MSP_SET_ADJUSTMENT_RANGE:   53,
    MSP_CF_SERIAL_CONFIG:       54,
    MSP_SET_CF_SERIAL_CONFIG:   55,
    MSP_SONAR:                  58,
    MSP_PID_CONTROLLER:         59,
    MSP_SET_PID_CONTROLLER:     60,
    MSP_ARMING_CONFIG:          61,
    MSP_SET_ARMING_CONFIG:      62,
    MSP_DATAFLASH_SUMMARY:      70,
    MSP_DATAFLASH_READ:         71,
    MSP_DATAFLASH_ERASE:        72,
    MSP_LOOP_TIME:              73,
    MSP_SET_LOOP_TIME:          74,
    MSP_FAILSAFE_CONFIG:        75,
    MSP_SET_FAILSAFE_CONFIG:    76,
    MSP_RXFAIL_CONFIG:          77,
    MSP_SET_RXFAIL_CONFIG:      78,
    MSP_SDCARD_SUMMARY:         79,
    MSP_BLACKBOX_CONFIG:        80,
    MSP_SET_BLACKBOX_CONFIG:    81,

    // Multiwii MSP commands
    MSP_IDENT:              100,
    MSP_STATUS:             101,
    MSP_RAW_IMU:            102,
    MSP_SERVO:              103,
    MSP_MOTOR:              104,
    MSP_RC:                 105,
    MSP_RAW_GPS:            106,
    MSP_COMP_GPS:           107,
    MSP_ATTITUDE:           108,
    MSP_ALTITUDE:           109,
    MSP_ANALOG:             110,
    MSP_RC_TUNING:          111,
    MSP_PID:                112,
    MSP_BOX:                113,
    MSP_MISC:               114,
    MSP_MOTOR_PINS:         115,
    MSP_BOXNAMES:           116,
    MSP_PIDNAMES:           117,
    MSP_WP:                 118,
    MSP_BOXIDS:             119,
    MSP_SERVO_CONFIGURATIONS: 120,
    MSP_3D:                 124,
    
    MSP_SET_RAW_RC:         200,
    MSP_SET_RAW_GPS:        201,
    MSP_SET_PID:            202,
    MSP_SET_BOX:            203,
    MSP_SET_RC_TUNING:      204,
    MSP_ACC_CALIBRATION:    205,
    MSP_MAG_CALIBRATION:    206,
    MSP_SET_MISC:           207,
    MSP_RESET_CONF:         208,
    MSP_SET_WP:             209,
    MSP_SELECT_SETTING:     210,
    MSP_SET_HEAD:           211,
    MSP_SET_SERVO_CONFIGURATION: 212,
    MSP_SET_MOTOR:          214,
    MSP_SET_3D:             217,
    
    // MSP_BIND:               240,
    
    MSP_SERVO_MIX_RULES:    241,
    MSP_SET_SERVO_MIX_RULE: 242,

    MSP_EEPROM_WRITE:       250,

    MSP_DEBUGMSG:           253,
    MSP_DEBUG:              254,

    // Additional baseflight commands that are not compatible with MultiWii
    MSP_UID:                160, // Unique device ID
    MSP_ACC_TRIM:           240, // get acc angle trim values
    MSP_SET_ACC_TRIM:       239, // set acc angle trim values
    MSP_GPS_SV_INFO:        164, // get Signal Strength
    
    // Additional private MSP for baseflight configurator (yes thats us \o/)
    MSP_RX_MAP:              64, // get channel map (also returns number of channels total)
    MSP_SET_RX_MAP:          65, // set rc map, numchannels to set comes from MSP_RX_MAP
    MSP_BF_CONFIG:             66, // baseflight-specific settings that aren't covered elsewhere
    MSP_SET_BF_CONFIG:         67, // baseflight-specific settings save
    MSP_SET_REBOOT:         68, // reboot settings
    MSP_BF_BUILD_INFO:          69  // build date as well as some space for future expansion
};

var MSP = {
    state:                      0,
    message_direction:          1,
    code:                       0,
    message_length_expected:    0,
    message_length_received:    0,
    message_buffer:             null,
    message_buffer_uint8_view:  null,
    message_checksum:           0,

    callbacks:                  [],
    packet_error:               0,
    unsupported:                0,

    ledDirectionLetters:        ['n', 'e', 's', 'w', 'u', 'd'],      // in LSB bit order
    ledFunctionLetters:         ['i', 'w', 'f', 'a', 't', 'r', 'c'], // in LSB bit order

    supportedBaudRates: [ // 0 based index.
        'AUTO',
        '9600',
        '19200',
        '38400',
        '57600',
        '115200',
        '230400',
        '250000',
    ],
    
    serialPortFunctions: // in LSB bit order 
        ['MSP', 'GPS', 'TELEMETRY_FRSKY', 'TELEMETRY_HOTT', 'TELEMETRY_MSP', 'TELEMETRY_SMARTPORT', 'RX_SERIAL', 'BLACKBOX'],

    read: function (readInfo) {
        var data = new Uint8Array(readInfo.data);

        for (var i = 0; i < data.length; i++) {
            switch (this.state) {
                case 0: // sync char 1
                    if (data[i] == 36) { // $
                        this.state++;
                    }
                    break;
                case 1: // sync char 2
                    if (data[i] == 77) { // M
                        this.state++;
                    } else { // restart and try again
                        this.state = 0;
                    }
                    break;
                case 2: // direction (should be >)
                    this.unsupported = 0;
                    if (data[i] == 62) { // >
                        this.message_direction = 1;
                    } else if (data[i] == 60) { // <
                        this.message_direction = 0;
                    } else if (data[i] == 33) { // !
                        // FC reports unsupported message error
                        this.unsupported = 1;
                    }

                    this.state++;
                    break;
                case 3:
                    this.message_length_expected = data[i];

                    this.message_checksum = data[i];

                    // setup arraybuffer
                    this.message_buffer = new ArrayBuffer(this.message_length_expected);
                    this.message_buffer_uint8_view = new Uint8Array(this.message_buffer);

                    this.state++;
                    break;
                case 4:
                    this.code = data[i];
                    this.message_checksum ^= data[i];

                    if (this.message_length_expected > 0) {
                        // process payload
                        this.state++;
                    } else {
                        // no payload
                        this.state += 2;
                    }
                    break;
                case 5: // payload
                    this.message_buffer_uint8_view[this.message_length_received] = data[i];
                    this.message_checksum ^= data[i];
                    this.message_length_received++;

                    if (this.message_length_received >= this.message_length_expected) {
                        this.state++;
                    }
                    break;
                case 6:
                    if (this.message_checksum == data[i]) {
                        // message received, process
                        this.process_data(this.code, this.message_buffer, this.message_length_expected);
                    } else {
                        console.log('code: ' + this.code + ' - crc failed');

                        this.packet_error++;
                        $('span.packet-error').html(this.packet_error);
                    }

                    // Reset variables
                    this.message_length_received = 0;
                    this.state = 0;
                    break;

                default:
                    console.log('Unknown state detected: ' + this.state);
            }
        }
    },
    process_data: function (code, message_buffer, message_length) {
        var data = new DataView(message_buffer, 0); // DataView (allowing us to view arrayBuffer as struct/union)

        if (!this.unsupported) switch (code) {
            case MSP_codes.MSP_IDENT:
                console.log('Using deprecated msp command: MSP_IDENT');
                // Deprecated
                CONFIG.version = parseFloat((data.getUint8(0) / 100).toFixed(2));
                CONFIG.multiType = data.getUint8(1);
                CONFIG.msp_version = data.getUint8(2);
                CONFIG.capability = data.getUint32(3, 1);
                break;
            case MSP_codes.MSP_STATUS:
                CONFIG.cycleTime = data.getUint16(0, 1);
                CONFIG.i2cError = data.getUint16(2, 1);
                CONFIG.activeSensors = data.getUint16(4, 1);
                CONFIG.mode = data.getUint32(6, 1);
                CONFIG.profile = data.getUint8(10);
                $('select[name="profilechange"]').val(CONFIG.profile);

                sensor_status(CONFIG.activeSensors);
                $('span.i2c-error').text(CONFIG.i2cError);
                $('span.cycle-time').text(CONFIG.cycleTime);
                break;
            case MSP_codes.MSP_RAW_IMU:
                // 512 for mpu6050, 256 for mma
                // currently we are unable to differentiate between the sensor types, so we are goign with 512
                SENSOR_DATA.accelerometer[0] = data.getInt16(0, 1) / 512;
                SENSOR_DATA.accelerometer[1] = data.getInt16(2, 1) / 512;
                SENSOR_DATA.accelerometer[2] = data.getInt16(4, 1) / 512;

                // properly scaled
                SENSOR_DATA.gyroscope[0] = data.getInt16(6, 1) * (4 / 16.4);
                SENSOR_DATA.gyroscope[1] = data.getInt16(8, 1) * (4 / 16.4);
                SENSOR_DATA.gyroscope[2] = data.getInt16(10, 1) * (4 / 16.4);

                // no clue about scaling factor
                SENSOR_DATA.magnetometer[0] = data.getInt16(12, 1) / 1090;
                SENSOR_DATA.magnetometer[1] = data.getInt16(14, 1) / 1090;
                SENSOR_DATA.magnetometer[2] = data.getInt16(16, 1) / 1090;
                break;
            case MSP_codes.MSP_SERVO:
                var servoCount = message_length / 2;
                var needle = 0;
                for (var i = 0; i < servoCount; i++) {
                    SERVO_DATA[i] = data.getUint16(needle, 1);

                    needle += 2;
                }
                break;
            case MSP_codes.MSP_MOTOR:
                var motorCount = message_length / 2;
                var needle = 0;
                for (var i = 0; i < motorCount; i++) {
                    MOTOR_DATA[i] = data.getUint16(needle, 1);

                    needle += 2;
                }
                break;
            case MSP_codes.MSP_RC:
                RC.active_channels = message_length / 2;

                for (var i = 0; i < RC.active_channels; i++) {
                    RC.channels[i] = data.getUint16((i * 2), 1);
                }
                break;
            case MSP_codes.MSP_RAW_GPS:
                GPS_DATA.fix = data.getUint8(0);
                GPS_DATA.numSat = data.getUint8(1);
                GPS_DATA.lat = data.getInt32(2, 1);
                GPS_DATA.lon = data.getInt32(6, 1);
                GPS_DATA.alt = data.getUint16(10, 1);
                GPS_DATA.speed = data.getUint16(12, 1);
                GPS_DATA.ground_course = data.getUint16(14, 1);
                break;
            case MSP_codes.MSP_COMP_GPS:
                GPS_DATA.distanceToHome = data.getUint16(0, 1);
                GPS_DATA.directionToHome = data.getUint16(2, 1);
                GPS_DATA.update = data.getUint8(4);
                break;
            case MSP_codes.MSP_ATTITUDE:
                SENSOR_DATA.kinematics[0] = data.getInt16(0, 1) / 10.0; // x
                SENSOR_DATA.kinematics[1] = data.getInt16(2, 1) / 10.0; // y
                SENSOR_DATA.kinematics[2] = data.getInt16(4, 1); // z
                break;
            case MSP_codes.MSP_ALTITUDE:
                SENSOR_DATA.altitude = parseFloat((data.getInt32(0, 1) / 100.0).toFixed(2)); // correct scale factor
                break;
            case MSP_codes.MSP_SONAR:
                SENSOR_DATA.sonar = data.getInt32(0, 1);
                break;
            case MSP_codes.MSP_ANALOG:
                ANALOG.voltage = data.getUint8(0) / 10.0;
                ANALOG.mAhdrawn = data.getUint16(1, 1);
                ANALOG.rssi = data.getUint16(3, 1); // 0-1023
                ANALOG.amperage = data.getInt16(5, 1) / 100; // A
                break;
            case MSP_codes.MSP_RC_TUNING:
                var offset = 0;
                RC_tuning.RC_RATE = parseFloat((data.getUint8(offset++) / 100).toFixed(2));
                RC_tuning.RC_EXPO = parseFloat((data.getUint8(offset++) / 100).toFixed(2));
                if (semver.lt(CONFIG.apiVersion, "1.7.0")) {
                    RC_tuning.roll_pitch_rate = parseFloat((data.getUint8(offset++) / 100).toFixed(2));
                    RC_tuning.pitch_rate = 0;
                    RC_tuning.roll_rate = 0;
                } else {
                    RC_tuning.roll_pitch_rate = 0;
                    RC_tuning.roll_rate = parseFloat((data.getUint8(offset++) / 100).toFixed(2));
                    RC_tuning.pitch_rate = parseFloat((data.getUint8(offset++) / 100).toFixed(2));
                }
                RC_tuning.yaw_rate = parseFloat((data.getUint8(offset++) / 100).toFixed(2));
                RC_tuning.dynamic_THR_PID = parseFloat((data.getUint8(offset++) / 100).toFixed(2));
                RC_tuning.throttle_MID = parseFloat((data.getUint8(offset++) / 100).toFixed(2));
                RC_tuning.throttle_EXPO = parseFloat((data.getUint8(offset++) / 100).toFixed(2));
                if (semver.gte(CONFIG.apiVersion, "1.7.0")) {
                    RC_tuning.dynamic_THR_breakpoint = data.getUint16(offset, 1);
                    offset += 2;
                } else {
                    RC_tuning.dynamic_THR_breakpoint = 0;
                }
                if (semver.gte(CONFIG.apiVersion, "1.10.0")) {
                    RC_tuning.RC_YAW_EXPO = parseFloat((data.getUint8(offset++) / 100).toFixed(2));
                } else {
                    RC_tuning.RC_YAW_EXPO = 0;
                }
                break;
            case MSP_codes.MSP_PID:
                // PID data arrived, we need to scale it and save to appropriate bank / array
                for (var i = 0, needle = 0; i < (message_length / 3); i++, needle += 3) {
                    // main for loop selecting the pid section
                    switch (i) {
                        case 0:
                        case 1:
                        case 2:
                        case 3:
                        case 7:
                        case 8:
                        case 9:
                            PIDs[i][0] = data.getUint8(needle) / 10;
                            PIDs[i][1] = data.getUint8(needle + 1) / 1000;
                            PIDs[i][2] = data.getUint8(needle + 2);
                            break;
                        case 4:
                            PIDs[i][0] = data.getUint8(needle) / 100;
                            PIDs[i][1] = data.getUint8(needle + 1) / 100;
                            PIDs[i][2] = data.getUint8(needle + 2) / 1000;
                            break;
                        case 5:
                        case 6:
                            PIDs[i][0] = data.getUint8(needle) / 10;
                            PIDs[i][1] = data.getUint8(needle + 1) / 100;
                            PIDs[i][2] = data.getUint8(needle + 2) / 1000;
                            break;
                    }
                }
                break;
            // Disabled, cleanflight does not use MSP_BOX.
            /*
            case MSP_codes.MSP_BOX:
                AUX_CONFIG_values = []; // empty the array as new data is coming in

                // fill in current data
                for (var i = 0; i < data.byteLength; i += 2) { // + 2 because uint16_t = 2 bytes
                    AUX_CONFIG_values.push(data.getUint16(i, 1));
                }
                break;
            */
            case MSP_codes.MSP_ARMING_CONFIG:
                if (semver.gte(CONFIG.apiVersion, "1.8.0")) {
                    ARMING_CONFIG.auto_disarm_delay = data.getUint8(0, 1);
                    ARMING_CONFIG.disarm_kill_switch = data.getUint8(1);
                }
                break;
            case MSP_codes.MSP_LOOP_TIME:
                if (semver.gte(CONFIG.apiVersion, "1.8.0")) {
                    FC_CONFIG.loopTime = data.getInt16(0, 1);
                }
                break;
            case MSP_codes.MSP_MISC: // 22 bytes
                var offset = 0;
                MISC.midrc = data.getInt16(offset, 1);
                offset += 2;
                MISC.minthrottle = data.getUint16(offset, 1); // 0-2000
                offset += 2;
                MISC.maxthrottle = data.getUint16(offset, 1); // 0-2000
                offset += 2;
                MISC.mincommand = data.getUint16(offset, 1); // 0-2000
                offset += 2;
                MISC.failsafe_throttle = data.getUint16(offset, 1); // 1000-2000
                offset += 2;
                MISC.gps_type = data.getUint8(offset++);
                MISC.gps_baudrate = data.getUint8(offset++);
                MISC.gps_ubx_sbas = data.getInt8(offset++);
                MISC.multiwiicurrentoutput = data.getUint8(offset++);
                MISC.rssi_channel = data.getUint8(offset++);
                MISC.placeholder2 = data.getUint8(offset++);
                MISC.mag_declination = data.getInt16(offset, 1) / 10; // -18000-18000
                offset += 2;
                MISC.vbatscale = data.getUint8(offset++, 1); // 10-200
                MISC.vbatmincellvoltage = data.getUint8(offset++, 1) / 10; // 10-50
                MISC.vbatmaxcellvoltage = data.getUint8(offset++, 1) / 10; // 10-50
                MISC.vbatwarningcellvoltage = data.getUint8(offset++, 1) / 10; // 10-50
                break;
            case MSP_codes.MSP_3D:
                var offset = 0;
                _3D.deadband3d_low = data.getUint16(offset, 1);
                offset += 2;
                _3D.deadband3d_high = data.getUint16(offset, 1);
                offset += 2;
                _3D.neutral3d = data.getUint16(offset, 1);
                offset += 2;
                _3D.deadband3d_throttle = data.getUint16(offset, 1);
                break;
            case MSP_codes.MSP_MOTOR_PINS:
                console.log(data);
                break;
            case MSP_codes.MSP_BOXNAMES:
                AUX_CONFIG = []; // empty the array as new data is coming in

                var buff = [];
                for (var i = 0; i < data.byteLength; i++) {
                    if (data.getUint8(i) == 0x3B) { // ; (delimeter char)
                        AUX_CONFIG.push(String.fromCharCode.apply(null, buff)); // convert bytes into ASCII and save as strings

                        // empty buffer
                        buff = [];
                    } else {
                        buff.push(data.getUint8(i));
                    }
                }
                break;
            case MSP_codes.MSP_PIDNAMES:
                PID_names = []; // empty the array as new data is coming in

                var buff = [];
                for (var i = 0; i < data.byteLength; i++) {
                    if (data.getUint8(i) == 0x3B) { // ; (delimeter char)
                        PID_names.push(String.fromCharCode.apply(null, buff)); // convert bytes into ASCII and save as strings

                        // empty buffer
                        buff = [];
                    } else {
                        buff.push(data.getUint8(i));
                    }
                }
                break;
            case MSP_codes.MSP_WP:
                console.log(data);
                break;
            case MSP_codes.MSP_BOXIDS:
                AUX_CONFIG_IDS = []; // empty the array as new data is coming in

                for (var i = 0; i < data.byteLength; i++) {
                    AUX_CONFIG_IDS.push(data.getUint8(i));
                }
                break;
            case MSP_codes.MSP_SERVO_MIX_RULES:
                break;

            case MSP_codes.MSP_SERVO_CONFIGURATIONS:
                SERVO_CONFIG = []; // empty the array as new data is coming in

                if (semver.gte(CONFIG.apiVersion, "1.12.0")) {
                    if (data.byteLength % 14 == 0) {
                        for (var i = 0; i < data.byteLength; i += 14) {
                            var arr = {
                                'min':                      data.getInt16(i + 0, 1),
                                'max':                      data.getInt16(i + 2, 1),
                                'middle':                   data.getInt16(i + 4, 1),
                                'rate':                     data.getInt8(i + 6),
                                'angleAtMin':               data.getInt8(i + 7),
                                'angleAtMax':               data.getInt8(i + 8),
                                'indexOfChannelToForward':  data.getInt8(i + 9),
                                'reversedInputSources':     data.getUint32(i + 10)
                            };

                            SERVO_CONFIG.push(arr);
                        }
                    }
                } else {
                    if (data.byteLength % 7 == 0) {
                        for (var i = 0; i < data.byteLength; i += 7) {
                            var arr = {
                                'min':                      data.getInt16(i + 0, 1),
                                'max':                      data.getInt16(i + 2, 1),
                                'middle':                   data.getInt16(i + 4, 1),
                                'rate':                     data.getInt8(i + 6),
                                'angleAtMin':               90,
                                'angleAtMax':               90,
                                'indexOfChannelToForward':  undefined,
                                'reversedInputSources':     0
                            };

                            SERVO_CONFIG.push(arr);
                        }
                    }
                    
                    if (semver.eq(CONFIG.apiVersion, '1.10.0')) {
                        // drop two unused servo configurations due to MSP rx buffer to small)
                        while (SERVO_CONFIG.length > 8) {
                            SERVO_CONFIG.pop();
                        } 
                    }
                }
                break;
            case MSP_codes.MSP_SET_RAW_RC:
                break;
            case MSP_codes.MSP_SET_RAW_GPS:
                break;
            case MSP_codes.MSP_SET_PID:
                console.log('PID settings saved');
                break;
            /*
            case MSP_codes.MSP_SET_BOX:
                console.log('AUX Configuration saved');
                break;
            */
            case MSP_codes.MSP_SET_RC_TUNING:
                console.log('RC Tuning saved');
                break;
            case MSP_codes.MSP_ACC_CALIBRATION:
                console.log('Accel calibration executed');
                break;
            case MSP_codes.MSP_MAG_CALIBRATION:
                console.log('Mag calibration executed');
                break;
            case MSP_codes.MSP_SET_MISC:
                console.log('MISC Configuration saved');
                break;
            case MSP_codes.MSP_RESET_CONF:
                console.log('Settings Reset');
                break;
            case MSP_codes.MSP_SELECT_SETTING:
                console.log('Profile selected');
                break;
            case MSP_codes.MSP_SET_SERVO_CONFIGURATION:
                console.log('Servo Configuration saved');
                break;
            case MSP_codes.MSP_EEPROM_WRITE:
                console.log('Settings Saved in EEPROM');
                break;
            case MSP_codes.MSP_DEBUGMSG:
                break;
            case MSP_codes.MSP_DEBUG:
                for (var i = 0; i < 4; i++)
                    SENSOR_DATA.debug[i] = data.getInt16((2 * i), 1);
                break;
            case MSP_codes.MSP_SET_MOTOR:
                console.log('Motor Speeds Updated');
                break;
            // Additional baseflight commands that are not compatible with MultiWii
            case MSP_codes.MSP_UID:
                CONFIG.uid[0] = data.getUint32(0, 1);
                CONFIG.uid[1] = data.getUint32(4, 1);
                CONFIG.uid[2] = data.getUint32(8, 1);
                break;
            case MSP_codes.MSP_ACC_TRIM:
                CONFIG.accelerometerTrims[0] = data.getInt16(0, 1); // pitch
                CONFIG.accelerometerTrims[1] = data.getInt16(2, 1); // roll
                break;
            case MSP_codes.MSP_SET_ACC_TRIM:
                console.log('Accelerometer trimms saved.');
                break;
            case MSP_codes.MSP_GPS_SV_INFO:
                if (data.byteLength > 0) {
                    var numCh = data.getUint8(0);

                    var needle = 1;
                    for (var i = 0; i < numCh; i++) {
                        GPS_DATA.chn[i] = data.getUint8(needle);
                        GPS_DATA.svid[i] = data.getUint8(needle + 1);
                        GPS_DATA.quality[i] = data.getUint8(needle + 2);
                        GPS_DATA.cno[i] = data.getUint8(needle + 3);

                        needle += 4;
                    }
                }
                break;
            // Additional private MSP for baseflight configurator
            case MSP_codes.MSP_RX_MAP:
                RC_MAP = []; // empty the array as new data is coming in

                for (var i = 0; i < data.byteLength; i++) {
                    RC_MAP.push(data.getUint8(i));
                }
                break;
            case MSP_codes.MSP_SET_RX_MAP:
                console.log('RCMAP saved');
                break;
            case MSP_codes.MSP_BF_CONFIG:
                BF_CONFIG.mixerConfiguration = data.getUint8(0);
                BF_CONFIG.features = data.getUint32(1, 1);
                BF_CONFIG.serialrx_type = data.getUint8(5);
                BF_CONFIG.board_align_roll = data.getInt16(6, 1); // -180 - 360
                BF_CONFIG.board_align_pitch = data.getInt16(8, 1); // -180 - 360
                BF_CONFIG.board_align_yaw = data.getInt16(10, 1); // -180 - 360
                BF_CONFIG.currentscale = data.getInt16(12, 1);
                BF_CONFIG.currentoffset = data.getUint16(14, 1);
                break;
            case MSP_codes.MSP_SET_BF_CONFIG:
                break;
            case MSP_codes.MSP_SET_REBOOT:
                console.log('Reboot request accepted');
                break;

            //
            // Cleanflight specific 
            //

            case MSP_codes.MSP_API_VERSION:
                var offset = 0;
                CONFIG.mspProtocolVersion = data.getUint8(offset++); 
                CONFIG.apiVersion = data.getUint8(offset++) + '.' + data.getUint8(offset++) + '.0';
                break;

            case MSP_codes.MSP_FC_VARIANT:
                var identifier = '';
                var offset;
                for (offset = 0; offset < 4; offset++) {
                    identifier += String.fromCharCode(data.getUint8(offset));
                }
                CONFIG.flightControllerIdentifier = identifier;
                break;

            case MSP_codes.MSP_FC_VERSION:
                var offset = 0;
                CONFIG.flightControllerVersion = data.getUint8(offset++) + '.' + data.getUint8(offset++) + '.' + data.getUint8(offset++);
                break;

            case MSP_codes.MSP_BUILD_INFO:
                var offset = 0;
                
                var dateLength = 11;
                var buff = [];
                for (var i = 0; i < dateLength; i++) {
                    buff.push(data.getUint8(offset++));
                }
                buff.push(32); // ascii space
                
                var timeLength = 8;
                for (var i = 0; i < timeLength; i++) {
                    buff.push(data.getUint8(offset++));
                }
                CONFIG.buildInfo = String.fromCharCode.apply(null, buff);
                break;

            case MSP_codes.MSP_BOARD_INFO:
                var identifier = '';
                var offset;
                for (offset = 0; offset < 4; offset++) {
                    identifier += String.fromCharCode(data.getUint8(offset));
                }
                CONFIG.boardIdentifier = identifier;
                CONFIG.boardVersion = data.getUint16(offset, 1);
                offset+=2;
                break;

            case MSP_codes.MSP_SET_CHANNEL_FORWARDING:
                console.log('Channel forwarding saved');
                break;

            case MSP_codes.MSP_CF_SERIAL_CONFIG:
                
                if (semver.lt(CONFIG.apiVersion, "1.6.0")) {
                    SERIAL_CONFIG.ports = [];
                    var offset = 0;
                    var serialPortCount = (data.byteLength - (4 * 4)) / 2;
                    for (var i = 0; i < serialPortCount; i++) {
                        var serialPort = {
                            identifier: data.getUint8(offset++, 1),
                            scenario: data.getUint8(offset++, 1)
                        }
                        SERIAL_CONFIG.ports.push(serialPort); 
                    }
                    SERIAL_CONFIG.mspBaudRate = data.getUint32(offset, 1);
                    offset+= 4;
                    SERIAL_CONFIG.cliBaudRate = data.getUint32(offset, 1);
                    offset+= 4;
                    SERIAL_CONFIG.gpsBaudRate = data.getUint32(offset, 1);
                    offset+= 4;
                    SERIAL_CONFIG.gpsPassthroughBaudRate = data.getUint32(offset, 1);
                    offset+= 4;
                } else {
                    SERIAL_CONFIG.ports = [];
                    var offset = 0;
                    var bytesPerPort = 1 + 2 + (1 * 4);
                    var serialPortCount = data.byteLength / bytesPerPort;
                    
                    for (var i = 0; i < serialPortCount; i++) {
                        var serialPort = {
                            identifier: data.getUint8(offset, 1),
                            functions: MSP.serialPortFunctionMaskToFunctions(data.getUint16(offset + 1, 1)),
                            msp_baudrate: MSP.supportedBaudRates[data.getUint8(offset + 3, 1)],
                            gps_baudrate: MSP.supportedBaudRates[data.getUint8(offset + 4, 1)],
                            telemetry_baudrate: MSP.supportedBaudRates[data.getUint8(offset + 5, 1)],
                            blackbox_baudrate: MSP.supportedBaudRates[data.getUint8(offset + 6, 1)]
                        }
                        
                        offset += bytesPerPort;
                        SERIAL_CONFIG.ports.push(serialPort);
                    }
                }
                break;

            case MSP_codes.MSP_SET_CF_SERIAL_CONFIG:
                console.log('Serial config saved');
                break;

            case MSP_codes.MSP_MODE_RANGES:
                MODE_RANGES = []; // empty the array as new data is coming in

                var modeRangeCount = data.byteLength / 4; // 4 bytes per item.
                
                var offset = 0;
                for (var i = 0; offset < data.byteLength && i < modeRangeCount; i++) {
                    var modeRange = {
                        id: data.getUint8(offset++, 1),
                        auxChannelIndex: data.getUint8(offset++, 1),
                        range: {
                            start: 900 + (data.getUint8(offset++, 1) * 25),
                            end: 900 + (data.getUint8(offset++, 1) * 25)
                        }
                    };
                    MODE_RANGES.push(modeRange);
                }
                break;

            case MSP_codes.MSP_ADJUSTMENT_RANGES:
                ADJUSTMENT_RANGES = []; // empty the array as new data is coming in

                var adjustmentRangeCount = data.byteLength / 6; // 6 bytes per item.
                
                var offset = 0;
                for (var i = 0; offset < data.byteLength && i < adjustmentRangeCount; i++) {
                    var adjustmentRange = {
                        slotIndex: data.getUint8(offset++, 1),
                        auxChannelIndex: data.getUint8(offset++, 1),
                        range: {
                            start: 900 + (data.getUint8(offset++, 1) * 25),
                            end: 900 + (data.getUint8(offset++, 1) * 25)
                        },
                        adjustmentFunction: data.getUint8(offset++, 1),
                        auxSwitchChannelIndex: data.getUint8(offset++, 1)
                    };
                    ADJUSTMENT_RANGES.push(adjustmentRange);
                }
                break;

            case MSP_codes.MSP_CHANNEL_FORWARDING:
                for (var i = 0; i < data.byteLength && i < SERVO_CONFIG.length; i ++) {
                    var channelIndex = data.getUint8(i);
                    if (channelIndex < 255) {
                        SERVO_CONFIG[i].indexOfChannelToForward = channelIndex;
                    } else {
                        SERVO_CONFIG[i].indexOfChannelToForward = undefined;
                    }
                }
                break;

            case MSP_codes.MSP_RX_CONFIG:
                var offset = 0;
                RX_CONFIG.serialrx_provider = data.getUint8(offset, 1);
                offset++;
                RX_CONFIG.maxcheck = data.getUint16(offset, 1);
                offset += 2;
                RX_CONFIG.midrc = data.getUint16(offset, 1);
                offset += 2;
                RX_CONFIG.mincheck = data.getUint16(offset, 1);
                offset += 2;
                RX_CONFIG.spektrum_sat_bind = data.getUint8(offset, 1);
                offset++;
                RX_CONFIG.rx_min_usec = data.getUint16(offset, 1);
                offset += 2;
                RX_CONFIG.rx_max_usec = data.getUint16(offset, 1);
                offset += 2;
                break;

            case MSP_codes.MSP_FAILSAFE_CONFIG:
                var offset = 0;
                FAILSAFE_CONFIG.failsafe_delay = data.getUint8(offset, 1);
                offset++;
                FAILSAFE_CONFIG.failsafe_off_delay = data.getUint8(offset, 1);
                offset++;
                FAILSAFE_CONFIG.failsafe_throttle = data.getUint16(offset, 1);
                offset += 2;
                if (semver.gte(CONFIG.apiVersion, "1.15.0")) {
                    FAILSAFE_CONFIG.failsafe_kill_switch = data.getUint8(offset, 1);
                    offset++;
                    FAILSAFE_CONFIG.failsafe_throttle_low_delay = data.getUint16(offset, 1);
                    offset += 2;
                    FAILSAFE_CONFIG.failsafe_procedure = data.getUint8(offset, 1);
                    offset++;
                }
                break;

            case MSP_codes.MSP_RXFAIL_CONFIG:
                RXFAIL_CONFIG = []; // empty the array as new data is coming in

                var channelCount = data.byteLength / 3;

                var offset = 0;
                for (var i = 0; offset < data.byteLength && i < channelCount; i++, offset++) {
                    var rxfailChannel = {
                        mode:  data.getUint8(offset++, 1),
                        value: data.getUint16(offset++, 1)
                    };
                    RXFAIL_CONFIG.push(rxfailChannel);
                }
                break;


            case MSP_codes.MSP_LED_STRIP_CONFIG:
                LED_STRIP = [];
                
                var ledCount = data.byteLength / 7; // v1.4.0 and below incorrectly reported 4 bytes per led.
                
                var offset = 0;
                for (var i = 0; offset < data.byteLength && i < ledCount; i++) {
                    
                    var directionMask = data.getUint16(offset, 1);
                    offset += 2;
                    
                    var directions = [];
                    for (var directionLetterIndex = 0; directionLetterIndex < MSP.ledDirectionLetters.length; directionLetterIndex++) {
                        if (bit_check(directionMask, directionLetterIndex)) {
                            directions.push(MSP.ledDirectionLetters[directionLetterIndex]);
                        }
                    }

                    var functionMask = data.getUint16(offset, 1);
                    offset += 2;

                    var functions = [];
                    for (var functionLetterIndex = 0; functionLetterIndex < MSP.ledFunctionLetters.length; functionLetterIndex++) {
                        if (bit_check(functionMask, functionLetterIndex)) {
                            functions.push(MSP.ledFunctionLetters[functionLetterIndex]);
                        }
                    }
                    
                    var led = {
                        directions: directions,
                        functions: functions,
                        x: data.getUint8(offset++, 1),
                        y: data.getUint8(offset++, 1),
                        color: data.getUint8(offset++, 1)
                    };
                    
                    LED_STRIP.push(led);
                }
                
                break;
            case MSP_codes.MSP_SET_LED_STRIP_CONFIG:
                console.log('Led strip config saved');
                break;
            case MSP_codes.MSP_DATAFLASH_SUMMARY:
                if (data.byteLength >= 13) {
                    var
                        flags = data.getUint8(0);
                    DATAFLASH.ready = (flags & 1) != 0;
                    DATAFLASH.supported = (flags & 2) != 0 || DATAFLASH.ready;
                    DATAFLASH.sectors = data.getUint32(1, 1);
                    DATAFLASH.totalSize = data.getUint32(5, 1);
                    DATAFLASH.usedSize = data.getUint32(9, 1);
                } else {
                    // Firmware version too old to support MSP_DATAFLASH_SUMMARY
                    DATAFLASH.ready = false;
                    DATAFLASH.supported = false;
                    DATAFLASH.sectors = 0;
                    DATAFLASH.totalSize = 0;
                    DATAFLASH.usedSize = 0;
                }
                update_dataflash_global();
                break;
            case MSP_codes.MSP_DATAFLASH_READ:
                // No-op, let callback handle it
                break;
            case MSP_codes.MSP_DATAFLASH_ERASE:
                console.log("Data flash erase begun...");
                break;
            case MSP_codes.MSP_SDCARD_SUMMARY:
                var flags = data.getUint8(0); 
                
                SDCARD.supported = (flags & 0x01) != 0;
                SDCARD.state = data.getUint8(1);
                SDCARD.filesystemLastError = data.getUint8(2);
                SDCARD.freeSizeKB = data.getUint32(3, 1);
                SDCARD.totalSizeKB = data.getUint32(7, 1);
                break;
            case MSP_codes.MSP_BLACKBOX_CONFIG:
                BLACKBOX.supported = (data.getUint8(0) & 1) != 0;
                BLACKBOX.blackboxDevice = data.getUint8(1);
                BLACKBOX.blackboxRateNum = data.getUint8(2);
                BLACKBOX.blackboxRateDenom = data.getUint8(3);
                break;
            case MSP_codes.MSP_SET_BLACKBOX_CONFIG:
                console.log("Blackbox config saved");
                break;
            case MSP_codes.MSP_SET_MODE_RANGE:
                console.log('Mode range saved');
                break;
            case MSP_codes.MSP_SET_ADJUSTMENT_RANGE:
                console.log('Adjustment range saved');
                break;
                
            case MSP_codes.MSP_PID_CONTROLLER:
                PID.controller = data.getUint8(0, 1);
                break;
            case MSP_codes.MSP_SET_PID_CONTROLLER:
                console.log('PID controller changed');
                break;
            case MSP_codes.MSP_SET_LOOP_TIME:
                console.log('Looptime saved');
                break;
            case MSP_codes.MSP_SET_ARMING_CONFIG:
                console.log('Arming config saved');
                break;
            case MSP_codes.MSP_SET_RX_CONFIG:
                console.log('Rx config saved');
                break;
            case MSP_codes.MSP_SET_RXFAIL_CONFIG:
                console.log('Rxfail config saved');
                break;
            case MSP_codes.MSP_SET_FAILSAFE_CONFIG:
                console.log('Failsafe config saved');
                break;
            default:
                console.log('Unknown code detected: ' + code);
        } else {
            console.log('FC reports unsupported message error: ' + code);
        }

        // trigger callbacks, cleanup/remove callback after trigger
        for (var i = this.callbacks.length - 1; i >= 0; i--) { // itterating in reverse because we use .splice which modifies array length
            if (this.callbacks[i].code == code) {
                // save callback reference
                var callback = this.callbacks[i].callback;

                // remove timeout
                clearInterval(this.callbacks[i].timer);

                // remove object from array
                this.callbacks.splice(i, 1);

                // fire callback
                if (callback) callback({'command': code, 'data': data, 'length': message_length});
            }
        }
    },
    send_message: function (code, data, callback_sent, callback_msp) {
        var bufferOut,
            bufView;

        // always reserve 6 bytes for protocol overhead !
        if (data) {
            var size = data.length + 6,
                checksum = 0;

            bufferOut = new ArrayBuffer(size);
            bufView = new Uint8Array(bufferOut);

            bufView[0] = 36; // $
            bufView[1] = 77; // M
            bufView[2] = 60; // <
            bufView[3] = data.length;
            bufView[4] = code;

            checksum = bufView[3] ^ bufView[4];

            for (var i = 0; i < data.length; i++) {
                bufView[i + 5] = data[i];

                checksum ^= bufView[i + 5];
            }

            bufView[5 + data.length] = checksum;
        } else {
            bufferOut = new ArrayBuffer(6);
            bufView = new Uint8Array(bufferOut);

            bufView[0] = 36; // $
            bufView[1] = 77; // M
            bufView[2] = 60; // <
            bufView[3] = 0; // data length
            bufView[4] = code; // code
            bufView[5] = bufView[3] ^ bufView[4]; // checksum
        }

        // dev version 0.57 code below got recently changed due to the fact that queueing same MSP codes was unsupported
        // and was causing trouble while backup/restoring configurations
        // watch out if the recent change create any inconsistencies and then adjust accordingly
        var obj = {'code': code, 'requestBuffer': bufferOut, 'callback': (callback_msp) ? callback_msp : false, 'timer': false};

        var requestExists = false;
        for (var i = 0; i < MSP.callbacks.length; i++) {
            if (MSP.callbacks[i].code == code) {
                // request already exist, we will just attach
                requestExists = true;
                break;
            }
        }

        if (!requestExists) {
            obj.timer = setInterval(function () {
                console.log('MSP data request timed-out: ' + code);

                serial.send(bufferOut, false);
            }, 1000); // we should be able to define timeout in the future
        }

        MSP.callbacks.push(obj);

        // always send messages with data payload (even when there is a message already in the queue)
        if (data || !requestExists) {
            serial.send(bufferOut, function (sendInfo) {
                if (sendInfo.bytesSent == bufferOut.byteLength) {
                    if (callback_sent) callback_sent();
                }
            });
        }

        return true;
    },
    callbacks_cleanup: function () {
        for (var i = 0; i < this.callbacks.length; i++) {
            clearInterval(this.callbacks[i].timer);
        }

        this.callbacks = [];
    },
    disconnect_cleanup: function () {
        this.state = 0; // reset packet state for "clean" initial entry (this is only required if user hot-disconnects)
        this.packet_error = 0; // reset CRC packet error counter for next session

        this.callbacks_cleanup();
    }
};

/**
 * Encode the request body for the MSP request with the given code and return it as an array of bytes.
 */
MSP.crunch = function (code) {
    var buffer = [];

    switch (code) {
        case MSP_codes.MSP_SET_BF_CONFIG:
            buffer.push(BF_CONFIG.mixerConfiguration);
            buffer.push(specificByte(BF_CONFIG.features, 0));
            buffer.push(specificByte(BF_CONFIG.features, 1));
            buffer.push(specificByte(BF_CONFIG.features, 2));
            buffer.push(specificByte(BF_CONFIG.features, 3));
            buffer.push(BF_CONFIG.serialrx_type);
            buffer.push(specificByte(BF_CONFIG.board_align_roll, 0));
            buffer.push(specificByte(BF_CONFIG.board_align_roll, 1));
            buffer.push(specificByte(BF_CONFIG.board_align_pitch, 0));
            buffer.push(specificByte(BF_CONFIG.board_align_pitch, 1));
            buffer.push(specificByte(BF_CONFIG.board_align_yaw, 0));
            buffer.push(specificByte(BF_CONFIG.board_align_yaw, 1));
            buffer.push(lowByte(BF_CONFIG.currentscale));
            buffer.push(highByte(BF_CONFIG.currentscale));
            buffer.push(lowByte(BF_CONFIG.currentoffset));
            buffer.push(highByte(BF_CONFIG.currentoffset));
            break;
        case MSP_codes.MSP_SET_PID_CONTROLLER:
            buffer.push(PID.controller);
            break;
        case MSP_codes.MSP_SET_PID:
            for (var i = 0; i < PIDs.length; i++) {
                switch (i) {
                    case 0:
                    case 1:
                    case 2:
                    case 3:
                    case 7:
                    case 8:
                    case 9:
                        buffer.push(Math.round(PIDs[i][0] * 10));
                        buffer.push(Math.round(PIDs[i][1] * 1000));
                        buffer.push(parseInt(PIDs[i][2]));
                        break;
                    case 4:
                        buffer.push(Math.round(PIDs[i][0] * 100));
                        buffer.push(Math.round(PIDs[i][1] * 100));
                        buffer.push(parseInt(PIDs[i][2]));
                        break;
                    case 5:
                    case 6:
                        buffer.push(Math.round(PIDs[i][0] * 10));
                        buffer.push(Math.round(PIDs[i][1] * 100));
                        buffer.push(Math.round(PIDs[i][2] * 1000));
                        break;
                }
            }
            break;
        case MSP_codes.MSP_SET_RC_TUNING:
            buffer.push(Math.round(RC_tuning.RC_RATE * 100));
            buffer.push(Math.round(RC_tuning.RC_EXPO * 100));
            if (semver.lt(CONFIG.apiVersion, "1.7.0")) {
                buffer.push(Math.round(RC_tuning.roll_pitch_rate * 100));
            } else {
                buffer.push(Math.round(RC_tuning.roll_rate * 100));
                buffer.push(Math.round(RC_tuning.pitch_rate * 100));
            }
            buffer.push(Math.round(RC_tuning.yaw_rate * 100));
            buffer.push(Math.round(RC_tuning.dynamic_THR_PID * 100));
            buffer.push(Math.round(RC_tuning.throttle_MID * 100));
            buffer.push(Math.round(RC_tuning.throttle_EXPO * 100));
            if (semver.gte(CONFIG.apiVersion, "1.7.0")) {
                buffer.push(lowByte(RC_tuning.dynamic_THR_breakpoint));
                buffer.push(highByte(RC_tuning.dynamic_THR_breakpoint));
            }
			if (semver.gte(CONFIG.apiVersion, "1.10.0")) {
                buffer.push(Math.round(RC_tuning.RC_YAW_EXPO * 100));
            }
            break;
        // Disabled, cleanflight does not use MSP_SET_BOX.
        /*
        case MSP_codes.MSP_SET_BOX:
            for (var i = 0; i < AUX_CONFIG_values.length; i++) {
                buffer.push(lowByte(AUX_CONFIG_values[i]));
                buffer.push(highByte(AUX_CONFIG_values[i]));
            }
            break;
        */
        case MSP_codes.MSP_SET_RX_MAP:
            for (var i = 0; i < RC_MAP.length; i++) {
                buffer.push(RC_MAP[i]);
            }
            break;
        case MSP_codes.MSP_SET_ACC_TRIM:
            buffer.push(lowByte(CONFIG.accelerometerTrims[0]));
            buffer.push(highByte(CONFIG.accelerometerTrims[0]));
            buffer.push(lowByte(CONFIG.accelerometerTrims[1]));
            buffer.push(highByte(CONFIG.accelerometerTrims[1]));
            break;
        case MSP_codes.MSP_SET_ARMING_CONFIG:
            buffer.push(ARMING_CONFIG.auto_disarm_delay);
            buffer.push(ARMING_CONFIG.disarm_kill_switch);
            break;
        case MSP_codes.MSP_SET_LOOP_TIME:
            buffer.push(lowByte(FC_CONFIG.loopTime));
            buffer.push(highByte(FC_CONFIG.loopTime));
            break;
        case MSP_codes.MSP_SET_MISC:
            buffer.push(lowByte(MISC.midrc));
            buffer.push(highByte(MISC.midrc));
            buffer.push(lowByte(MISC.minthrottle));
            buffer.push(highByte(MISC.minthrottle));
            buffer.push(lowByte(MISC.maxthrottle));
            buffer.push(highByte(MISC.maxthrottle));
            buffer.push(lowByte(MISC.mincommand));
            buffer.push(highByte(MISC.mincommand));
            buffer.push(lowByte(MISC.failsafe_throttle));
            buffer.push(highByte(MISC.failsafe_throttle));
            buffer.push(MISC.gps_type);
            buffer.push(MISC.gps_baudrate);
            buffer.push(MISC.gps_ubx_sbas);
            buffer.push(MISC.multiwiicurrentoutput);
            buffer.push(MISC.rssi_channel);
            buffer.push(MISC.placeholder2);
            buffer.push(lowByte(Math.round(MISC.mag_declination * 10)));
            buffer.push(highByte(Math.round(MISC.mag_declination * 10)));
            buffer.push(MISC.vbatscale);
            buffer.push(Math.round(MISC.vbatmincellvoltage * 10));
            buffer.push(Math.round(MISC.vbatmaxcellvoltage * 10));
            buffer.push(Math.round(MISC.vbatwarningcellvoltage * 10));
            break;

        case MSP_codes.MSP_SET_RX_CONFIG:
            buffer.push(RX_CONFIG.serialrx_provider);
            buffer.push(lowByte(RX_CONFIG.maxcheck));
            buffer.push(highByte(RX_CONFIG.maxcheck));
            buffer.push(lowByte(RX_CONFIG.midrc));
            buffer.push(highByte(RX_CONFIG.midrc));
            buffer.push(lowByte(RX_CONFIG.mincheck));
            buffer.push(highByte(RX_CONFIG.mincheck));
            buffer.push(RX_CONFIG.spektrum_sat_bind);
            buffer.push(lowByte(RX_CONFIG.rx_min_usec));
            buffer.push(highByte(RX_CONFIG.rx_min_usec));
            buffer.push(lowByte(RX_CONFIG.rx_max_usec));
            buffer.push(highByte(RX_CONFIG.rx_max_usec));
            break;

        case MSP_codes.MSP_SET_FAILSAFE_CONFIG:
            buffer.push(FAILSAFE_CONFIG.failsafe_delay);
            buffer.push(FAILSAFE_CONFIG.failsafe_off_delay);
            buffer.push(lowByte(FAILSAFE_CONFIG.failsafe_throttle));
            buffer.push(highByte(FAILSAFE_CONFIG.failsafe_throttle));
            if (semver.gte(CONFIG.apiVersion, "1.15.0")) {
                buffer.push(FAILSAFE_CONFIG.failsafe_kill_switch);
                buffer.push(lowByte(FAILSAFE_CONFIG.failsafe_throttle_low_delay));
                buffer.push(highByte(FAILSAFE_CONFIG.failsafe_throttle_low_delay));
                buffer.push(FAILSAFE_CONFIG.failsafe_procedure);
            }
            break;

        case MSP_codes.MSP_SET_CHANNEL_FORWARDING:
            for (var i = 0; i < SERVO_CONFIG.length; i++) {
                var out = SERVO_CONFIG[i].indexOfChannelToForward;
                if (out == undefined) {
                    out = 255; // Cleanflight defines "CHANNEL_FORWARDING_DISABLED" as "(uint8_t)0xFF"
                }
                buffer.push(out);
            }
            break;
        case MSP_codes.MSP_SET_CF_SERIAL_CONFIG:
            if (semver.lt(CONFIG.apiVersion, "1.6.0")) {

                for (var i = 0; i < SERIAL_CONFIG.ports.length; i++) {
                    buffer.push(SERIAL_CONFIG.ports[i].scenario);
                }
                buffer.push(specificByte(SERIAL_CONFIG.mspBaudRate, 0));
                buffer.push(specificByte(SERIAL_CONFIG.mspBaudRate, 1));
                buffer.push(specificByte(SERIAL_CONFIG.mspBaudRate, 2));
                buffer.push(specificByte(SERIAL_CONFIG.mspBaudRate, 3));
    
                buffer.push(specificByte(SERIAL_CONFIG.cliBaudRate, 0));
                buffer.push(specificByte(SERIAL_CONFIG.cliBaudRate, 1));
                buffer.push(specificByte(SERIAL_CONFIG.cliBaudRate, 2));
                buffer.push(specificByte(SERIAL_CONFIG.cliBaudRate, 3));
    
                buffer.push(specificByte(SERIAL_CONFIG.gpsBaudRate, 0));
                buffer.push(specificByte(SERIAL_CONFIG.gpsBaudRate, 1));
                buffer.push(specificByte(SERIAL_CONFIG.gpsBaudRate, 2));
                buffer.push(specificByte(SERIAL_CONFIG.gpsBaudRate, 3));
    
                buffer.push(specificByte(SERIAL_CONFIG.gpsPassthroughBaudRate, 0));
                buffer.push(specificByte(SERIAL_CONFIG.gpsPassthroughBaudRate, 1));
                buffer.push(specificByte(SERIAL_CONFIG.gpsPassthroughBaudRate, 2));
                buffer.push(specificByte(SERIAL_CONFIG.gpsPassthroughBaudRate, 3));
            } else {
                for (var i = 0; i < SERIAL_CONFIG.ports.length; i++) {
                    var serialPort = SERIAL_CONFIG.ports[i];
                    
                    buffer.push(serialPort.identifier);
                    
                    var functionMask = MSP.serialPortFunctionsToMask(serialPort.functions);
                    buffer.push(specificByte(functionMask, 0));
                    buffer.push(specificByte(functionMask, 1));
                    
                    buffer.push(MSP.supportedBaudRates.indexOf(serialPort.msp_baudrate));
                    buffer.push(MSP.supportedBaudRates.indexOf(serialPort.gps_baudrate));
                    buffer.push(MSP.supportedBaudRates.indexOf(serialPort.telemetry_baudrate));
                    buffer.push(MSP.supportedBaudRates.indexOf(serialPort.blackbox_baudrate));
                }
            }
            break;

        case MSP_codes.MSP_SET_3D:
            buffer.push(lowByte(_3D.deadband3d_low));
            buffer.push(highByte(_3D.deadband3d_low));
            buffer.push(lowByte(_3D.deadband3d_high));
            buffer.push(highByte(_3D.deadband3d_high));
            buffer.push(lowByte(_3D.neutral3d));
            buffer.push(highByte(_3D.neutral3d));
            buffer.push(lowByte(_3D.deadband3d_throttle));
            buffer.push(highByte(_3D.deadband3d_throttle));
            break;
            
        default:
            return false;
    }

    return buffer;
};

/**
 * Set raw Rx values over MSP protocol.
 * 
 * Channels is an array of 16-bit unsigned integer channel values to be sent. 8 channels is probably the maximum.
 */
MSP.setRawRx = function(channels) {
    var buffer = [];
    
    for (var i = 0; i < channels.length; i++) {
        buffer.push(specificByte(channels[i], 0));
        buffer.push(specificByte(channels[i], 1));
    }
    
    MSP.send_message(MSP_codes.MSP_SET_RAW_RC, buffer, false);
}

MSP.sendBlackboxConfiguration = function(onDataCallback) {
    var 
        message = [
            BLACKBOX.blackboxDevice & 0xFF, 
            BLACKBOX.blackboxRateNum & 0xFF, 
            BLACKBOX.blackboxRateDenom & 0xFF
        ];
    
    MSP.send_message(MSP_codes.MSP_SET_BLACKBOX_CONFIG, message, false, function(response) {
        onDataCallback();
    });
}

/**
 * Send a request to read a block of data from the dataflash at the given address and pass that address and a dataview
 * of the returned data to the given callback (or null for the data if an error occured).
 */
MSP.dataflashRead = function(address, onDataCallback) {
    MSP.send_message(MSP_codes.MSP_DATAFLASH_READ, [address & 0xFF, (address >> 8) & 0xFF, (address >> 16) & 0xFF, (address >> 24) & 0xFF], 
            false, function(response) {
        var chunkAddress = response.data.getUint32(0, 1);
        
        // Verify that the address of the memory returned matches what the caller asked for
        if (chunkAddress == address) {
            /* Strip that address off the front of the reply and deliver it separately so the caller doesn't have to
             * figure out the reply format:
             */
            onDataCallback(address, new DataView(response.data.buffer, response.data.byteOffset + 4, response.data.buffer.byteLength - 4));
        } else {
            // Report error
            onDataCallback(address, null);
        }
    });
};

MSP.sendServoMixRules = function(onCompleteCallback) {
    // TODO implement
    onCompleteCallback();
};

MSP.sendServoConfigurations = function(onCompleteCallback) {
    var nextFunction = send_next_servo_configuration; 
    
    var servoIndex = 0;

    if (SERVO_CONFIG.length == 0) {
        onCompleteCallback();
    } else {
        nextFunction();
    }

    function send_next_servo_configuration() {
        
        var buffer = [];

        if (semver.lt(CONFIG.apiVersion, "1.12.0")) {
            // send all in one go
            // 1.9.0 had a bug where the MSP input buffer was too small, limit to 8.
            for (var i = 0; i < SERVO_CONFIG.length && i < 8; i++) {
                buffer.push(lowByte(SERVO_CONFIG[i].min));
                buffer.push(highByte(SERVO_CONFIG[i].min));

                buffer.push(lowByte(SERVO_CONFIG[i].max));
                buffer.push(highByte(SERVO_CONFIG[i].max));

                buffer.push(lowByte(SERVO_CONFIG[i].middle));
                buffer.push(highByte(SERVO_CONFIG[i].middle));

                buffer.push(lowByte(SERVO_CONFIG[i].rate));
            }
            
            nextFunction = send_channel_forwarding;
        } else {
            // send one at a time, with index
            
            var servoConfiguration = SERVO_CONFIG[servoIndex];
            
            buffer.push(servoIndex);
            
            buffer.push(lowByte(servoConfiguration.min));
            buffer.push(highByte(servoConfiguration.min));

            buffer.push(lowByte(servoConfiguration.max));
            buffer.push(highByte(servoConfiguration.max));

            buffer.push(lowByte(servoConfiguration.middle));
            buffer.push(highByte(servoConfiguration.middle));

            buffer.push(lowByte(servoConfiguration.rate));
            
            buffer.push(servoConfiguration.angleAtMin);
            buffer.push(servoConfiguration.angleAtMax);

            var out = servoConfiguration.indexOfChannelToForward;
            if (out == undefined) {
                out = 255; // Cleanflight defines "CHANNEL_FORWARDING_DISABLED" as "(uint8_t)0xFF"
            }
            buffer.push(out);

            buffer.push(specificByte(servoConfiguration.reversedInputSources, 0));
            buffer.push(specificByte(servoConfiguration.reversedInputSources, 1));
            buffer.push(specificByte(servoConfiguration.reversedInputSources, 2));
            buffer.push(specificByte(servoConfiguration.reversedInputSources, 3));
            
            // prepare for next iteration
            servoIndex++;
            if (servoIndex == SERVO_CONFIG.length) {
                nextFunction = onCompleteCallback;
            }
        }
        MSP.send_message(MSP_codes.MSP_SET_SERVO_CONFIGURATION, buffer, false, nextFunction);
    }
    
    function send_channel_forwarding() {
        var buffer = [];

        for (var i = 0; i < SERVO_CONFIG.length; i++) {
            var out = SERVO_CONFIG[i].indexOfChannelToForward;
            if (out == undefined) {
                out = 255; // Cleanflight defines "CHANNEL_FORWARDING_DISABLED" as "(uint8_t)0xFF"
            }
            buffer.push(out);
        }

        nextFunction = onCompleteCallback;

        MSP.send_message(MSP_codes.MSP_SET_CHANNEL_FORWARDING, buffer, false, nextFunction);
    }
};

MSP.sendModeRanges = function(onCompleteCallback) {
    var nextFunction = send_next_mode_range; 
    
    var modeRangeIndex = 0;

    if (MODE_RANGES.length == 0) {
        onCompleteCallback();
    } else {
        send_next_mode_range();
    }

    function send_next_mode_range() {
        
        var modeRange = MODE_RANGES[modeRangeIndex];
                        
        var buffer = [];
        buffer.push(modeRangeIndex);
        buffer.push(modeRange.id);
        buffer.push(modeRange.auxChannelIndex);
        buffer.push((modeRange.range.start - 900) / 25);
        buffer.push((modeRange.range.end - 900) / 25);
        
        // prepare for next iteration
        modeRangeIndex++;
        if (modeRangeIndex == MODE_RANGES.length) {
            nextFunction = onCompleteCallback;
        
        }
        MSP.send_message(MSP_codes.MSP_SET_MODE_RANGE, buffer, false, nextFunction);
    }
};

MSP.sendAdjustmentRanges = function(onCompleteCallback) {
    var nextFunction = send_next_adjustment_range; 
        
    var adjustmentRangeIndex = 0;

    if (ADJUSTMENT_RANGES.length == 0) {
        onCompleteCallback();
    } else {
        send_next_adjustment_range();
    }

    function send_next_adjustment_range() {
        
        var adjustmentRange = ADJUSTMENT_RANGES[adjustmentRangeIndex];
                        
        var buffer = [];
        buffer.push(adjustmentRangeIndex);
        buffer.push(adjustmentRange.slotIndex);
        buffer.push(adjustmentRange.auxChannelIndex);
        buffer.push((adjustmentRange.range.start - 900) / 25);
        buffer.push((adjustmentRange.range.end - 900) / 25);
        buffer.push(adjustmentRange.adjustmentFunction);
        buffer.push(adjustmentRange.auxSwitchChannelIndex);
        
        // prepare for next iteration
        adjustmentRangeIndex++;
        if (adjustmentRangeIndex == ADJUSTMENT_RANGES.length) {
            nextFunction = onCompleteCallback;
        
        }
        MSP.send_message(MSP_codes.MSP_SET_ADJUSTMENT_RANGE, buffer, false, nextFunction);
    }
};

MSP.sendLedStripConfig = function(onCompleteCallback) {
    
    var nextFunction = send_next_led_strip_config; 
    
    var ledIndex = 0;

    if (LED_STRIP.length == 0) {
        onCompleteCallback();
    } else {
        send_next_led_strip_config();
    }

    function send_next_led_strip_config() {
        
        var led = LED_STRIP[ledIndex];
                        
        var buffer = [];
        
        buffer.push(ledIndex);

        var directionMask = 0;
        for (var directionLetterIndex = 0; directionLetterIndex < led.directions.length; directionLetterIndex++) {
            var bitIndex = MSP.ledDirectionLetters.indexOf(led.directions[directionLetterIndex]);
            if (bitIndex >= 0) {
                directionMask = bit_set(directionMask, bitIndex);
            }
        }
        buffer.push(specificByte(directionMask, 0));
        buffer.push(specificByte(directionMask, 1));

        var functionMask = 0;
        for (var functionLetterIndex = 0; functionLetterIndex < led.functions.length; functionLetterIndex++) {
            var bitIndex = MSP.ledFunctionLetters.indexOf(led.functions[functionLetterIndex]);
            if (bitIndex >= 0) {
                functionMask = bit_set(functionMask, bitIndex);
            }
        }
        buffer.push(specificByte(functionMask, 0));
        buffer.push(specificByte(functionMask, 1));

        buffer.push(led.x);
        buffer.push(led.y);

        buffer.push(led.color);

        
        // prepare for next iteration
        ledIndex++;
        if (ledIndex == LED_STRIP.length) {
            nextFunction = onCompleteCallback;
        }
        
        MSP.send_message(MSP_codes.MSP_SET_LED_STRIP_CONFIG, buffer, false, nextFunction);
    }
}

MSP.serialPortFunctionMaskToFunctions = function(functionMask) {
    var functions = [];
    
    for (var index = 0; index < MSP.serialPortFunctions.length; index++) {
        if (bit_check(functionMask, index)) {
            functions.push(MSP.serialPortFunctions[index]);
        }
    }
    return functions;
}

MSP.serialPortFunctionsToMask = function(functions) {
    var mask = 0;
    for (var index = 0; index < functions.length; index++) {
        var bitIndex = MSP.serialPortFunctions.indexOf(functions[index]);
        if (bitIndex >= 0) {
            mask = bit_set(mask, bitIndex);
        }
    }
    return mask;
}

<<<<<<< HEAD
MSP.SDCARD_STATE_NOT_PRESENT = 0;
MSP.SDCARD_STATE_FATAL       = 1;
MSP.SDCARD_STATE_CARD_INIT   = 2;
MSP.SDCARD_STATE_FS_INIT     = 3;
MSP.SDCARD_STATE_READY       = 4;
=======
MSP.sendRxFailConfig = function(onCompleteCallback) {
    var nextFunction = send_next_rxfail_config;

    var rxFailIndex = 0;

    if (RXFAIL_CONFIG.length == 0) {
        onCompleteCallback();
    } else {
        send_next_rxfail_config();
    }

    function send_next_rxfail_config() {

        var rxFail = RXFAIL_CONFIG[rxFailIndex];

        var buffer = [];
        buffer.push(rxFailIndex);
        buffer.push(rxFail.mode);
        buffer.push(lowByte(rxFail.value));
        buffer.push(highByte(rxFail.value));

        // prepare for next iteration
        rxFailIndex++;
        if (rxFailIndex == RXFAIL_CONFIG.length) {
            nextFunction = onCompleteCallback;

        }
        MSP.send_message(MSP_codes.MSP_SET_RXFAIL_CONFIG, buffer, false, nextFunction);
    }
};
>>>>>>> 6289328f
<|MERGE_RESOLUTION|>--- conflicted
+++ resolved
@@ -1573,41 +1573,40 @@
     return mask;
 }
 
-<<<<<<< HEAD
+MSP.sendRxFailConfig = function(onCompleteCallback) {
+    var nextFunction = send_next_rxfail_config;
+
+    var rxFailIndex = 0;
+
+    if (RXFAIL_CONFIG.length == 0) {
+        onCompleteCallback();
+    } else {
+        send_next_rxfail_config();
+    }
+
+    function send_next_rxfail_config() {
+
+        var rxFail = RXFAIL_CONFIG[rxFailIndex];
+
+        var buffer = [];
+        buffer.push(rxFailIndex);
+        buffer.push(rxFail.mode);
+        buffer.push(lowByte(rxFail.value));
+        buffer.push(highByte(rxFail.value));
+
+        // prepare for next iteration
+        rxFailIndex++;
+        if (rxFailIndex == RXFAIL_CONFIG.length) {
+            nextFunction = onCompleteCallback;
+
+        }
+        MSP.send_message(MSP_codes.MSP_SET_RXFAIL_CONFIG, buffer, false, nextFunction);
+    }
+};
+
 MSP.SDCARD_STATE_NOT_PRESENT = 0;
 MSP.SDCARD_STATE_FATAL       = 1;
 MSP.SDCARD_STATE_CARD_INIT   = 2;
 MSP.SDCARD_STATE_FS_INIT     = 3;
 MSP.SDCARD_STATE_READY       = 4;
-=======
-MSP.sendRxFailConfig = function(onCompleteCallback) {
-    var nextFunction = send_next_rxfail_config;
-
-    var rxFailIndex = 0;
-
-    if (RXFAIL_CONFIG.length == 0) {
-        onCompleteCallback();
-    } else {
-        send_next_rxfail_config();
-    }
-
-    function send_next_rxfail_config() {
-
-        var rxFail = RXFAIL_CONFIG[rxFailIndex];
-
-        var buffer = [];
-        buffer.push(rxFailIndex);
-        buffer.push(rxFail.mode);
-        buffer.push(lowByte(rxFail.value));
-        buffer.push(highByte(rxFail.value));
-
-        // prepare for next iteration
-        rxFailIndex++;
-        if (rxFailIndex == RXFAIL_CONFIG.length) {
-            nextFunction = onCompleteCallback;
-
-        }
-        MSP.send_message(MSP_codes.MSP_SET_RXFAIL_CONFIG, buffer, false, nextFunction);
-    }
-};
->>>>>>> 6289328f
+
