'use strict';

// MSP_codes needs to be re-integrated inside MSP object
var MSP_codes = {
    MSP_API_VERSION:            1,
    MSP_FC_VARIANT:             2,
    MSP_FC_VERSION:             3,
    MSP_BOARD_INFO:             4,
    MSP_BUILD_INFO:             5,
    
    // MSP commands for Cleanflight original features
    MSP_CHANNEL_FORWARDING:     32,
    MSP_SET_CHANNEL_FORWARDING: 33,
    MSP_MODE_RANGES:            34,
    MSP_SET_MODE_RANGE:         35,
    MSP_RX_CONFIG:              44,
    MSP_SET_RX_CONFIG:          45,
    MSP_LED_STRIP_CONFIG:       48,
    MSP_SET_LED_STRIP_CONFIG:   49,
    MSP_ADJUSTMENT_RANGES:      52,
    MSP_SET_ADJUSTMENT_RANGE:   53,
    MSP_CF_SERIAL_CONFIG:       54,
    MSP_SET_CF_SERIAL_CONFIG:   55,
    MSP_SONAR:                  58,
    MSP_PID_CONTROLLER:         59,
    MSP_SET_PID_CONTROLLER:     60,
    MSP_ARMING_CONFIG:          61,
    MSP_SET_ARMING_CONFIG:      62,
    MSP_DATAFLASH_SUMMARY:      70,
    MSP_DATAFLASH_READ:         71,
    MSP_DATAFLASH_ERASE:        72,
    MSP_LOOP_TIME:              73,
    MSP_SET_LOOP_TIME:          74,
    MSP_FAILSAFE_CONFIG:        75,
    MSP_SET_FAILSAFE_CONFIG:    76,
    MSP_RXFAIL_CONFIG:          77,
    MSP_SET_RXFAIL_CONFIG:      78,

    // Multiwii MSP commands
    MSP_IDENT:              100,
    MSP_STATUS:             101,
    MSP_RAW_IMU:            102,
    MSP_SERVO:              103,
    MSP_MOTOR:              104,
    MSP_RC:                 105,
    MSP_RAW_GPS:            106,
    MSP_COMP_GPS:           107,
    MSP_ATTITUDE:           108,
    MSP_ALTITUDE:           109,
    MSP_ANALOG:             110,
    MSP_RC_TUNING:          111,
    MSP_PID:                112,
    MSP_BOX:                113,
    MSP_MISC:               114,
    MSP_MOTOR_PINS:         115,
    MSP_BOXNAMES:           116,
    MSP_PIDNAMES:           117,
    MSP_WP:                 118,
    MSP_BOXIDS:             119,
    MSP_SERVO_CONFIGURATIONS: 120,
    MSP_3D:                 124,
    MSP_RC_CONTROLS:        125,
    
    MSP_SET_RAW_RC:         200,
    MSP_SET_RAW_GPS:        201,
    MSP_SET_PID:            202,
    MSP_SET_BOX:            203,
    MSP_SET_RC_TUNING:      204,
    MSP_ACC_CALIBRATION:    205,
    MSP_MAG_CALIBRATION:    206,
    MSP_SET_MISC:           207,
    MSP_RESET_CONF:         208,
    MSP_SET_WP:             209,
    MSP_SELECT_SETTING:     210,
    MSP_SET_HEAD:           211,
    MSP_SET_SERVO_CONFIGURATION: 212,
    MSP_SET_MOTOR:          214,
    MSP_SET_3D:             217,
    MSP_SET_RC_CONTROLS:    218,
    MSP_SET_RESET_CURR_PID: 219,
    
    // MSP_BIND:               240,
    
    MSP_SERVO_MIX_RULES:    241,
    MSP_SET_SERVO_MIX_RULE: 242,

    MSP_EEPROM_WRITE:       250,

    MSP_DEBUGMSG:           253,
    MSP_DEBUG:              254,

    // Additional baseflight commands that are not compatible with MultiWii
    MSP_UID:                160, // Unique device ID
    MSP_ACC_TRIM:           240, // get acc angle trim values
    MSP_SET_ACC_TRIM:       239, // set acc angle trim values
    MSP_GPS_SV_INFO:        164, // get Signal Strength
    
    // Additional private MSP for baseflight configurator (yes thats us \o/)
    MSP_RX_MAP:              64, // get channel map (also returns number of channels total)
    MSP_SET_RX_MAP:          65, // set rc map, numchannels to set comes from MSP_RX_MAP
    MSP_BF_CONFIG:             66, // baseflight-specific settings that aren't covered elsewhere
    MSP_SET_BF_CONFIG:         67, // baseflight-specific settings save
    MSP_SET_REBOOT:         68, // reboot settings
    MSP_BF_BUILD_INFO:          69  // build date as well as some space for future expansion
};

var MSP = {
    state:                      0,
    message_direction:          1,
    code:                       0,
    message_length_expected:    0,
    message_length_received:    0,
    message_buffer:             null,
    message_buffer_uint8_view:  null,
    message_checksum:           0,

    callbacks:                  [],
    packet_error:               0,
    unsupported:                0,

    ledDirectionLetters:        ['n', 'e', 's', 'w', 'u', 'd'],      // in LSB bit order
    ledFunctionLetters:         ['i', 'w', 'f', 'a', 't', 'r', 'c'], // in LSB bit order

    supportedBaudRates: [ // 0 based index.
        'AUTO',
        '9600',
        '19200',
        '38400',
        '57600',
        '115200',
        '230400',
        '250000',
    ],
    
    serialPortFunctions: // in LSB bit order 
        ['MSP', 'GPS', 'TELEMETRY_FRSKY', 'TELEMETRY_HOTT', 'TELEMETRY_MSP', 'TELEMETRY_SMARTPORT', 'RX_SERIAL', 'BLACKBOX'],

    read: function (readInfo) {
        var data = new Uint8Array(readInfo.data);

        for (var i = 0; i < data.length; i++) {
            switch (this.state) {
                case 0: // sync char 1
                    if (data[i] == 36) { // $
                        this.state++;
                    }
                    break;
                case 1: // sync char 2
                    if (data[i] == 77) { // M
                        this.state++;
                    } else { // restart and try again
                        this.state = 0;
                    }
                    break;
                case 2: // direction (should be >)
                    this.unsupported = 0;
                    if (data[i] == 62) { // >
                        this.message_direction = 1;
                    } else if (data[i] == 60) { // <
                        this.message_direction = 0;
                    } else if (data[i] == 33) { // !
                        // FC reports unsupported message error
                        this.unsupported = 1;
                    }

                    this.state++;
                    break;
                case 3:
                    this.message_length_expected = data[i];

                    this.message_checksum = data[i];

                    // setup arraybuffer
                    this.message_buffer = new ArrayBuffer(this.message_length_expected);
                    this.message_buffer_uint8_view = new Uint8Array(this.message_buffer);

                    this.state++;
                    break;
                case 4:
                    this.code = data[i];
                    this.message_checksum ^= data[i];

                    if (this.message_length_expected > 0) {
                        // process payload
                        this.state++;
                    } else {
                        // no payload
                        this.state += 2;
                    }
                    break;
                case 5: // payload
                    this.message_buffer_uint8_view[this.message_length_received] = data[i];
                    this.message_checksum ^= data[i];
                    this.message_length_received++;

                    if (this.message_length_received >= this.message_length_expected) {
                        this.state++;
                    }
                    break;
                case 6:
                    if (this.message_checksum == data[i]) {
                        // message received, process
                        this.process_data(this.code, this.message_buffer, this.message_length_expected);
                    } else {
                        console.log('code: ' + this.code + ' - crc failed');

                        this.packet_error++;
                        $('span.packet-error').html(this.packet_error);
                    }

                    // Reset variables
                    this.message_length_received = 0;
                    this.state = 0;
                    break;

                default:
                    console.log('Unknown state detected: ' + this.state);
            }
        }
    },
    process_data: function (code, message_buffer, message_length) {
        var data = new DataView(message_buffer, 0); // DataView (allowing us to view arrayBuffer as struct/union)

        if (!this.unsupported) switch (code) {
            case MSP_codes.MSP_IDENT:
                console.log('Using deprecated msp command: MSP_IDENT');
                // Deprecated
                CONFIG.version = parseFloat((data.getUint8(0) / 100).toFixed(2));
                CONFIG.multiType = data.getUint8(1);
                CONFIG.msp_version = data.getUint8(2);
                CONFIG.capability = data.getUint32(3, 1);
                break;
            case MSP_codes.MSP_STATUS:
                CONFIG.cycleTime = data.getUint16(0, 1);
                CONFIG.i2cError = data.getUint16(2, 1);
                CONFIG.activeSensors = data.getUint16(4, 1);
                CONFIG.mode = data.getUint32(6, 1);
                CONFIG.profile = data.getUint8(10);
                $('select[name="profilechange"]').val(CONFIG.profile);

                sensor_status(CONFIG.activeSensors);
                $('span.i2c-error').text(CONFIG.i2cError);
                $('span.cycle-time').text(CONFIG.cycleTime);
                break;
            case MSP_codes.MSP_RAW_IMU:
                // 512 for mpu6050, 256 for mma
                // currently we are unable to differentiate between the sensor types, so we are goign with 512
                SENSOR_DATA.accelerometer[0] = data.getInt16(0, 1) / 512;
                SENSOR_DATA.accelerometer[1] = data.getInt16(2, 1) / 512;
                SENSOR_DATA.accelerometer[2] = data.getInt16(4, 1) / 512;

                // properly scaled
                SENSOR_DATA.gyroscope[0] = data.getInt16(6, 1) * (4 / 16.4);
                SENSOR_DATA.gyroscope[1] = data.getInt16(8, 1) * (4 / 16.4);
                SENSOR_DATA.gyroscope[2] = data.getInt16(10, 1) * (4 / 16.4);

                // no clue about scaling factor
                SENSOR_DATA.magnetometer[0] = data.getInt16(12, 1) / 1090;
                SENSOR_DATA.magnetometer[1] = data.getInt16(14, 1) / 1090;
                SENSOR_DATA.magnetometer[2] = data.getInt16(16, 1) / 1090;
                break;
            case MSP_codes.MSP_SERVO:
                var servoCount = message_length / 2;
                var needle = 0;
                for (var i = 0; i < servoCount; i++) {
                    SERVO_DATA[i] = data.getUint16(needle, 1);

                    needle += 2;
                }
                break;
            case MSP_codes.MSP_MOTOR:
                var motorCount = message_length / 2;
                var needle = 0;
                for (var i = 0; i < motorCount; i++) {
                    MOTOR_DATA[i] = data.getUint16(needle, 1);

                    needle += 2;
                }
                break;
            case MSP_codes.MSP_RC:
                RC.active_channels = message_length / 2;

                for (var i = 0; i < RC.active_channels; i++) {
                    RC.channels[i] = data.getUint16((i * 2), 1);
                }
                break;
            case MSP_codes.MSP_RAW_GPS:
                GPS_DATA.fix = data.getUint8(0);
                GPS_DATA.numSat = data.getUint8(1);
                GPS_DATA.lat = data.getInt32(2, 1);
                GPS_DATA.lon = data.getInt32(6, 1);
                GPS_DATA.alt = data.getUint16(10, 1);
                GPS_DATA.speed = data.getUint16(12, 1);
                GPS_DATA.ground_course = data.getUint16(14, 1);
                break;
            case MSP_codes.MSP_COMP_GPS:
                GPS_DATA.distanceToHome = data.getUint16(0, 1);
                GPS_DATA.directionToHome = data.getUint16(2, 1);
                GPS_DATA.update = data.getUint8(4);
                break;
            case MSP_codes.MSP_ATTITUDE:
                SENSOR_DATA.kinematics[0] = data.getInt16(0, 1) / 10.0; // x
                SENSOR_DATA.kinematics[1] = data.getInt16(2, 1) / 10.0; // y
                SENSOR_DATA.kinematics[2] = data.getInt16(4, 1); // z
                break;
            case MSP_codes.MSP_ALTITUDE:
                SENSOR_DATA.altitude = parseFloat((data.getInt32(0, 1) / 100.0).toFixed(2)); // correct scale factor
                break;
            case MSP_codes.MSP_SONAR:
                SENSOR_DATA.sonar = data.getInt32(0, 1);
                break;
            case MSP_codes.MSP_ANALOG:
                ANALOG.voltage = data.getUint8(0) / 10.0;
                ANALOG.mAhdrawn = data.getUint16(1, 1);
                ANALOG.rssi = data.getUint16(3, 1); // 0-1023
                ANALOG.amperage = data.getInt16(5, 1) / 100; // A
                break;
            case MSP_codes.MSP_RC_TUNING:
                var offset = 0;
                RC_tuning.RC_RATE = parseFloat((data.getUint8(offset++) / 100).toFixed(2));
                RC_tuning.RC_EXPO = parseFloat((data.getUint8(offset++) / 100).toFixed(2));
                if (semver.lt(CONFIG.apiVersion, "1.7.0")) {
                    RC_tuning.roll_pitch_rate = parseFloat((data.getUint8(offset++) / 100).toFixed(2));
                    RC_tuning.pitch_rate = 0;
                    RC_tuning.roll_rate = 0;
                } else {
                    RC_tuning.roll_pitch_rate = 0;
                    RC_tuning.roll_rate = parseFloat((data.getUint8(offset++) / 100).toFixed(2));
                    RC_tuning.pitch_rate = parseFloat((data.getUint8(offset++) / 100).toFixed(2));
                }
                RC_tuning.yaw_rate = parseFloat((data.getUint8(offset++) / 100).toFixed(2));
                RC_tuning.dynamic_THR_PID = parseFloat((data.getUint8(offset++) / 100).toFixed(2));
                RC_tuning.throttle_MID = parseFloat((data.getUint8(offset++) / 100).toFixed(2));
                RC_tuning.throttle_EXPO = parseFloat((data.getUint8(offset++) / 100).toFixed(2));
                if (semver.gte(CONFIG.apiVersion, "1.7.0")) {
                    RC_tuning.dynamic_THR_breakpoint = data.getUint16(offset, 1);
                    offset += 2;
                } else {
                    RC_tuning.dynamic_THR_breakpoint = 0;
                }
                if (semver.gte(CONFIG.apiVersion, "1.10.0")) {
                    RC_tuning.RC_YAW_EXPO = parseFloat((data.getUint8(offset++) / 100).toFixed(2));
                } else {
                    RC_tuning.RC_YAW_EXPO = 0;
                }
                break;
            case MSP_codes.MSP_PID:
                // PID data arrived, we need to scale it and save to appropriate bank / array
                for (var i = 0, needle = 0; i < (message_length / 3); i++, needle += 3) {
                    // main for loop selecting the pid section
                    switch (i) {
                        case 0:
                        case 1:
                        case 2:
                        case 3:
                        case 7:
                        case 8:
                        case 9:
                            PIDs[i][0] = data.getUint8(needle) / 10;
                            PIDs[i][1] = data.getUint8(needle + 1) / 1000;
                            PIDs[i][2] = data.getUint8(needle + 2);
                            break;
                        case 4:
                            PIDs[i][0] = data.getUint8(needle) / 100;
                            PIDs[i][1] = data.getUint8(needle + 1) / 100;
                            PIDs[i][2] = data.getUint8(needle + 2) / 1000;
                            break;
                        case 5:
                        case 6:
                            PIDs[i][0] = data.getUint8(needle) / 10;
                            PIDs[i][1] = data.getUint8(needle + 1) / 100;
                            PIDs[i][2] = data.getUint8(needle + 2) / 1000;
                            break;
                    }
                }
                break;
            // Disabled, cleanflight does not use MSP_BOX.
            /*
            case MSP_codes.MSP_BOX:
                AUX_CONFIG_values = []; // empty the array as new data is coming in

                // fill in current data
                for (var i = 0; i < data.byteLength; i += 2) { // + 2 because uint16_t = 2 bytes
                    AUX_CONFIG_values.push(data.getUint16(i, 1));
                }
                break;
            */
            case MSP_codes.MSP_ARMING_CONFIG:
                if (semver.gte(CONFIG.apiVersion, "1.8.0")) {
                    ARMING_CONFIG.auto_disarm_delay = data.getUint8(0, 1);
                    ARMING_CONFIG.disarm_kill_switch = data.getUint8(1);
                }
                break;
            case MSP_codes.MSP_LOOP_TIME:
                if (semver.gte(CONFIG.apiVersion, "1.8.0")) {
                    FC_CONFIG.loopTime = data.getInt16(0, 1);
                }
                break;
            case MSP_codes.MSP_MISC: // 22 bytes
                var offset = 0;
                MISC.midrc = data.getInt16(offset, 1);
                offset += 2;
                MISC.minthrottle = data.getUint16(offset, 1); // 0-2000
                offset += 2;
                MISC.maxthrottle = data.getUint16(offset, 1); // 0-2000
                offset += 2;
                MISC.mincommand = data.getUint16(offset, 1); // 0-2000
                offset += 2;
                MISC.failsafe_throttle = data.getUint16(offset, 1); // 1000-2000
                offset += 2;
                MISC.gps_type = data.getUint8(offset++);
                MISC.gps_baudrate = data.getUint8(offset++);
                MISC.gps_ubx_sbas = data.getInt8(offset++);
                MISC.multiwiicurrentoutput = data.getUint8(offset++);
                MISC.rssi_channel = data.getUint8(offset++);
                MISC.placeholder2 = data.getUint8(offset++);
                MISC.mag_declination = data.getInt16(offset, 1) / 10; // -18000-18000
                offset += 2;
                MISC.vbatscale = data.getUint8(offset++, 1); // 10-200
                MISC.vbatmincellvoltage = data.getUint8(offset++, 1) / 10; // 10-50
                MISC.vbatmaxcellvoltage = data.getUint8(offset++, 1) / 10; // 10-50
                MISC.vbatwarningcellvoltage = data.getUint8(offset++, 1) / 10; // 10-50
                break;
            case MSP_codes.MSP_3D:
                var offset = 0;
                _3D.deadband3d_low = data.getUint16(offset, 1);
                offset += 2;
                _3D.deadband3d_high = data.getUint16(offset, 1);
                offset += 2;
                _3D.neutral3d = data.getUint16(offset, 1);
                offset += 2;
                _3D.deadband3d_throttle = data.getUint16(offset, 1);
                break;
            case MSP_codes.MSP_MOTOR_PINS:
                console.log(data);
                break;
            case MSP_codes.MSP_BOXNAMES:
                AUX_CONFIG = []; // empty the array as new data is coming in

                var buff = [];
                for (var i = 0; i < data.byteLength; i++) {
                    if (data.getUint8(i) == 0x3B) { // ; (delimeter char)
                        AUX_CONFIG.push(String.fromCharCode.apply(null, buff)); // convert bytes into ASCII and save as strings

                        // empty buffer
                        buff = [];
                    } else {
                        buff.push(data.getUint8(i));
                    }
                }
                break;
            case MSP_codes.MSP_PIDNAMES:
                PID_names = []; // empty the array as new data is coming in

                var buff = [];
                for (var i = 0; i < data.byteLength; i++) {
                    if (data.getUint8(i) == 0x3B) { // ; (delimeter char)
                        PID_names.push(String.fromCharCode.apply(null, buff)); // convert bytes into ASCII and save as strings

                        // empty buffer
                        buff = [];
                    } else {
                        buff.push(data.getUint8(i));
                    }
                }
                break;
            case MSP_codes.MSP_WP:
                console.log(data);
                break;
            case MSP_codes.MSP_BOXIDS:
                AUX_CONFIG_IDS = []; // empty the array as new data is coming in

                for (var i = 0; i < data.byteLength; i++) {
                    AUX_CONFIG_IDS.push(data.getUint8(i));
                }
                break;
            case MSP_codes.MSP_SERVO_MIX_RULES:
                break;

            case MSP_codes.MSP_SERVO_CONFIGURATIONS:
                SERVO_CONFIG = []; // empty the array as new data is coming in

                if (semver.gte(CONFIG.apiVersion, "1.12.0")) {
                    if (data.byteLength % 14 == 0) {
                        for (var i = 0; i < data.byteLength; i += 14) {
                            var arr = {
                                'min':                      data.getInt16(i + 0, 1),
                                'max':                      data.getInt16(i + 2, 1),
                                'middle':                   data.getInt16(i + 4, 1),
                                'rate':                     data.getInt8(i + 6),
                                'angleAtMin':               data.getInt8(i + 7),
                                'angleAtMax':               data.getInt8(i + 8),
                                'indexOfChannelToForward':  data.getInt8(i + 9),
                                'reversedInputSources':     data.getUint32(i + 10)
                            };

                            SERVO_CONFIG.push(arr);
                        }
                    }
                } else {
                    if (data.byteLength % 7 == 0) {
                        for (var i = 0; i < data.byteLength; i += 7) {
                            var arr = {
                                'min':                      data.getInt16(i + 0, 1),
                                'max':                      data.getInt16(i + 2, 1),
                                'middle':                   data.getInt16(i + 4, 1),
                                'rate':                     data.getInt8(i + 6),
                                'angleAtMin':               90,
                                'angleAtMax':               90,
                                'indexOfChannelToForward':  undefined,
                                'reversedInputSources':     0
                            };

                            SERVO_CONFIG.push(arr);
                        }
                    }
                    
                    if (semver.eq(CONFIG.apiVersion, '1.10.0')) {
                        // drop two unused servo configurations due to MSP rx buffer to small)
                        while (SERVO_CONFIG.length > 8) {
                            SERVO_CONFIG.pop();
                        } 
                    }
                }
                break;
            case MSP_codes.MSP_RC_CONTROLS:
                var offset = 0;
                RC_controls.deadband = data.getUint8(offset++, 1);
                RC_controls.yaw_deadband = data.getUint8(offset++, 1);
                RC_controls.alt_hold_deadband = data.getUint8(offset++, 1);
                RC_controls.alt_hold_fast_change = data.getUint8(offset++, 1);
                break;
            case MSP_codes.MSP_SET_RAW_RC:
                break;
            case MSP_codes.MSP_SET_RAW_GPS:
                break;
            case MSP_codes.MSP_SET_PID:
                console.log('PID settings saved');
                break;
            /*
            case MSP_codes.MSP_SET_BOX:
                console.log('AUX Configuration saved');
                break;
            */
            case MSP_codes.MSP_SET_RC_TUNING:
                console.log('RC Tuning saved');
                break;
            case MSP_codes.MSP_ACC_CALIBRATION:
                console.log('Accel calibration executed');
                break;
            case MSP_codes.MSP_MAG_CALIBRATION:
                console.log('Mag calibration executed');
                break;
            case MSP_codes.MSP_SET_MISC:
                console.log('MISC Configuration saved');
                break;
            case MSP_codes.MSP_RESET_CONF:
                console.log('Settings Reset');
                break;
            case MSP_codes.MSP_SELECT_SETTING:
                console.log('Profile selected');
                break;
            case MSP_codes.MSP_SET_SERVO_CONFIGURATION:
                console.log('Servo Configuration saved');
                break;
            case MSP_codes.MSP_EEPROM_WRITE:
                console.log('Settings Saved in EEPROM');
                break;
            case MSP_codes.MSP_DEBUGMSG:
                break;
            case MSP_codes.MSP_DEBUG:
                for (var i = 0; i < 4; i++)
                    SENSOR_DATA.debug[i] = data.getInt16((2 * i), 1);
                break;
            case MSP_codes.MSP_SET_MOTOR:
                console.log('Motor Speeds Updated');
                break;
            // Additional baseflight commands that are not compatible with MultiWii
            case MSP_codes.MSP_UID:
                CONFIG.uid[0] = data.getUint32(0, 1);
                CONFIG.uid[1] = data.getUint32(4, 1);
                CONFIG.uid[2] = data.getUint32(8, 1);
                break;
            case MSP_codes.MSP_ACC_TRIM:
                CONFIG.accelerometerTrims[0] = data.getInt16(0, 1); // pitch
                CONFIG.accelerometerTrims[1] = data.getInt16(2, 1); // roll
                break;
            case MSP_codes.MSP_SET_ACC_TRIM:
                console.log('Accelerometer trimms saved.');
                break;
            case MSP_codes.MSP_GPS_SV_INFO:
                if (data.byteLength > 0) {
                    var numCh = data.getUint8(0);

                    var needle = 1;
                    for (var i = 0; i < numCh; i++) {
                        GPS_DATA.chn[i] = data.getUint8(needle);
                        GPS_DATA.svid[i] = data.getUint8(needle + 1);
                        GPS_DATA.quality[i] = data.getUint8(needle + 2);
                        GPS_DATA.cno[i] = data.getUint8(needle + 3);

                        needle += 4;
                    }
                }
                break;
            // Additional private MSP for baseflight configurator
            case MSP_codes.MSP_RX_MAP:
                RC_MAP = []; // empty the array as new data is coming in

                for (var i = 0; i < data.byteLength; i++) {
                    RC_MAP.push(data.getUint8(i));
                }
                break;
            case MSP_codes.MSP_SET_RX_MAP:
                console.log('RCMAP saved');
                break;
            case MSP_codes.MSP_BF_CONFIG:
                BF_CONFIG.mixerConfiguration = data.getUint8(0);
                BF_CONFIG.features = data.getUint32(1, 1);
                BF_CONFIG.serialrx_type = data.getUint8(5);
                BF_CONFIG.board_align_roll = data.getInt16(6, 1); // -180 - 360
                BF_CONFIG.board_align_pitch = data.getInt16(8, 1); // -180 - 360
                BF_CONFIG.board_align_yaw = data.getInt16(10, 1); // -180 - 360
                BF_CONFIG.currentscale = data.getInt16(12, 1);
                BF_CONFIG.currentoffset = data.getUint16(14, 1);
                break;
            case MSP_codes.MSP_SET_BF_CONFIG:
                break;
            case MSP_codes.MSP_SET_REBOOT:
                console.log('Reboot request accepted');
                break;

            //
            // Cleanflight specific 
            //

            case MSP_codes.MSP_API_VERSION:
                var offset = 0;
                CONFIG.mspProtocolVersion = data.getUint8(offset++); 
                CONFIG.apiVersion = data.getUint8(offset++) + '.' + data.getUint8(offset++) + '.0';
                break;

            case MSP_codes.MSP_FC_VARIANT:
                var identifier = '';
                var offset;
                for (offset = 0; offset < 4; offset++) {
                    identifier += String.fromCharCode(data.getUint8(offset));
                }
                CONFIG.flightControllerIdentifier = identifier;
                break;

            case MSP_codes.MSP_FC_VERSION:
                var offset = 0;
                CONFIG.flightControllerVersion = data.getUint8(offset++) + '.' + data.getUint8(offset++) + '.' + data.getUint8(offset++);
                break;

            case MSP_codes.MSP_BUILD_INFO:
                var offset = 0;
                
                var dateLength = 11;
                var buff = [];
                for (var i = 0; i < dateLength; i++) {
                    buff.push(data.getUint8(offset++));
                }
                buff.push(32); // ascii space
                
                var timeLength = 8;
                for (var i = 0; i < timeLength; i++) {
                    buff.push(data.getUint8(offset++));
                }
                CONFIG.buildInfo = String.fromCharCode.apply(null, buff);
                break;

            case MSP_codes.MSP_BOARD_INFO:
                var identifier = '';
                var offset;
                for (offset = 0; offset < 4; offset++) {
                    identifier += String.fromCharCode(data.getUint8(offset));
                }
                CONFIG.boardIdentifier = identifier;
                CONFIG.boardVersion = data.getUint16(offset, 1);
                offset+=2;
                break;

            case MSP_codes.MSP_SET_CHANNEL_FORWARDING:
                console.log('Channel forwarding saved');
                break;

            case MSP_codes.MSP_CF_SERIAL_CONFIG:
                
                if (semver.lt(CONFIG.apiVersion, "1.6.0")) {
                    SERIAL_CONFIG.ports = [];
                    var offset = 0;
                    var serialPortCount = (data.byteLength - (4 * 4)) / 2;
                    for (var i = 0; i < serialPortCount; i++) {
                        var serialPort = {
                            identifier: data.getUint8(offset++, 1),
                            scenario: data.getUint8(offset++, 1)
                        }
                        SERIAL_CONFIG.ports.push(serialPort); 
                    }
                    SERIAL_CONFIG.mspBaudRate = data.getUint32(offset, 1);
                    offset+= 4;
                    SERIAL_CONFIG.cliBaudRate = data.getUint32(offset, 1);
                    offset+= 4;
                    SERIAL_CONFIG.gpsBaudRate = data.getUint32(offset, 1);
                    offset+= 4;
                    SERIAL_CONFIG.gpsPassthroughBaudRate = data.getUint32(offset, 1);
                    offset+= 4;
                } else {
                    SERIAL_CONFIG.ports = [];
                    var offset = 0;
                    var bytesPerPort = 1 + 2 + (1 * 4);
                    var serialPortCount = data.byteLength / bytesPerPort;
                    
                    for (var i = 0; i < serialPortCount; i++) {
                        var serialPort = {
                            identifier: data.getUint8(offset, 1),
                            functions: MSP.serialPortFunctionMaskToFunctions(data.getUint16(offset + 1, 1)),
                            msp_baudrate: MSP.supportedBaudRates[data.getUint8(offset + 3, 1)],
                            gps_baudrate: MSP.supportedBaudRates[data.getUint8(offset + 4, 1)],
                            telemetry_baudrate: MSP.supportedBaudRates[data.getUint8(offset + 5, 1)],
                            blackbox_baudrate: MSP.supportedBaudRates[data.getUint8(offset + 6, 1)]
                        }
                        
                        offset += bytesPerPort;
                        SERIAL_CONFIG.ports.push(serialPort);
                    }
                }
                break;

            case MSP_codes.MSP_SET_CF_SERIAL_CONFIG:
                console.log('Serial config saved');
                break;

            case MSP_codes.MSP_MODE_RANGES:
                MODE_RANGES = []; // empty the array as new data is coming in

                var modeRangeCount = data.byteLength / 4; // 4 bytes per item.
                
                var offset = 0;
                for (var i = 0; offset < data.byteLength && i < modeRangeCount; i++) {
                    var modeRange = {
                        id: data.getUint8(offset++, 1),
                        auxChannelIndex: data.getUint8(offset++, 1),
                        range: {
                            start: 900 + (data.getUint8(offset++, 1) * 25),
                            end: 900 + (data.getUint8(offset++, 1) * 25)
                        }
                    };
                    MODE_RANGES.push(modeRange);
                }
                break;

            case MSP_codes.MSP_ADJUSTMENT_RANGES:
                ADJUSTMENT_RANGES = []; // empty the array as new data is coming in

                var adjustmentRangeCount = data.byteLength / 6; // 6 bytes per item.
                
                var offset = 0;
                for (var i = 0; offset < data.byteLength && i < adjustmentRangeCount; i++) {
                    var adjustmentRange = {
                        slotIndex: data.getUint8(offset++, 1),
                        auxChannelIndex: data.getUint8(offset++, 1),
                        range: {
                            start: 900 + (data.getUint8(offset++, 1) * 25),
                            end: 900 + (data.getUint8(offset++, 1) * 25)
                        },
                        adjustmentFunction: data.getUint8(offset++, 1),
                        auxSwitchChannelIndex: data.getUint8(offset++, 1)
                    };
                    ADJUSTMENT_RANGES.push(adjustmentRange);
                }
                break;

            case MSP_codes.MSP_CHANNEL_FORWARDING:
                for (var i = 0; i < data.byteLength && i < SERVO_CONFIG.length; i ++) {
                    var channelIndex = data.getUint8(i);
                    if (channelIndex < 255) {
                        SERVO_CONFIG[i].indexOfChannelToForward = channelIndex;
                    } else {
                        SERVO_CONFIG[i].indexOfChannelToForward = undefined;
                    }
                }
                break;

            case MSP_codes.MSP_RX_CONFIG:
                var offset = 0;
                RX_CONFIG.serialrx_provider = data.getUint8(offset, 1);
                offset++;
                RX_CONFIG.maxcheck = data.getUint16(offset, 1);
                offset += 2;
                RX_CONFIG.midrc = data.getUint16(offset, 1);
                offset += 2;
                RX_CONFIG.mincheck = data.getUint16(offset, 1);
                offset += 2;
                RX_CONFIG.spektrum_sat_bind = data.getUint8(offset, 1);
                offset++;
                RX_CONFIG.rx_min_usec = data.getUint16(offset, 1);
                offset += 2;
                RX_CONFIG.rx_max_usec = data.getUint16(offset, 1);
                offset += 2;
                break;

            case MSP_codes.MSP_FAILSAFE_CONFIG:
                var offset = 0;
                FAILSAFE_CONFIG.failsafe_delay = data.getUint8(offset, 1);
                offset++;
                FAILSAFE_CONFIG.failsafe_off_delay = data.getUint8(offset, 1);
                offset++;
                FAILSAFE_CONFIG.failsafe_throttle = data.getUint16(offset, 1);
                offset += 2;
                FAILSAFE_CONFIG.failsafe_kill_switch = data.getUint8(offset, 1);
                offset++;
                FAILSAFE_CONFIG.failsafe_throttle_low_delay = data.getUint16(offset, 1);
                offset += 2;
                FAILSAFE_CONFIG.failsafe_procedure = data.getUint8(offset, 1);
                offset++;
                break;

            case MSP_codes.MSP_RXFAIL_CONFIG:
                RXFAIL_CONFIG = []; // empty the array as new data is coming in

                var channelCount = data.byteLength / 3;

                var offset = 0;
                for (var i = 0; offset < data.byteLength && i < channelCount; i++, offset++) {
                    var rxfailChannel = {
                        mode:  data.getUint8(offset++, 1),
                        value: data.getUint16(offset++, 1)
                    };
                    RXFAIL_CONFIG.push(rxfailChannel);
                }
                break;


            case MSP_codes.MSP_LED_STRIP_CONFIG:
                LED_STRIP = [];
                
                var ledCount = data.byteLength / 7; // v1.4.0 and below incorrectly reported 4 bytes per led.
                
                var offset = 0;
                for (var i = 0; offset < data.byteLength && i < ledCount; i++) {
                    
                    var directionMask = data.getUint16(offset, 1);
                    offset += 2;
                    
                    var directions = [];
                    for (var directionLetterIndex = 0; directionLetterIndex < MSP.ledDirectionLetters.length; directionLetterIndex++) {
                        if (bit_check(directionMask, directionLetterIndex)) {
                            directions.push(MSP.ledDirectionLetters[directionLetterIndex]);
                        }
                    }

                    var functionMask = data.getUint16(offset, 1);
                    offset += 2;

                    var functions = [];
                    for (var functionLetterIndex = 0; functionLetterIndex < MSP.ledFunctionLetters.length; functionLetterIndex++) {
                        if (bit_check(functionMask, functionLetterIndex)) {
                            functions.push(MSP.ledFunctionLetters[functionLetterIndex]);
                        }
                    }
                    
                    var led = {
                        directions: directions,
                        functions: functions,
                        x: data.getUint8(offset++, 1),
                        y: data.getUint8(offset++, 1),
                        color: data.getUint8(offset++, 1)
                    };
                    
                    LED_STRIP.push(led);
                }
                
                break;
            case MSP_codes.MSP_SET_LED_STRIP_CONFIG:
                console.log('Led strip config saved');
                break;
            case MSP_codes.MSP_DATAFLASH_SUMMARY:
                if (data.byteLength >= 13) {
                    DATAFLASH.ready = (data.getUint8(0) & 1) != 0;
                    DATAFLASH.sectors = data.getUint32(1, 1);
                    DATAFLASH.totalSize = data.getUint32(5, 1);
                    DATAFLASH.usedSize = data.getUint32(9, 1);
                } else {
                    // Firmware version too old to support MSP_DATAFLASH_SUMMARY
                    DATAFLASH.ready = false;
                    DATAFLASH.sectors = 0;
                    DATAFLASH.totalSize = 0;
                    DATAFLASH.usedSize = 0;
                }
                update_dataflash_global();
                break;
            case MSP_codes.MSP_DATAFLASH_READ:
                // No-op, let callback handle it
                break;
            case MSP_codes.MSP_DATAFLASH_ERASE:
                console.log("Data flash erase begun...");
                break;
            case MSP_codes.MSP_SET_MODE_RANGE:
                console.log('Mode range saved');
                break;
            case MSP_codes.MSP_SET_ADJUSTMENT_RANGE:
                console.log('Adjustment range saved');
                break;
                
            case MSP_codes.MSP_PID_CONTROLLER:
                PID.controller = data.getUint8(0, 1);
                break;
            case MSP_codes.MSP_SET_PID_CONTROLLER:
                console.log('PID controller changed');
                break;
            case MSP_codes.MSP_SET_LOOP_TIME:
                console.log('Looptime saved');
                break;
            case MSP_codes.MSP_SET_ARMING_CONFIG:
                console.log('Arming config saved');
                break;
<<<<<<< HEAD
            case MSP_codes.MSP_SET_RESET_CURR_PID:
                console.log('Current PID profile reset');
                break;
                
=======
            case MSP_codes.MSP_SET_RX_CONFIG:
                console.log('Rx config saved');
                break;
            case MSP_codes.MSP_SET_RXFAIL_CONFIG:
                console.log('Rxfail config saved');
                break;
            case MSP_codes.MSP_SET_FAILSAFE_CONFIG:
                console.log('Failsafe config saved');
                break;
>>>>>>> be58e56b
            default:
                console.log('Unknown code detected: ' + code);
        } else {
            console.log('FC reports unsupported message error: ' + code);
        }

        // trigger callbacks, cleanup/remove callback after trigger
        for (var i = this.callbacks.length - 1; i >= 0; i--) { // itterating in reverse because we use .splice which modifies array length
            if (this.callbacks[i].code == code) {
                // save callback reference
                var callback = this.callbacks[i].callback;

                // remove timeout
                clearInterval(this.callbacks[i].timer);

                // remove object from array
                this.callbacks.splice(i, 1);

                // fire callback
                if (callback) callback({'command': code, 'data': data, 'length': message_length});
            }
        }
    },
    send_message: function (code, data, callback_sent, callback_msp) {
        var bufferOut,
            bufView;

        // always reserve 6 bytes for protocol overhead !
        if (data) {
            var size = data.length + 6,
                checksum = 0;

            bufferOut = new ArrayBuffer(size);
            bufView = new Uint8Array(bufferOut);

            bufView[0] = 36; // $
            bufView[1] = 77; // M
            bufView[2] = 60; // <
            bufView[3] = data.length;
            bufView[4] = code;

            checksum = bufView[3] ^ bufView[4];

            for (var i = 0; i < data.length; i++) {
                bufView[i + 5] = data[i];

                checksum ^= bufView[i + 5];
            }

            bufView[5 + data.length] = checksum;
        } else {
            bufferOut = new ArrayBuffer(6);
            bufView = new Uint8Array(bufferOut);

            bufView[0] = 36; // $
            bufView[1] = 77; // M
            bufView[2] = 60; // <
            bufView[3] = 0; // data length
            bufView[4] = code; // code
            bufView[5] = bufView[3] ^ bufView[4]; // checksum
        }

        // dev version 0.57 code below got recently changed due to the fact that queueing same MSP codes was unsupported
        // and was causing trouble while backup/restoring configurations
        // watch out if the recent change create any inconsistencies and then adjust accordingly
        var obj = {'code': code, 'requestBuffer': bufferOut, 'callback': (callback_msp) ? callback_msp : false, 'timer': false};

        var requestExists = false;
        for (var i = 0; i < MSP.callbacks.length; i++) {
            if (MSP.callbacks[i].code == code) {
                // request already exist, we will just attach
                requestExists = true;
                break;
            }
        }

        if (!requestExists) {
            obj.timer = setInterval(function () {
                console.log('MSP data request timed-out: ' + code);

                serial.send(bufferOut, false);
            }, 1000); // we should be able to define timeout in the future
        }

        MSP.callbacks.push(obj);

        // always send messages with data payload (even when there is a message already in the queue)
        if (data || !requestExists) {
            serial.send(bufferOut, function (sendInfo) {
                if (sendInfo.bytesSent == bufferOut.byteLength) {
                    if (callback_sent) callback_sent();
                }
            });
        }

        return true;
    },
    callbacks_cleanup: function () {
        for (var i = 0; i < this.callbacks.length; i++) {
            clearInterval(this.callbacks[i].timer);
        }

        this.callbacks = [];
    },
    disconnect_cleanup: function () {
        this.state = 0; // reset packet state for "clean" initial entry (this is only required if user hot-disconnects)
        this.packet_error = 0; // reset CRC packet error counter for next session

        this.callbacks_cleanup();
    }
};

/**
 * Encode the request body for the MSP request with the given code and return it as an array of bytes.
 */
MSP.crunch = function (code) {
    var buffer = [];

    switch (code) {
        case MSP_codes.MSP_SET_BF_CONFIG:
            buffer.push(BF_CONFIG.mixerConfiguration);
            buffer.push(specificByte(BF_CONFIG.features, 0));
            buffer.push(specificByte(BF_CONFIG.features, 1));
            buffer.push(specificByte(BF_CONFIG.features, 2));
            buffer.push(specificByte(BF_CONFIG.features, 3));
            buffer.push(BF_CONFIG.serialrx_type);
            buffer.push(specificByte(BF_CONFIG.board_align_roll, 0));
            buffer.push(specificByte(BF_CONFIG.board_align_roll, 1));
            buffer.push(specificByte(BF_CONFIG.board_align_pitch, 0));
            buffer.push(specificByte(BF_CONFIG.board_align_pitch, 1));
            buffer.push(specificByte(BF_CONFIG.board_align_yaw, 0));
            buffer.push(specificByte(BF_CONFIG.board_align_yaw, 1));
            buffer.push(lowByte(BF_CONFIG.currentscale));
            buffer.push(highByte(BF_CONFIG.currentscale));
            buffer.push(lowByte(BF_CONFIG.currentoffset));
            buffer.push(highByte(BF_CONFIG.currentoffset));
            break;
        case MSP_codes.MSP_SET_PID_CONTROLLER:
            buffer.push(PID.controller);
            break;
        case MSP_codes.MSP_SET_PID:
            for (var i = 0; i < PIDs.length; i++) {
                switch (i) {
                    case 0:
                    case 1:
                    case 2:
                    case 3:
                    case 7:
                    case 8:
                    case 9:
                        buffer.push(Math.round(PIDs[i][0] * 10));
                        buffer.push(Math.round(PIDs[i][1] * 1000));
                        buffer.push(parseInt(PIDs[i][2]));
                        break;
                    case 4:
                        buffer.push(Math.round(PIDs[i][0] * 100));
                        buffer.push(Math.round(PIDs[i][1] * 100));
                        buffer.push(parseInt(PIDs[i][2]));
                        break;
                    case 5:
                    case 6:
                        buffer.push(Math.round(PIDs[i][0] * 10));
                        buffer.push(Math.round(PIDs[i][1] * 100));
                        buffer.push(Math.round(PIDs[i][2] * 1000));
                        break;
                }
            }
            break;
        case MSP_codes.MSP_SET_RC_TUNING:
            buffer.push(Math.round(RC_tuning.RC_RATE * 100));
            buffer.push(Math.round(RC_tuning.RC_EXPO * 100));
            if (semver.lt(CONFIG.apiVersion, "1.7.0")) {
                buffer.push(Math.round(RC_tuning.roll_pitch_rate * 100));
            } else {
                buffer.push(Math.round(RC_tuning.roll_rate * 100));
                buffer.push(Math.round(RC_tuning.pitch_rate * 100));
            }
            buffer.push(Math.round(RC_tuning.yaw_rate * 100));
            buffer.push(Math.round(RC_tuning.dynamic_THR_PID * 100));
            buffer.push(Math.round(RC_tuning.throttle_MID * 100));
            buffer.push(Math.round(RC_tuning.throttle_EXPO * 100));
            if (semver.gte(CONFIG.apiVersion, "1.7.0")) {
                buffer.push(lowByte(RC_tuning.dynamic_THR_breakpoint));
                buffer.push(highByte(RC_tuning.dynamic_THR_breakpoint));
            }
			if (semver.gte(CONFIG.apiVersion, "1.10.0")) {
                buffer.push(Math.round(RC_tuning.RC_YAW_EXPO * 100));
            }
            break;
        // Disabled, cleanflight does not use MSP_SET_BOX.
        /*
        case MSP_codes.MSP_SET_BOX:
            for (var i = 0; i < AUX_CONFIG_values.length; i++) {
                buffer.push(lowByte(AUX_CONFIG_values[i]));
                buffer.push(highByte(AUX_CONFIG_values[i]));
            }
            break;
        */
        case MSP_codes.MSP_SET_RX_MAP:
            for (var i = 0; i < RC_MAP.length; i++) {
                buffer.push(RC_MAP[i]);
            }
            break;
        case MSP_codes.MSP_SET_ACC_TRIM:
            buffer.push(lowByte(CONFIG.accelerometerTrims[0]));
            buffer.push(highByte(CONFIG.accelerometerTrims[0]));
            buffer.push(lowByte(CONFIG.accelerometerTrims[1]));
            buffer.push(highByte(CONFIG.accelerometerTrims[1]));
            break;
        case MSP_codes.MSP_SET_ARMING_CONFIG:
            buffer.push(ARMING_CONFIG.auto_disarm_delay);
            buffer.push(ARMING_CONFIG.disarm_kill_switch);
            break;
        case MSP_codes.MSP_SET_LOOP_TIME:
            buffer.push(lowByte(FC_CONFIG.loopTime));
            buffer.push(highByte(FC_CONFIG.loopTime));
            break;
        case MSP_codes.MSP_SET_MISC:
            buffer.push(lowByte(MISC.midrc));
            buffer.push(highByte(MISC.midrc));
            buffer.push(lowByte(MISC.minthrottle));
            buffer.push(highByte(MISC.minthrottle));
            buffer.push(lowByte(MISC.maxthrottle));
            buffer.push(highByte(MISC.maxthrottle));
            buffer.push(lowByte(MISC.mincommand));
            buffer.push(highByte(MISC.mincommand));
            buffer.push(lowByte(MISC.failsafe_throttle));
            buffer.push(highByte(MISC.failsafe_throttle));
            buffer.push(MISC.gps_type);
            buffer.push(MISC.gps_baudrate);
            buffer.push(MISC.gps_ubx_sbas);
            buffer.push(MISC.multiwiicurrentoutput);
            buffer.push(MISC.rssi_channel);
            buffer.push(MISC.placeholder2);
            buffer.push(lowByte(Math.round(MISC.mag_declination * 10)));
            buffer.push(highByte(Math.round(MISC.mag_declination * 10)));
            buffer.push(MISC.vbatscale);
            buffer.push(Math.round(MISC.vbatmincellvoltage * 10));
            buffer.push(Math.round(MISC.vbatmaxcellvoltage * 10));
            buffer.push(Math.round(MISC.vbatwarningcellvoltage * 10));
            break;

        case MSP_codes.MSP_SET_RX_CONFIG:
            buffer.push(RX_CONFIG.serialrx_provider);
            buffer.push(lowByte(RX_CONFIG.maxcheck));
            buffer.push(highByte(RX_CONFIG.maxcheck));
            buffer.push(lowByte(RX_CONFIG.midrc));
            buffer.push(highByte(RX_CONFIG.midrc));
            buffer.push(lowByte(RX_CONFIG.mincheck));
            buffer.push(highByte(RX_CONFIG.mincheck));
            buffer.push(RX_CONFIG.spektrum_sat_bind);
            buffer.push(lowByte(RX_CONFIG.rx_min_usec));
            buffer.push(highByte(RX_CONFIG.rx_min_usec));
            buffer.push(lowByte(RX_CONFIG.rx_max_usec));
            buffer.push(highByte(RX_CONFIG.rx_max_usec));
            break;

        case MSP_codes.MSP_SET_FAILSAFE_CONFIG:
            buffer.push(FAILSAFE_CONFIG.failsafe_delay);
            buffer.push(FAILSAFE_CONFIG.failsafe_off_delay);
            buffer.push(lowByte(FAILSAFE_CONFIG.failsafe_throttle));
            buffer.push(highByte(FAILSAFE_CONFIG.failsafe_throttle));
            buffer.push(FAILSAFE_CONFIG.failsafe_kill_switch);
            buffer.push(lowByte(FAILSAFE_CONFIG.failsafe_throttle_low_delay));
            buffer.push(highByte(FAILSAFE_CONFIG.failsafe_throttle_low_delay));
            buffer.push(FAILSAFE_CONFIG.failsafe_procedure);
            break;

        case MSP_codes.MSP_SET_RXFAIL_CONFIG:
            for (var i = 0; i < RXFAIL_CONFIG.length; i++) {
                buffer.push(RXFAIL_CONFIG[i].mode);
                buffer.push(lowByte(RXFAIL_CONFIG[i].value));
                buffer.push(highByte(RXFAIL_CONFIG[i].value));
            }
            break;

        case MSP_codes.MSP_SET_CHANNEL_FORWARDING:
            for (var i = 0; i < SERVO_CONFIG.length; i++) {
                var out = SERVO_CONFIG[i].indexOfChannelToForward;
                if (out == undefined) {
                    out = 255; // Cleanflight defines "CHANNEL_FORWARDING_DISABLED" as "(uint8_t)0xFF"
                }
                buffer.push(out);
            }
            break;
        case MSP_codes.MSP_SET_CF_SERIAL_CONFIG:
            if (semver.lt(CONFIG.apiVersion, "1.6.0")) {

                for (var i = 0; i < SERIAL_CONFIG.ports.length; i++) {
                    buffer.push(SERIAL_CONFIG.ports[i].scenario);
                }
                buffer.push(specificByte(SERIAL_CONFIG.mspBaudRate, 0));
                buffer.push(specificByte(SERIAL_CONFIG.mspBaudRate, 1));
                buffer.push(specificByte(SERIAL_CONFIG.mspBaudRate, 2));
                buffer.push(specificByte(SERIAL_CONFIG.mspBaudRate, 3));
    
                buffer.push(specificByte(SERIAL_CONFIG.cliBaudRate, 0));
                buffer.push(specificByte(SERIAL_CONFIG.cliBaudRate, 1));
                buffer.push(specificByte(SERIAL_CONFIG.cliBaudRate, 2));
                buffer.push(specificByte(SERIAL_CONFIG.cliBaudRate, 3));
    
                buffer.push(specificByte(SERIAL_CONFIG.gpsBaudRate, 0));
                buffer.push(specificByte(SERIAL_CONFIG.gpsBaudRate, 1));
                buffer.push(specificByte(SERIAL_CONFIG.gpsBaudRate, 2));
                buffer.push(specificByte(SERIAL_CONFIG.gpsBaudRate, 3));
    
                buffer.push(specificByte(SERIAL_CONFIG.gpsPassthroughBaudRate, 0));
                buffer.push(specificByte(SERIAL_CONFIG.gpsPassthroughBaudRate, 1));
                buffer.push(specificByte(SERIAL_CONFIG.gpsPassthroughBaudRate, 2));
                buffer.push(specificByte(SERIAL_CONFIG.gpsPassthroughBaudRate, 3));
            } else {
                for (var i = 0; i < SERIAL_CONFIG.ports.length; i++) {
                    var serialPort = SERIAL_CONFIG.ports[i];
                    
                    buffer.push(serialPort.identifier);
                    
                    var functionMask = MSP.serialPortFunctionsToMask(serialPort.functions);
                    buffer.push(specificByte(functionMask, 0));
                    buffer.push(specificByte(functionMask, 1));
                    
                    buffer.push(MSP.supportedBaudRates.indexOf(serialPort.msp_baudrate));
                    buffer.push(MSP.supportedBaudRates.indexOf(serialPort.gps_baudrate));
                    buffer.push(MSP.supportedBaudRates.indexOf(serialPort.telemetry_baudrate));
                    buffer.push(MSP.supportedBaudRates.indexOf(serialPort.blackbox_baudrate));
                }
            }
            break;

        case MSP_codes.MSP_SET_3D:
            buffer.push(lowByte(_3D.deadband3d_low));
            buffer.push(highByte(_3D.deadband3d_low));
            buffer.push(lowByte(_3D.deadband3d_high));
            buffer.push(highByte(_3D.deadband3d_high));
            buffer.push(lowByte(_3D.neutral3d));
            buffer.push(highByte(_3D.neutral3d));
            buffer.push(lowByte(_3D.deadband3d_throttle));
            buffer.push(highByte(_3D.deadband3d_throttle));
            break;    

        case MSP_codes.MSP_SET_RC_CONTROLS:
            buffer.push(RC_controls.deadband);
            buffer.push(RC_controls.yaw_deadband); 
            buffer.push(RC_controls.alt_hold_deadband);
            buffer.push(RC_controls.alt_hold_fast_change);
            break;

        default:
            return false;
    }

    return buffer;
};

/**
 * Set raw Rx values over MSP protocol.
 * 
 * Channels is an array of 16-bit unsigned integer channel values to be sent. 8 channels is probably the maximum.
 */
MSP.setRawRx = function(channels) {
    var buffer = [];
    
    for (var i = 0; i < channels.length; i++) {
        buffer.push(specificByte(channels[i], 0));
        buffer.push(specificByte(channels[i], 1));
    }
    
    MSP.send_message(MSP_codes.MSP_SET_RAW_RC, buffer, false);
}

/**
 * Send a request to read a block of data from the dataflash at the given address and pass that address and a dataview
 * of the returned data to the given callback (or null for the data if an error occured).
 */
MSP.dataflashRead = function(address, onDataCallback) {
    MSP.send_message(MSP_codes.MSP_DATAFLASH_READ, [address & 0xFF, (address >> 8) & 0xFF, (address >> 16) & 0xFF, (address >> 24) & 0xFF], 
            false, function(response) {
        var chunkAddress = response.data.getUint32(0, 1);
        
        // Verify that the address of the memory returned matches what the caller asked for
        if (chunkAddress == address) {
            /* Strip that address off the front of the reply and deliver it separately so the caller doesn't have to
             * figure out the reply format:
             */
            onDataCallback(address, new DataView(response.data.buffer, response.data.byteOffset + 4, response.data.buffer.byteLength - 4));
        } else {
            // Report error
            onDataCallback(address, null);
        }
    });
};

MSP.sendServoMixRules = function(onCompleteCallback) {
    // TODO implement
    onCompleteCallback();
};

MSP.sendServoConfigurations = function(onCompleteCallback) {
    var nextFunction = send_next_servo_configuration; 
    
    var servoIndex = 0;

    if (SERVO_CONFIG.length == 0) {
        onCompleteCallback();
    }
    
    nextFunction();
    
    function send_next_servo_configuration() {
        
        var buffer = [];

        if (semver.lt(CONFIG.apiVersion, "1.12.0")) {
            // send all in one go
            // 1.9.0 had a bug where the MSP input buffer was too small, limit to 8.
            for (var i = 0; i < SERVO_CONFIG.length && i < 8; i++) {
                buffer.push(lowByte(SERVO_CONFIG[i].min));
                buffer.push(highByte(SERVO_CONFIG[i].min));

                buffer.push(lowByte(SERVO_CONFIG[i].max));
                buffer.push(highByte(SERVO_CONFIG[i].max));

                buffer.push(lowByte(SERVO_CONFIG[i].middle));
                buffer.push(highByte(SERVO_CONFIG[i].middle));

                buffer.push(lowByte(SERVO_CONFIG[i].rate));
            }
            
            nextFunction = send_channel_forwarding;
        } else {
            // send one at a time, with index
            
            var servoConfiguration = SERVO_CONFIG[servoIndex];
            
            buffer.push(servoIndex);
            
            buffer.push(lowByte(servoConfiguration.min));
            buffer.push(highByte(servoConfiguration.min));

            buffer.push(lowByte(servoConfiguration.max));
            buffer.push(highByte(servoConfiguration.max));

            buffer.push(lowByte(servoConfiguration.middle));
            buffer.push(highByte(servoConfiguration.middle));

            buffer.push(lowByte(servoConfiguration.rate));
            
            buffer.push(servoConfiguration.angleAtMin);
            buffer.push(servoConfiguration.angleAtMax);

            var out = servoConfiguration.indexOfChannelToForward;
            if (out == undefined) {
                out = 255; // Cleanflight defines "CHANNEL_FORWARDING_DISABLED" as "(uint8_t)0xFF"
            }
            buffer.push(out);

            buffer.push(specificByte(servoConfiguration.reversedInputSources, 0));
            buffer.push(specificByte(servoConfiguration.reversedInputSources, 1));
            buffer.push(specificByte(servoConfiguration.reversedInputSources, 2));
            buffer.push(specificByte(servoConfiguration.reversedInputSources, 3));
            
            // prepare for next iteration
            servoIndex++;
            if (servoIndex == SERVO_CONFIG.length) {
                nextFunction = onCompleteCallback;
            }
        }
        MSP.send_message(MSP_codes.MSP_SET_SERVO_CONFIGURATION, buffer, false, nextFunction);
    }
    
    function send_channel_forwarding() {
        var buffer = [];

        for (var i = 0; i < SERVO_CONFIG.length; i++) {
            var out = SERVO_CONFIG[i].indexOfChannelToForward;
            if (out == undefined) {
                out = 255; // Cleanflight defines "CHANNEL_FORWARDING_DISABLED" as "(uint8_t)0xFF"
            }
            buffer.push(out);
        }

        nextFunction = onCompleteCallback;

        MSP.send_message(MSP_codes.MSP_SET_CHANNEL_FORWARDING, buffer, false, nextFunction);
    }
};

MSP.sendModeRanges = function(onCompleteCallback) {
    var nextFunction = send_next_mode_range; 
    
    var modeRangeIndex = 0;

    if (MODE_RANGES.length == 0) {
        onCompleteCallback();
    }
    
    send_next_mode_range();

    
    function send_next_mode_range() {
        
        var modeRange = MODE_RANGES[modeRangeIndex];
                        
        var buffer = [];
        buffer.push(modeRangeIndex);
        buffer.push(modeRange.id);
        buffer.push(modeRange.auxChannelIndex);
        buffer.push((modeRange.range.start - 900) / 25);
        buffer.push((modeRange.range.end - 900) / 25);
        
        // prepare for next iteration
        modeRangeIndex++;
        if (modeRangeIndex == MODE_RANGES.length) {
            nextFunction = onCompleteCallback;
        
        }
        MSP.send_message(MSP_codes.MSP_SET_MODE_RANGE, buffer, false, nextFunction);
    }
};

MSP.sendAdjustmentRanges = function(onCompleteCallback) {
    var nextFunction = send_next_adjustment_range; 
        
    var adjustmentRangeIndex = 0;

    if (ADJUSTMENT_RANGES.length == 0) {
        onCompleteCallback();
    }
    
    send_next_adjustment_range();

    
    function send_next_adjustment_range() {
        
        var adjustmentRange = ADJUSTMENT_RANGES[adjustmentRangeIndex];
                        
        var buffer = [];
        buffer.push(adjustmentRangeIndex);
        buffer.push(adjustmentRange.slotIndex);
        buffer.push(adjustmentRange.auxChannelIndex);
        buffer.push((adjustmentRange.range.start - 900) / 25);
        buffer.push((adjustmentRange.range.end - 900) / 25);
        buffer.push(adjustmentRange.adjustmentFunction);
        buffer.push(adjustmentRange.auxSwitchChannelIndex);
        
        // prepare for next iteration
        adjustmentRangeIndex++;
        if (adjustmentRangeIndex == ADJUSTMENT_RANGES.length) {
            nextFunction = onCompleteCallback;
        
        }
        MSP.send_message(MSP_codes.MSP_SET_ADJUSTMENT_RANGE, buffer, false, nextFunction);
    }
};

MSP.sendLedStripConfig = function(onCompleteCallback) {
    
    var nextFunction = send_next_led_strip_config; 
    
    var ledIndex = 0;

    if (LED_STRIP.length == 0) {
        onCompleteCallback();
    }
    
    send_next_led_strip_config();

    function send_next_led_strip_config() {
        
        var led = LED_STRIP[ledIndex];
                        
        var buffer = [];
        
        buffer.push(ledIndex);

        var directionMask = 0;
        for (var directionLetterIndex = 0; directionLetterIndex < led.directions.length; directionLetterIndex++) {
            var bitIndex = MSP.ledDirectionLetters.indexOf(led.directions[directionLetterIndex]);
            if (bitIndex >= 0) {
                directionMask = bit_set(directionMask, bitIndex);
            }
        }
        buffer.push(specificByte(directionMask, 0));
        buffer.push(specificByte(directionMask, 1));

        var functionMask = 0;
        for (var functionLetterIndex = 0; functionLetterIndex < led.functions.length; functionLetterIndex++) {
            var bitIndex = MSP.ledFunctionLetters.indexOf(led.functions[functionLetterIndex]);
            if (bitIndex >= 0) {
                functionMask = bit_set(functionMask, bitIndex);
            }
        }
        buffer.push(specificByte(functionMask, 0));
        buffer.push(specificByte(functionMask, 1));

        buffer.push(led.x);
        buffer.push(led.y);

        buffer.push(led.color);

        
        // prepare for next iteration
        ledIndex++;
        if (ledIndex == LED_STRIP.length) {
            nextFunction = onCompleteCallback;
        }
        
        MSP.send_message(MSP_codes.MSP_SET_LED_STRIP_CONFIG, buffer, false, nextFunction);
    }
}

MSP.serialPortFunctionMaskToFunctions = function(functionMask) {
    var functions = [];
    
    for (var index = 0; index < MSP.serialPortFunctions.length; index++) {
        if (bit_check(functionMask, index)) {
            functions.push(MSP.serialPortFunctions[index]);
        }
    }
    return functions;
}

MSP.serialPortFunctionsToMask = function(functions) {
    var mask = 0;
    for (var index = 0; index < functions.length; index++) {
        var bitIndex = MSP.serialPortFunctions.indexOf(functions[index]);
        if (bitIndex >= 0) {
            mask = bit_set(mask, bitIndex);
        }
    }
    return mask;
}<|MERGE_RESOLUTION|>--- conflicted
+++ resolved
@@ -917,12 +917,9 @@
             case MSP_codes.MSP_SET_ARMING_CONFIG:
                 console.log('Arming config saved');
                 break;
-<<<<<<< HEAD
             case MSP_codes.MSP_SET_RESET_CURR_PID:
                 console.log('Current PID profile reset');
                 break;
-                
-=======
             case MSP_codes.MSP_SET_RX_CONFIG:
                 console.log('Rx config saved');
                 break;
@@ -932,7 +929,6 @@
             case MSP_codes.MSP_SET_FAILSAFE_CONFIG:
                 console.log('Failsafe config saved');
                 break;
->>>>>>> be58e56b
             default:
                 console.log('Unknown code detected: ' + code);
         } else {
@@ -1118,7 +1114,7 @@
                 buffer.push(lowByte(RC_tuning.dynamic_THR_breakpoint));
                 buffer.push(highByte(RC_tuning.dynamic_THR_breakpoint));
             }
-			if (semver.gte(CONFIG.apiVersion, "1.10.0")) {
+            if (semver.gte(CONFIG.apiVersion, "1.10.0")) {
                 buffer.push(Math.round(RC_tuning.RC_YAW_EXPO * 100));
             }
             break;
