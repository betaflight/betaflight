--- conflicted
+++ resolved
@@ -906,13 +906,6 @@
                 offset += 2;
                 RX_CONFIG.rx_max_usec = data.getUint16(offset, 1);
                 offset += 2;
-<<<<<<< HEAD
-                if (semver.gte(CONFIG.flightControllerVersion, "3.0.0")) {
-                    RX_CONFIG.rcSmoothing = data.getUint8(offset, 1);
-                    RX_CONFIG.rcSmoothInterval = data.getUint8(offset, 1);
-                    RX_CONFIG.airModeActivateThreshold = data.getUint16(offset, 1);
-                    offset += 2;
-=======
                 if (semver.gte(CONFIG.apiVersion, "1.20.0")) {
                     RX_CONFIG.rcSmoothing = data.getUint8(offset, 1);
                     RX_CONFIG.rcSmoothInterval = data.getUint8(offset, 1);
@@ -921,7 +914,6 @@
                     RX_CONFIG.rcSmoothing = 0;
                     RX_CONFIG.rcSmoothInterval = 0;
                     RX_CONFIG.airModeActivateThreshold = 0;
->>>>>>> 81173c15
                 }
                 break;
 
@@ -975,13 +967,8 @@
                 break;
 
             case MSP_codes.MSP_PID_ADVANCED:
-<<<<<<< HEAD
                 var offset = 0;
                 if (semver.gte(CONFIG.flightControllerVersion, "3.0.0")) {
-=======
-                if (semver.gte(CONFIG.apiVersion, "1.16.0")) {
-                    var offset = 0;
->>>>>>> 81173c15
                     ADVANCED_TUNING.rollPitchItermIgnoreRate = data.getUint16(offset, 1);
                     offset += 2;
                     ADVANCED_TUNING.yawItermIgnoreRate = data.getUint16(offset, 1);
@@ -990,24 +977,15 @@
                     offset += 2;
                     ADVANCED_TUNING.deltaMethod = data.getUint8(offset++, 1);
                     ADVANCED_TUNING.vbatPidCompensation = data.getUint8(offset++, 1);
-                    if (semver.gte(CONFIG.apiVersion, "1.20.0")) {
-                        ADVANCED_TUNING.ptermSetpointWeight = data.getUint8(offset++, 1);
-                        ADVANCED_TUNING.dtermSetpointWeight = data.getUint8(offset++, 1);
-                        ADVANCED_TUNING.toleranceBand = data.getUint8(offset++, 1);
-                        ADVANCED_TUNING.toleranceBandReduction = data.getUint8(offset++, 1);
-                        ADVANCED_TUNING.itermThrottleGain = data.getUint8(offset++, 1);
-                        ADVANCED_TUNING.pidMaxVelocity = data.getUint16(offset, 1);
-                        offset += 2;
-                        ADVANCED_TUNING.pidMaxVelocityYaw = data.getUint16(offset, 1);
-                    } else {
-                        ADVANCED_TUNING.ptermSetpointWeight = 0;
-                        ADVANCED_TUNING.dtermSetpointWeight = 0;
-                        ADVANCED_TUNING.toleranceBand = 0;
-                        ADVANCED_TUNING.toleranceBandReduction = 0;
-                        ADVANCED_TUNING.itermThrottleGain = 0;
-                        ADVANCED_TUNING.pidMaxVelocity = 0;
-                        ADVANCED_TUNING.pidMaxVelocityYaw = 0;
-                    }
+                    ADVANCED_TUNING.ptermSetpointWeight = data.getUint8(offset++, 1);
+                    ADVANCED_TUNING.dtermSetpointWeight = data.getUint8(offset++, 1);
+                    ADVANCED_TUNING.toleranceBand = data.getUint8(offset++, 1);
+                    ADVANCED_TUNING.toleranceBandReduction = data.getUint8(offset++, 1);
+                    ADVANCED_TUNING.itermThrottleGain = data.getUint8(offset++, 1);
+                    ADVANCED_TUNING.pidMaxVelocity = data.getUint16(offset, 1);
+                    offset += 2;
+                    ADVANCED_TUNING.pidMaxVelocityYaw = data.getUint16(offset, 1);
+                    offset += 2;
                 }
                 // intentionally supports only 1 version previous to 3.0.0
                 else {
@@ -1689,25 +1667,19 @@
               .push16(FILTER_CONFIG.yaw_lpf_hz);
             break;
         case MSP_codes.MSP_SET_PID_ADVANCED:
-<<<<<<< HEAD
             if (semver.gte(CONFIG.flightControllerVersion, "3.0.0")) {
-=======
-            if (semver.gte(CONFIG.apiVersion, "1.16.0")) {
->>>>>>> 81173c15
                 buffer.push16(ADVANCED_TUNING.rollPitchItermIgnoreRate)
-                    .push16(ADVANCED_TUNING.yawItermIgnoreRate)
-                    .push16(ADVANCED_TUNING.yaw_p_limit)
-                    .push8(ADVANCED_TUNING.deltaMethod);
-                if (semver.gte(CONFIG.apiVersion, "1.20.0")) {
-                    buffer.push8(ADVANCED_TUNING.vbatPidCompensation)
-                        .push8(ADVANCED_TUNING.ptermSetpointWeight)
-                        .push8(ADVANCED_TUNING.dtermSetpointWeight)
-                        .push8(ADVANCED_TUNING.toleranceBand)
-                        .push8(ADVANCED_TUNING.toleranceBandReduction)
-                        .push8(ADVANCED_TUNING.itermThrottleGain)
-                        .push16(ADVANCED_TUNING.pidMaxVelocity)
-                        .push16(ADVANCED_TUNING.pidMaxVelocityYaw);
-                }
+                .push16(ADVANCED_TUNING.yawItermIgnoreRate)
+                .push16(ADVANCED_TUNING.yaw_p_limit)
+                .push8(ADVANCED_TUNING.deltaMethod)
+                .push8(ADVANCED_TUNING.vbatPidCompensation)
+                .push8(ADVANCED_TUNING.ptermSetpointWeight)
+                .push8(ADVANCED_TUNING.dtermSetpointWeight)
+                .push8(ADVANCED_TUNING.toleranceBand)
+                .push8(ADVANCED_TUNING.toleranceBandReduction)
+                .push8(ADVANCED_TUNING.itermThrottleGain)
+                .push16(ADVANCED_TUNING.pidMaxVelocity)
+                .push16(ADVANCED_TUNING.pidMaxVelocityYaw);
             }
             // only supports 1 version pre bf 3.0
             else {
