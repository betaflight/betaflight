--- conflicted
+++ resolved
@@ -928,15 +928,12 @@
             case MSP_codes.MSP_SET_RESET_CURR_PID:
                 console.log('Current PID profile reset');
                 break;
-<<<<<<< HEAD
             case MSP_codes.MSP_SET_3D:
                 console.log('3D settings saved');
                 break;
 	    case MSP_codes.MSP_SET_SENSOR_ALIGNMENT:
                 console.log('Sensor alignment saved');
                 break; 
-                
-=======
             case MSP_codes.MSP_SET_RX_CONFIG:
                 console.log('Rx config saved');
                 break;
@@ -946,7 +943,6 @@
             case MSP_codes.MSP_SET_FAILSAFE_CONFIG:
                 console.log('Failsafe config saved');
                 break;
->>>>>>> d4969d73
             default:
                 console.log('Unknown code detected: ' + code);
         } else {
