--- conflicted
+++ resolved
@@ -11,7 +11,6 @@
     MSP_SET_MODE_RANGE:         35,
     MSP_ADJUSTMENT_RANGES:      52,
     MSP_SET_ADJUSTMENT_RANGE:   53,
-
 
     // Multiwii MSP commands
     MSP_IDENT:              100,
@@ -293,6 +292,7 @@
                     }
                 }
                 break;
+            /*
             case MSP_codes.MSP_BOX:
                 AUX_CONFIG_values = []; // empty the array as new data is coming in
 
@@ -301,6 +301,7 @@
                     AUX_CONFIG_values.push(data.getUint16(i, 1));
                 }
                 break;
+            */
             case MSP_codes.MSP_MISC: // 22 bytes
                 MISC.midrc = data.getInt16(0, 1);
                 MISC.minthrottle = data.getUint16(2, 1); // 0-2000
@@ -383,9 +384,11 @@
             case MSP_codes.MSP_SET_PID:
                 console.log('PID settings saved');
                 break;
+            /*
             case MSP_codes.MSP_SET_BOX:
                 console.log('AUX Configuration saved');
                 break;
+            */
             case MSP_codes.MSP_SET_RC_TUNING:
                 console.log('RC Tuning saved');
                 break;
@@ -483,6 +486,72 @@
                 CONFIG.buildInfo = String.fromCharCode.apply(null, buff);
                 break;
 
+            //
+            // Cleanflight specific 
+            //
+            
+            case MSP_codes.MSP_API_VERSION:
+                CONFIG.apiVersion = data.getUint8(1) + '.' + data.getUint8(2);
+                var identifier = '';
+                for (i = 0; i < 4; i++) {
+                    identifier += String.fromCharCode(data.getUint8(3 + i));
+                }
+                CONFIG.flightControllerIdentifier = identifier;
+                CONFIG.flightControllerVersion = data.getUint8(7) + '.' + data.getUint8(8) + '.' + data.getUint8(9);
+                break;
+
+            case MSP_codes.MSP_MODE_RANGES:
+                MODE_RANGES = []; // empty the array as new data is coming in
+
+                var modeRangeCount = data.byteLength / 4; // 4 bytes per item.
+                
+                var offset = 0;
+                for (var i = 0; offset < data.byteLength && i < modeRangeCount; i++) {
+                    var modeRange = {
+                        id: data.getUint8(offset++, 1),
+                        auxChannelIndex: data.getUint8(offset++, 1),
+                        range: {
+                            start: 900 + (data.getUint8(offset++, 1) * 25),
+                            end: 900 + (data.getUint8(offset++, 1) * 25)
+                        }
+                    };
+                    MODE_RANGES.push(modeRange);
+                }
+                break;
+
+            case MSP_codes.MSP_ADJUSTMENT_RANGES:
+                ADJUSTMENT_RANGES = []; // empty the array as new data is coming in
+
+                var adjustmentRangeCount = data.byteLength / 6; // 6 bytes per item.
+                
+                var offset = 0;
+                for (var i = 0; offset < data.byteLength && i < adjustmentRangeCount; i++) {
+                    var adjustmentRange = {
+                        slotIndex: data.getUint8(offset++, 1),
+                        auxChannelIndex: data.getUint8(offset++, 1),
+                        range: {
+                            start: 900 + (data.getUint8(offset++, 1) * 25),
+                            end: 900 + (data.getUint8(offset++, 1) * 25)
+                        },
+                        adjustmentFunction: data.getUint8(offset++, 1),
+                        auxSwitchChannelIndex: data.getUint8(offset++, 1)
+                    };
+                    ADJUSTMENT_RANGES.push(adjustmentRange);
+                }
+                break;
+            case MSP_codes.MSP_CHANNEL_FORWARDING:
+                for (var i = 0; i < 8; i ++) {
+                    SERVO_CONFIG[i].indexOfChannelToForward = data.getUint8(i);
+                }
+                break;
+
+            case MSP_codes.MSP_SET_MODE_RANGE:
+                console.log('Mode range saved');
+                break;
+            case MSP_codes.MSP_SET_ADJUSTMENT_RANGE:
+                console.log('Adjustment range saved');
+                break;
+
             default:
                 console.log('Unknown code detected: ' + code);
         }
@@ -493,62 +562,11 @@
                 // save callback reference
                 var callback = this.callbacks[i].callback;
 
-<<<<<<< HEAD
-    switch (code) {
-        case MSP_codes.MSP_API_VERSION:
-            CONFIG.apiVersion = data.getUint8(1) + '.' + data.getUint8(2);
-            var identifier = '';
-            for (i = 0; i < 4; i++) {
-                identifier += String.fromCharCode(data.getUint8(3 + i));
-            }
-            CONFIG.flightControllerIdentifier = identifier;
-            CONFIG.flightControllerVersion = data.getUint8(7) + '.' + data.getUint8(8) + '.' + data.getUint8(9);
-            break;
-        case MSP_codes.MSP_IDENT:
-            CONFIG.version = parseFloat((data.getUint8(0) / 100).toFixed(2));
-            CONFIG.multiType = data.getUint8(1);
-            CONFIG.msp_version = data.getUint8(2);
-            CONFIG.capability = data.getUint32(3, 1);
-            break;
-        case MSP_codes.MSP_STATUS:
-            CONFIG.cycleTime = data.getUint16(0, 1);
-            CONFIG.i2cError = data.getUint16(2, 1);
-            CONFIG.activeSensors = data.getUint16(4, 1);
-            CONFIG.mode = data.getUint32(6, 1);
-            CONFIG.profile = data.getUint8(10);
-
-            sensor_status(CONFIG.activeSensors);
-            $('span.i2c-error').text(CONFIG.i2cError);
-            $('span.cycle-time').text(CONFIG.cycleTime);
-            break;
-        case MSP_codes.MSP_RAW_IMU:
-            // 512 for mpu6050, 256 for mma
-            // currently we are unable to differentiate between the sensor types, so we are goign with 512
-            SENSOR_DATA.accelerometer[0] = data.getInt16(0, 1) / 512;
-            SENSOR_DATA.accelerometer[1] = data.getInt16(2, 1) / 512;
-            SENSOR_DATA.accelerometer[2] = data.getInt16(4, 1) / 512;
-
-            // properly scaled
-            SENSOR_DATA.gyroscope[0] = data.getInt16(6, 1) * (4 / 16.4);
-            SENSOR_DATA.gyroscope[1] = data.getInt16(8, 1) * (4 / 16.4);
-            SENSOR_DATA.gyroscope[2] = data.getInt16(10, 1) * (4 / 16.4);
-
-            // no clue about scaling factor
-            SENSOR_DATA.magnetometer[0] = data.getInt16(12, 1) / 1090;
-            SENSOR_DATA.magnetometer[1] = data.getInt16(14, 1) / 1090;
-            SENSOR_DATA.magnetometer[2] = data.getInt16(16, 1) / 1090;
-            break;
-        case MSP_codes.MSP_SERVO:
-            var needle = 0;
-            for (var i = 0; i < 8; i++) {
-                SERVO_DATA[i] = data.getUint16(needle, 1);
-=======
                 // remove timeout
                 clearInterval(this.callbacks[i].timer);
 
                 // remove object from array
                 this.callbacks.splice(i, 1);
->>>>>>> b3ae9b29
 
                 // fire callback
                 if (callback) callback({'command': code, 'data': data, 'length': message_length});
@@ -694,95 +712,6 @@
                 }
             }
             break;
-<<<<<<< HEAD
-        case MSP_codes.MSP_MODE_RANGES:
-            MODE_RANGES = []; // empty the array as new data is coming in
-
-            var modeRangeCount = data.byteLength / 4; // 4 bytes per item.
-            
-            var offset = 0;
-            for (var i = 0; offset < data.byteLength && i < modeRangeCount; i++) {
-                var modeRange = {
-                    id: data.getUint8(offset++, 1),
-                    auxChannelIndex: data.getUint8(offset++, 1),
-                    range: {
-                        start: 900 + (data.getUint8(offset++, 1) * 25),
-                        end: 900 + (data.getUint8(offset++, 1) * 25)
-                    }
-                };
-                MODE_RANGES.push(modeRange);
-            }
-            break;
-        case MSP_codes.MSP_ADJUSTMENT_RANGES:
-            ADJUSTMENT_RANGES = []; // empty the array as new data is coming in
-
-            var adjustmentRangeCount = data.byteLength / 6; // 6 bytes per item.
-            
-            var offset = 0;
-            for (var i = 0; offset < data.byteLength && i < adjustmentRangeCount; i++) {
-                var adjustmentRange = {
-                    slotIndex: data.getUint8(offset++, 1),
-                    auxChannelIndex: data.getUint8(offset++, 1),
-                    range: {
-                        start: 900 + (data.getUint8(offset++, 1) * 25),
-                        end: 900 + (data.getUint8(offset++, 1) * 25)
-                    },
-                    adjustmentFunction: data.getUint8(offset++, 1),
-                    auxSwitchChannelIndex: data.getUint8(offset++, 1)
-                };
-                ADJUSTMENT_RANGES.push(adjustmentRange);
-            }
-            break;
-        case MSP_codes.MSP_MISC: // 22 bytes
-            MISC.PowerTrigger1 = data.getInt16(0, 1);
-            MISC.minthrottle = data.getUint16(2, 1); // 0-2000
-            MISC.maxthrottle = data.getUint16(4, 1); // 0-2000
-            MISC.mincommand = data.getUint16(6, 1); // 0-2000
-            MISC.failsafe_throttle = data.getUint16(8, 1); // 1000-2000
-            MISC.plog0 = data.getUint16(10, 1);
-            MISC.plog1 = data.getUint32(12, 1);
-            MISC.mag_declination = data.getInt16(16, 1); // -18000-18000
-            MISC.vbatscale = data.getUint8(18, 1); // 10-200
-            MISC.vbatmincellvoltage = data.getUint8(19, 1) / 10; // 10-50
-            MISC.vbatmaxcellvoltage = data.getUint8(20, 1) / 10; // 10-50
-            MISC.empty = data.getUint8(21, 1);
-            break;
-        case MSP_codes.MSP_MOTOR_PINS:
-            console.log(data);
-            break;
-        case MSP_codes.MSP_BOXNAMES:
-            AUX_CONFIG = []; // empty the array as new data is coming in
-
-            var buff = [];
-            for (var i = 0; i < data.byteLength; i++) {
-                if (data.getUint8(i) == 0x3B) { // ; (delimeter char)
-                    AUX_CONFIG.push(String.fromCharCode.apply(null, buff)); // convert bytes into ASCII and save as strings
-
-                    // empty buffer
-                    buff = [];
-                } else {
-                    buff.push(data.getUint8(i));
-                }
-            }
-            break;
-        case MSP_codes.MSP_PIDNAMES:
-            PID_names = []; // empty the array as new data is coming in
-
-            var buff = [];
-            for (var i = 0; i < data.byteLength; i++) {
-                if (data.getUint8(i) == 0x3B) { // ; (delimeter char)
-                    PID_names.push(String.fromCharCode.apply(null, buff)); // convert bytes into ASCII and save as strings
-
-                    // empty buffer
-                    buff = [];
-                } else {
-                    buff.push(data.getUint8(i));
-                }
-            }
-            break;
-        case MSP_codes.MSP_WP:
-            console.log(data);
-=======
         case MSP_codes.MSP_SET_RC_TUNING:
             buffer.push(parseInt(RC_tuning.RC_RATE * 100));
             buffer.push(parseInt(RC_tuning.RC_EXPO * 100));
@@ -791,7 +720,6 @@
             buffer.push(parseInt(RC_tuning.dynamic_THR_PID * 100));
             buffer.push(parseInt(RC_tuning.throttle_MID * 100));
             buffer.push(parseInt(RC_tuning.throttle_EXPO * 100));
->>>>>>> b3ae9b29
             break;
         case MSP_codes.MSP_SET_BOX:
             for (var i = 0; i < AUX_CONFIG_values.length; i++) {
@@ -804,43 +732,11 @@
                 buffer.push(RC_MAP[i]);
             }
             break;
-<<<<<<< HEAD
-        case MSP_codes.MSP_CHANNEL_FORWARDING:
-            for (var i = 0; i < 8; i ++) {
-                SERVO_CONFIG[i].indexOfChannelToForward = data.getUint8(i);
-            }
-            break;
-        case MSP_codes.MSP_SET_RAW_RC:
-            break;
-        case MSP_codes.MSP_SET_RAW_GPS:
-            break;
-        case MSP_codes.MSP_SET_PID:
-            console.log('PID settings saved');
-            break;
-        case MSP_codes.MSP_SET_MODE_RANGE:
-            console.log('Mode range saved');
-            break;
-        case MSP_codes.MSP_SET_ADJUSTMENT_RANGE:
-            console.log('Adjustment range saved');
-            break;
-        case MSP_codes.MSP_SET_BOX:
-            console.log('AUX Configuration saved');
-            break;
-        case MSP_codes.MSP_SET_RC_TUNING:
-            console.log('RC Tuning saved');
-            break;
-        case MSP_codes.MSP_ACC_CALIBRATION:
-            console.log('Accel calibration executed');
-            break;
-        case MSP_codes.MSP_MAG_CALIBRATION:
-            console.log('Mag calibration executed');
-=======
         case MSP_codes.MSP_SET_ACC_TRIM:
             buffer.push(lowByte(CONFIG.accelerometerTrims[0]));
             buffer.push(highByte(CONFIG.accelerometerTrims[0]));
             buffer.push(lowByte(CONFIG.accelerometerTrims[1]));
             buffer.push(highByte(CONFIG.accelerometerTrims[1]));
->>>>>>> b3ae9b29
             break;
         case MSP_codes.MSP_SET_MISC:
             buffer.push(lowByte(MISC.midrc));
