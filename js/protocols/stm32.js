/*
    STM32 F103 serial bus seems to properly initialize with quite a huge auto-baud range
    From 921600 down to 1200, i don't recommend getting any lower then that
    Official "specs" are from 115200 to 1200

    popular choices - 921600, 460800, 256000, 230400, 153600, 128000, 115200, 57600, 38400, 28800, 19200
*/
'use strict';

var STM32_protocol = function () {
    this.baud;
    this.options = {};
    this.callback; // ref
    this.hex; // ref
    this.verify_hex;

    this.receive_buffer;

    this.bytes_to_read = 0; // ref
    this.read_callback; // ref

    this.upload_time_start;
    this.upload_process_alive;

    this.status = {
        ACK:    0x79, // y
        NACK:   0x1F
    };

    this.command = {
        get:                    0x00, // Gets the version and the allowed commands supported by the current version of the bootloader
        get_ver_r_protect_s:    0x01, // Gets the bootloader version and the Read Protection status of the Flash memory
        get_ID:                 0x02, // Gets the chip ID
        read_memory:            0x11, // Reads up to 256 bytes of memory starting from an address specified by the application
        go:                     0x21, // Jumps to user application code located in the internal Flash memory or in SRAM
        write_memory:           0x31, // Writes up to 256 bytes to the RAM or Flash memory starting from an address specified by the application
        erase:                  0x43, // Erases from one to all the Flash memory pages
        extended_erase:         0x44, // Erases from one to all the Flash memory pages using two byte addressing mode (v3.0+ usart).
        write_protect:          0x63, // Enables the write protection for some sectors
        write_unprotect:        0x73, // Disables the write protection for all Flash memory sectors
        readout_protect:        0x82, // Enables the read protection
        readout_unprotect:      0x92  // Disables the read protection
    };

    // Erase (x043) and Extended Erase (0x44) are exclusive. A device may support either the Erase command or the Extended Erase command but not both.

    this.available_flash_size = 0;
    this.page_size = 0;
};

// no input parameters
STM32_protocol.prototype.connect = function (port, baud, hex, options, callback) {
    var self = this;
    self.hex = hex;
    self.baud = baud;
    self.callback = callback;

    // we will crunch the options here since doing it inside initialization routine would be too late / redundant
    self.options = {
        no_reboot:      false,
        reboot_baud:    false,
        erase_chip:     false
    };

    if (options.no_reboot) {
        self.options.no_reboot = true;
    } else {
        self.options.reboot_baud = options.reboot_baud;
    }

    if (options.erase_chip) {
        self.options.erase_chip = true;
    }

<<<<<<< HEAD
    if (self.options.no_reboot) {
        serial.connect(port, {bitrate: baud, parityBit: 'even', stopBits: 'one'}, function (openInfo) {
=======
    if (options.flash_slowly) {
        self.options.flash_slowly = true;
        self.baud = 115200;
    }

    if (self.options.no_reboot) {
        serial.connect(port, {bitrate: self.baud, parityBit: 'even', stopBits: 'one'}, function (openInfo) {
>>>>>>> b3ae9b29
            if (openInfo) {
                // we are connected, disabling connect button in the UI
                GUI.connect_lock = true;

                self.initialize();
            } else {
                GUI.log('<span style="color: red">Failed</span> to open serial port');
            }
        });
    } else {
        serial.connect(port, {bitrate: self.options.reboot_baud}, function (openInfo) {
            if (openInfo) {
                console.log('Sending ascii "R" to reboot');

                // we are connected, disabling connect button in the UI
                GUI.connect_lock = true;

                var bufferOut = new ArrayBuffer(1);
                var bufferView = new Uint8Array(bufferOut);

                bufferView[0] = 0x52;

                serial.send(bufferOut, function () {
                    serial.disconnect(function (result) {
                        if (result) {
<<<<<<< HEAD
                            serial.connect(port, {bitrate: baud, parityBit: 'even', stopBits: 'one'}, function (openInfo) {
=======
                            serial.connect(port, {bitrate: self.baud, parityBit: 'even', stopBits: 'one'}, function (openInfo) {
>>>>>>> b3ae9b29
                                if (openInfo) {
                                    self.initialize();
                                } else {
                                    GUI.log('<span style="color: red">Failed</span> to open serial port');
                                }
                            });
                        } else {
                            GUI.connect_lock = false;
                        }
                    });
                });
            } else {
                GUI.log('<span style="color: red">Failed</span> to open serial port');
            }
        });
    }
};

// initialize certain variables and start timers that oversee the communication
STM32_protocol.prototype.initialize = function () {
    var self = this;

    // reset and set some variables before we start
    self.receive_buffer = [];
    self.verify_hex = [];

    self.upload_time_start = new Date().getTime();
    self.upload_process_alive = false;

    // reset progress bar to initial state
    self.progress_bar_e = $('.progress');
    self.progress_bar_e.val(0);
    self.progress_bar_e.removeClass('valid invalid');

    // lock some UI elements TODO needs rework
    $('select[name="release"]').prop('disabled', true);

    serial.onReceive.addListener(function (info) {
        self.read(info);
    });

    GUI.interval_add('STM32_timeout', function () {
        if (self.upload_process_alive) { // process is running
            self.upload_process_alive = false;
        } else {
            console.log('STM32 - timed out, programming failed ...');
            GUI.log('STM32 - timed out, programming: <strong style="color: red">FAILED</strong>');
            googleAnalytics.sendEvent('Flashing', 'Programming', 'timeout');

            // protocol got stuck, clear timer and disconnect
            GUI.interval_remove('STM32_timeout');

            // exit
            self.upload_procedure(99);
        }
    }, 2000);

    self.upload_procedure(1);
};

// no input parameters
// this method should be executed every 1 ms via interval timer
STM32_protocol.prototype.read = function (readInfo) {
    // routine that fills the buffer
    var data = new Uint8Array(readInfo.data);

    for (var i = 0; i < data.length; i++) {
        this.receive_buffer.push(data[i]);
    }

    // routine that fetches data from buffer if statement is true
    if (this.receive_buffer.length >= this.bytes_to_read && this.bytes_to_read != 0) {
        var data = this.receive_buffer.slice(0, this.bytes_to_read); // bytes requested
        this.receive_buffer.splice(0, this.bytes_to_read); // remove read bytes

        this.bytes_to_read = 0; // reset trigger

        this.read_callback(data);
    }
};

// we should always try to consume all "proper" available data while using retrieve
STM32_protocol.prototype.retrieve = function (n_bytes, callback) {
    if (this.receive_buffer.length >= n_bytes) {
        // data that we need are there, process immediately
        var data = this.receive_buffer.slice(0, n_bytes);
        this.receive_buffer.splice(0, n_bytes); // remove read bytes

        callback(data);
    } else {
        // still waiting for data, add callback
        this.bytes_to_read = n_bytes;
        this.read_callback = callback;
    }
};

// Array = array of bytes that will be send over serial
// bytes_to_read = received bytes necessary to trigger read_callback
// callback = function that will be executed after received bytes = bytes_to_read
STM32_protocol.prototype.send = function (Array, bytes_to_read, callback) {
    // flip flag
    this.upload_process_alive = true;

    var bufferOut = new ArrayBuffer(Array.length);
    var bufferView = new Uint8Array(bufferOut);

    // set Array values inside bufferView (alternative to for loop)
    bufferView.set(Array);

    // update references
    this.bytes_to_read = bytes_to_read;
    this.read_callback = callback;

    // empty receive buffer before next command is out
    this.receive_buffer = [];

    // send over the actual data
    serial.send(bufferOut, function (writeInfo) {});
};

// val = single byte to be verified
// data = response of n bytes from mcu (array)
// result = true/false
STM32_protocol.prototype.verify_response = function (val, data) {
    if (val != data[0]) {
        console.log('STM32 Communication failed, wrong response, expected: ' + val + ' received: ' + data[0]);
        GUI.log('STM32 Communication <span style="color: red">failed</span>, wrong response, expected: ' + val + ' received: ' + data[0]);

        // disconnect
        this.upload_procedure(99);

        return false;
    }

    return true;
};

// input = 16 bit value
// result = true/false
STM32_protocol.prototype.verify_chip_signature = function (signature) {
    switch (signature) {
        case 0x412: // not tested
            console.log('Chip recognized as F1 Low-density');
            break;
        case 0x410:
            console.log('Chip recognized as F1 Medium-density');
            this.available_flash_size = 131072;
            this.page_size = 1024;
            break;
        case 0x414: // not tested
            console.log('Chip recognized as F1 High-density');
            break;
        case 0x418: // not tested
            console.log('Chip recognized as F1 Connectivity line');
            break;
        case 0x420:  // not tested
            console.log('Chip recognized as F1 Medium-density value line');
            break;
        case 0x428: // not tested
            console.log('Chip recognized as F1 High-density value line');
            break;
        case 0x430: // not tested
            console.log('Chip recognized as F1 XL-density value line');
            break;
        case 0x416: // not tested
            console.log('Chip recognized as L1 Medium-density ultralow power');
            break;
        case 0x436: // not tested
            console.log('Chip recognized as L1 High-density ultralow power');
            break;
        case 0x427: // not tested
            console.log('Chip recognized as L1 Medium-density plus ultralow power');
            break;
        case 0x411: // not tested
            console.log('Chip recognized as F2 STM32F2xxxx');
            break;
        case 0x440: // not tested
            console.log('Chip recognized as F0 STM32F051xx');
            break;
        case 0x444: // not tested
            console.log('Chip recognized as F0 STM32F050xx');
            break;
        case 0x413: // not tested
            console.log('Chip recognized as F4 STM32F40xxx/41xxx');
            break;
        case 0x419: // not tested
            console.log('Chip recognized as F4 STM32F427xx/437xx, STM32F429xx/439xx');
            break;
        case 0x432: // not tested
            console.log('Chip recognized as F3 STM32F37xxx, STM32F38xxx');
            break;
        case 0x422: // not tested
            console.log('Chip recognized as F3 STM32F30xxx, STM32F31xxx');
            break;
    }

    if (this.available_flash_size > 0) {
        if (this.hex.bytes_total < this.available_flash_size) {
            return true;
        } else {
            console.log('Supplied hex is bigger then flash available on the chip, HEX: ' + this.hex.bytes_total + ' bytes, limit = ' + this.available_flash_size + ' bytes');

            return false;
        }
    }

    console.log('Chip NOT recognized: ' + signature);

    return false;
};

// first_array = usually hex_to_flash array
// second_array = usually verify_hex array
// result = true/false
STM32_protocol.prototype.verify_flash = function (first_array, second_array) {
    for (var i = 0; i < first_array.length; i++) {
        if (first_array[i] != second_array[i]) {
            console.log('Verification failed on byte: ' + i + ' expected: 0x' + first_array[i].toString(16) + ' received: 0x' + second_array[i].toString(16));
            return false;
        }
    }

    console.log('Verification successful, matching: ' + first_array.length + ' bytes');

    return true;
};

// step = value depending on current state of upload_procedure
STM32_protocol.prototype.upload_procedure = function (step) {
    var self = this;

    switch (step) {
        case 1:
            // initialize serial interface on the MCU side, auto baud rate settings
            GUI.log('Contacting bootloader ...');

            var send_counter = 0;
            GUI.interval_add('stm32_initialize_mcu', function () { // 200 ms interval (just in case mcu was already initialized), we need to break the 2 bytes command requirement
                self.send([0x7F], 1, function (reply) {
                    if (reply[0] == 0x7F || reply[0] == self.status.ACK || reply[0] == self.status.NACK) {
                        GUI.interval_remove('stm32_initialize_mcu');
                        console.log('STM32 - Serial interface initialized on the MCU side');

                        // proceed to next step
                        self.upload_procedure(2);
                    } else {
                        GUI.interval_remove('stm32_initialize_mcu');
                        GUI.log('Communication with bootloader <span style="color: red">failed</span>');

                        // disconnect
                        self.upload_procedure(99);
                    }
                });

                if (send_counter++ > 3) {
                    // stop retrying, its too late to get any response from MCU
                    console.log('STM32 - no response from bootloader, disconnecting');
                    GUI.log('No reponse from the bootloader, programming: <strong style="color: red">FAILED</strong>');
                    GUI.interval_remove('stm32_initialize_mcu');
                    GUI.interval_remove('STM32_timeout');

                    // exit
                    self.upload_procedure(99);
                }
            }, 250, true);
            break;
        case 2:
            // get version of the bootloader and supported commands
            self.send([self.command.get, 0xFF], 2, function (data) { // 0x00 ^ 0xFF
                if (self.verify_response(self.status.ACK, data)) {
                    self.retrieve(data[1] + 1 + 1, function (data) { // data[1] = number of bytes that will follow [– 1 except current and ACKs]
                        console.log('STM32 - Bootloader version: ' + (parseInt(data[0].toString(16)) / 10).toFixed(1)); // convert dec to hex, hex to dec and add floating point

                        // proceed to next step
                        self.upload_procedure(3);
                    });
                }
            });
            break;
        case 3:
            // get ID (device signature)
            self.send([self.command.get_ID, 0xFD], 2, function (data) { // 0x01 ^ 0xFF
                if (self.verify_response(self.status.ACK, data)) {
                    self.retrieve(data[1] + 1 + 1, function (data) { // data[1] = number of bytes that will follow [– 1 (N = 1 for STM32), except for current byte and ACKs]
                        var signature = (data[0] << 8) | data[1];
                        console.log('STM32 - Signature: 0x' + signature.toString(16)); // signature in hex representation

                        if (self.verify_chip_signature(signature)) {
                            // proceed to next step
                            self.upload_procedure(4);
                        } else {
                            // disconnect
                            self.upload_procedure(99);
                        }
                    });
                }
            });
            break;
        case 4:
            // erase memory
            GUI.log('Erasing ...');

            if (self.options.erase_chip) {
                console.log('Executing global chip erase');

                self.send([self.command.erase, 0xBC], 1, function (reply) { // 0x43 ^ 0xFF
                    if (self.verify_response(self.status.ACK, reply)) {
                        self.send([0xFF, 0x00], 1, function (reply) {
                            if (self.verify_response(self.status.ACK, reply)) {
                                console.log('Erasing: done');
                                // proceed to next step
                                self.upload_procedure(5);
                            }
                        });
                    }
                });
            } else {
                console.log('Executing local erase (only needed pages)');

                self.send([self.command.erase, 0xBC], 1, function (reply) { // 0x43 ^ 0xFF
                    if (self.verify_response(self.status.ACK, reply)) {
                        // the bootloader receives one byte that contains N, the number of pages to be erased – 1
                        var max_address = self.hex.data[self.hex.data.length - 1].address + self.hex.data[self.hex.data.length - 1].bytes - 0x8000000;
                        var erase_pages_n = Math.ceil(max_address / self.page_size);

                        var buff = [];
                        buff.push(erase_pages_n - 1);
                        var checksum = buff[0];
                        for (var i = 0; i < erase_pages_n; i++) {
                            buff.push(i);
                            checksum ^= i;
                        }
                        buff.push(checksum);

                        self.send(buff, 1, function (reply) {
                            if (self.verify_response(self.status.ACK, reply)) {
                                console.log('Erasing: done');
                                // proceed to next step
                                self.upload_procedure(5);
                            }
                        });
                    }
                });
            }
            break;
        case 5:
            // upload
            console.log('Writing data ...');
            GUI.log('Flashing ...');

            var blocks = self.hex.data.length - 1;
            var flashing_block = 0;
            var address = self.hex.data[flashing_block].address;

            var bytes_flashed = 0;
            var bytes_flashed_total = 0; // used for progress bar

            var write = function () {
                if (bytes_flashed < self.hex.data[flashing_block].bytes) {
                    var bytes_to_write = ((bytes_flashed + 256) <= self.hex.data[flashing_block].bytes) ? 256 : (self.hex.data[flashing_block].bytes - bytes_flashed);

                    // console.log('STM32 - Writing to: 0x' + address.toString(16) + ', ' + bytes_to_write + ' bytes');

                    self.send([self.command.write_memory, 0xCE], 1, function (reply) { // 0x31 ^ 0xFF
                        if (self.verify_response(self.status.ACK, reply)) {
                            // address needs to be transmitted as 32 bit integer, we need to bit shift each byte out and then calculate address checksum
                            var address_arr = [(address >> 24), (address >> 16), (address >> 8), address];
                            var address_checksum = address_arr[0] ^ address_arr[1] ^ address_arr[2] ^ address_arr[3];

                            self.send([address_arr[0], address_arr[1], address_arr[2], address_arr[3], address_checksum], 1, function (reply) { // write start address + checksum
                                if (self.verify_response(self.status.ACK, reply)) {
                                    var array_out = new Array(bytes_to_write + 2); // 2 byte overhead [N, ...., checksum]
                                    array_out[0] = bytes_to_write - 1; // number of bytes to be written (to write 128 bytes, N must be 127, to write 256 bytes, N must be 255)

                                    var checksum = array_out[0];
                                    for (var i = 0; i < bytes_to_write; i++) {
                                        array_out[i + 1] = self.hex.data[flashing_block].data[bytes_flashed]; // + 1 because of the first byte offset
                                        checksum ^= self.hex.data[flashing_block].data[bytes_flashed];

                                        bytes_flashed++;
                                    }
                                    array_out[array_out.length - 1] = checksum; // checksum (last byte in the array_out array)

                                    address += bytes_to_write;
                                    bytes_flashed_total += bytes_to_write;

                                    self.send(array_out, 1, function (reply) {
                                        if (self.verify_response(self.status.ACK, reply)) {
                                            // flash another page
                                            write();
                                        }
                                    });

                                    // update progress bar
                                    self.progress_bar_e.val(Math.round(bytes_flashed_total / (self.hex.bytes_total * 2) * 100));
                                }
                            });
                        }
                    });
                } else {
                    // move to another block
                    if (flashing_block < blocks) {
                        flashing_block++;

                        address = self.hex.data[flashing_block].address;
                        bytes_flashed = 0;

                        write();
                    } else {
                        // all blocks flashed
                        console.log('Writing: done');

                        // proceed to next step
                        self.upload_procedure(6);
                    }
                }
            }

            // start writing
            write();
            break;
        case 6:
            // verify
            console.log('Verifying data ...');
            GUI.log('Verifying ...');

            var blocks = self.hex.data.length - 1;
            var reading_block = 0;
            var address = self.hex.data[reading_block].address;

            var bytes_verified = 0;
            var bytes_verified_total = 0; // used for progress bar

            // initialize arrays
            for (var i = 0; i <= blocks; i++) {
                self.verify_hex.push([]);
            }

            var reading = function () {
                if (bytes_verified < self.hex.data[reading_block].bytes) {
                    var bytes_to_read = ((bytes_verified + 256) <= self.hex.data[reading_block].bytes) ? 256 : (self.hex.data[reading_block].bytes - bytes_verified);

                    // console.log('STM32 - Reading from: 0x' + address.toString(16) + ', ' + bytes_to_read + ' bytes');

                    self.send([self.command.read_memory, 0xEE], 1, function (reply) { // 0x11 ^ 0xFF
                        if (self.verify_response(self.status.ACK, reply)) {
                            var address_arr = [(address >> 24), (address >> 16), (address >> 8), address];
                            var address_checksum = address_arr[0] ^ address_arr[1] ^ address_arr[2] ^ address_arr[3];

                            self.send([address_arr[0], address_arr[1], address_arr[2], address_arr[3], address_checksum], 1, function (reply) { // read start address + checksum
                                if (self.verify_response(self.status.ACK, reply)) {
                                    var bytes_to_read_n = bytes_to_read - 1;

                                    self.send([bytes_to_read_n, (~bytes_to_read_n) & 0xFF], 1, function (reply) { // bytes to be read + checksum XOR(complement of bytes_to_read_n)
                                        if (self.verify_response(self.status.ACK, reply)) {
                                            self.retrieve(bytes_to_read, function (data) {
                                                for (var i = 0; i < data.length; i++) {
                                                    self.verify_hex[reading_block].push(data[i]);
                                                }

                                                address += bytes_to_read;
                                                bytes_verified += bytes_to_read;
                                                bytes_verified_total += bytes_to_read;

                                                // verify another page
                                                reading();
                                            });
                                        }
                                    });

                                    // update progress bar
                                    self.progress_bar_e.val(Math.round((self.hex.bytes_total + bytes_verified_total) / (self.hex.bytes_total * 2) * 100));
                                }
                            });
                        }
                    });
                } else {
                    // move to another block
                    if (reading_block < blocks) {
                        reading_block++;

                        address = self.hex.data[reading_block].address;
                        bytes_verified = 0;

                        reading();
                    } else {
                        // all blocks read, verify

                        var verify = true;
                        for (var i = 0; i <= blocks; i++) {
                            verify = self.verify_flash(self.hex.data[i].data, self.verify_hex[i]);

                            if (!verify) break;
                        }

                        if (verify) {
                            console.log('Programming: SUCCESSFUL');
                            GUI.log('Programming: <strong style="color: green">SUCCESSFUL</strong>');
                            googleAnalytics.sendEvent('Flashing', 'Programming', 'success');

                            // update progress bar
                            self.progress_bar_e.addClass('valid');

                            // proceed to next step
                            self.upload_procedure(7);
                        } else {
                            console.log('Programming: FAILED');
                            GUI.log('Programming: <strong style="color: red">FAILED</strong>');
                            googleAnalytics.sendEvent('Flashing', 'Programming', 'fail');

                            // update progress bar
                            self.progress_bar_e.addClass('invalid');

                            // disconnect
                            self.upload_procedure(99);
                        }
                    }
                }
            }

            // start reading
            reading();
            break;
        case 7:
            // go
            // memory address = 4 bytes, 1st high byte, 4th low byte, 5th byte = checksum XOR(byte 1, byte 2, byte 3, byte 4)
            console.log('Sending GO command: 0x8000000');

            self.send([self.command.go, 0xDE], 1, function (reply) { // 0x21 ^ 0xFF
                if (self.verify_response(self.status.ACK, reply)) {
                    var gt_address = 0x8000000;
                    var address = [(gt_address >> 24), (gt_address >> 16), (gt_address >> 8), gt_address];
                    var address_checksum = address[0] ^ address[1] ^ address[2] ^ address[3];

                    self.send([address[0], address[1], address[2], address[3], address_checksum], 1, function (reply) {
                        if (self.verify_response(self.status.ACK, reply)) {
                            // disconnect
                            self.upload_procedure(99);
                        }
                    });
                }
            });
            break;
        case 99:
            // disconnect
            GUI.interval_remove('STM32_timeout'); // stop STM32 timeout timer (everything is finished now)

            // close connection
            serial.disconnect(function (result) {
                PortUsage.reset();

                // unlocking connect button
                GUI.connect_lock = false;

                // unlock some UI elements TODO needs rework
                $('select[name="release"]').prop('disabled', false);

                // handle timing
                var timeSpent = new Date().getTime() - self.upload_time_start;

                console.log('Script finished after: ' + (timeSpent / 1000) + ' seconds');

                if (self.callback) self.callback();
            });
            break;
    }
};

// initialize object
var STM32 = new STM32_protocol();<|MERGE_RESOLUTION|>--- conflicted
+++ resolved
@@ -55,11 +55,12 @@
     self.baud = baud;
     self.callback = callback;
 
-    // we will crunch the options here since doing it inside initialization routine would be too late / redundant
+    // we will crunch the options here since doing it inside initialization routine would be too late
     self.options = {
         no_reboot:      false,
         reboot_baud:    false,
-        erase_chip:     false
+        erase_chip:     false,
+        flash_slowly:   false
     };
 
     if (options.no_reboot) {
@@ -72,10 +73,6 @@
         self.options.erase_chip = true;
     }
 
-<<<<<<< HEAD
-    if (self.options.no_reboot) {
-        serial.connect(port, {bitrate: baud, parityBit: 'even', stopBits: 'one'}, function (openInfo) {
-=======
     if (options.flash_slowly) {
         self.options.flash_slowly = true;
         self.baud = 115200;
@@ -83,7 +80,6 @@
 
     if (self.options.no_reboot) {
         serial.connect(port, {bitrate: self.baud, parityBit: 'even', stopBits: 'one'}, function (openInfo) {
->>>>>>> b3ae9b29
             if (openInfo) {
                 // we are connected, disabling connect button in the UI
                 GUI.connect_lock = true;
@@ -109,14 +105,11 @@
                 serial.send(bufferOut, function () {
                     serial.disconnect(function (result) {
                         if (result) {
-<<<<<<< HEAD
-                            serial.connect(port, {bitrate: baud, parityBit: 'even', stopBits: 'one'}, function (openInfo) {
-=======
                             serial.connect(port, {bitrate: self.baud, parityBit: 'even', stopBits: 'one'}, function (openInfo) {
->>>>>>> b3ae9b29
                                 if (openInfo) {
                                     self.initialize();
                                 } else {
+                                    GUI.connect_lock = false;
                                     GUI.log('<span style="color: red">Failed</span> to open serial port');
                                 }
                             });
@@ -160,7 +153,10 @@
             self.upload_process_alive = false;
         } else {
             console.log('STM32 - timed out, programming failed ...');
-            GUI.log('STM32 - timed out, programming: <strong style="color: red">FAILED</strong>');
+
+            $('span.progressLabel').text('STM32 - timed out, programming: FAILED');
+            self.progress_bar_e.addClass('invalid');
+
             googleAnalytics.sendEvent('Flashing', 'Programming', 'timeout');
 
             // protocol got stuck, clear timer and disconnect
@@ -239,8 +235,9 @@
 // result = true/false
 STM32_protocol.prototype.verify_response = function (val, data) {
     if (val != data[0]) {
-        console.log('STM32 Communication failed, wrong response, expected: ' + val + ' received: ' + data[0]);
-        GUI.log('STM32 Communication <span style="color: red">failed</span>, wrong response, expected: ' + val + ' received: ' + data[0]);
+        console.error('STM32 Communication failed, wrong response, expected: ' + val + ' received: ' + data[0]);
+        $('span.progressLabel').text('STM32 Communication failed, wrong response, expected: ' + val + ' received: ' + data[0]);
+        self.progress_bar_e.addClass('invalid');
 
         // disconnect
         this.upload_procedure(99);
@@ -348,7 +345,7 @@
     switch (step) {
         case 1:
             // initialize serial interface on the MCU side, auto baud rate settings
-            GUI.log('Contacting bootloader ...');
+            $('span.progressLabel').text('Contacting bootloader ...');
 
             var send_counter = 0;
             GUI.interval_add('stm32_initialize_mcu', function () { // 200 ms interval (just in case mcu was already initialized), we need to break the 2 bytes command requirement
@@ -360,8 +357,10 @@
                         // proceed to next step
                         self.upload_procedure(2);
                     } else {
+                        $('span.progressLabel').text('Communication with bootloader failed');
+                        self.progress_bar_e.addClass('invalid');
+
                         GUI.interval_remove('stm32_initialize_mcu');
-                        GUI.log('Communication with bootloader <span style="color: red">failed</span>');
 
                         // disconnect
                         self.upload_procedure(99);
@@ -371,7 +370,10 @@
                 if (send_counter++ > 3) {
                     // stop retrying, its too late to get any response from MCU
                     console.log('STM32 - no response from bootloader, disconnecting');
-                    GUI.log('No reponse from the bootloader, programming: <strong style="color: red">FAILED</strong>');
+
+                    $('span.progressLabel').text('No response from the bootloader, programming: FAILED');
+                    self.progress_bar_e.addClass('invalid');
+
                     GUI.interval_remove('stm32_initialize_mcu');
                     GUI.interval_remove('STM32_timeout');
 
@@ -414,7 +416,7 @@
             break;
         case 4:
             // erase memory
-            GUI.log('Erasing ...');
+            $('span.progressLabel').text('Erasing ...');
 
             if (self.options.erase_chip) {
                 console.log('Executing global chip erase');
@@ -436,16 +438,18 @@
                 self.send([self.command.erase, 0xBC], 1, function (reply) { // 0x43 ^ 0xFF
                     if (self.verify_response(self.status.ACK, reply)) {
                         // the bootloader receives one byte that contains N, the number of pages to be erased – 1
-                        var max_address = self.hex.data[self.hex.data.length - 1].address + self.hex.data[self.hex.data.length - 1].bytes - 0x8000000;
-                        var erase_pages_n = Math.ceil(max_address / self.page_size);
-
-                        var buff = [];
+                        var max_address = self.hex.data[self.hex.data.length - 1].address + self.hex.data[self.hex.data.length - 1].bytes - 0x8000000,
+                            erase_pages_n = Math.ceil(max_address / self.page_size),
+                            buff = [],
+                            checksum = erase_pages_n - 1;
+
                         buff.push(erase_pages_n - 1);
-                        var checksum = buff[0];
+
                         for (var i = 0; i < erase_pages_n; i++) {
                             buff.push(i);
                             checksum ^= i;
                         }
+
                         buff.push(checksum);
 
                         self.send(buff, 1, function (reply) {
@@ -462,14 +466,13 @@
         case 5:
             // upload
             console.log('Writing data ...');
-            GUI.log('Flashing ...');
-
-            var blocks = self.hex.data.length - 1;
-            var flashing_block = 0;
-            var address = self.hex.data[flashing_block].address;
-
-            var bytes_flashed = 0;
-            var bytes_flashed_total = 0; // used for progress bar
+            $('span.progressLabel').text('Flashing ...');
+
+            var blocks = self.hex.data.length - 1,
+                flashing_block = 0,
+                address = self.hex.data[flashing_block].address,
+                bytes_flashed = 0,
+                bytes_flashed_total = 0; // used for progress bar
 
             var write = function () {
                 if (bytes_flashed < self.hex.data[flashing_block].bytes) {
@@ -538,14 +541,13 @@
         case 6:
             // verify
             console.log('Verifying data ...');
-            GUI.log('Verifying ...');
-
-            var blocks = self.hex.data.length - 1;
-            var reading_block = 0;
-            var address = self.hex.data[reading_block].address;
-
-            var bytes_verified = 0;
-            var bytes_verified_total = 0; // used for progress bar
+            $('span.progressLabel').text('Verifying ...');
+
+            var blocks = self.hex.data.length - 1,
+                reading_block = 0,
+                address = self.hex.data[reading_block].address,
+                bytes_verified = 0,
+                bytes_verified_total = 0; // used for progress bar
 
             // initialize arrays
             for (var i = 0; i <= blocks; i++) {
@@ -611,7 +613,7 @@
 
                         if (verify) {
                             console.log('Programming: SUCCESSFUL');
-                            GUI.log('Programming: <strong style="color: green">SUCCESSFUL</strong>');
+                            $('span.progressLabel').text('Programming: SUCCESSFUL');
                             googleAnalytics.sendEvent('Flashing', 'Programming', 'success');
 
                             // update progress bar
@@ -621,7 +623,7 @@
                             self.upload_procedure(7);
                         } else {
                             console.log('Programming: FAILED');
-                            GUI.log('Programming: <strong style="color: red">FAILED</strong>');
+                            $('span.progressLabel').text('Programming: FAILED');
                             googleAnalytics.sendEvent('Flashing', 'Programming', 'fail');
 
                             // update progress bar
@@ -644,9 +646,9 @@
 
             self.send([self.command.go, 0xDE], 1, function (reply) { // 0x21 ^ 0xFF
                 if (self.verify_response(self.status.ACK, reply)) {
-                    var gt_address = 0x8000000;
-                    var address = [(gt_address >> 24), (gt_address >> 16), (gt_address >> 8), gt_address];
-                    var address_checksum = address[0] ^ address[1] ^ address[2] ^ address[3];
+                    var gt_address = 0x8000000,
+                        address = [(gt_address >> 24), (gt_address >> 16), (gt_address >> 8), gt_address],
+                        address_checksum = address[0] ^ address[1] ^ address[2] ^ address[3];
 
                     self.send([address[0], address[1], address[2], address[3], address_checksum], 1, function (reply) {
                         if (self.verify_response(self.status.ACK, reply)) {
