--- conflicted
+++ resolved
@@ -25,13 +25,8 @@
         'configuration',
         'gps',
         'led_strip',
-<<<<<<< HEAD
-        'logging', 
+        'logging',
         'onboard_logging',
-=======
-        'logging',
-        'dataflash',
->>>>>>> 1273bd94
         'modes',
         'motors',
         'pid_tuning',
